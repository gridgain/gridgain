--- conflicted
+++ resolved
@@ -71,13 +71,8 @@
      * @param args Command line arguments, none required.
      * @throws IgniteCheckedException If example execution failed.
      */
-<<<<<<< HEAD
-    public static void main(String[] args) throws Exception {
+    public static void main(String[] args) throws IgniteCheckedException {
         try (Ignite ignite = Ignition.start("examples/config/example-compute.xml")) {
-=======
-    public static void main(String[] args) throws IgniteCheckedException {
-        Ignite ignite = Ignition.start("examples/config/example-cache.xml");
->>>>>>> a0d6f5d5
 
             System.out.println();
             System.out.println(">>> Cache star schema example started.");
@@ -159,13 +154,9 @@
      *
      * @throws IgniteException If failed.
      */
-<<<<<<< HEAD
-    private static void queryStorePurchases(IgniteCache<Integer, FactPurchase> factCache) {
-=======
     private static void queryStorePurchases() throws IgniteCheckedException {
         IgniteCache<Integer, FactPurchase> factCache = Ignition.ignite().jcache(PARTITIONED_CACHE_NAME);
 
->>>>>>> a0d6f5d5
         // All purchases for store1.
         // ========================
 
@@ -186,13 +177,9 @@
      *
      * @throws IgniteException If failed.
      */
-<<<<<<< HEAD
-    private static void queryProductPurchases(IgniteCache<Integer, FactPurchase> factCache) {
-=======
     private static void queryProductPurchases() throws IgniteCheckedException {
         IgniteCache<Integer, FactPurchase> factCache = Ignition.ignite().jcache(PARTITIONED_CACHE_NAME);
 
->>>>>>> a0d6f5d5
         // All purchases for certain product made at store2.
         // =================================================
 
