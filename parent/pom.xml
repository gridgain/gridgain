--- conflicted
+++ resolved
@@ -133,11 +133,8 @@
         <spring.version>4.3.29.RELEASE</spring.version><!-- don't forget to update spring-data version -->
         <spring.data-2.0.version>2.0.9.RELEASE</spring.data-2.0.version> <!-- don't forget to update spring-5.0 version -->
         <spring-5.0.version>5.0.19.RELEASE</spring-5.0.version><!-- don't forget to update spring-data-2.0 version -->
-<<<<<<< HEAD
-=======
         <spring.data-2.2.version>2.2.0.RELEASE</spring.data-2.2.version> <!-- don't forget to update spring-5.2 version -->
         <spring-5.2.version>5.2.0.RELEASE</spring-5.2.version><!-- don't forget to update spring-data-2.2 version -->
->>>>>>> 302444ce
         <spring41.osgi.feature.version>4.1.7.RELEASE_1</spring41.osgi.feature.version>
         <storm.version>1.2.3</storm.version>
         <tomcat.version>9.0.21</tomcat.version>
