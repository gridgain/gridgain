--- conflicted
+++ resolved
@@ -128,12 +128,7 @@
         <spring.data-2.0.version>2.0.9.RELEASE</spring.data-2.0.version> <!-- don't forget to update spring-5.0 version -->
         <spring-5.0.version>5.0.8.RELEASE</spring-5.0.version><!-- don't forget to update spring-data-2.0 version -->
         <spring41.osgi.feature.version>4.1.7.RELEASE_1</spring41.osgi.feature.version>
-<<<<<<< HEAD
-        <storm.version>1.1.3</storm.version>
-=======
         <storm.version>1.2.3</storm.version>
-        <swagger2.version>2.9.2</swagger2.version>
->>>>>>> fe4e03db
         <tomcat.version>9.0.21</tomcat.version>
         <twitter.hbc.version>2.2.0</twitter.hbc.version>
         <yammer.metrics.annotation.version>2.2.0</yammer.metrics.annotation.version>
