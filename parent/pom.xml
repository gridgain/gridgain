--- conflicted
+++ resolved
@@ -874,15 +874,9 @@
         </profile>
 
         <profile>
-<<<<<<< HEAD
-            <id>target-java-11+</id>
-            <activation>
-                <jdk>[11,15)</jdk>
-=======
             <id>java-11+</id>
             <activation>
                 <jdk>[9,)</jdk>
->>>>>>> d98c6b27
             </activation>
             <properties>
                 <maven.compiler.release>8</maven.compiler.release>
@@ -929,12 +923,6 @@
 
         <profile>
             <id>target-java-15+</id>
-<<<<<<< HEAD
-            <activation>
-                <jdk>[15,)</jdk>
-            </activation>
-=======
->>>>>>> d98c6b27
             <properties>
                 <maven.compiler.target>15</maven.compiler.target>
                 <scala.library.version>2.12.15</scala.library.version>
