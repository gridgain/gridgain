--- conflicted
+++ resolved
@@ -140,11 +140,7 @@
         <zkclient.version>0.5</zkclient.version>
         <zookeeper.version>3.4.14</zookeeper.version>
         <zstd.version>1.3.7-2</zstd.version>
-<<<<<<< HEAD
-        <web-console.ignite.version>8.7.9</web-console.ignite.version>
-=======
         <web-console.ignite.version>8.7.10</web-console.ignite.version>
->>>>>>> 65731085
         <opencensus.version>0.22.0</opencensus.version>
         <awaitility.version>3.1.6</awaitility.version>
         <tyrus.standalon.client.version>1.15</tyrus.standalon.client.version>
