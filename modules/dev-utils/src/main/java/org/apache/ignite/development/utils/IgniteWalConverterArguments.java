/*
 * Copyright 2019 GridGain Systems, Inc. and Contributors.
 *
 * Licensed under the GridGain Community Edition License (the "License");
 * you may not use this file except in compliance with the License.
 * You may obtain a copy of the License at
 *
 *     https://www.gridgain.com/products/software/community-edition/gridgain-community-edition-license
 *
 * Unless required by applicable law or agreed to in writing, software
 * distributed under the License is distributed on an "AS IS" BASIS,
 * WITHOUT WARRANTIES OR CONDITIONS OF ANY KIND, either express or implied.
 * See the License for the specific language governing permissions and
 * limitations under the License.
 */

package org.apache.ignite.development.utils;

import java.io.File;
import java.io.PrintStream;
import java.util.Arrays;
import java.util.Date;
import java.util.HashSet;
import java.util.Set;
import java.util.SortedSet;
import java.util.TreeSet;
import java.util.concurrent.atomic.AtomicReference;
import org.apache.ignite.IgniteException;
import org.apache.ignite.development.utils.arguments.CLIArgumentParser;
import org.apache.ignite.internal.pagemem.wal.record.WALRecord;
import org.apache.ignite.internal.util.typedef.F;
import org.jetbrains.annotations.Nullable;

import static java.util.Arrays.asList;
import static org.apache.ignite.development.utils.IgniteWalConverterArguments.Args.BINARY_METADATA_DIR;
import static org.apache.ignite.development.utils.IgniteWalConverterArguments.Args.HAS_TEXT;
import static org.apache.ignite.development.utils.IgniteWalConverterArguments.Args.INCLUDE_SENSITIVE;
import static org.apache.ignite.development.utils.IgniteWalConverterArguments.Args.UNWRAP_BINARY;
import static org.apache.ignite.development.utils.IgniteWalConverterArguments.Args.MARSHALLER_MAPPING_DIR;
import static org.apache.ignite.development.utils.IgniteWalConverterArguments.Args.PAGE_SIZE;
import static org.apache.ignite.development.utils.IgniteWalConverterArguments.Args.PRINT_STAT;
import static org.apache.ignite.development.utils.IgniteWalConverterArguments.Args.RECORD_TYPES;
import static org.apache.ignite.development.utils.IgniteWalConverterArguments.Args.SKIP_CRC;
import static org.apache.ignite.development.utils.IgniteWalConverterArguments.Args.WAL_ARCHIVE_DIR;
import static org.apache.ignite.development.utils.IgniteWalConverterArguments.Args.WAL_DIR;
import static org.apache.ignite.development.utils.IgniteWalConverterArguments.Args.WAL_TIME_FROM_MILLIS;
import static org.apache.ignite.development.utils.IgniteWalConverterArguments.Args.WAL_TIME_TO_MILLIS;
import static org.apache.ignite.development.utils.arguments.CLIArgument.optionalArg;

/**
 * Parameters for IgniteWalConverter with parsed and validated.
 */
public class IgniteWalConverterArguments {
<<<<<<< HEAD
=======
    /** */
    private static final String WAL_DIR = "walDir";

    /** */
    private static final String WAL_ARCHIVE_DIR = "walArchiveDir";

    /** */
    private static final String PAGE_SIZE = "pageSize";

    /** */
    private static final String BINARY_METADATA_DIR = "binaryMetadataDir";

    /** */
    private static final String MARSHALLER_MAPPING_DIR = "marshallerMappingDir";

    /** */
    private static final String KEEP_BINARY = "keepBinary";

    /** */
    private static final String RECORD_TYPES = "recordTypes";

    /** */
    private static final String WAL_TIME_FROM_MILLIS = "walTimeFromMillis";

    /** */
    private static final String WAL_TIME_TO_MILLIS = "walTimeToMillis";

    /** */
    private static final String HAS_TEXT = "hasText";

    /** */
    private static final String INCLUDE_SENSITIVE = "includeSensitive";

    /** */
    private static final String PRINT_STAT = "printStat";

    /** */
    private static final String SKIP_CRC = "skipCrc";

>>>>>>> 947facb4
    /** Path to dir with wal files. */
    private final File walDir;

    /** Path to dir with archive wal files. */
    private final File walArchiveDir;

    /** Size of pages, which was selected for file store (1024, 2048, 4096, etc). */
    private final int pageSize;

    /** Path to binary metadata dir. */
    private final File binaryMetadataDir;

    /** Path to marshaller dir. */
    private final File marshallerMappingDir;

    /** Keep binary flag. */
    private final boolean unwrapBinary;

    /** WAL record types (TX_RECORD, DATA_RECORD, etc). */
    private final Set<WALRecord.RecordType> recordTypes;

    /** The start time interval for the record time in milliseconds. */
    private final Long fromTime;

    /** The end time interval for the record time in milliseconds. */
    private final Long toTime;

    /** Filter by substring in the WAL record. */
    private final String hasText;

    /** Strategy for the processing of sensitive data (SHOW, HIDE, HASH, MD5). */
    private final ProcessSensitiveData includeSensitive;

    /** Write summary statistics for WAL */
    private final boolean printStat;

    /** Skip CRC calculation/check flag */
    private final boolean skipCrc;

    /**
     * @param walDir                        Path to dir with wal files.
     * @param walArchiveDir                 Path to dir with archive wal files.
     * @param pageSize                      Size of pages, which was selected for file store (1024, 2048, 4096, etc).
<<<<<<< HEAD
     * @param binaryMetadataFileStoreDir    Path to binary metadata dir.
     * @param marshallerMappingFileStoreDir Path to marshaller dir.
     * @param unwrapBinary                  Unwrap binary non-primitive objects.
=======
     * @param binaryMetadataDir             Path to binary metadata dir.
     * @param marshallerMappingDir          Path to marshaller dir.
     * @param keepBinary                    Keep binary flag.
>>>>>>> 947facb4
     * @param recordTypes                   WAL record types (TX_RECORD, DATA_RECORD, etc).
     * @param fromTime                      The start time interval for the record time in milliseconds.
     * @param toTime                        The end time interval for the record time in milliseconds.
     * @param hasText                       Filter by substring in the WAL record.
     * @param includeSensitive              Strategy for the processing of sensitive data (SHOW, HIDE, HASH, MD5).
     * @param printStat                     Write summary statistics for WAL.
     * @param skipCrc                       Skip CRC calculation/check flag.
     */
<<<<<<< HEAD
    public IgniteWalConverterArguments(File walDir, File walArchiveDir, int pageSize,
        File binaryMetadataFileStoreDir, File marshallerMappingFileStoreDir, boolean unwrapBinary,
        Set<WALRecord.RecordType> recordTypes, Long fromTime, Long toTime, String recordContainsText,
        ProcessSensitiveData processSensitiveData,
        boolean printStat, boolean skipCrc) {
        this.walDir = walDir;
        this.walArchiveDir = walArchiveDir;
        this.pageSize = pageSize;
        this.binaryMetadataFileStoreDir = binaryMetadataFileStoreDir;
        this.marshallerMappingFileStoreDir = marshallerMappingFileStoreDir;
        this.unwrapBinary = unwrapBinary;
=======
    public IgniteWalConverterArguments(
        File walDir,
        File walArchiveDir,
        int pageSize,
        File binaryMetadataDir,
        File marshallerMappingDir,
        boolean keepBinary,
        Set<WALRecord.RecordType> recordTypes,
        Long fromTime,
        Long toTime,
        String hasText,
        ProcessSensitiveData includeSensitive,
        boolean printStat,
        boolean skipCrc
    ) {
        this.walDir = walDir;
        this.walArchiveDir = walArchiveDir;
        this.pageSize = pageSize;
        this.binaryMetadataDir = binaryMetadataDir;
        this.marshallerMappingDir = marshallerMappingDir;
        this.keepBinary = keepBinary;
>>>>>>> 947facb4
        this.recordTypes = recordTypes;
        this.fromTime = fromTime;
        this.toTime = toTime;
        this.hasText = hasText;
        this.includeSensitive = includeSensitive;
        this.printStat = printStat;
        this.skipCrc = skipCrc;
    }

    /**
     * Path to dir with wal files.
     *
     * @return walDir
     */
    public File getWalDir() {
        return walDir;
    }

    /**
     * Path to dir with archive wal files.
     *
     * @return walArchiveDir
     */
    public File getWalArchiveDir() {
        return walArchiveDir;
    }

    /**
     * Size of pages, which was selected for file store (1024, 2048, 4096, etc).
     *
     * @return pageSize
     */
    public int getPageSize() {
        return pageSize;
    }

    /**
     * Path to binary metadata dir.
     *
     * @return binaryMetadataFileStoreD
     */
    public File getBinaryMetadataDir() {
        return binaryMetadataDir;
    }

    /**
     * Path to marshaller dir.
     *
     * @return marshallerMappingFileStoreD
     */
    public File getMarshallerMappingDir() {
        return marshallerMappingDir;
    }

    /**
     * Keep binary flag.
     *
     * @return keepBina
     */
    public boolean isUnwrapBinary() {
        return unwrapBinary;
    }

    /**
     * WAL record types (TX_RECORD, DATA_RECORD, etc).
     *
     * @return recordTypes
     */
    public Set<WALRecord.RecordType> getRecordTypes() {
        return recordTypes;
    }

    /**
     * The start time interval for the record time in milliseconds.
     *
     * @return fromTime
     */
    public Long getFromTime() {
        return fromTime;
    }

    /**
     * The end time interval for the record time in milliseconds.
     *
     * @return toTime
     */
    public Long getToTime() {
        return toTime;
    }

    /**
     * Filter by substring in the WAL record.
     *
     * @return Filter substring.
     */
    public String hasText() {
        return hasText;
    }

    /**
     * Strategy for the processing of sensitive data (SHOW, HIDE, HASH, MD5).
     *
     * @return Mode of sensitive data including.
     */
    public ProcessSensitiveData includeSensitive() {
        return includeSensitive;
    }

    /**
     * Write summary statistics for WAL.
     *
     * @return printStat
     */
    public boolean isPrintStat() {
        return printStat;
    }

    /**
     * Skip CRC calculation/check flag.
     *
     * @return skipCrc
     */
    public boolean isSkipCrc() {
        return skipCrc;
    }

    /**
     * @param filePath Path to the file.
     * @return File, or {@code null} if {@code filePath} == {@code null}.
     */
    public static @Nullable File file(
        @Nullable String filePath,
        boolean checkExists,
        boolean checkIsDirectory
    ) {
        if (filePath == null)
            return null;
        else {
            File file = new File(filePath);

            if (checkExists && !file.exists())
                throw new IllegalArgumentException("File/directory '" + filePath + "' does not exist.");

            if (checkIsDirectory && !file.isDirectory())
                throw new IllegalArgumentException("File '" + filePath + "' must be directory.");

            return file;
        }
    }

    private static Set<WALRecord.RecordType> checkRecordTypes(String[] recordTypesStrArray) {
        final SortedSet<String> unknownRecordTypes = new TreeSet<>();

        final Set<WALRecord.RecordType> recordTypes = new HashSet<>();

        if (recordTypesStrArray != null) {
            for (String recordTypeStr : recordTypesStrArray) {
                try {
                    recordTypes.add(WALRecord.RecordType.valueOf(recordTypeStr));
                }
                catch (Exception e) {
                    unknownRecordTypes.add(recordTypeStr);
                }
            }

            if (!unknownRecordTypes.isEmpty()) {
                throw new IllegalArgumentException("Unknown record types: " + unknownRecordTypes +
                    ". Supported record types: " + Arrays.toString(WALRecord.RecordType.values()));
            }
        }

        return recordTypes;
    }

    /**
     * Parse command line arguments and return filled IgniteWalConverterArguments
     *
     * @param args Command line arguments.
     * @return IgniteWalConverterArguments.
     */
    public static IgniteWalConverterArguments parse(final PrintStream out, String args[]) {
        AtomicReference<CLIArgumentParser> parserRef = new AtomicReference<>();

        CLIArgumentParser parser = new CLIArgumentParser(asList(
            optionalArg(WAL_DIR.arg(), "Path to dir with wal files.", String.class, () -> {
                if (parserRef.get().get(Args.WAL_ARCHIVE_DIR.arg()) == null)
                    throw new IllegalArgumentException("One of the arguments --wal-dir or --wal-archive-dir must be specified.");
                else
                    return null;
            }),
            optionalArg(Args.WAL_ARCHIVE_DIR.arg(), "Path to dir with wal files.", String.class),
            optionalArg(PAGE_SIZE.arg(), "Size of pages, which was selected for file store (1024, 2048, 4096, etc).", Integer.class, () -> 4096),
            optionalArg(BINARY_METADATA_DIR.arg(), "Path to binary meta.", String.class),
            optionalArg(MARSHALLER_MAPPING_DIR.arg(), "Path to marshaller dir.", String.class),
            optionalArg(UNWRAP_BINARY.arg(), "Unwrap binary non-primitive objects.", Boolean.class),
            optionalArg(RECORD_TYPES.arg(), "Comma-separated WAL record types (TX_RECORD, DATA_RECORD, etc). By default, all types will be printed.", String[].class),
            optionalArg(WAL_TIME_FROM_MILLIS.arg(), "The start time interval for the record time in milliseconds.", Long.class),
            optionalArg(WAL_TIME_TO_MILLIS.arg(), "The end time interval for the record time in milliseconds.", Long.class),
            optionalArg(HAS_TEXT.arg(), "Filter by substring in the WAL record.", String.class),
            optionalArg(INCLUDE_SENSITIVE.arg(), "Strategy for the processing of sensitive data (SHOW, HIDE, HASH, MD5). Default SHOW.", String.class, ProcessSensitiveData.SHOW::toString),
            optionalArg(PRINT_STAT.arg(), "Write summary statistics for WAL.", Boolean.class),
            optionalArg(SKIP_CRC.arg(), "Skip CRC calculation/check flag", Boolean.class)
        ));

        if (args == null || args.length < 1) {
            out.println("Print WAL log data in human-readable form.");
<<<<<<< HEAD
            out.println(parser.usage());
=======
            out.println("You need to provide:");
            out.println("    walDir                           Path to dir with wal files.");
            out.println("    walArchiveDir                    Path to dir with archive wal files. walDir or walArchiveDir must be specified.");
            out.println("    pageSize                         Size of pages, which was selected for file store (1024, 2048, 4096, etc). Default 4096.");
            out.println("    binaryMetadataDir                (Optional) Path to binary meta.");
            out.println("    marshallerMappingDir             (Optional) Path to marshaller dir.");
            out.println("    keepBinary                       Keep binary flag. Default true.");
            out.println("    recordTypes                      (Optional) Comma-separated WAL record types (TX_RECORD, DATA_RECORD, etc). Default all.");
            out.println("    walTimeFromMillis                (Optional) The start time interval for the record time in milliseconds.");
            out.println("    walTimeToMillis                  (Optional) The end time interval for the record time in milliseconds.");
            out.println("    hasText                          (Optional) Filter by substring in the WAL record.");
            out.println("    includeSensitive                 (Optional) Strategy for the processing of sensitive data (SHOW, HIDE, HASH, MD5). Default MD5.");
            out.println("    printStat                        Write summary statistics for WAL. Default false.");
            out.println("    skipCrc                          Skip CRC calculation/check flag. Default false.");
>>>>>>> 947facb4
            out.println("For example:");
            out.println("    walDir=/work/db/wal");
            out.println("    walArchiveDir=/work/db/wal_archive");
            out.println("    pageSize=4096");
<<<<<<< HEAD
            out.println("    binaryMetadataFileStoreDir=/work/db/nodeId-consistentId");
            out.println("    marshallerMappingFileStoreDir=/work/db/marshaller");
            out.println("    unwrapBinary=true");
=======
            out.println("    binaryMetadataDir=/work/db/nodeId-consistentId");
            out.println("    marshallerMappingDir=/work/db/marshaller");
            out.println("    keepBinary=true");
>>>>>>> 947facb4
            out.println("    recordTypes=DataRecord,TxRecord");
            out.println("    walTimeFromMillis=1575158400000");
            out.println("    walTimeToMillis=1577836740999");
            out.println("    hasText=search string");
            out.println("    includeSensitive=SHOW");
            out.println("    skipCrc=true");

            return null;
        }

<<<<<<< HEAD
        parserRef.set(parser);
=======
        File walDir = null;
        File walArchiveDir = null;
        int pageSize = 4096;
        File binaryMetadataDir = null;
        File marshallerMappingDir = null;
        boolean keepBinary = true;
        final Set<WALRecord.RecordType> recordTypes = new HashSet<>();
        Long fromTime = null;
        Long toTime = null;
        String hasText = null;
        ProcessSensitiveData includeSensitive = ProcessSensitiveData.MD5;
        boolean printStat = false;
        boolean skipCrc = false;

        for (String arg : args) {
            if (arg.startsWith(WAL_DIR + "=")) {
                final String walPath = arg.substring(WAL_DIR.length() + 1);

                walDir = new File(walPath);

                if (!walDir.exists())
                    throw new IllegalArgumentException("Incorrect path to dir with wal files: " + walPath);
            }
            else if (arg.startsWith(WAL_ARCHIVE_DIR + "=")) {
                final String walArchivePath = arg.substring(WAL_ARCHIVE_DIR.length() + 1);

                walArchiveDir = new File(walArchivePath);

                if (!walArchiveDir.exists())
                    throw new IllegalArgumentException("Incorrect path to dir with archive wal files: " + walArchivePath);
            }
            else if (arg.startsWith(PAGE_SIZE + "=")) {
                final String pageSizeStr = arg.substring(PAGE_SIZE.length() + 1);

                try {
                    pageSize = Integer.parseInt(pageSizeStr);
                }
                catch (Exception e) {
                    throw new IllegalArgumentException("Incorrect page size. Error parse: " + pageSizeStr);
                }
            }
            else if (arg.startsWith(BINARY_METADATA_DIR + "=")) {
                final String binaryMetadataPath = arg.substring(BINARY_METADATA_DIR.length() + 1);

                binaryMetadataDir = new File(binaryMetadataPath);

                if (!binaryMetadataDir.isDirectory())
                    throw new IllegalArgumentException("Incorrect path to dir with binary meta files: " + binaryMetadataPath);
            }
            else if (arg.startsWith(MARSHALLER_MAPPING_DIR + "=")) {
                final String marshallerMappingPath = arg.substring(MARSHALLER_MAPPING_DIR.length() + 1);

                marshallerMappingDir = new File(marshallerMappingPath);

                if (!marshallerMappingDir.isDirectory())
                    throw new IllegalArgumentException("Incorrect path to dir with marshaller files: " + marshallerMappingPath);
            }
            else if (arg.startsWith(KEEP_BINARY + "=")) {
                keepBinary = parseBoolean(KEEP_BINARY, arg.substring(KEEP_BINARY.length() + 1));
            }
            else if (arg.startsWith(RECORD_TYPES + "=")) {
                final String recordTypesStr = arg.substring(RECORD_TYPES.length() + 1);
>>>>>>> 947facb4

        parser.parse(asList(args).iterator());

        File walDir = file(parser.get(WAL_DIR.arg()), true, false);
        File walArchiveDir = file(parser.get(Args.WAL_ARCHIVE_DIR.arg()), true, false);
        int pageSize = parser.get(PAGE_SIZE.arg());
        File binaryMetadataDir = file(parser.get(BINARY_METADATA_DIR.arg()), true, true);
        File marshallerMappingDir = file(parser.get(MARSHALLER_MAPPING_DIR.arg()), true, true);
        boolean unwrapBinary = parser.get(UNWRAP_BINARY.arg());
        final Set<WALRecord.RecordType> recordTypes = checkRecordTypes(parser.get(RECORD_TYPES.arg()));
        Long fromTime = parser.get(Args.WAL_TIME_FROM_MILLIS.arg());
        Long toTime = parser.get(Args.WAL_TIME_TO_MILLIS.arg());
        String hasText = parser.get(Args.HAS_TEXT.arg());
        boolean printStat = parser.get(Args.PRINT_STAT.arg());
        boolean skipCrc = parser.get(Args.SKIP_CRC.arg());

        String processSensitiveDataStr = parser.get(Args.INCLUDE_SENSITIVE.arg());

        ProcessSensitiveData includeSensitive;

<<<<<<< HEAD
        try {
            includeSensitive = ProcessSensitiveData.valueOf(processSensitiveDataStr);
        }
        catch (Exception e) {
            throw new IllegalArgumentException("Unknown --include-sensitive: " + processSensitiveDataStr +
                ". Supported: " + Arrays.toString(ProcessSensitiveData.values()));
=======
                try {
                    toTime = Long.parseLong(toTimeStr);
                }
                catch (Exception e) {
                    throw new IllegalArgumentException("Incorrect walTimeToMillis. Error parse: " + toTimeStr);
                }
            }
            else if (arg.startsWith(HAS_TEXT + "=")) {
                hasText = arg.substring(HAS_TEXT.length() + 1);
            }
            else if (arg.startsWith(INCLUDE_SENSITIVE + "=")) {
                final String includeSensitiveStr = arg.substring(INCLUDE_SENSITIVE.length() + 1);
                try {
                    includeSensitive = ProcessSensitiveData.valueOf(includeSensitiveStr);
                }
                catch (Exception e) {
                    throw new IllegalArgumentException("Unknown includeSensitive: " + includeSensitiveStr +
                        ". Supported: " + Arrays.toString(ProcessSensitiveData.values()));
                }
            }
            else if (arg.startsWith(PRINT_STAT + "=")) {
                printStat = parseBoolean(PRINT_STAT, arg.substring(PRINT_STAT.length() + 1));
            }
            else if (arg.startsWith(SKIP_CRC + "=")) {
                skipCrc = parseBoolean(SKIP_CRC, arg.substring(SKIP_CRC.length() + 1));
            }
>>>>>>> 947facb4
        }

        out.println("Program arguments:");

        if (walDir != null)
            out.printf("\t%s = %s\n", WAL_DIR, walDir.getAbsolutePath());

        if (walArchiveDir != null)
            out.printf("\t%s = %s\n", WAL_ARCHIVE_DIR, walArchiveDir.getAbsolutePath());

        out.printf("\t%s = %d\n", PAGE_SIZE, pageSize);

        if (binaryMetadataDir != null)
            out.printf("\t%s = %s\n", BINARY_METADATA_DIR, binaryMetadataDir);

        if (marshallerMappingDir != null)
            out.printf("\t%s = %s\n", MARSHALLER_MAPPING_DIR, marshallerMappingDir);

        out.printf("\t%s = %s\n", UNWRAP_BINARY, unwrapBinary);

        if (!F.isEmpty(recordTypes))
            out.printf("\t%s = %s\n", RECORD_TYPES, recordTypes);

        if (fromTime != null)
            out.printf("\t%s = %s\n", WAL_TIME_FROM_MILLIS, new Date(fromTime));

        if (toTime != null)
            out.printf("\t%s = %s\n", WAL_TIME_TO_MILLIS, new Date(toTime));

        if (hasText != null)
            out.printf("\t%s = %s\n", HAS_TEXT, hasText);
<<<<<<< HEAD

        out.printf("\t%s = %s\n", INCLUDE_SENSITIVE, includeSensitive);
=======
>>>>>>> 947facb4

        out.printf("\t%s = %b\n", PRINT_STAT, printStat);

        out.printf("\t%s = %b\n", SKIP_CRC, skipCrc);

        return new IgniteWalConverterArguments(walDir, walArchiveDir, pageSize,
            binaryMetadataDir, marshallerMappingDir,
<<<<<<< HEAD
            unwrapBinary, recordTypes, fromTime, toTime, hasText, includeSensitive, printStat, skipCrc);
=======
            keepBinary, recordTypes, fromTime, toTime, hasText, includeSensitive, printStat, skipCrc);
>>>>>>> 947facb4
    }

    /**
     *
     */
    public enum Args {
        /** */
        WAL_DIR("--wal-dir"),
        /** */
        WAL_ARCHIVE_DIR("--wal-archive-dir"),
        /** */
        PAGE_SIZE("--page-size"),
        /** */
        BINARY_METADATA_DIR("--binary-metadata-dir"),
        /** */
        MARSHALLER_MAPPING_DIR("--marshaller-mapping-dir"),
        /** */
        UNWRAP_BINARY("--unwrap-binary"),
        /** */
        RECORD_TYPES("--record-types"),
        /** */
        WAL_TIME_FROM_MILLIS("--wal-time-from-millis"),
        /** */
        WAL_TIME_TO_MILLIS("--wal-time-to-millis"),
        /** */
        HAS_TEXT("--has-text"),
        /** */
        INCLUDE_SENSITIVE("--include-sensitive"),
        /** */
        PRINT_STAT("--print-stat"),
        /** */
        SKIP_CRC("--skip-crc");

        /** */
        private String arg;

        /** */
        Args(String arg) {
            this.arg = arg;
        }

        /** */
        public String arg() {
            return arg;
        }
    }
}<|MERGE_RESOLUTION|>--- conflicted
+++ resolved
@@ -51,48 +51,6 @@
  * Parameters for IgniteWalConverter with parsed and validated.
  */
 public class IgniteWalConverterArguments {
-<<<<<<< HEAD
-=======
-    /** */
-    private static final String WAL_DIR = "walDir";
-
-    /** */
-    private static final String WAL_ARCHIVE_DIR = "walArchiveDir";
-
-    /** */
-    private static final String PAGE_SIZE = "pageSize";
-
-    /** */
-    private static final String BINARY_METADATA_DIR = "binaryMetadataDir";
-
-    /** */
-    private static final String MARSHALLER_MAPPING_DIR = "marshallerMappingDir";
-
-    /** */
-    private static final String KEEP_BINARY = "keepBinary";
-
-    /** */
-    private static final String RECORD_TYPES = "recordTypes";
-
-    /** */
-    private static final String WAL_TIME_FROM_MILLIS = "walTimeFromMillis";
-
-    /** */
-    private static final String WAL_TIME_TO_MILLIS = "walTimeToMillis";
-
-    /** */
-    private static final String HAS_TEXT = "hasText";
-
-    /** */
-    private static final String INCLUDE_SENSITIVE = "includeSensitive";
-
-    /** */
-    private static final String PRINT_STAT = "printStat";
-
-    /** */
-    private static final String SKIP_CRC = "skipCrc";
-
->>>>>>> 947facb4
     /** Path to dir with wal files. */
     private final File walDir;
 
@@ -136,15 +94,9 @@
      * @param walDir                        Path to dir with wal files.
      * @param walArchiveDir                 Path to dir with archive wal files.
      * @param pageSize                      Size of pages, which was selected for file store (1024, 2048, 4096, etc).
-<<<<<<< HEAD
-     * @param binaryMetadataFileStoreDir    Path to binary metadata dir.
-     * @param marshallerMappingFileStoreDir Path to marshaller dir.
-     * @param unwrapBinary                  Unwrap binary non-primitive objects.
-=======
      * @param binaryMetadataDir             Path to binary metadata dir.
      * @param marshallerMappingDir          Path to marshaller dir.
-     * @param keepBinary                    Keep binary flag.
->>>>>>> 947facb4
+     * @param unwrapBinary                  Unwrap binary non-primitive objects.
      * @param recordTypes                   WAL record types (TX_RECORD, DATA_RECORD, etc).
      * @param fromTime                      The start time interval for the record time in milliseconds.
      * @param toTime                        The end time interval for the record time in milliseconds.
@@ -153,26 +105,13 @@
      * @param printStat                     Write summary statistics for WAL.
      * @param skipCrc                       Skip CRC calculation/check flag.
      */
-<<<<<<< HEAD
-    public IgniteWalConverterArguments(File walDir, File walArchiveDir, int pageSize,
-        File binaryMetadataFileStoreDir, File marshallerMappingFileStoreDir, boolean unwrapBinary,
-        Set<WALRecord.RecordType> recordTypes, Long fromTime, Long toTime, String recordContainsText,
-        ProcessSensitiveData processSensitiveData,
-        boolean printStat, boolean skipCrc) {
-        this.walDir = walDir;
-        this.walArchiveDir = walArchiveDir;
-        this.pageSize = pageSize;
-        this.binaryMetadataFileStoreDir = binaryMetadataFileStoreDir;
-        this.marshallerMappingFileStoreDir = marshallerMappingFileStoreDir;
-        this.unwrapBinary = unwrapBinary;
-=======
     public IgniteWalConverterArguments(
         File walDir,
         File walArchiveDir,
         int pageSize,
         File binaryMetadataDir,
         File marshallerMappingDir,
-        boolean keepBinary,
+        boolean unwrapBinary,
         Set<WALRecord.RecordType> recordTypes,
         Long fromTime,
         Long toTime,
@@ -186,8 +125,7 @@
         this.pageSize = pageSize;
         this.binaryMetadataDir = binaryMetadataDir;
         this.marshallerMappingDir = marshallerMappingDir;
-        this.keepBinary = keepBinary;
->>>>>>> 947facb4
+        this.unwrapBinary = unwrapBinary;
         this.recordTypes = recordTypes;
         this.fromTime = fromTime;
         this.toTime = toTime;
@@ -387,44 +325,21 @@
             optionalArg(WAL_TIME_FROM_MILLIS.arg(), "The start time interval for the record time in milliseconds.", Long.class),
             optionalArg(WAL_TIME_TO_MILLIS.arg(), "The end time interval for the record time in milliseconds.", Long.class),
             optionalArg(HAS_TEXT.arg(), "Filter by substring in the WAL record.", String.class),
-            optionalArg(INCLUDE_SENSITIVE.arg(), "Strategy for the processing of sensitive data (SHOW, HIDE, HASH, MD5). Default SHOW.", String.class, ProcessSensitiveData.SHOW::toString),
+            optionalArg(INCLUDE_SENSITIVE.arg(), "Strategy for the processing of sensitive data (SHOW, HIDE, HASH, MD5). Default MD5.", String.class, ProcessSensitiveData.MD5::toString),
             optionalArg(PRINT_STAT.arg(), "Write summary statistics for WAL.", Boolean.class),
             optionalArg(SKIP_CRC.arg(), "Skip CRC calculation/check flag", Boolean.class)
         ));
 
         if (args == null || args.length < 1) {
             out.println("Print WAL log data in human-readable form.");
-<<<<<<< HEAD
             out.println(parser.usage());
-=======
-            out.println("You need to provide:");
-            out.println("    walDir                           Path to dir with wal files.");
-            out.println("    walArchiveDir                    Path to dir with archive wal files. walDir or walArchiveDir must be specified.");
-            out.println("    pageSize                         Size of pages, which was selected for file store (1024, 2048, 4096, etc). Default 4096.");
-            out.println("    binaryMetadataDir                (Optional) Path to binary meta.");
-            out.println("    marshallerMappingDir             (Optional) Path to marshaller dir.");
-            out.println("    keepBinary                       Keep binary flag. Default true.");
-            out.println("    recordTypes                      (Optional) Comma-separated WAL record types (TX_RECORD, DATA_RECORD, etc). Default all.");
-            out.println("    walTimeFromMillis                (Optional) The start time interval for the record time in milliseconds.");
-            out.println("    walTimeToMillis                  (Optional) The end time interval for the record time in milliseconds.");
-            out.println("    hasText                          (Optional) Filter by substring in the WAL record.");
-            out.println("    includeSensitive                 (Optional) Strategy for the processing of sensitive data (SHOW, HIDE, HASH, MD5). Default MD5.");
-            out.println("    printStat                        Write summary statistics for WAL. Default false.");
-            out.println("    skipCrc                          Skip CRC calculation/check flag. Default false.");
->>>>>>> 947facb4
             out.println("For example:");
             out.println("    walDir=/work/db/wal");
             out.println("    walArchiveDir=/work/db/wal_archive");
             out.println("    pageSize=4096");
-<<<<<<< HEAD
             out.println("    binaryMetadataFileStoreDir=/work/db/nodeId-consistentId");
             out.println("    marshallerMappingFileStoreDir=/work/db/marshaller");
             out.println("    unwrapBinary=true");
-=======
-            out.println("    binaryMetadataDir=/work/db/nodeId-consistentId");
-            out.println("    marshallerMappingDir=/work/db/marshaller");
-            out.println("    keepBinary=true");
->>>>>>> 947facb4
             out.println("    recordTypes=DataRecord,TxRecord");
             out.println("    walTimeFromMillis=1575158400000");
             out.println("    walTimeToMillis=1577836740999");
@@ -435,72 +350,7 @@
             return null;
         }
 
-<<<<<<< HEAD
         parserRef.set(parser);
-=======
-        File walDir = null;
-        File walArchiveDir = null;
-        int pageSize = 4096;
-        File binaryMetadataDir = null;
-        File marshallerMappingDir = null;
-        boolean keepBinary = true;
-        final Set<WALRecord.RecordType> recordTypes = new HashSet<>();
-        Long fromTime = null;
-        Long toTime = null;
-        String hasText = null;
-        ProcessSensitiveData includeSensitive = ProcessSensitiveData.MD5;
-        boolean printStat = false;
-        boolean skipCrc = false;
-
-        for (String arg : args) {
-            if (arg.startsWith(WAL_DIR + "=")) {
-                final String walPath = arg.substring(WAL_DIR.length() + 1);
-
-                walDir = new File(walPath);
-
-                if (!walDir.exists())
-                    throw new IllegalArgumentException("Incorrect path to dir with wal files: " + walPath);
-            }
-            else if (arg.startsWith(WAL_ARCHIVE_DIR + "=")) {
-                final String walArchivePath = arg.substring(WAL_ARCHIVE_DIR.length() + 1);
-
-                walArchiveDir = new File(walArchivePath);
-
-                if (!walArchiveDir.exists())
-                    throw new IllegalArgumentException("Incorrect path to dir with archive wal files: " + walArchivePath);
-            }
-            else if (arg.startsWith(PAGE_SIZE + "=")) {
-                final String pageSizeStr = arg.substring(PAGE_SIZE.length() + 1);
-
-                try {
-                    pageSize = Integer.parseInt(pageSizeStr);
-                }
-                catch (Exception e) {
-                    throw new IllegalArgumentException("Incorrect page size. Error parse: " + pageSizeStr);
-                }
-            }
-            else if (arg.startsWith(BINARY_METADATA_DIR + "=")) {
-                final String binaryMetadataPath = arg.substring(BINARY_METADATA_DIR.length() + 1);
-
-                binaryMetadataDir = new File(binaryMetadataPath);
-
-                if (!binaryMetadataDir.isDirectory())
-                    throw new IllegalArgumentException("Incorrect path to dir with binary meta files: " + binaryMetadataPath);
-            }
-            else if (arg.startsWith(MARSHALLER_MAPPING_DIR + "=")) {
-                final String marshallerMappingPath = arg.substring(MARSHALLER_MAPPING_DIR.length() + 1);
-
-                marshallerMappingDir = new File(marshallerMappingPath);
-
-                if (!marshallerMappingDir.isDirectory())
-                    throw new IllegalArgumentException("Incorrect path to dir with marshaller files: " + marshallerMappingPath);
-            }
-            else if (arg.startsWith(KEEP_BINARY + "=")) {
-                keepBinary = parseBoolean(KEEP_BINARY, arg.substring(KEEP_BINARY.length() + 1));
-            }
-            else if (arg.startsWith(RECORD_TYPES + "=")) {
-                final String recordTypesStr = arg.substring(RECORD_TYPES.length() + 1);
->>>>>>> 947facb4
 
         parser.parse(asList(args).iterator());
 
@@ -521,41 +371,12 @@
 
         ProcessSensitiveData includeSensitive;
 
-<<<<<<< HEAD
         try {
             includeSensitive = ProcessSensitiveData.valueOf(processSensitiveDataStr);
         }
         catch (Exception e) {
             throw new IllegalArgumentException("Unknown --include-sensitive: " + processSensitiveDataStr +
                 ". Supported: " + Arrays.toString(ProcessSensitiveData.values()));
-=======
-                try {
-                    toTime = Long.parseLong(toTimeStr);
-                }
-                catch (Exception e) {
-                    throw new IllegalArgumentException("Incorrect walTimeToMillis. Error parse: " + toTimeStr);
-                }
-            }
-            else if (arg.startsWith(HAS_TEXT + "=")) {
-                hasText = arg.substring(HAS_TEXT.length() + 1);
-            }
-            else if (arg.startsWith(INCLUDE_SENSITIVE + "=")) {
-                final String includeSensitiveStr = arg.substring(INCLUDE_SENSITIVE.length() + 1);
-                try {
-                    includeSensitive = ProcessSensitiveData.valueOf(includeSensitiveStr);
-                }
-                catch (Exception e) {
-                    throw new IllegalArgumentException("Unknown includeSensitive: " + includeSensitiveStr +
-                        ". Supported: " + Arrays.toString(ProcessSensitiveData.values()));
-                }
-            }
-            else if (arg.startsWith(PRINT_STAT + "=")) {
-                printStat = parseBoolean(PRINT_STAT, arg.substring(PRINT_STAT.length() + 1));
-            }
-            else if (arg.startsWith(SKIP_CRC + "=")) {
-                skipCrc = parseBoolean(SKIP_CRC, arg.substring(SKIP_CRC.length() + 1));
-            }
->>>>>>> 947facb4
         }
 
         out.println("Program arguments:");
@@ -587,11 +408,8 @@
 
         if (hasText != null)
             out.printf("\t%s = %s\n", HAS_TEXT, hasText);
-<<<<<<< HEAD
 
         out.printf("\t%s = %s\n", INCLUDE_SENSITIVE, includeSensitive);
-=======
->>>>>>> 947facb4
 
         out.printf("\t%s = %b\n", PRINT_STAT, printStat);
 
@@ -599,11 +417,7 @@
 
         return new IgniteWalConverterArguments(walDir, walArchiveDir, pageSize,
             binaryMetadataDir, marshallerMappingDir,
-<<<<<<< HEAD
             unwrapBinary, recordTypes, fromTime, toTime, hasText, includeSensitive, printStat, skipCrc);
-=======
-            keepBinary, recordTypes, fromTime, toTime, hasText, includeSensitive, printStat, skipCrc);
->>>>>>> 947facb4
     }
 
     /**
