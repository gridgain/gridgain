--- conflicted
+++ resolved
@@ -17,15 +17,11 @@
 package org.apache.ignite.development.utils;
 
 import java.io.File;
-<<<<<<< HEAD
-import java.util.List;
-=======
 import java.io.PrintStream;
 import java.lang.reflect.Field;
 import java.util.List;
 import org.apache.ignite.IgniteCheckedException;
 import org.apache.ignite.IgniteSystemProperties;
->>>>>>> 06a49822
 import org.apache.ignite.internal.pagemem.wal.WALIterator;
 import org.apache.ignite.internal.pagemem.wal.WALPointer;
 import org.apache.ignite.internal.pagemem.wal.record.DataEntry;
@@ -149,20 +145,16 @@
         H2ExtrasInnerIO.register();
         H2ExtrasLeafIO.register();
 
-<<<<<<< HEAD
-        boolean printRecords = getBoolean(PRINT_RECORDS, false); //TODO read them from argumetns
-        boolean printStat = getBoolean(PRINT_STAT, true); //TODO read them from argumetns
-        ProcessSensitiveData sensitiveData = getEnum(SENSITIVE_DATA, SHOW); //TODO read them from argumetns
-
-        if (printRecords && HIDE == sensitiveData)
-            System.setProperty(IGNITE_TO_STRING_INCLUDE_SENSITIVE, Boolean.FALSE.toString());
-=======
         System.setProperty(IgniteSystemProperties.IGNITE_PDS_SKIP_CRC, Boolean.toString(skipCrc));
         RecordV1Serializer.skipCrc = skipCrc;
         System.setProperty(IgniteSystemProperties.IGNITE_TO_STRING_MAX_LENGTH, String.valueOf(Integer.MAX_VALUE));
 
         boolean printStat = IgniteSystemProperties.getBoolean("PRINT_STAT", true); //TODO read them from argumetns
->>>>>>> 06a49822
+        boolean printRecords = getBoolean(PRINT_RECORDS, false); //TODO read them from argumetns
+        ProcessSensitiveData sensitiveData = getEnum(SENSITIVE_DATA, SHOW); //TODO read them from argumetns
+
+        if (printRecords && HIDE == sensitiveData)
+            System.setProperty(IGNITE_TO_STRING_INCLUDE_SENSITIVE, Boolean.FALSE.toString());
 
         final IgniteWalIteratorFactory factory = new IgniteWalIteratorFactory(new NullLogger());
 
@@ -196,12 +188,9 @@
 
                 if (stat != null)
                     stat.registerRecord(record, pointer, true);
-<<<<<<< HEAD
 
                 if (printRecords)
-                    System.out.println("[W] " + toString(record, sensitiveData));
-=======
->>>>>>> 06a49822
+                    System.out.println("[W] " + record);
             }
         }
 
@@ -209,11 +198,6 @@
             out.println("Statistic collected:\n" + stat.toString());
     }
 
-<<<<<<< HEAD
-                    if (printRecords)
-                        System.out.println("[A] " + toString(record, sensitiveData));
-                }
-=======
     /**
      * Get current wal file path, used in {@code WALIterator}
      *
@@ -227,7 +211,6 @@
             final List<FileDescriptor> walFileDescriptors = (List)getFieldValue(it, "walFileDescriptors");
             if (curIdx != null && walFileDescriptors != null && !walFileDescriptors.isEmpty()) {
                 result = walFileDescriptors.get(curIdx).getAbsolutePath();
->>>>>>> 06a49822
             }
         }
         catch (Exception e) {
