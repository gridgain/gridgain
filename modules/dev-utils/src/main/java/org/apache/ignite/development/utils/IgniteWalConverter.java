/*
 * Copyright 2019 GridGain Systems, Inc. and Contributors.
 *
 * Licensed under the GridGain Community Edition License (the "License");
 * you may not use this file except in compliance with the License.
 * You may obtain a copy of the License at
 *
 *     https://www.gridgain.com/products/software/community-edition/gridgain-community-edition-license
 *
 * Unless required by applicable law or agreed to in writing, software
 * distributed under the License is distributed on an "AS IS" BASIS,
 * WITHOUT WARRANTIES OR CONDITIONS OF ANY KIND, either express or implied.
 * See the License for the specific language governing permissions and
 * limitations under the License.
 */

package org.apache.ignite.development.utils;

import java.io.PrintStream;
import java.util.ArrayList;
import java.util.List;
import org.apache.ignite.IgniteSystemProperties;
import org.apache.ignite.internal.pagemem.wal.WALIterator;
import org.apache.ignite.internal.pagemem.wal.WALPointer;
import org.apache.ignite.internal.pagemem.wal.record.DataEntry;
import org.apache.ignite.internal.pagemem.wal.record.DataRecord;
import org.apache.ignite.internal.pagemem.wal.record.MetastoreDataRecord;
import org.apache.ignite.internal.pagemem.wal.record.TimeStampRecord;
import org.apache.ignite.internal.pagemem.wal.record.WALRecord;
import org.apache.ignite.internal.processors.cache.persistence.tree.io.PageIO;
import org.apache.ignite.internal.processors.cache.persistence.wal.FileDescriptor;
import org.apache.ignite.internal.processors.cache.persistence.wal.reader.IgniteWalIteratorFactory;
import org.apache.ignite.internal.processors.cache.persistence.wal.serializer.RecordV1Serializer;
import org.apache.ignite.internal.processors.query.h2.database.io.H2ExtrasInnerIO;
import org.apache.ignite.internal.processors.query.h2.database.io.H2ExtrasLeafIO;
import org.apache.ignite.internal.processors.query.h2.database.io.H2InnerIO;
import org.apache.ignite.internal.processors.query.h2.database.io.H2LeafIO;
import org.apache.ignite.internal.processors.query.h2.database.io.H2MvccInnerIO;
import org.apache.ignite.internal.processors.query.h2.database.io.H2MvccLeafIO;
import org.apache.ignite.internal.util.IgniteUtils;
import org.apache.ignite.internal.util.typedef.F;
import org.apache.ignite.lang.IgniteBiTuple;
 
/**
 * Print WAL log data in human-readable form.
 */
public class IgniteWalConverter {
    /**
     * @param args Args.
     * @throws Exception If failed.
     */
    public static void main(String[] args) {
        final IgniteWalConverterArguments parameters = IgniteWalConverterArguments.parse(System.out, args);

        if (parameters != null)
            convert(System.out, parameters);
    }

    /**
     * Write to out WAL log data in human-readable form.
     *
     * @param out        Receiver of result.
     * @param params Parameters.
     */
    public static void convert(final PrintStream out, final IgniteWalConverterArguments params) {
        PageIO.registerH2(H2InnerIO.VERSIONS, H2LeafIO.VERSIONS, H2MvccInnerIO.VERSIONS, H2MvccLeafIO.VERSIONS);
        H2ExtrasInnerIO.register();
        H2ExtrasLeafIO.register();

        System.setProperty(IgniteSystemProperties.IGNITE_TO_STRING_INCLUDE_SENSITIVE,
            Boolean.toString(params.includeSensitive() == ProcessSensitiveData.HIDE));

        System.setProperty(IgniteSystemProperties.IGNITE_PDS_SKIP_CRC, Boolean.toString(params.isSkipCrc()));
        RecordV1Serializer.skipCrc = params.isSkipCrc();

        System.setProperty(IgniteSystemProperties.IGNITE_TO_STRING_MAX_LENGTH, String.valueOf(Integer.MAX_VALUE));

        final WalStat stat = params.isPrintStat() ? new WalStat() : null;

        IgniteWalIteratorFactory.IteratorParametersBuilder iteratorParametersBuilder = new IgniteWalIteratorFactory.IteratorParametersBuilder()
            .pageSize(params.getPageSize())
<<<<<<< HEAD
            .binaryMetadataFileStoreDir(params.getBinaryMetadataFileStoreDir())
            .marshallerMappingFileStoreDir(params.getMarshallerMappingFileStoreDir())
            .keepBinary(!params.isUnwrapBinary());
=======
            .binaryMetadataFileStoreDir(params.getBinaryMetadataDir())
            .marshallerMappingFileStoreDir(params.getMarshallerMappingDir())
            .keepBinary(params.isKeepBinary());
>>>>>>> 947facb4

        if (params.getWalDir() != null)
            iteratorParametersBuilder.filesOrDirs(params.getWalDir());

        if (params.getWalArchiveDir() != null)
            iteratorParametersBuilder.filesOrDirs(params.getWalArchiveDir());

        final IgniteWalIteratorFactory factory = new IgniteWalIteratorFactory();

        boolean printAlways = F.isEmpty(params.getRecordTypes());

        try (WALIterator stIt = factory.iterator(iteratorParametersBuilder)) {
            String currentWalPath = null;

            while (stIt.hasNextX()) {
                final String currentRecordWalPath = getCurrentWalFilePath(stIt);

                if (currentWalPath == null || !currentWalPath.equals(currentRecordWalPath)) {
                    out.println("File: " + currentRecordWalPath);

                    currentWalPath = currentRecordWalPath;
                }

                IgniteBiTuple<WALPointer, WALRecord> next = stIt.nextX();

                final WALPointer pointer = next.get1();

                final WALRecord record = next.get2();

                if (stat != null)
                    stat.registerRecord(record, pointer, true);

                if (printAlways || params.getRecordTypes().contains(record.type())) {
                    boolean print = true;

                    if (record instanceof TimeStampRecord)
                        print = withinTimeRange((TimeStampRecord) record, params.getFromTime(), params.getToTime());

                    final String recordStr = toString(record, params.includeSensitive());

                    if (print && (F.isEmpty(params.hasText()) || recordStr.contains(params.hasText())))
                        out.println(recordStr);
                }
            }
        }
        catch (Exception e) {
            e.printStackTrace(out);
        }

        if (stat != null)
            out.println("Statistic collected:\n" + stat.toString());
    }

    /**
     * Checks if provided TimeStampRecord is within time range.
     *
     * @param rec Record.
     * @param fromTime Lower bound for timestamp.
     * @param toTime Upper bound for timestamp;
     * @return {@code True} if timestamp is within range.
     */
    private static boolean withinTimeRange(TimeStampRecord rec, Long fromTime, Long toTime) {
        if (fromTime != null && rec.timestamp() < fromTime)
            return false;

        if (toTime != null && rec.timestamp() > toTime)
            return false;

        return true;
    }

    /**
     * Get current wal file path, used in {@code WALIterator}
     *
     * @param it WALIterator.
     * @return Current wal file path.
     */
    private static String getCurrentWalFilePath(WALIterator it) {
        String result = null;

        try {
            final Integer curIdx = IgniteUtils.field(it, "curIdx");

            final List<FileDescriptor> walFileDescriptors = IgniteUtils.field(it, "walFileDescriptors");

            if (curIdx != null && walFileDescriptors != null && !walFileDescriptors.isEmpty())
                result = walFileDescriptors.get(curIdx).getAbsolutePath();
        }
        catch (Exception e) {
            e.printStackTrace();
        }

        return result;
    }

    /**
     * Converting {@link WALRecord} to a string with sensitive data.
     *
     * @param walRecord     Instance of {@link WALRecord}.
     * @param sensitiveData Strategy for processing of sensitive data.
     * @return String representation of {@link WALRecord}.
     */
    private static String toString(WALRecord walRecord, ProcessSensitiveData sensitiveData) {
        if (walRecord instanceof DataRecord) {
            final DataRecord dataRecord = (DataRecord)walRecord;

            final List<DataEntry> entryWrappers = new ArrayList<>(dataRecord.writeEntries().size());

            for (DataEntry dataEntry : dataRecord.writeEntries())
                entryWrappers.add(new DataEntryWrapper(dataEntry, sensitiveData));

            dataRecord.setWriteEntries(entryWrappers);
        }
        else if (walRecord instanceof MetastoreDataRecord)
            walRecord = new MetastoreDataRecordWrapper((MetastoreDataRecord)walRecord, sensitiveData);

        return walRecord.toString();
    }
}<|MERGE_RESOLUTION|>--- conflicted
+++ resolved
@@ -79,15 +79,9 @@
 
         IgniteWalIteratorFactory.IteratorParametersBuilder iteratorParametersBuilder = new IgniteWalIteratorFactory.IteratorParametersBuilder()
             .pageSize(params.getPageSize())
-<<<<<<< HEAD
-            .binaryMetadataFileStoreDir(params.getBinaryMetadataFileStoreDir())
-            .marshallerMappingFileStoreDir(params.getMarshallerMappingFileStoreDir())
-            .keepBinary(!params.isUnwrapBinary());
-=======
             .binaryMetadataFileStoreDir(params.getBinaryMetadataDir())
             .marshallerMappingFileStoreDir(params.getMarshallerMappingDir())
-            .keepBinary(params.isKeepBinary());
->>>>>>> 947facb4
+            .keepBinary(!params.isUnwrapBinary());
 
         if (params.getWalDir() != null)
             iteratorParametersBuilder.filesOrDirs(params.getWalDir());
