/*
 * Copyright 2019 GridGain Systems, Inc. and Contributors.
 *
 * Licensed under the GridGain Community Edition License (the "License");
 * you may not use this file except in compliance with the License.
 * You may obtain a copy of the License at
 *
 *     https://www.gridgain.com/products/software/community-edition/gridgain-community-edition-license
 *
 * Unless required by applicable law or agreed to in writing, software
 * distributed under the License is distributed on an "AS IS" BASIS,
 * WITHOUT WARRANTIES OR CONDITIONS OF ANY KIND, either express or implied.
 * See the License for the specific language governing permissions and
 * limitations under the License.
 */
package org.apache.ignite.development.utils.indexreader;

import java.io.File;
import java.io.FileOutputStream;
import java.io.IOException;
import java.io.OutputStream;
import java.io.PrintStream;
import java.nio.ByteBuffer;
import java.nio.channels.FileChannel;
import java.util.ArrayList;
import java.util.Arrays;
import java.util.Collections;
import java.util.HashMap;
import java.util.HashSet;
import java.util.LinkedHashMap;
import java.util.LinkedList;
import java.util.List;
import java.util.Map;
import java.util.Objects;
import java.util.Set;
import java.util.concurrent.atomic.AtomicBoolean;
import java.util.concurrent.atomic.AtomicInteger;
import java.util.concurrent.atomic.AtomicReference;
import java.util.function.Predicate;
import java.util.function.Supplier;
import java.util.regex.Matcher;
import java.util.regex.Pattern;
import java.util.stream.IntStream;
import java.util.stream.LongStream;
import org.apache.ignite.IgniteCheckedException;
import org.apache.ignite.IgniteException;
import org.apache.ignite.development.utils.ProgressPrinter;
import org.apache.ignite.development.utils.StringBuilderOutputStream;
import org.apache.ignite.development.utils.arguments.CLIArgument;
import org.apache.ignite.development.utils.arguments.CLIArgumentParser;
import org.apache.ignite.internal.pagemem.PageIdUtils;
import org.apache.ignite.internal.processors.cache.persistence.IndexStorageImpl;
import org.apache.ignite.internal.processors.cache.persistence.StorageException;
import org.apache.ignite.internal.processors.cache.persistence.file.FilePageStore;
import org.apache.ignite.internal.processors.cache.persistence.file.FilePageStoreManager;
import org.apache.ignite.internal.processors.cache.persistence.freelist.io.PagesListMetaIO;
import org.apache.ignite.internal.processors.cache.persistence.freelist.io.PagesListNodeIO;
import org.apache.ignite.internal.processors.cache.persistence.tree.io.AbstractDataPageIO;
import org.apache.ignite.internal.processors.cache.persistence.tree.io.BPlusIO;
import org.apache.ignite.internal.processors.cache.persistence.tree.io.BPlusInnerIO;
import org.apache.ignite.internal.processors.cache.persistence.tree.io.BPlusLeafIO;
import org.apache.ignite.internal.processors.cache.persistence.tree.io.BPlusMetaIO;
import org.apache.ignite.internal.processors.cache.persistence.tree.io.DataPagePayload;
import org.apache.ignite.internal.processors.cache.persistence.tree.io.PageIO;
import org.apache.ignite.internal.processors.cache.persistence.tree.io.PageMetaIO;
<<<<<<< HEAD
import org.apache.ignite.internal.processors.cache.persistence.tree.io.PagePartitionMetaIO;
import org.apache.ignite.internal.processors.cache.persistence.tree.io.TrackingPageIO;
import org.apache.ignite.internal.processors.cache.persistence.tree.util.PageHandler;
=======
import org.apache.ignite.internal.processors.cache.persistence.tree.io.PagePartitionMetaIOV2;
>>>>>>> d7326fe8
import org.apache.ignite.internal.processors.cache.persistence.wal.crc.IgniteDataIntegrityViolationException;
import org.apache.ignite.internal.processors.cache.tree.AbstractDataLeafIO;
import org.apache.ignite.internal.processors.cache.tree.PendingRowIO;
import org.apache.ignite.internal.processors.cache.tree.RowLinkIO;
import org.apache.ignite.internal.processors.query.h2.database.io.H2ExtrasInnerIO;
import org.apache.ignite.internal.processors.query.h2.database.io.H2ExtrasLeafIO;
import org.apache.ignite.internal.processors.query.h2.database.io.H2InnerIO;
import org.apache.ignite.internal.processors.query.h2.database.io.H2LeafIO;
import org.apache.ignite.internal.processors.query.h2.database.io.H2MvccInnerIO;
import org.apache.ignite.internal.processors.query.h2.database.io.H2MvccLeafIO;
import org.apache.ignite.internal.processors.query.h2.database.io.H2RowLinkIO;
import org.apache.ignite.internal.util.GridLongList;
import org.apache.ignite.internal.util.GridStringBuilder;
import org.apache.ignite.internal.util.lang.GridClosure3;
import org.apache.ignite.internal.util.lang.IgnitePair;
import org.apache.ignite.lang.IgniteBiTuple;
import org.jetbrains.annotations.Nullable;

import static java.lang.Integer.parseInt;
import static java.lang.String.format;
import static java.util.Arrays.asList;
import static java.util.Collections.singleton;
import static java.util.Collections.singletonList;
import static java.util.Objects.isNull;
import static java.util.Objects.nonNull;
import static java.util.stream.Collectors.joining;
import static java.util.stream.Collectors.toList;
import static org.apache.ignite.development.utils.arguments.CLIArgument.mandatoryArg;
import static org.apache.ignite.development.utils.arguments.CLIArgument.optionalArg;
import static org.apache.ignite.development.utils.indexreader.IgniteIndexReader.Args.CHECK_PARTS;
import static org.apache.ignite.development.utils.indexreader.IgniteIndexReader.Args.DEST_FILE;
import static org.apache.ignite.development.utils.indexreader.IgniteIndexReader.Args.DIR;
import static org.apache.ignite.development.utils.indexreader.IgniteIndexReader.Args.INDEXES;
import static org.apache.ignite.development.utils.indexreader.IgniteIndexReader.Args.PAGE_SIZE;
import static org.apache.ignite.development.utils.indexreader.IgniteIndexReader.Args.PAGE_STORE_VER;
import static org.apache.ignite.development.utils.indexreader.IgniteIndexReader.Args.PART_CNT;
import static org.apache.ignite.internal.pagemem.PageIdAllocator.FLAG_DATA;
import static org.apache.ignite.internal.pagemem.PageIdAllocator.FLAG_IDX;
import static org.apache.ignite.internal.pagemem.PageIdAllocator.INDEX_PARTITION;
import static org.apache.ignite.internal.pagemem.PageIdUtils.flag;
import static org.apache.ignite.internal.pagemem.PageIdUtils.itemId;
import static org.apache.ignite.internal.pagemem.PageIdUtils.pageId;
import static org.apache.ignite.internal.pagemem.PageIdUtils.pageIndex;
import static org.apache.ignite.internal.pagemem.PageIdUtils.partId;
import static org.apache.ignite.internal.processors.cache.persistence.file.FilePageStoreManager.INDEX_FILE_NAME;
<<<<<<< HEAD
import static org.apache.ignite.internal.processors.cache.persistence.tree.io.PageIO.T_META;
import static org.apache.ignite.internal.processors.cache.persistence.tree.io.PageIO.T_PAGE_LIST_META;
import static org.apache.ignite.internal.processors.cache.persistence.tree.io.PageIO.T_PART_META;
import static org.apache.ignite.internal.processors.cache.persistence.tree.io.PageIO.getCrc;
import static org.apache.ignite.internal.processors.cache.persistence.tree.io.PageIO.getPageId;
=======
>>>>>>> d7326fe8
import static org.apache.ignite.internal.processors.cache.persistence.tree.io.PageIO.getType;
import static org.apache.ignite.internal.processors.cache.persistence.tree.io.PageIO.getVersion;
import static org.apache.ignite.internal.util.GridUnsafe.allocateBuffer;
import static org.apache.ignite.internal.util.GridUnsafe.bufferAddress;
import static org.apache.ignite.internal.util.GridUnsafe.freeBuffer;

/**
 * Offline reader for index files.
 */
public class IgniteIndexReader implements AutoCloseable {
    /** */
    private static final String META_TREE_NAME = "MetaTree";

    /** */
    public static final String RECURSIVE_TRAVERSE_NAME = "<RECURSIVE> ";

    /** */
    public static final String HORIZONTAL_SCAN_NAME = "<HORIZONTAL> ";

    /** */
    private static final String PAGE_LISTS_PREFIX = "<PAGE_LIST> ";

    /** */
    public static final String ERROR_PREFIX = "<ERROR> ";

    /** */
    private static final Pattern CACHE_TYPE_ID_SEACH_PATTERN =
        Pattern.compile("(?<id>[-0-9]{1,15})_(?<typeId>[-0-9]{1,15})_.*");

    /** */
    private static final Pattern CACHE_ID_SEACH_PATTERN =
        Pattern.compile("(?<id>[-0-9]{1,15})_.*");

    /** */
    private static final int CHECK_PARTS_MAX_ERRORS_PER_PARTITION = 10;

    /** */
    private static final Map<String, IgnitePair<Integer>> CACHE_TYPE_IDS = new HashMap<>();

    /** */
    static {
        PageIO.registerH2(H2InnerIO.VERSIONS, H2LeafIO.VERSIONS, H2MvccInnerIO.VERSIONS, H2MvccLeafIO.VERSIONS);

        H2ExtrasInnerIO.register();
        H2ExtrasLeafIO.register();
    }

    /** Page size. */
    private final int pageSize;

    /** Partition count. */
    private final int partCnt;

    /** Index name filter, if {@code null} then is not used. */
    @Nullable private final Predicate<String> idxFilter;

    /** Output strean. */
    private final PrintStream outStream;

    /** Page store of {@link FilePageStoreManager#INDEX_FILE_NAME}. */
    @Nullable private final FilePageStore idxStore;

    /** Partitions page stores, may contains {@code null}. */
    @Nullable private final FilePageStore[] partStores;

    /** Check cache data tree in partition files and it's consistency with indexes. */
    private final boolean checkParts;

    /** */
    private final Set<Integer> missingPartitions = new HashSet<>();

    /** */
    private final PageIOProcessor innerPageIOProcessor = new InnerPageIOProcessor();

    /** */
    private final PageIOProcessor leafPageIOProcessor = new LeafPageIOProcessor();

    /** */
    private final PageIOProcessor metaPageIOProcessor = new MetaPageIOProcessor();

    /**
     * Constructor.
     *
     * @param idxFilter Index name filter, if {@code null} then is not used.
     * @param checkParts Check cache data tree in partition files and it's consistency with indexes.
     * @param outStream {@link PrintStream} for print report, if {@code null} then will be used {@link System#out}.
     * @throws IgniteCheckedException If failed.
     */
    public IgniteIndexReader(
        @Nullable Predicate<String> idxFilter,
        boolean checkParts,
        @Nullable PrintStream outStream,
        IgniteIndexReaderFilePageStoreFactory filePageStoreFactory
    ) throws IgniteCheckedException {
        pageSize = filePageStoreFactory.pageSize();
        partCnt = filePageStoreFactory.partitionCount();
        this.checkParts = checkParts;
        this.idxFilter = idxFilter;

        this.outStream = isNull(outStream) ? System.out : outStream;

        idxStore = filePageStoreFactory.createFilePageStoreWithEnsure(INDEX_PARTITION, FLAG_IDX);

        if (isNull(idxStore))
            throw new IgniteCheckedException(INDEX_FILE_NAME + " file not found");
        else
            print("Analyzing file: " + INDEX_FILE_NAME);

        partStores = new FilePageStore[partCnt];

        for (int i = 0; i < partCnt; i++)
            partStores[i] = filePageStoreFactory.createFilePageStoreWithEnsure(i, FLAG_DATA);
    }

    /** */
    private void print(String s) {
        outStream.println(s);
    }

    /** */
    private void printErr(String s) {
        outStream.println(ERROR_PREFIX + s);
    }

    /** */
    private void printErrors(
        String prefix,
        String caption,
        String alternativeCaption,
        String elementFormatPtrn,
        boolean printTrace,
        Map<?, ? extends List<? extends Throwable>> errors
    ) {
        if (errors.isEmpty()) {
            print(prefix + alternativeCaption);

            return;
        }

        if (caption != null)
            outStream.println(prefix + ERROR_PREFIX + caption);

        errors.forEach((k, v) -> {
            outStream.println(prefix + ERROR_PREFIX + format(elementFormatPtrn, k.toString()));

            v.forEach(e -> {
                if (printTrace)
                    printStackTrace(e);
                else
                    printErr(e.getMessage());
            });
        });
    }

    /** */
    private void printPageStat(String prefix, String caption, Map<Class, Long> stat) {
        if (caption != null)
            print(prefix + caption + (stat.isEmpty() ? " empty" : ""));

        stat.forEach((cls, cnt) -> print(prefix + cls.getSimpleName() + ": " + cnt));
    }

    /** */
    private void printStackTrace(Throwable e) {
        OutputStream os = new StringBuilderOutputStream();

        e.printStackTrace(new PrintStream(os));

        outStream.println(os.toString());
    }

    /** */
    private static long normalizePageId(long pageId) {
        return pageId(partId(pageId), flag(pageId), pageIndex(pageId));
    }

    /**
     * Reading pages into buffer.
     *
     * @param store Source for reading pages.
     * @param pageId Page ID.
     * @param buf Buffer.
     */
    private void readPage(FilePageStore store, long pageId, ByteBuffer buf) throws IgniteCheckedException {
        try {
            store.read(pageId, buf, false);
        }
        catch (IgniteDataIntegrityViolationException | IllegalArgumentException e) {
            // Replacing exception due to security reasons, as IgniteDataIntegrityViolationException prints page content.
            // Catch IllegalArgumentException for output page information.
            throw new IgniteException("Failed to read page, id=" + pageId + ", idx=" + pageIndex(pageId) +
                ", file=" + store.getFileAbsolutePath());
        }
    }

    /**
     * Read index file.
     */
    public void readIdx() {
        long partPageStoresNum = Arrays.stream(partStores)
            .filter(Objects::nonNull)
            .count();

        print("Partitions files num: " + partPageStoresNum);

        Map<Class, Long> pageClasses = new HashMap<>();

        long pagesNum = isNull(idxStore) ? 0 : (idxStore.size() - idxStore.headerSize()) / pageSize;

        print("Going to check " + pagesNum + " pages.");

        Set<Long> pageIds = new HashSet<>();

        AtomicReference<Map<String, TreeTraversalInfo>> treeInfo = new AtomicReference<>();

        AtomicReference<Map<String, TreeTraversalInfo>> horizontalScans = new AtomicReference<>();

        AtomicReference<PageListsInfo> pageListsInfo = new AtomicReference<>();

        List<Throwable> errors;

        try {
            Set<Short> metaPageClasses = new HashSet<>(asList(T_META, T_PAGE_LIST_META));

            Map<Short, Long> idxMetaPages = findPages(INDEX_PARTITION, FLAG_IDX, idxStore, metaPageClasses);

            Long pageMetaPageId = idxMetaPages.get(T_META);

            // Traversing trees.
            if (pageMetaPageId != null) {
                doWithBuffer((buf, addr) -> {
                    readPage(idxStore, pageMetaPageId, buf);

                    PageMetaIO pageMetaIO = PageIO.getPageIO(addr);

                    long metaTreeRootId = normalizePageId(pageMetaIO.getTreeRoot(addr));

                    treeInfo.set(traverseAllTrees("Index trees traversal", metaTreeRootId, CountOnlyStorage::new, this::traverseTree));

                    treeInfo.get().forEach((name, info) -> {
                        pageIds.addAll(info.innerPageIds);

                        pageIds.add(info.rootPageId);
                    });

                    Supplier<ItemStorage> itemStorageFactory = checkParts ? LinkStorage::new : CountOnlyStorage::new;

                    horizontalScans.set(traverseAllTrees("Scan index trees horizontally", metaTreeRootId, itemStorageFactory, this::horizontalTreeScan));

                    return null;
                });
            }

            Long pageListMetaPageId = idxMetaPages.get(T_PAGE_LIST_META);

            // Scanning page reuse lists.
            if (pageListMetaPageId != null)
                pageListsInfo.set(getPageListsInfo(pageListMetaPageId));

            ProgressPrinter progressPrinter = new ProgressPrinter(System.out, "Reading pages sequentially", pagesNum);

            // Scan all pages in file.
            errors = scanFileStore(INDEX_PARTITION, FLAG_IDX, idxStore, (pageId, addr, io) -> {
                progressPrinter.printProgress();

                pageClasses.compute(io.getClass(), (k, v) -> v == null ? 1 : v + 1);

                if (!(io instanceof PageMetaIO || io instanceof PagesListMetaIO)) {
                    if (idxFilter == null) {
                        if ((io instanceof BPlusMetaIO || io instanceof BPlusInnerIO)
                                && !pageIds.contains(pageId)
                                && pageListsInfo.get() != null
                                && !pageListsInfo.get().allPages.contains(pageId)) {
                            throw new IgniteException(
                                    "Possibly orphan " + io.getClass().getSimpleName() + " page, pageId=" + pageId
                            );
                        }
                    }
                }

                return true;
            });
        }
        catch (IgniteCheckedException e) {
            throw new IgniteException(INDEX_FILE_NAME + " scan problem", e);
        }

        if (treeInfo.get() == null)
            printErr("No tree meta info found.");
        else {
            printTraversalResults(RECURSIVE_TRAVERSE_NAME, treeInfo.get());

            printTraversalResults(HORIZONTAL_SCAN_NAME, horizontalScans.get());
        }

        compareTraversals(treeInfo.get(), horizontalScans.get());

        if (pageListsInfo.get() == null)
            printErr("No page lists meta info found.");
        else
            printPagesListsInfo(pageListsInfo.get());

        printPageStat("", "\n---These pages types were encountered during sequential scan:", pageClasses);

        if (!errors.isEmpty()) {
            printErr("---");
            printErr("Errors:");

            errors.forEach(this::printStackTrace);
        }

        print("---");
        print("Total pages encountered during sequential scan: " + pageClasses.values().stream().mapToLong(a -> a).sum());
        print("Total errors occurred during sequential scan: " + errors.size());

        if (idxFilter != null)
            print("Orphan pages were not reported due to --indexes filter.");

        print("Note that some pages can be occupied by meta info, tracking info, etc., so total page count can differ " +
            "from count of pages found in index trees and page lists.");

        if (checkParts) {
            Map<Integer, List<Throwable>> checkPartsErrors = checkParts(horizontalScans.get());

            print("");

            printErrors("",
                "Partitions check:",
                "Partitions check detected no errors.",
                "Errors detected in partition, partId=%s",
                false,
                checkPartsErrors
            );

            print("\nPartition check finished, total errors: " +
                checkPartsErrors.values().stream().mapToInt(List::size).sum() + ", total problem partitions: " +
                checkPartsErrors.size()
            );
        }
    }

    /**
     * Allocates buffer and does some work in closure, then frees the buffer.
     *
     * @param c Closure.
     * @param <T> Result type.
     * @return Result of closure.
     * @throws IgniteCheckedException If failed.
     */
    private <T> T doWithBuffer(BufferClosure<T> c) throws IgniteCheckedException {
        ByteBuffer buf = allocateBuffer(pageSize);

        try {
            long addr = bufferAddress(buf);

            return c.apply(buf, addr);
        }
        finally {
            freeBuffer(buf);
        }
    }

    /**
     * Scans given file page store and executes closure for each page.
     *
     * @param partId Partition id.
     * @param flag Flag.
     * @param store Page store.
     * @param c Closure that accepts page id, page address, page IO. If it returns false, scan stops.
     * @return List of errors that occured while scanning.
     * @throws IgniteCheckedException If failed.
     */
    private List<Throwable> scanFileStore(int partId, byte flag, FilePageStore store, GridClosure3<Long, Long, PageIO, Boolean> c)
        throws IgniteCheckedException {
        return doWithBuffer((buf, addr) -> {
            List<Throwable> errors = new ArrayList<>();

            long pagesNum = isNull(store) ? 0 : (store.size() - store.headerSize()) / pageSize;

            for (int i = 0; i < pagesNum; i++) {
                buf.rewind();

                try {
                    long pageId = PageIdUtils.pageId(partId, flag, i);

                    readPage(store, pageId, buf);

                    PageIO io = PageIO.getPageIO(addr);

                    if (!c.apply(pageId, addr, io))
                        break;
                }
                catch (Throwable e) {
                    String err = "Exception occurred on step " + i + ": " + e.getMessage();

                    errors.add(new IgniteException(err, e));
                }
            }

            return errors;
        });
    }

    /**
     * Checks partitions, comparing partition indexes (cache data tree) to indexes given in {@code aTreesInfo}.
     *
     * @param aTreesInfo Index trees info to compare cache data tree with.
     * @return Map of errors, bound to partition id.
     */
    private Map<Integer, List<Throwable>> checkParts(Map<String, TreeTraversalInfo> aTreesInfo) {
        System.out.println();

        // Map partId -> errors.
        Map<Integer, List<Throwable>> res = new HashMap<>();

        Map<String, TreeTraversalInfo> treesInfo = new HashMap<>(aTreesInfo);

        treesInfo.remove(META_TREE_NAME);

        ProgressPrinter progressPrinter = new ProgressPrinter(System.out, "Checking partitions", partCnt);

        for (int i = 0; i < partCnt; i++) {
            progressPrinter.printProgress();

            FilePageStore partStore = partStores[i];

            if (partStore == null)
                continue;

            List<Throwable> errors = new LinkedList<>();

            final int partId = i;

            try {
                Map<Short, Long> metaPages = findPages(i, FLAG_DATA, partStore, singleton(T_PART_META));

                long partMetaId = metaPages.get(T_PART_META);

                doWithBuffer((buf, addr) -> {
                    readPage(partStore, partMetaId, buf);

                    PagePartitionMetaIO partMetaIO = PageIO.getPageIO(addr);

                    long cacheDataTreeRoot = partMetaIO.getTreeRoot(addr);

                    TreeTraversalInfo cacheDataTreeInfo =
                        horizontalTreeScan(partStore, cacheDataTreeRoot, "dataTree-" + partId, new ItemsListStorage());

                    for (Object dataTreeItem : cacheDataTreeInfo.itemStorage) {
                        CacheAwareLink cacheAwareLink = (CacheAwareLink)dataTreeItem;

                        for (Map.Entry<String, TreeTraversalInfo> e : treesInfo.entrySet()) {
                            String name = e.getKey();

                            TreeTraversalInfo tree = e.getValue();

                            int cacheId = getCacheId(name);

                            if (cacheId != cacheAwareLink.cacheId)
                                continue; // It's index for other cache, don't check.

                            if (!tree.itemStorage.contains(cacheAwareLink))
                                errors.add(new IgniteException(cacheDataTreeEntryMissingError(name, cacheAwareLink)));
                        }

                        if (errors.size() >= CHECK_PARTS_MAX_ERRORS_PER_PARTITION) {
                            errors.add(new IgniteException("Too many errors (" + CHECK_PARTS_MAX_ERRORS_PER_PARTITION +
                                ") found for partId=" + partId + ", stopping analysis for this partition."));

                            break;
                        }
                    }

                    return null;
                });
            }
            catch (IgniteCheckedException e) {
                errors.add(new IgniteException("Partition check failed, partId=" + i, e));
            }

            if (!errors.isEmpty())
                res.put(partId, errors);
        }

        return res;
    }

    /** */
    private String cacheDataTreeEntryMissingError(String treeName, CacheAwareLink cacheAwareLink) {
        long link = cacheAwareLink.link;

        long pageId = pageId(link);

        int itemId = itemId(link);

        int partId = partId(pageId);

        int pageIdx = pageIndex(pageId);

        return "Entry is missing in index: " + treeName +
            ", cacheId=" + cacheAwareLink.cacheId + ", partId=" + partId +
            ", pageIndex=" + pageIdx + ", itemId=" + itemId + ", link=" + link;
    }

    /**
     * Finds certain pages in file page store. When all pages corresponding given types is found, at least one page
     * for each type, we return the result.
     *
     * @param partId Partition id.
     * @param flag Page store flag.
     * @param store File page store.
     * @param pageTypes Page types to find.
     * @return Map of found pages. First page of this class that was found, is put to this map.
     * @throws IgniteCheckedException If failed.
     */
    private Map<Short, Long> findPages(int partId, byte flag, FilePageStore store, Set<Short> pageTypes)
        throws IgniteCheckedException {
        Map<Short, Long> res = new HashMap<>();

        scanFileStore(partId, flag, store, (pageId, addr, io) -> {
            if (pageTypes.contains((short)io.getType())) {
                res.put((short)io.getType(), pageId);

                pageTypes.remove((short)io.getType());
            }

            return !pageTypes.isEmpty();
        });

        return res;
    }

    /**
     * Compares result of traversals.
     *
     * @param treeInfos Traversal from root to leafs.
     * @param treeScans Traversal using horizontal scan.
     */
    private void compareTraversals(Map<String, TreeTraversalInfo> treeInfos, Map<String, TreeTraversalInfo> treeScans) {
        List<String> errors = new LinkedList<>();

        Set<String> treeIdxNames = new HashSet<>();

        treeInfos.forEach((name, tree) -> {
            treeIdxNames.add(name);

            TreeTraversalInfo scan = treeScans.get(name);

            if (scan == null) {
                errors.add("Tree was detected in " + RECURSIVE_TRAVERSE_NAME + " but absent in  "
                    + HORIZONTAL_SCAN_NAME + ": " + name);

                return;
            }

            if (tree.itemStorage.size() != scan.itemStorage.size())
                errors.add(compareError("items", name, tree.itemStorage.size(), scan.itemStorage.size(), null));

            Set<Class> classesInStat = new HashSet<>();

            tree.ioStat.forEach((cls, cnt) -> {
                classesInStat.add(cls);

                long scanCnt = scan.ioStat.getOrDefault(cls, 0L);

                if (scanCnt != cnt)
                    errors.add(compareError("pages", name, cnt, scanCnt, cls));
            });

            scan.ioStat.forEach((cls, cnt) -> {
                if (classesInStat.contains(cls))
                    // Already checked.
                    return;

                errors.add(compareError("pages", name, 0, cnt, cls));
            });
        });

        treeScans.forEach((name, tree) -> {
            if (!treeIdxNames.contains(name))
                errors.add("Tree was detected in " + HORIZONTAL_SCAN_NAME + " but absent in  "
                    + RECURSIVE_TRAVERSE_NAME + ": " + name);
        });

        errors.forEach(this::printErr);

        print("Comparing traversals detected " + errors.size() + " errors.");
        print("------------------");
    }

    /** */
    private String compareError(String itemName, String idxName, long fromRoot, long scan, Class pageType) {
        return format(
            "Different count of %s; index: %s, %s:%s, %s:%s" + (pageType == null ? "" : ", pageType: " + pageType.getName()),
            itemName,
            idxName,
            RECURSIVE_TRAVERSE_NAME,
            fromRoot,
            HORIZONTAL_SCAN_NAME,
            scan
        );
    }

    /**
     * Gets info about page lists.
     *
     * @param metaPageListId Page list meta id.
     * @return Page list info.
     */
    private PageListsInfo getPageListsInfo(long metaPageListId) {
        Map<IgniteBiTuple<Long, Integer>, List<Long>> bucketsData = new HashMap<>();

        Set<Long> allPages = new HashSet<>();

        Map<Class, Long> pageListStat = new HashMap<>();

        Map<Long, List<Throwable>> errors = new HashMap<>();

        try {
            doWithBuffer((buf, addr) -> {
                long nextMetaId = metaPageListId;

                while (nextMetaId != 0) {
                    try {
                        buf.rewind();

                        readPage(idxStore, nextMetaId, buf);

                        PagesListMetaIO io = PageIO.getPageIO(addr);

                        Map<Integer, GridLongList> data = new HashMap<>();

                        io.getBucketsData(addr, data);

                        final long fNextMetaId = nextMetaId;

                        data.forEach((k, v) -> {
                            List<Long> listIds = LongStream.of(v.array()).map(IgniteIndexReader::normalizePageId).boxed().collect(toList());

                            listIds.forEach(listId -> allPages.addAll(getPageList(listId, pageListStat)));

                            bucketsData.put(new IgniteBiTuple<>(fNextMetaId, k), listIds);
                        });

                        nextMetaId = io.getNextMetaPageId(addr);
                    }
                    catch (Exception e) {
                        errors.put(nextMetaId, singletonList(e));

                        nextMetaId = 0;
                    }
                }

                return null;
            });
        }
        catch (IgniteCheckedException e) {
            throw new IgniteException(e);
        }

        return new PageListsInfo(bucketsData, allPages, pageListStat, errors);
    }

    /**
     * Get single page list.
     *
     * @param pageListStartId Id of the start page of the page list.
     * @param pageStat Page types statistics.
     * @return List of page ids.
     */
    private List<Long> getPageList(long pageListStartId, Map<Class, Long> pageStat) {
        List<Long> res = new LinkedList<>();

        long nextNodeId = pageListStartId;

        ByteBuffer nodeBuf = allocateBuffer(pageSize);
        ByteBuffer pageBuf = allocateBuffer(pageSize);

        long nodeAddr = bufferAddress(nodeBuf);
        long pageAddr = bufferAddress(pageBuf);

        try {
            while (nextNodeId != 0) {
                try {
                    nodeBuf.rewind();

                    readPage(idxStore, nextNodeId, nodeBuf);

                    PagesListNodeIO io = PageIO.getPageIO(nodeAddr);

                    for (int i = 0; i < io.getCount(nodeAddr); i++) {
                        pageBuf.rewind();

                        long pageId = normalizePageId(io.getAt(nodeAddr, i));

                        res.add(pageId);

                        readPage(idxStore, pageId, pageBuf);

                        PageIO pageIO = PageIO.getPageIO(pageAddr);

                        pageStat.compute(pageIO.getClass(), (k, v) -> v == null ? 1 : v + 1);
                    }

                    nextNodeId = io.getNextId(nodeAddr);
                }
                catch (IgniteCheckedException e) {
                    throw new IgniteException(e.getMessage(), e);
                }
            }
        }
        finally {
            freeBuffer(nodeBuf);
            freeBuffer(pageBuf);
        }

        return res;
    }

    /**
     * Traverse all trees in file and return their info.
     *
     * @param metaTreeRoot Meta tree root page id.
     * @return Index trees info.
     */
    private Map<String, TreeTraversalInfo> traverseAllTrees(
        String traverseProcCaption,
        long metaTreeRoot,
        Supplier<ItemStorage> itemStorageFactory,
        TraverseProc traverseProc
    ) {
        Map<String, TreeTraversalInfo> treeInfos = new LinkedHashMap<>();

        TreeTraversalInfo metaTreeTraversalInfo =
            traverseProc.traverse(idxStore, metaTreeRoot, META_TREE_NAME, new ItemsListStorage<IndexStorageImpl.IndexItem>());

        treeInfos.put(META_TREE_NAME, metaTreeTraversalInfo);

        ProgressPrinter progressPrinter =
            new ProgressPrinter(System.out, traverseProcCaption, metaTreeTraversalInfo.itemStorage.size());

        metaTreeTraversalInfo.itemStorage.forEach(item -> {
            progressPrinter.printProgress();

            IndexStorageImpl.IndexItem idxItem = (IndexStorageImpl.IndexItem)item;

            if (nonNull(idxFilter) && !idxFilter.test(idxItem.nameString()))
                return;

            TreeTraversalInfo treeTraversalInfo =
                traverseProc.traverse(idxStore, normalizePageId(idxItem.pageId()), idxItem.nameString(), itemStorageFactory.get());

            treeInfos.put(idxItem.toString(), treeTraversalInfo);
        });

        return treeInfos;
    }

    /**
     * Prints traversal info.
     *
     * @param treeInfos Tree traversal info.
     */
    private void printTraversalResults(String prefix, Map<String, TreeTraversalInfo> treeInfos) {
        print("\n" + prefix + "Tree traversal results");

        Map<Class, Long> totalStat = new HashMap<>();

        AtomicInteger totalErr = new AtomicInteger(0);

        // Map (cacheId, typeId) -> (map idxName -> size))
        Map<IgnitePair<Integer>, Map<String, Long>> cacheIdxSizes = new HashMap<>();

        treeInfos.forEach((idxName, validationInfo) -> {
            print(prefix + "-----");
            print(prefix + "Index tree: " + idxName);
            print(prefix + "-- Page stat:");

            validationInfo.ioStat.forEach((cls, cnt) -> {
                print(prefix + cls.getSimpleName() + ": " + cnt);

                totalStat.compute(cls, (k, v) -> v == null ? 1 : v + 1);
            });

            print(prefix + "-- Count of items found in leaf pages: " + validationInfo.itemStorage.size());

            printErrors(
                prefix,
                "Errors:",
                "No errors occurred while traversing.",
                "Page id=%s, exceptions:",
                true,
                validationInfo.errors
            );

            totalErr.addAndGet(validationInfo.errors.size());

            cacheIdxSizes.computeIfAbsent(getCacheAndTypeId(idxName), k -> new HashMap<>())
                .put(idxName, validationInfo.itemStorage.size());
        });

        print(prefix + "---");

        printPageStat(prefix, "Total page stat collected during trees traversal:", totalStat);

        print("");

        AtomicBoolean sizeConsistencyErrorsFound = new AtomicBoolean(false);

        cacheIdxSizes.forEach((cacheTypeId, idxSizes) -> {
            if (idxSizes.values().stream().distinct().count() > 1) {
                sizeConsistencyErrorsFound.set(true);

                totalErr.incrementAndGet();

                printErr("Index size inconsistency: cacheId=" + cacheTypeId.get1() + ", typeId=" + cacheTypeId.get2());

                idxSizes.forEach((name, size) -> printErr("     Index name: " + name + ", size=" + size));
            }
        });

        if (!sizeConsistencyErrorsFound.get())
            print(prefix + "No index size consistency errors found.");

        print("");
        print(prefix + "Total trees: " + treeInfos.keySet().size());
        print(prefix + "Total pages found in trees: " + totalStat.values().stream().mapToLong(a -> a).sum());
        print(prefix + "Total errors during trees traversal: " + totalErr.get());
        print("");

        print("------------------");
    }

    /**
     * Tries to get cache id from index tree name.
     *
     * @param name Index name.
     * @return Cache id.
     */
    public static int getCacheId(String name) {
        return getCacheAndTypeId(name).get1();
    }

    /**
     * Tries to get cache id and type id from index tree name.
     *
     * @param name Index name.
     * @return Pair of cache id and type id.
     */
    public static IgnitePair<Integer> getCacheAndTypeId(String name) {
        return CACHE_TYPE_IDS.computeIfAbsent(name, k -> {
            Matcher mId = CACHE_TYPE_ID_SEACH_PATTERN.matcher(k);

            if (mId.find()) {
                String id = mId.group("id");

                String typeId = mId.group("typeId");

                return new IgnitePair<>(parseInt(id), parseInt(typeId));
            }
            else {
                Matcher cId = CACHE_ID_SEACH_PATTERN.matcher(k);

                if (cId.find()) {
                    String id = cId.group("id");

                    return new IgnitePair<>(parseInt(id), 0);
                }
            }

            return new IgnitePair<>(0, 0);
        });
    }

    /**
     * Prints page lists info.
     *
     * @param pageListsInfo Page lists info.
     */
    private void printPagesListsInfo(PageListsInfo pageListsInfo) {
        String prefix = PAGE_LISTS_PREFIX;

        print("\n" + prefix + "Page lists info.");

        if (!pageListsInfo.bucketsData.isEmpty())
            print(prefix + "---Printing buckets data:");

        pageListsInfo.bucketsData.forEach((bucket, bucketData) -> {
            GridStringBuilder sb = new GridStringBuilder(prefix)
                .a("List meta id=")
                .a(bucket.get1())
                .a(", bucket number=")
                .a(bucket.get2())
                .a(", lists=[")
                .a(bucketData.stream().map(String::valueOf).collect(joining(", ")))
                .a("]");

            print(sb.toString());
        });

        printPageStat(prefix, "-- Page stat:", pageListsInfo.pageListStat);

        printErrors(prefix, "---Errors:", "---No errors.", "Page id: %s, exception: ", true, pageListsInfo.errors);

        print("");
        print(prefix + "Total index pages found in lists: " + pageListsInfo.allPages.size());
        print(prefix + "Total errors during lists scan: " + pageListsInfo.errors.size());
        print("------------------");
    }

    /**
     * Traverse single index tree from root to leafs.
     *
     * @param store File page store.
     * @param rootPageId Root page id.
     * @param treeName Tree name.
     * @param itemStorage Items storage.
     * @return Tree traversal info.
     */
    private TreeTraversalInfo traverseTree(FilePageStore store, long rootPageId, String treeName, ItemStorage itemStorage) {
        Map<Class, Long> ioStat = new HashMap<>();

        Map<Long, List<Throwable>> errors = new HashMap<>();

        Set<Long> innerPageIds = new HashSet<>();

        PageCallback innerCb = (content, pageId) -> innerPageIds.add(normalizePageId(pageId));

        ItemCallback itemCb = (currPageId, item, link) -> itemStorage.add(item);

        getTreeNode(rootPageId, new TreeTraverseContext(treeName, store, ioStat, errors, innerCb, null, itemCb));

        return new TreeTraversalInfo(ioStat, errors, innerPageIds, rootPageId, itemStorage);
    }

    /**
     * Traverse single index tree by each level horizontally.
     *
     * @param store File page store.
     * @param rootPageId Root page id.
     * @param treeName Tree name.
     * @param itemStorage Items storage.
     * @return Tree traversal info.
     */
    private TreeTraversalInfo horizontalTreeScan(
        FilePageStore store,
        long rootPageId,
        String treeName,
        ItemStorage itemStorage
    ) {
        Map<Long, List<Throwable>> errors = new HashMap<>();

        Map<Class, Long> ioStat = new HashMap<>();

        TreeTraverseContext treeCtx = new TreeTraverseContext(treeName, store, ioStat, errors, null, null, null);

        ByteBuffer buf = allocateBuffer(pageSize);

        try {
            long addr = bufferAddress(buf);

            readPage(store, rootPageId, buf);

            PageIO pageIO = PageIO.getPageIO(addr);

            if (!(pageIO instanceof BPlusMetaIO))
                throw new IgniteException("Root page is not meta, pageId=" + rootPageId);

            BPlusMetaIO metaIO = (BPlusMetaIO)pageIO;

            ioStat.compute(metaIO.getClass(), (k, v) -> v == null ? 1 : v + 1);

            int lvlsCnt = metaIO.getLevelsCount(addr);

            long[] firstPageIds = IntStream.range(0, lvlsCnt).mapToLong(i -> metaIO.getFirstPageId(addr, i)).toArray();

            for (int i = 0; i < lvlsCnt; i++) {
                long pageId = firstPageIds[i];

                while (pageId > 0) {
                    try {
                        buf.rewind();

                        readPage(store, pageId, buf);

                        pageIO = PageIO.getPageIO(addr);

                        if (i == 0 && !(pageIO instanceof BPlusLeafIO))
                            throw new IgniteException("Not-leaf page found on leaf level, pageId=" + pageId + ", level=" + i);

                        if (!(pageIO instanceof BPlusIO))
                            throw new IgniteException("Not-BPlus page found, pageId=" + pageId + ", level=" + i);

                        ioStat.compute(pageIO.getClass(), (k, v) -> v == null ? 1 : v + 1);

                        if (pageIO instanceof BPlusLeafIO) {
                            PageIOProcessor ioProcessor = getIOProcessor(pageIO);

                            PageContent pageContent = ioProcessor.getContent(pageIO, addr, pageId, treeCtx);

                            pageContent.items.forEach(itemStorage::add);
                        }

                        pageId = ((BPlusIO)pageIO).getForward(addr);
                    }
                    catch (Throwable e) {
                        errors.computeIfAbsent(pageId, k -> new LinkedList<>()).add(e);

                        pageId = 0;
                    }
                }
            }
        }
        catch (Throwable e) {
            errors.computeIfAbsent(rootPageId, k -> new LinkedList<>()).add(e);
        }
        finally {
            freeBuffer(buf);
        }

        return new TreeTraversalInfo(ioStat, errors, null, rootPageId, itemStorage);
    }

    /**
     * Gets tree node and all its children.
     *
     * @param pageId Page id, where tree node is located.
     * @param nodeCtx Tree traverse context.
     * @return Tree node.
     */
    private TreeNode getTreeNode(long pageId, TreeTraverseContext nodeCtx) {
        PageContent pageContent;

        PageIOProcessor ioProcessor;

        try {
            final ByteBuffer buf = allocateBuffer(pageSize);

            try {
                readPage(nodeCtx.store, pageId, buf);

                final long addr = bufferAddress(buf);

                final PageIO io = PageIO.getPageIO(addr);

                nodeCtx.ioStat.compute(io.getClass(), (k, v) -> v == null ? 1 : v + 1);

                ioProcessor = getIOProcessor(io);

                pageContent = ioProcessor.getContent(io, addr, pageId, nodeCtx);
            }
            finally {
                freeBuffer(buf);
            }

            return ioProcessor.getNode(pageContent, pageId, nodeCtx);
        }
        catch (Throwable e) {
            nodeCtx.errors.computeIfAbsent(pageId, k -> new LinkedList<>()).add(e);

            return new TreeNode(pageId, null, "exception: " + e.getMessage(), Collections.emptyList());
        }
    }

    /** */
    private PageIOProcessor getIOProcessor(PageIO io) {
        if (io instanceof BPlusLeafIO)
            return leafPageIOProcessor;
        else if (io instanceof BPlusInnerIO)
            return innerPageIOProcessor;
        else if (io instanceof BPlusMetaIO)
            return metaPageIOProcessor;
        else
            return null;
    }

    /** {@inheritDoc} */
    @Override public void close() throws StorageException {
        if (nonNull(idxStore))
            idxStore.stop(false);

        if (nonNull(partStores)) {
            for (FilePageStore store : partStores) {
                if (nonNull(store))
                    store.stop(false);
            }
        }
    }

    /**
<<<<<<< HEAD
     * Transforms snapshot files to regular PDS files.
     *
     * @param src Source directory.
     * @param dest Destination directory.
     * @param fileMask File mask.
     * @param filePageStoreFactory Factory of {@link FilePageStore}.
     */
    public void transform(
        String src,
        String dest,
        String fileMask,
        IgniteIndexReaderFilePageStoreFactory filePageStoreFactory
    ) {
        File srcDir = new File(src);

        assert srcDir.exists();

        File destDir = new File(dest);

        if (!destDir.exists())
            destDir.mkdirs();

        try (DirectoryStream<Path> files = Files.newDirectoryStream(srcDir.toPath(), "*" + fileMask)) {
            List<Path> filesList = new ArrayList<>();

            for (Path f : files) {
                if (f.toString().toLowerCase().endsWith(fileMask))
                    filesList.add(f);
            }

            ProgressPrinter progressPrinter = new ProgressPrinter(System.out, "Transforming files", filesList.size());

            for (Path f : filesList) {
                progressPrinter.printProgress();

                String fileName = f.getFileName().toString();

                boolean idxFileName = fileName.equals(INDEX_FILE_NAME);

                ByteBuffer hdrBuff = filePageStoreFactory.headerBuffer(idxFileName ? FLAG_IDX : FLAG_DATA);

                try {
                    copyFromStreamToFile(f.toFile(), new File(destDir.getPath(), fileName), hdrBuff);
                }
                catch (Exception e) {
                    File destF = new File(destDir.getPath(), f.getFileName().toString());

                    if (destF.exists())
                        destF.delete();

                    printErr("Could not transform file: " + destF.getPath() + ", error: " + e.getMessage());

                    printStackTrace(e);
                }
                finally {
                    freeBuffer(hdrBuff);
                }
            }
        }
        catch (IOException e) {
            throw new UncheckedIOException(e);
        }
    }

    /**
     * Convert snapshot file to the correct format.
     * Header + pages in the correct order (in ascending order of pageIdx).
     *
     * @param fileInPath File for reading pages.
     * @param fileOutPath File for writing pages.
     * @param hdrBuf Buffer with a header for writing to {@code fileOutPath}.
     * @return Count of read pages.
     * @throws Exception If failed.
     */
    private int copyFromStreamToFile(File fileInPath, File fileOutPath, ByteBuffer hdrBuf) throws Exception {
        ByteBuffer readBuf = allocateBuffer(pageSize);

        readBuf.order(ByteOrder.nativeOrder());

        long readAddr = bufferAddress(readBuf);

        try (FileChannel inCh = FileChannel.open(fileInPath.toPath(), READ);
             FileChannel outCh = FileChannel.open(fileOutPath.toPath(), WRITE, CREATE)) {
            int hdrSize = hdrBuf.limit();

            outCh.write(hdrBuf, 0);

            int pageCnt = 0;

            while (readNextPage(readBuf, inCh, pageSize)) {
                pageCnt++;

                readBuf.rewind();

                long pageId = getPageId(readAddr);

                assert pageId != 0;

                int pageIdx = pageIndex(pageId);

                int crcSaved = getCrc(readAddr);

                setCrc(readAddr, 0);

                int calced = calcCrc(readBuf, pageSize);

                if (calced != crcSaved)
                    throw new IgniteCheckedException("Snapshot corrupted");

                setCrc(readAddr, crcSaved);

                readBuf.rewind();

                boolean changed = false;

                int pageType = PageIO.getType(readAddr);

                switch (pageType) {
                    case PageIO.T_PAGE_UPDATE_TRACKING:
                        PageHandler.zeroMemory(readAddr, TrackingPageIO.COMMON_HEADER_END,
                            readBuf.capacity() - TrackingPageIO.COMMON_HEADER_END);

                        changed = true;

                        break;
                    case T_META:
                    case T_PART_META:
                        PageMetaIO io = PageIO.getPageIO(pageType, PageIO.getVersion(readAddr));

                        io.setLastAllocatedPageCount(readAddr, 0);
                        io.setLastSuccessfulFullSnapshotId(readAddr, 0);
                        io.setLastSuccessfulSnapshotId(readAddr, 0);
                        io.setLastSuccessfulSnapshotTag(readAddr, 0);
                        io.setNextSnapshotTag(readAddr, 1);
                        io.setCandidatePageCount(readAddr, 0);

                        changed = true;

                        break;
                }
                if (changed) {
                    setCrc(readAddr, 0);

                    int crc32 = calcCrc(readBuf, pageSize);

                    setCrc(readAddr, crc32);

                    readBuf.rewind();
                }

                outCh.write(readBuf, hdrSize + ((long)pageIdx) * pageSize);

                readBuf.rewind();
            }

            outCh.force(true);

            return pageCnt;
        }
        finally {
            freeBuffer(readBuf);
        }
    }

    /**
=======
>>>>>>> d7326fe8
     * Reading a page from channel into buffer.
     *
     * @param buf Buffer.
     * @param ch Source for reading pages.
     * @param pageSize Size of page to read into buffer.
     */
    private boolean readNextPage(ByteBuffer buf, FileChannel ch, int pageSize) throws IOException {
        assert buf.remaining() == pageSize;

        do {
            if (ch.read(buf) == -1)
                break;
        }
        while (buf.hasRemaining());

        if (!buf.hasRemaining() && PageIO.getPageId(buf) != 0)
            return true; //pageSize bytes read && pageId != 0
        else if (buf.remaining() == pageSize)
            return false; //0 bytes read
        else
            // 1 <= readBytes < pageSize || readBytes == pagesIze && pageId != 0
            throw new IgniteException("Corrupted page in partitionId " +
                ", readByte=" + buf.position() + ", pageSize=" + pageSize);
    }

    /**
     * Entry point.
     *
     * @param args Arguments.
     * @throws Exception If failed.
     */
    public static void main(String[] args) throws Exception {
        System.out.println("THIS UTILITY MUST BE LAUNCHED ON PERSISTENT STORE WHICH IS NOT UNDER RUNNING GRID!");

        AtomicReference<CLIArgumentParser> parserRef = new AtomicReference<>();

        List<CLIArgument> argsConfiguration = asList(
            mandatoryArg(
                    DIR.arg(),
                    "partition directory, where " + INDEX_FILE_NAME + " and (optionally) partition files are located.",
                    String.class
            ),
            optionalArg(PART_CNT.arg(), "full partitions count in cache group.", Integer.class, () -> 0),
            optionalArg(PAGE_SIZE.arg(), "page size.", Integer.class, () -> 4096),
            optionalArg(PAGE_STORE_VER.arg(), "page store version.", Integer.class, () -> 2),
            optionalArg(INDEXES.arg(), "you can specify index tree names that will be processed, separated by comma " +
                "without spaces, other index trees will be skipped.", String[].class, () -> null),
            optionalArg(DEST_FILE.arg(),
                    "file to print the report to (by default report is printed to console).", String.class, () -> null),
            optionalArg(CHECK_PARTS.arg(),
                    "check cache data tree in partition files and it's consistency with indexes.", Boolean.class, () -> false)
        );

        CLIArgumentParser p = new CLIArgumentParser(argsConfiguration);

        parserRef.set(p);

        if (args.length == 0) {
            System.out.println(p.usage());

            return;
        }

        p.parse(asList(args).iterator());

        String destFile = p.get(DEST_FILE.arg());

        OutputStream destStream = isNull(destFile) ? null : new FileOutputStream(destFile);

        String dir = p.get(DIR.arg());

        int pageSize = p.get(PAGE_SIZE.arg());

        IgniteIndexReaderFilePageStoreFactory filePageStoreFactory = new IgniteIndexReaderFilePageStoreFactoryImpl(
            new File(dir),
            pageSize,
            p.get(PART_CNT.arg()),
            p.get(PAGE_STORE_VER.arg())
        );

        String[] idxArr = p.get(INDEXES.arg());
        Set<String> idxSet = isNull(idxArr) ? null : new HashSet<>(asList(idxArr));

        try (IgniteIndexReader reader = new IgniteIndexReader(
            isNull(idxSet) ? null : idxSet::contains,
            p.get(CHECK_PARTS.arg()),
            isNull(destStream) ? null : new PrintStream(destFile),
            filePageStoreFactory
        )) {
            reader.readIdx();
        }
    }

    /**
     * Enum of possible utility arguments.
     */
    public enum Args {
        /** */
        DIR("--dir"),
        /** */
        PART_CNT("--part-cnt"),
        /** */
        PAGE_SIZE("--page-size"),
        /** */
        PAGE_STORE_VER("--page-store-ver"),
        /** */
        INDEXES("--indexes"),
        /** */
        DEST_FILE("--dest-file"),
        /** */
        CHECK_PARTS("--check-parts");

        /** */
        private String arg;

        /** */
        Args(String arg) {
            this.arg = arg;
        }

        /** */
        public String arg() {
            return arg;
        }
    }

    /**
     *
     */
    private interface BufferClosure<T> {
        /** */
        T apply(ByteBuffer buf, Long addr) throws IgniteCheckedException;
    }

    /**
     *
     */
    private interface TraverseProc {
        /** */
        TreeTraversalInfo traverse(FilePageStore store, long rootId, String treeName, ItemStorage itemStorage);
    }

    /**
     * Processor for page IOs.
     */
    private interface PageIOProcessor {
        /**
         * Gets deserialized content.
         * @param io Page IO.
         * @param addr Page address.
         * @param pageId Page id.
         * @param nodeCtx Tree traversal context.
         * @return Page content.
         */
        PageContent getContent(PageIO io, long addr, long pageId, TreeTraverseContext nodeCtx);

        /**
         * Gets node info from page contents.
         * @param content Page content.
         * @param pageId Page id.
         * @param nodeCtx Tree traversal context.
         * @return Tree node info.
         */
        TreeNode getNode(PageContent content, long pageId, TreeTraverseContext nodeCtx);
    }

    /**
     *
     */
    private class MetaPageIOProcessor implements PageIOProcessor {
        /** {@inheritDoc} */
        @Override public PageContent getContent(PageIO io, long addr, long pageId, TreeTraverseContext nodeCtx) {
            BPlusMetaIO bPlusMetaIO = (BPlusMetaIO)io;

            int rootLvl = bPlusMetaIO.getRootLevel(addr);
            long rootId = bPlusMetaIO.getFirstPageId(addr, rootLvl);

            return new PageContent(io, singletonList(rootId), null, null);
        }

        /** {@inheritDoc} */
        @Override public TreeNode getNode(PageContent content, long pageId, TreeTraverseContext nodeCtx) {
            return new TreeNode(pageId, content.io, null, singletonList(getTreeNode(content.linkedPageIds.get(0), nodeCtx)));
        }
    }

    /**
     *
     */
    private class InnerPageIOProcessor implements PageIOProcessor {
        /** {@inheritDoc} */
        @Override public PageContent getContent(PageIO io, long addr, long pageId, TreeTraverseContext nodeCtx) {
            BPlusInnerIO innerIo = (BPlusInnerIO)io;

            int cnt = innerIo.getCount(addr);

            List<Long> childrenIds;

            if (cnt > 0) {
                childrenIds = new ArrayList<>(cnt + 1);

                for (int i = 0; i < cnt; i++)
                    childrenIds.add(innerIo.getLeft(addr, i));

                childrenIds.add(innerIo.getRight(addr, cnt - 1));
            }
            else {
                long left = innerIo.getLeft(addr, 0);

                childrenIds = left == 0 ? Collections.<Long>emptyList() : singletonList(left);
            }

            return new PageContent(io, childrenIds, null, null);
        }

        /** {@inheritDoc} */
        @Override public TreeNode getNode(PageContent content, long pageId, TreeTraverseContext nodeCtx) {
            List<TreeNode> children = new ArrayList<>(content.linkedPageIds.size());

            for (Long id : content.linkedPageIds)
                children.add(getTreeNode(id, nodeCtx));

            if (nodeCtx.innerCb != null)
                nodeCtx.innerCb.cb(content, pageId);

            return new TreeNode(pageId, content.io, null, children);
        }
    }

    /**
     *
     */
    private class LeafPageIOProcessor implements PageIOProcessor {
        /** {@inheritDoc} */
        @Override public PageContent getContent(PageIO io, long addr, long pageId, TreeTraverseContext nodeCtx) {
            GridStringBuilder sb = new GridStringBuilder();

            List<Object> items = new LinkedList<>();

            BPlusLeafIO leafIO = (BPlusLeafIO)io;

            for (int j = 0; j < leafIO.getCount(addr); j++) {
                Object idxItem = null;

                try {
                    if (io instanceof IndexStorageImpl.MetaStoreLeafIO) {
                        idxItem = ((IndexStorageImpl.MetaStoreLeafIO)io).getLookupRow(null, addr, j);

                        sb.a(idxItem.toString() + " ");
                    }
                    else
                        idxItem = getLeafItem(leafIO, pageId, addr, j, nodeCtx);
                }
                catch (Exception e) {
                    nodeCtx.errors.computeIfAbsent(pageId, k -> new LinkedList<>()).add(e);
                }

                if (idxItem != null)
                    items.add(idxItem);
            }

            return new PageContent(io, null, items, sb.toString());
        }

        /** */
        private Object getLeafItem(BPlusLeafIO io, long pageId, long addr, int idx, TreeTraverseContext nodeCtx) {
            if (isLinkIo(io)) {
                final long link = getLink(io, addr, idx);

                int cacheId;

                if (io instanceof AbstractDataLeafIO && ((AbstractDataLeafIO)io).storeCacheId())
                    cacheId = ((AbstractDataLeafIO)io).getCacheId(addr, idx);
                else
                    cacheId = nodeCtx.cacheId;

                final CacheAwareLink res = new CacheAwareLink(cacheId, link);

                if (partCnt > 0) {
                    try {
                        long linkedPageId = pageId(link);

                        int linkedPagePartId = partId(linkedPageId);

                        if (missingPartitions.contains(linkedPagePartId))
                            return res; // just skip

                        int linkedItemId = itemId(link);

                        if (linkedPagePartId > partStores.length - 1) {
                            missingPartitions.add(linkedPagePartId);

                            throw new IgniteException("Calculated data page partition id exceeds given partitions " +
                                "count: " + linkedPagePartId + ", partCnt=" + partCnt);
                        }

                        final FilePageStore store = partStores[linkedPagePartId];

                        if (store == null) {
                            missingPartitions.add(linkedPagePartId);

                            throw new IgniteException("Corresponding store wasn't found for partId=" +
                                linkedPagePartId + ". Does partition file exist?");
                        }

                        doWithBuffer((dataBuf, dataBufAddr) -> {
                            readPage(store, linkedPageId, dataBuf);

                            PageIO dataIo = PageIO.getPageIO(getType(dataBuf), getVersion(dataBuf));

                            if (dataIo instanceof AbstractDataPageIO) {
                                AbstractDataPageIO dataPageIO = (AbstractDataPageIO)dataIo;

                                DataPagePayload payload = dataPageIO.readPayload(dataBufAddr, linkedItemId, pageSize);

                                if (payload.offset() <= 0 || payload.payloadSize() <= 0) {
                                    GridStringBuilder payloadInfo = new GridStringBuilder("Invalid data page payload: ")
                                        .a("off=").a(payload.offset())
                                        .a(", size=").a(payload.payloadSize())
                                        .a(", nextLink=").a(payload.nextLink());

                                    throw new IgniteException(payloadInfo.toString());
                                }
                            }

                            return null;
                        });
                    }
                    catch (Exception e) {
                        nodeCtx.errors.computeIfAbsent(pageId, k -> new LinkedList<>()).add(e);
                    }
                }

                return res;
            }
            else
                throw new IgniteException("Unexpected page io: " + io.getClass().getSimpleName());
        }

        /** */
        private boolean isLinkIo(PageIO io) {
            return io instanceof H2RowLinkIO || io instanceof PendingRowIO || io instanceof RowLinkIO;
        }

        /** */
        private long getLink(BPlusLeafIO io, long addr, int idx) {
            if (io instanceof RowLinkIO)
                return ((RowLinkIO)io).getLink(addr, idx);
            if (io instanceof H2RowLinkIO)
                return ((H2RowLinkIO)io).getLink(addr, idx);
            else if (io instanceof PendingRowIO)
                return ((PendingRowIO)io).getLink(addr, idx);
            else
                throw new IgniteException("No link to data page on idx=" + idx);
        }

        /** {@inheritDoc} */
        @Override public TreeNode getNode(PageContent content, long pageId, TreeTraverseContext nodeCtx) {
            if (nodeCtx.leafCb != null)
                nodeCtx.leafCb.cb(content, pageId);

            if (nodeCtx.itemCb != null) {
                for (Object item : content.items)
                    nodeCtx.itemCb.cb(pageId, item, 0);
            }

            return new TreeNode(pageId, content.io, content.info, Collections.emptyList());
        }
    }
}<|MERGE_RESOLUTION|>--- conflicted
+++ resolved
@@ -63,13 +63,7 @@
 import org.apache.ignite.internal.processors.cache.persistence.tree.io.DataPagePayload;
 import org.apache.ignite.internal.processors.cache.persistence.tree.io.PageIO;
 import org.apache.ignite.internal.processors.cache.persistence.tree.io.PageMetaIO;
-<<<<<<< HEAD
 import org.apache.ignite.internal.processors.cache.persistence.tree.io.PagePartitionMetaIO;
-import org.apache.ignite.internal.processors.cache.persistence.tree.io.TrackingPageIO;
-import org.apache.ignite.internal.processors.cache.persistence.tree.util.PageHandler;
-=======
-import org.apache.ignite.internal.processors.cache.persistence.tree.io.PagePartitionMetaIOV2;
->>>>>>> d7326fe8
 import org.apache.ignite.internal.processors.cache.persistence.wal.crc.IgniteDataIntegrityViolationException;
 import org.apache.ignite.internal.processors.cache.tree.AbstractDataLeafIO;
 import org.apache.ignite.internal.processors.cache.tree.PendingRowIO;
@@ -115,14 +109,9 @@
 import static org.apache.ignite.internal.pagemem.PageIdUtils.pageIndex;
 import static org.apache.ignite.internal.pagemem.PageIdUtils.partId;
 import static org.apache.ignite.internal.processors.cache.persistence.file.FilePageStoreManager.INDEX_FILE_NAME;
-<<<<<<< HEAD
 import static org.apache.ignite.internal.processors.cache.persistence.tree.io.PageIO.T_META;
 import static org.apache.ignite.internal.processors.cache.persistence.tree.io.PageIO.T_PAGE_LIST_META;
 import static org.apache.ignite.internal.processors.cache.persistence.tree.io.PageIO.T_PART_META;
-import static org.apache.ignite.internal.processors.cache.persistence.tree.io.PageIO.getCrc;
-import static org.apache.ignite.internal.processors.cache.persistence.tree.io.PageIO.getPageId;
-=======
->>>>>>> d7326fe8
 import static org.apache.ignite.internal.processors.cache.persistence.tree.io.PageIO.getType;
 import static org.apache.ignite.internal.processors.cache.persistence.tree.io.PageIO.getVersion;
 import static org.apache.ignite.internal.util.GridUnsafe.allocateBuffer;
@@ -1213,174 +1202,6 @@
     }
 
     /**
-<<<<<<< HEAD
-     * Transforms snapshot files to regular PDS files.
-     *
-     * @param src Source directory.
-     * @param dest Destination directory.
-     * @param fileMask File mask.
-     * @param filePageStoreFactory Factory of {@link FilePageStore}.
-     */
-    public void transform(
-        String src,
-        String dest,
-        String fileMask,
-        IgniteIndexReaderFilePageStoreFactory filePageStoreFactory
-    ) {
-        File srcDir = new File(src);
-
-        assert srcDir.exists();
-
-        File destDir = new File(dest);
-
-        if (!destDir.exists())
-            destDir.mkdirs();
-
-        try (DirectoryStream<Path> files = Files.newDirectoryStream(srcDir.toPath(), "*" + fileMask)) {
-            List<Path> filesList = new ArrayList<>();
-
-            for (Path f : files) {
-                if (f.toString().toLowerCase().endsWith(fileMask))
-                    filesList.add(f);
-            }
-
-            ProgressPrinter progressPrinter = new ProgressPrinter(System.out, "Transforming files", filesList.size());
-
-            for (Path f : filesList) {
-                progressPrinter.printProgress();
-
-                String fileName = f.getFileName().toString();
-
-                boolean idxFileName = fileName.equals(INDEX_FILE_NAME);
-
-                ByteBuffer hdrBuff = filePageStoreFactory.headerBuffer(idxFileName ? FLAG_IDX : FLAG_DATA);
-
-                try {
-                    copyFromStreamToFile(f.toFile(), new File(destDir.getPath(), fileName), hdrBuff);
-                }
-                catch (Exception e) {
-                    File destF = new File(destDir.getPath(), f.getFileName().toString());
-
-                    if (destF.exists())
-                        destF.delete();
-
-                    printErr("Could not transform file: " + destF.getPath() + ", error: " + e.getMessage());
-
-                    printStackTrace(e);
-                }
-                finally {
-                    freeBuffer(hdrBuff);
-                }
-            }
-        }
-        catch (IOException e) {
-            throw new UncheckedIOException(e);
-        }
-    }
-
-    /**
-     * Convert snapshot file to the correct format.
-     * Header + pages in the correct order (in ascending order of pageIdx).
-     *
-     * @param fileInPath File for reading pages.
-     * @param fileOutPath File for writing pages.
-     * @param hdrBuf Buffer with a header for writing to {@code fileOutPath}.
-     * @return Count of read pages.
-     * @throws Exception If failed.
-     */
-    private int copyFromStreamToFile(File fileInPath, File fileOutPath, ByteBuffer hdrBuf) throws Exception {
-        ByteBuffer readBuf = allocateBuffer(pageSize);
-
-        readBuf.order(ByteOrder.nativeOrder());
-
-        long readAddr = bufferAddress(readBuf);
-
-        try (FileChannel inCh = FileChannel.open(fileInPath.toPath(), READ);
-             FileChannel outCh = FileChannel.open(fileOutPath.toPath(), WRITE, CREATE)) {
-            int hdrSize = hdrBuf.limit();
-
-            outCh.write(hdrBuf, 0);
-
-            int pageCnt = 0;
-
-            while (readNextPage(readBuf, inCh, pageSize)) {
-                pageCnt++;
-
-                readBuf.rewind();
-
-                long pageId = getPageId(readAddr);
-
-                assert pageId != 0;
-
-                int pageIdx = pageIndex(pageId);
-
-                int crcSaved = getCrc(readAddr);
-
-                setCrc(readAddr, 0);
-
-                int calced = calcCrc(readBuf, pageSize);
-
-                if (calced != crcSaved)
-                    throw new IgniteCheckedException("Snapshot corrupted");
-
-                setCrc(readAddr, crcSaved);
-
-                readBuf.rewind();
-
-                boolean changed = false;
-
-                int pageType = PageIO.getType(readAddr);
-
-                switch (pageType) {
-                    case PageIO.T_PAGE_UPDATE_TRACKING:
-                        PageHandler.zeroMemory(readAddr, TrackingPageIO.COMMON_HEADER_END,
-                            readBuf.capacity() - TrackingPageIO.COMMON_HEADER_END);
-
-                        changed = true;
-
-                        break;
-                    case T_META:
-                    case T_PART_META:
-                        PageMetaIO io = PageIO.getPageIO(pageType, PageIO.getVersion(readAddr));
-
-                        io.setLastAllocatedPageCount(readAddr, 0);
-                        io.setLastSuccessfulFullSnapshotId(readAddr, 0);
-                        io.setLastSuccessfulSnapshotId(readAddr, 0);
-                        io.setLastSuccessfulSnapshotTag(readAddr, 0);
-                        io.setNextSnapshotTag(readAddr, 1);
-                        io.setCandidatePageCount(readAddr, 0);
-
-                        changed = true;
-
-                        break;
-                }
-                if (changed) {
-                    setCrc(readAddr, 0);
-
-                    int crc32 = calcCrc(readBuf, pageSize);
-
-                    setCrc(readAddr, crc32);
-
-                    readBuf.rewind();
-                }
-
-                outCh.write(readBuf, hdrSize + ((long)pageIdx) * pageSize);
-
-                readBuf.rewind();
-            }
-
-            outCh.force(true);
-
-            return pageCnt;
-        }
-        finally {
-            freeBuffer(readBuf);
-        }
-    }
-
-    /**
-=======
->>>>>>> d7326fe8
      * Reading a page from channel into buffer.
      *
      * @param buf Buffer.
