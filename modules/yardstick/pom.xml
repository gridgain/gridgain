<?xml version="1.0" encoding="UTF-8"?>

<!--
  Licensed to the Apache Software Foundation (ASF) under one or more
  contributor license agreements.  See the NOTICE file distributed with
  this work for additional information regarding copyright ownership.
  The ASF licenses this file to You under the Apache License, Version 2.0
  (the "License"); you may not use this file except in compliance with
  the License.  You may obtain a copy of the License at

       http://www.apache.org/licenses/LICENSE-2.0

  Unless required by applicable law or agreed to in writing, software
  distributed under the License is distributed on an "AS IS" BASIS,
  WITHOUT WARRANTIES OR CONDITIONS OF ANY KIND, either express or implied.
  See the License for the specific language governing permissions and
  limitations under the License.
-->

<!--
    POM file.
-->
<project xmlns="http://maven.apache.org/POM/4.0.0" xmlns:xsi="http://www.w3.org/2001/XMLSchema-instance" xsi:schemaLocation="http://maven.apache.org/POM/4.0.0 http://maven.apache.org/xsd/maven-4.0.0.xsd">
    <modelVersion>4.0.0</modelVersion>

    <parent>
        <groupId>org.apache.ignite</groupId>
        <artifactId>ignite-parent</artifactId>
        <version>1</version>
        <relativePath>../../parent</relativePath>
    </parent>

    <artifactId>ignite-yardstick</artifactId>
    <version>1.0.0-RELEASE-TEST-SNAPSHOT</version>

    <properties>
        <yardstick.version>0.7.0</yardstick.version>
    </properties>


    <dependencies>
        <dependency>
            <groupId>org.apache.ignite</groupId>
            <artifactId>ignite-core</artifactId>
            <version>1.0.0-RELEASE-TEST-SNAPSHOT</version>
        </dependency>

        <dependency>
            <groupId>org.apache.ignite</groupId>
            <artifactId>ignite-spring</artifactId>
<<<<<<< HEAD
            <version>1.0.0-RELEASE-TEST-SNAPSHOT</version>
            <scope>test</scope>
=======
            <version>${ignite.version}</version>
>>>>>>> e1b2ad6a
        </dependency>

        <dependency>
            <groupId>org.apache.ignite</groupId>
            <artifactId>ignite-indexing</artifactId>
<<<<<<< HEAD
            <version>1.0.0-RELEASE-TEST-SNAPSHOT</version>
            <scope>test</scope>
=======
            <version>${ignite.version}</version>
>>>>>>> e1b2ad6a
        </dependency>

        <dependency>
            <groupId>org.yardstickframework</groupId>
            <artifactId>yardstick</artifactId>
            <version>${yardstick.version}</version>
        </dependency>

        <dependency>
            <groupId>com.beust</groupId>
            <artifactId>jcommander</artifactId>
            <version>1.32</version>
        </dependency>

        <dependency>
            <groupId>org.springframework</groupId>
            <artifactId>spring-core</artifactId>
            <version>${spring.version}</version>
        </dependency>

        <dependency>
            <groupId>org.springframework</groupId>
            <artifactId>spring-beans</artifactId>
            <version>${spring.version}</version>
        </dependency>

        <dependency>
            <groupId>org.springframework</groupId>
            <artifactId>spring-context</artifactId>
            <version>${spring.version}</version>
        </dependency>

        <dependency>
            <groupId>org.springframework</groupId>
            <artifactId>spring-expression</artifactId>
            <version>${spring.version}</version>
        </dependency>

        <dependency>
            <groupId>org.springframework</groupId>
            <artifactId>spring-aop</artifactId>
            <version>${spring.version}</version>
        </dependency>
    </dependencies>

    <build>
        <plugins>

            <plugin>
                <groupId>com.mycila</groupId>
                <artifactId>license-maven-plugin</artifactId>
                <version>2.8</version>
                <configuration>
                    <skip>true</skip>
                </configuration>
            </plugin>

            <plugin>
                <artifactId>maven-compiler-plugin</artifactId>
                <version>3.1</version>
                <configuration>
                    <source>1.7</source>
                    <target>1.7</target>
                </configuration>
            </plugin>

            <plugin>
                <artifactId>maven-dependency-plugin</artifactId>
                <version>2.8</version>
                <executions>
                    <execution>
                        <phase>package</phase>
                        <goals>
                            <goal>copy-dependencies</goal>
                        </goals>
                        <configuration>
                            <outputDirectory>${basedir}/libs</outputDirectory>
                            <excludeTypes>pom</excludeTypes>
                        </configuration>
                    </execution>
                    <execution>
                        <id>unpack</id>
                        <phase>package</phase>
                        <goals>
                            <goal>unpack</goal>
                        </goals>
                        <configuration>
                            <artifactItems>
                                <artifactItem>
                                    <groupId>org.yardstickframework</groupId>
                                    <artifactId>yardstick</artifactId>
                                    <version>${yardstick.version}</version>
                                    <type>zip</type>
                                    <classifier>resources</classifier>
                                    <outputDirectory>${basedir}</outputDirectory>
                                </artifactItem>
                            </artifactItems>
                        </configuration>
                    </execution>
                </executions>
            </plugin>

            <plugin>
                <groupId>org.apache.maven.plugins</groupId>
                <artifactId>maven-jar-plugin</artifactId>
                <version>2.4</version>
                <configuration>
                    <outputDirectory>${basedir}/libs</outputDirectory>
                </configuration>
            </plugin>

            <plugin>
                <groupId>org.apache.maven.plugins</groupId>
                <artifactId>maven-clean-plugin</artifactId>
                <version>2.5</version>
                <configuration>
                    <filesets>
                        <fileset>
                            <directory>${basedir}/bin</directory>
                        </fileset>
                        <fileset>
                            <directory>${basedir}/libs</directory>
                            <includes>
                                <include>**/*.jar</include>
                            </includes>
                        </fileset>
                    </filesets>
                </configuration>
            </plugin>
            <plugin>
                <groupId>org.apache.maven.plugins</groupId>
                <artifactId>maven-javadoc-plugin</artifactId>
                <version>2.9.1</version>
                <configuration>
                    <skip>true</skip>
                </configuration>
            </plugin>
        </plugins>
    </build>
</project><|MERGE_RESOLUTION|>--- conflicted
+++ resolved
@@ -48,24 +48,14 @@
         <dependency>
             <groupId>org.apache.ignite</groupId>
             <artifactId>ignite-spring</artifactId>
-<<<<<<< HEAD
             <version>1.0.0-RELEASE-TEST-SNAPSHOT</version>
-            <scope>test</scope>
-=======
-            <version>${ignite.version}</version>
->>>>>>> e1b2ad6a
         </dependency>
 
         <dependency>
             <groupId>org.apache.ignite</groupId>
             <artifactId>ignite-indexing</artifactId>
-<<<<<<< HEAD
             <version>1.0.0-RELEASE-TEST-SNAPSHOT</version>
-            <scope>test</scope>
-=======
-            <version>${ignite.version}</version>
->>>>>>> e1b2ad6a
-        </dependency>
+          </dependency>
 
         <dependency>
             <groupId>org.yardstickframework</groupId>
