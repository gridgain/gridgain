/*
 * Copyright 2019 GridGain Systems, Inc. and Contributors.
 *
 * Licensed under the GridGain Community Edition License (the "License");
 * you may not use this file except in compliance with the License.
 * You may obtain a copy of the License at
 *
 *     https://www.gridgain.com/products/software/community-edition/gridgain-community-edition-license
 *
 * Unless required by applicable law or agreed to in writing, software
 * distributed under the License is distributed on an "AS IS" BASIS,
 * WITHOUT WARRANTIES OR CONDITIONS OF ANY KIND, either express or implied.
 * See the License for the specific language governing permissions and
 * limitations under the License.
 */

package org.apache.ignite.internal.agent.ws;

import java.util.ArrayList;
import java.util.List;
import java.util.concurrent.CompletableFuture;
import java.util.concurrent.ExecutorService;
import java.util.concurrent.Executors;
import java.util.concurrent.TimeUnit;
import org.apache.ignite.internal.IgniteEx;
import org.apache.ignite.internal.agent.AgentCommonAbstractTest;
import org.apache.ignite.internal.agent.config.WebSocketConfig;
import org.apache.ignite.internal.processors.management.ControlCenterSender;
import org.apache.ignite.internal.processors.management.ManagementConfiguration;
import org.apache.ignite.testframework.junits.WithSystemProperty;
import org.junit.Test;
import org.springframework.boot.test.context.SpringBootTest;
import org.springframework.test.context.ActiveProfiles;

import static java.util.Arrays.asList;
import static java.util.concurrent.CompletableFuture.runAsync;
import static java.util.concurrent.TimeUnit.SECONDS;
import static org.apache.ignite.internal.agent.StompDestinationsUtils.buildActionRequestTopic;
import static org.awaitility.Awaitility.with;

/**
 * Websocket manager test.
 */
public class WebSocketManagerTest extends AgentCommonAbstractTest {
    /**
     * Should send messages in two threads.
     */
    @Test
    public void shouldSendParallelMessages() throws Exception {
        IgniteEx ignite = startGrid(0);
        changeManagementConsoleConfig(ignite);

        ControlCenterSender snd = ignite.context().managementConsole().sender();
        ExecutorService srv = Executors.newFixedThreadPool(2);

        List<CompletableFuture> list = new ArrayList<>();

        for(int i = 0; i < 500; i++) {
            list.add(runAsync(() -> snd.send("/topic/first", 1), srv));
            list.add(runAsync(() -> snd.send("/topic/second", 2), srv));
        }

        CompletableFuture.allOf(list.toArray(new CompletableFuture[0])).get(10, TimeUnit.SECONDS);

        assertWithPoll(() -> interceptor.getAllPayloads("/topic/first", String.class).size() == 500);
        assertWithPoll(() -> interceptor.getAllPayloads("/topic/second", String.class).size() == 500);
    }

    /**
     * Should reconnect.
     */
    @Test
    public void shouldReconnect() throws Exception {
        IgniteEx ignite = startGrid(0);
        changeManagementConsoleConfig(ignite);

        websocketDecoratedFactory.disconnectAllClients();

        assertWithPoll(() -> websocketDecoratedFactory.getConnectedSessionsCount() == 1);
    }

    /**
     * Should connect to third url from url list.
     */
    @Test
    public void shouldConnectToThirdUrlFromList() throws Exception {
        IgniteEx ignite = startGrid(0);

        ManagementConfiguration cfg = ignite.context().managementConsole().configuration();

<<<<<<< HEAD
        cfg.setUris(newArrayList("http://localhost:3000", "http://localhost:3010", "http://localhost:" + port));
=======
        cfg.setConsoleUris(asList("http://localhost:3000", "http://localhost:3010", "http://localhost:" + port));
>>>>>>> 145f9800

        ignite.context().managementConsole().configuration(cfg);

        assertWithPoll(
            () -> interceptor.isSubscribedOn(buildActionRequestTopic(ignite.context().cluster().get().id()))
        );
    }

    /**
     * Websocket manager test with SSL backend.
     */
    @ActiveProfiles("ssl")
    public static class WebSocketManagerSSLTest extends AgentCommonAbstractTest {
        /**
         * Should connect to secured backend.
         */
        @Test
        @WithSystemProperty(key = "test.withTrustStore", value = "true")
        public void shouldConnectToSecuredBackend() throws Exception {
            IgniteEx ignite = startGrid(0);

            changeManagementConsoleConfig(ignite);
        }

        /**
         * Should not connect to secured backend without trustore.
         */
        @Test
        public void shouldNotConnectToSecuredBackendWithoutTrustStore() throws Exception {
            IgniteEx ignite = startGrid(0);

            changeManagementConsoleConfig(ignite, false);

            with().await()
                .pollInterval(2, SECONDS)
                .atMost(4, SECONDS)
                .until(() -> !interceptor.isSubscribedOn(buildActionRequestTopic(ignite.context().cluster().get().id())));
        }

        /**
         * Should connect to secured backend without trustore but with enabled trust all property.
         */
        @Test
        @WithSystemProperty(key = "trust.all", value = "true")
        public void shouldConnectToSecuredBackendWithoutTrustAll() throws Exception {
            IgniteEx ignite = startGrid(0);

            changeManagementConsoleConfig(ignite);
        }
    }

    /**
     * Websocket manager test with two way ssl.
     */
    @ActiveProfiles("ssl")
    @SpringBootTest(classes = {WebSocketConfig.class}, properties = {"server.ssl.client-auth=need"}, webEnvironment = SpringBootTest.WebEnvironment.RANDOM_PORT)
    public static class WebSocketManagerTwoWaySSLTest extends AgentCommonAbstractTest {
        /**
         * Should connect to secured backend with client authentication.
         */
        @Test
        @WithSystemProperty(key = "test.withTrustStore", value = "true")
        @WithSystemProperty(key = "test.withKeyStore", value = "true")
        public void shouldConnectToSecuredBackendWithClientCertificate() throws Exception {
            IgniteEx ignite = startGrid(0);

            changeManagementConsoleConfig(ignite);
        }
    }
}<|MERGE_RESOLUTION|>--- conflicted
+++ resolved
@@ -88,11 +88,7 @@
 
         ManagementConfiguration cfg = ignite.context().managementConsole().configuration();
 
-<<<<<<< HEAD
-        cfg.setUris(newArrayList("http://localhost:3000", "http://localhost:3010", "http://localhost:" + port));
-=======
-        cfg.setConsoleUris(asList("http://localhost:3000", "http://localhost:3010", "http://localhost:" + port));
->>>>>>> 145f9800
+        cfg.setUris(asList("http://localhost:3000", "http://localhost:3010", "http://localhost:" + port));
 
         ignite.context().managementConsole().configuration(cfg);
 
