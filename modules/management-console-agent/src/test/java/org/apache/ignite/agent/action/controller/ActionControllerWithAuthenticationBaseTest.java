/*
 * Copyright 2019 GridGain Systems, Inc. and Contributors.
 *
 * Licensed under the GridGain Community Edition License (the "License");
 * you may not use this file except in compliance with the License.
 * You may obtain a copy of the License at
 *
 *     https://www.gridgain.com/products/software/community-edition/gridgain-community-edition-license
 *
 * Unless required by applicable law or agreed to in writing, software
 * distributed under the License is distributed on an "AS IS" BASIS,
 * WITHOUT WARRANTIES OR CONDITIONS OF ANY KIND, either express or implied.
 * See the License for the specific language governing permissions and
 * limitations under the License.
 */

package org.apache.ignite.agent.action.controller;

import java.util.UUID;
import org.apache.ignite.agent.dto.action.AuthenticateCredentials;
import org.apache.ignite.agent.dto.action.JobResponse;
import org.apache.ignite.agent.dto.action.Request;
import org.apache.ignite.internal.util.typedef.F;
import org.apache.ignite.plugin.security.SecurityCredentials;
import org.junit.Test;

import static org.apache.ignite.agent.dto.action.ResponseError.AUTHENTICATION_ERROR_CODE;
import static org.apache.ignite.agent.dto.action.Status.COMPLETED;
import static org.apache.ignite.agent.dto.action.Status.FAILED;

/**
 * Action controller base test with authentication.
 */
public class ActionControllerWithAuthenticationBaseTest extends AbstractActionControllerWithAuthenticationTest {
    /**
     * Should authenticate and execute action.
     */
    @Test
    public void shouldExecuteActionWithAuthentication() {
        UUID sesId = authenticate(new AuthenticateCredentials().setCredentials(new SecurityCredentials("ignite", "ignite")));

        Request req = new Request()
            .setId(UUID.randomUUID())
            .setAction("IgniteTestActionController.numberAction")
            .setArgument(10)
            .setSessionId(sesId);

        executeAction(req, (res) -> {
            JobResponse r = F.first(res);

<<<<<<< HEAD
            return r != null && r.getStatus() == COMPLETED;
=======
            return r.getStatus() == COMPLETED;
>>>>>>> b4cb571e
        });
    }

    /**
     * Should send error response when user don't provide session id for executing secure action.
     */
    @Test
    public void shouldSendErrorResponseOnExecutingSecuredActionWithoutAuthentication() {
        Request req = new Request()
            .setId(UUID.randomUUID())
            .setAction("IgniteTestActionController.numberAction")
            .setArgument(10);

        executeAction(req, (res) -> {
                JobResponse r = F.first(res);
<<<<<<< HEAD
                return r != null && r.getStatus() == FAILED && r.getError().getCode() == AUTHENTICATION_ERROR_CODE;
=======
                return r.getStatus() == FAILED && r.getError().getCode() == AUTHENTICATION_ERROR_CODE;
>>>>>>> b4cb571e
        });
    }

    /**
     * Should send error response when user provide invalid session id for executing secure action.
     */
    @Test
    public void shouldSendErrorResponseOnExecutingSecuredActionWithInvalidSessionId() {
        Request req = new Request()
            .setId(UUID.randomUUID())
            .setAction("IgniteTestActionController.numberAction")
            .setArgument(10)
            .setSessionId(UUID.randomUUID());

        executeAction(req, (res) -> {
            JobResponse r = F.first(res);
<<<<<<< HEAD
            return r != null && r.getStatus() == FAILED && r.getError().getCode() == AUTHENTICATION_ERROR_CODE;
=======
            return r.getStatus() == FAILED && r.getError().getCode() == AUTHENTICATION_ERROR_CODE;
>>>>>>> b4cb571e
        });
    }
}<|MERGE_RESOLUTION|>--- conflicted
+++ resolved
@@ -48,11 +48,7 @@
         executeAction(req, (res) -> {
             JobResponse r = F.first(res);
 
-<<<<<<< HEAD
             return r != null && r.getStatus() == COMPLETED;
-=======
-            return r.getStatus() == COMPLETED;
->>>>>>> b4cb571e
         });
     }
 
@@ -68,11 +64,8 @@
 
         executeAction(req, (res) -> {
                 JobResponse r = F.first(res);
-<<<<<<< HEAD
+
                 return r != null && r.getStatus() == FAILED && r.getError().getCode() == AUTHENTICATION_ERROR_CODE;
-=======
-                return r.getStatus() == FAILED && r.getError().getCode() == AUTHENTICATION_ERROR_CODE;
->>>>>>> b4cb571e
         });
     }
 
@@ -89,11 +82,8 @@
 
         executeAction(req, (res) -> {
             JobResponse r = F.first(res);
-<<<<<<< HEAD
+
             return r != null && r.getStatus() == FAILED && r.getError().getCode() == AUTHENTICATION_ERROR_CODE;
-=======
-            return r.getStatus() == FAILED && r.getError().getCode() == AUTHENTICATION_ERROR_CODE;
->>>>>>> b4cb571e
         });
     }
 }