--- conflicted
+++ resolved
@@ -29,7 +29,6 @@
 import org.apache.ignite.agent.dto.action.Request;
 import org.apache.ignite.cluster.ClusterNode;
 import org.apache.ignite.internal.IgniteEx;
-import org.apache.ignite.internal.util.typedef.F;
 import org.junit.Before;
 
 import static java.util.concurrent.TimeUnit.MILLISECONDS;
@@ -96,7 +95,6 @@
             .map(String::valueOf)
             .filter(id -> !id.equals(String.valueOf(cluster.localNode().consistentId())))
             .collect(Collectors.toSet());
-<<<<<<< HEAD
     }
 
     /**
@@ -117,28 +115,6 @@
      * @param gridIdx Grid instance index.
      * @param assertFn Assert fn.
      */
-=======
-    }
-
-    /**
-     * Send action request and check execution result with assert function.
-     *
-     * @param req Request.
-     * @param assertFn Assert fn.
-     */
-    protected void executeAction(Request req, Function<List<JobResponse>, Boolean> assertFn) {
-        executeActionAndStopNode(req, 0, 0, assertFn);
-    }
-
-    /**
-     * Send action request and check execution result with assert function and stop non coordinator node after specific timeout in ms.
-     *
-     * @param req Request.
-     * @param timeout Timeout.
-     * @param gridIdx Grid instance index.
-     * @param assertFn Assert fn.
-     */
->>>>>>> b4cb571e
     protected void executeActionAndStopNode(Request req, long timeout, int gridIdx, Function<List<JobResponse>, Boolean> assertFn) {
         assertWithPoll(
             () -> interceptor.isSubscribedOn(buildActionRequestTopic(cluster.id()))
@@ -158,12 +134,8 @@
         assertWithPoll(
             () -> {
                 List<JobResponse> res = interceptor.getAllPayloads(buildActionJobResponseDest(cluster.id(), req.getId()), JobResponse.class);
-<<<<<<< HEAD
 
                 return res != null && assertFn.apply(res);
-=======
-                return !F.isEmpty(res) && assertFn.apply(res);
->>>>>>> b4cb571e
             }
         );
     }
