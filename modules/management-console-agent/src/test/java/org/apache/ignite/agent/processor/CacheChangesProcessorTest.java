--- conflicted
+++ resolved
@@ -59,9 +59,13 @@
 
         cluster.active(true);
 
-<<<<<<< HEAD
-=======
-        assertWithPoll(() -> interceptor.getPayload(buildClusterCachesInfoDest(cluster.id())) != null);
+        assertWithPoll(() -> {
+            List<CacheInfo> cacheInfos = interceptor.getListPayload(buildClusterCachesInfoDest(cluster.id()), CacheInfo.class);
+
+            CacheInfo actual = F.find(cacheInfos, null, (P1<CacheInfo>)i -> CU.isSystemCache(i.getName()));
+
+            return cacheInfos.size() == 1 && actual != null && actual.isSystemCache();
+        });
         assertWithPoll(() -> interceptor.getPayload(buildClusterCachesSqlMetaDest(cluster.id())) != null);
     }
 
@@ -102,37 +106,6 @@
             return actual != null &&
                 CU.cacheId("SQL_PUBLIC_MC_AGENT_TEST_TABLE_1") == actual.getCacheId() && actual.isCreatedBySql();
         });
-    }
-
-    /**
-     * GG-26556 Testcase 3:
-     *
-     * 1. Start 1 ignite node.
-     * 2. Create cache with “test-cache” name.
-     * 3. Wait 1 second until message with cache info will be send to GMC.
-     * 4. Verify that cache info list does not contain cache with “ignite-sys-cache” name.
-     */
-    @Test
-    public void shouldNotSendSystemCacheInfo() throws Exception {
-        IgniteEx ignite = (IgniteEx) startGrid();
-
-        changeManagementConsoleConfig(ignite);
-
-        IgniteCluster cluster = ignite.cluster();
-
-        cluster.active(true);
-
-        ignite.getOrCreateCache("test-cache");
-
->>>>>>> 613f8c88
-        assertWithPoll(() -> {
-            List<CacheInfo> cacheInfos = interceptor.getListPayload(buildClusterCachesInfoDest(cluster.id()), CacheInfo.class);
-
-            CacheInfo actual = F.find(cacheInfos, null, (P1<CacheInfo>)i -> CU.isSystemCache(i.getName()));
-
-            return cacheInfos.size() == 1 && actual != null && actual.isSystemCache();
-        });
-        assertWithPoll(() -> interceptor.getPayload(buildClusterCachesSqlMetaDest(cluster.id())) != null);
     }
 
     /**
