--- conflicted
+++ resolved
@@ -42,7 +42,6 @@
 import org.apache.ignite.internal.GridKernalContext;
 import org.apache.ignite.internal.cluster.IgniteClusterImpl;
 import org.apache.ignite.internal.managers.discovery.DiscoCache;
-import org.apache.ignite.internal.managers.eventstorage.DiscoveryEventListener;
 import org.apache.ignite.internal.processors.management.ManagementConfiguration;
 import org.apache.ignite.internal.processors.management.ManagementConsoleProcessor;
 import org.apache.ignite.internal.processors.metastorage.DistributedMetaStorage;
@@ -127,9 +126,6 @@
     /** If first connection error after successful connection. */
     private AtomicBoolean disconnected = new AtomicBoolean();
 
-    /** Listener. */
-    private final DiscoveryEventListener lsnr = this::launchAgentListener;
-
     /**
      * @param ctx Kernal context.
      */
@@ -148,7 +144,7 @@
         if (isCoordinator(ctx.discovery().discoCache()))
             connect();
         else
-            ctx.event().addDiscoveryEventListener(lsnr, EVTS_DISCOVERY);
+            ctx.event().addDiscoveryEventListener(this::launchAgentListener, EVTS_DISCOVERY);
 
         evtsExporter.addLocalEventListener();
 
@@ -163,7 +159,7 @@
 
     /** {@inheritDoc} */
     @Override public void onKernalStop(boolean cancel) {
-        ctx.event().removeDiscoveryEventListener(lsnr, EVTS_DISCOVERY);
+        ctx.event().removeDiscoveryEventListener(this::launchAgentListener, EVTS_DISCOVERY);
 
         quiteStop(metricExporter);
         quiteStop(evtsExporter);
@@ -286,17 +282,6 @@
 
         log.info("Starting Management Console agent on coordinator");
 
-<<<<<<< HEAD
-        mgr = new WebSocketManager(ctx);
-        sesRegistry = new SessionRegistry(ctx);
-        clusterSrvc = new ClusterService(ctx, mgr);
-        tracingSrvc = new TracingService(ctx, mgr);
-        metricSrvc = new MetricsService(ctx, mgr);
-        evtSrvc = new EventsService(ctx, mgr);
-        nodeConfigurationSrvc = new NodeConfigurationService(ctx, mgr);
-        actSrvc = new ActionService(ctx, mgr);
-        cacheSrvc = new CacheService(ctx, mgr);
-=======
         this.mgr = new WebSocketManager(ctx);
         this.sesRegistry = new SessionRegistry(ctx);
         this.clusterProc = new ClusterProcessor(ctx, mgr);
@@ -306,7 +291,6 @@
         this.nodeConfigurationProc = new NodeConfigurationProcessor(ctx, mgr);
         this.actProc = new ActionProcessor(ctx, mgr);
         this.cacheProc = new CacheProcessor(ctx, mgr);
->>>>>>> 71150c6c
 
         evtsExporter.addGlobalEventListener();
 
@@ -368,12 +352,8 @@
             IgniteClusterImpl cluster = ctx.cluster().get();
 
             U.quietAndInfo(log, "");
-<<<<<<< HEAD
+
             U.quietAndInfo(log, "Found Management Console that can be used to monitor your cluster: " + curSrvUri);
-=======
-
-            U.quietAndInfo(log, "Found Management Console that can be used to monitor your cluster:: " + curSrvUri);
->>>>>>> 71150c6c
 
             U.quietAndInfo(log, "");
 
