/*
 * Copyright 2019 GridGain Systems, Inc. and Contributors.
 *
 * Licensed under the GridGain Community Edition License (the "License");
 * you may not use this file except in compliance with the License.
 * You may obtain a copy of the License at
 *
 *     https://www.gridgain.com/products/software/community-edition/gridgain-community-edition-license
 *
 * Unless required by applicable law or agreed to in writing, software
 * distributed under the License is distributed on an "AS IS" BASIS,
 * WITHOUT WARRANTIES OR CONDITIONS OF ANY KIND, either express or implied.
 * See the License for the specific language governing permissions and
 * limitations under the License.
 */

package org.apache.ignite.internal.agent;

import java.io.EOFException;
import java.lang.reflect.Type;
import java.net.ConnectException;
import java.util.List;
import java.util.concurrent.ExecutorService;
import java.util.concurrent.Executors;
import java.util.concurrent.TimeoutException;
import java.util.concurrent.atomic.AtomicBoolean;
import javax.websocket.DeploymentException;
import org.apache.ignite.IgniteCheckedException;
import org.apache.ignite.internal.agent.action.ActionDispatcher;
import org.apache.ignite.internal.agent.action.SessionRegistry;
import org.apache.ignite.internal.agent.dto.action.Request;
import org.apache.ignite.internal.agent.processor.CacheChangesProcessor;
import org.apache.ignite.internal.agent.processor.ClusterInfoProcessor;
import org.apache.ignite.internal.agent.processor.ManagementConsoleMessagesProcessor;
import org.apache.ignite.internal.agent.processor.action.DistributedActionProcessor;
import org.apache.ignite.internal.agent.processor.export.EventsExporter;
import org.apache.ignite.internal.agent.processor.export.MetricsExporter;
import org.apache.ignite.internal.agent.processor.export.NodesConfigurationExporter;
import org.apache.ignite.internal.agent.processor.export.SpanExporter;
import org.apache.ignite.internal.agent.processor.metrics.MetricsProcessor;
import org.apache.ignite.internal.agent.ws.WebSocketManager;
import org.apache.ignite.events.DiscoveryEvent;
import org.apache.ignite.internal.GridKernalContext;
import org.apache.ignite.internal.cluster.IgniteClusterImpl;
import org.apache.ignite.internal.managers.discovery.DiscoCache;
import org.apache.ignite.internal.processors.GridProcessorAdapter;
import org.apache.ignite.internal.processors.management.ManagementConfiguration;
import org.apache.ignite.internal.processors.management.ManagementConsoleProcessor;
import org.apache.ignite.internal.processors.management.ControlCenterSender;
import org.apache.ignite.internal.processors.metastorage.DistributedMetaStorage;
import org.apache.ignite.internal.processors.metastorage.ReadableDistributedMetaStorage;
import org.apache.ignite.internal.util.typedef.F;
import org.apache.ignite.internal.util.typedef.X;
import org.apache.ignite.internal.util.typedef.internal.U;
import org.springframework.messaging.simp.stomp.ConnectionLostException;
import org.springframework.messaging.simp.stomp.StompCommand;
import org.springframework.messaging.simp.stomp.StompFrameHandler;
import org.springframework.messaging.simp.stomp.StompHeaders;
import org.springframework.messaging.simp.stomp.StompSession;
import org.springframework.messaging.simp.stomp.StompSessionHandlerAdapter;
import org.springframework.scheduling.concurrent.CustomizableThreadFactory;

import static java.util.Collections.singletonList;
import static org.apache.ignite.internal.agent.StompDestinationsUtils.buildActionRequestTopic;
import static org.apache.ignite.internal.agent.StompDestinationsUtils.buildMetricsPullTopic;
import static org.apache.ignite.internal.agent.utils.AgentUtils.monitoringUri;
import static org.apache.ignite.internal.agent.utils.AgentUtils.stopProcessor;
import static org.apache.ignite.internal.agent.utils.AgentUtils.toWsUri;
import static org.apache.ignite.events.EventType.EVT_NODE_FAILED;
import static org.apache.ignite.events.EventType.EVT_NODE_LEFT;
import static org.apache.ignite.events.EventType.EVT_NODE_SEGMENTED;
import static org.apache.ignite.internal.IgniteFeatures.CLUSTER_ID_AND_TAG;
import static org.apache.ignite.internal.IgniteFeatures.TRACING;
import static org.apache.ignite.internal.IgniteFeatures.allNodesSupports;
import static org.apache.ignite.internal.IgniteFeatures.nodeSupports;
import static org.apache.ignite.internal.util.IgniteUtils.isLocalNodeCoordinator;

/**
 * Control Center agent.
 */
public class ManagementConsoleAgent extends GridProcessorAdapter implements ManagementConsoleProcessor {
    /** Control Center configuration meta storage prefix. */
    private static final String MANAGEMENT_CFG_META_STORAGE_PREFIX = "mgmt-console-cfg";

    /** Topic of Control Center configuration. */
    public static final String TOPIC_MANAGEMENT_CONSOLE = "mgmt-console-topic";

    /** Discovery event on restart agent. */
    private static final int[] EVTS_DISCOVERY = new int[] {EVT_NODE_FAILED, EVT_NODE_LEFT, EVT_NODE_SEGMENTED};

    /** Management configuration instance. */
    private ManagementConfiguration cfg = new ManagementConfiguration();

    /** Websocket manager. */
    protected WebSocketManager mgr;

    /** Cluster processor. */
    protected ClusterInfoProcessor clusterProc;

    /** Span exporter. */
    private SpanExporter spanExporter;

    /** Events exporter. */
    private EventsExporter evtsExporter;

    /** Metric exporter. */
    private MetricsExporter metricExporter;

    /** Metric processor. */
    private MetricsProcessor metricProc;

    /** Actions dispatcher. */
    private ActionDispatcher actDispatcher;

    /** Distributed action processor. */
    private DistributedActionProcessor distributedActProc;

    /** Topic processor. */
    private ManagementConsoleMessagesProcessor messagesProc;

    /** Cache processor. */
    private CacheChangesProcessor cacheProc;

    /** Execute service. */
    private ExecutorService connectPool;

    /** Meta storage. */
    private DistributedMetaStorage metaStorage;

    /** Session registry. */
    private SessionRegistry sesRegistry;

    /** Active server URI. */
    private String curSrvUri;

    /** If first connection error after successful connection. */
    private final AtomicBoolean disconnected = new AtomicBoolean();

    /** Agent started. */
    private final AtomicBoolean agentStarted = new AtomicBoolean();

    /**
     * @param ctx Kernal context.
     */
    public ManagementConsoleAgent(GridKernalContext ctx) {
        super(ctx);
    }

    /** {@inheritDoc} */
    @Override public void onKernalStart(boolean active) {
        if (isManagementConsoleFeaturesEnabled()) {
            metaStorage = ctx.distributedMetastorage();
            evtsExporter = new EventsExporter(ctx);
            metricExporter = new MetricsExporter(ctx);
            actDispatcher = new ActionDispatcher(ctx);

            if (isTracingEnabled())
                spanExporter = new SpanExporter(ctx);
            else
                U.quietAndWarn(log, "Current Ignite configuration does not support tracing functionality" +
                    " and control center agent will not collect traces" +
                    " (consider adding ignite-opencensus module to classpath).");

            // Connect to backend if local node is a coordinator or await coordinator change event.
            if (isLocalNodeCoordinator(ctx.discovery())) {
                messagesProc = new ManagementConsoleMessagesProcessor(ctx);

                connect();
            }
            else
                ctx.event().addDiscoveryEventListener(this::launchAgentListener, EVTS_DISCOVERY);

            evtsExporter.addLocalEventListener();

            metricExporter.addMetricListener();

            NodesConfigurationExporter exporter = new NodesConfigurationExporter(ctx);

            exporter.export();

            stopProcessor(exporter, log);
        }
        else
            log.warning("Management console requires DISTRIBUTED_METASTORAGE and CLUSTER_ID_AND_TAG features for work");
    }

    /** {@inheritDoc} */
    @Override public void onKernalStop(boolean cancel) {
        if (isManagementConsoleFeaturesEnabled()) {
            ctx.event().removeDiscoveryEventListener(this::launchAgentListener, EVTS_DISCOVERY);

            stopProcessor(messagesProc, log);
            stopProcessor(actDispatcher, log);
            stopProcessor(metricExporter, log);
            stopProcessor(evtsExporter, log);
            stopProcessor(spanExporter, log);

            disconnect();
        }
    }

    /**
     * Stop processors.
     */
    protected void onDisconnect() {
        stopProcessor(cacheProc, log);
        stopProcessor(distributedActProc, log);
        stopProcessor(metricProc, log);
        stopProcessor(clusterProc, log);
        stopProcessor(mgr, log);
    }

    /**
     *  Stop agent.
     */
    private void disconnect() {
        log.info("Stopping Control Center agent.");

        U.shutdownNow(getClass(), connectPool, log);

        onDisconnect();

        disconnected.set(false);

        U.quietAndInfo(log, "Control Center agent stopped.");
    }

    /** {@inheritDoc} */
    @Override public ManagementConfiguration configuration() {
        return cfg;
    }

    /** {@inheritDoc} */
    @Override public void configuration(ManagementConfiguration cfg) {
        if (isManagementConsoleFeaturesEnabled()) {
            ManagementConfiguration oldCfg = configuration();

            if (oldCfg.isEnabled() != cfg.isEnabled())
                cfg = oldCfg.setEnabled(cfg.isEnabled());

            this.cfg = cfg;

            writeToMetaStorage(cfg);

            disconnect();

            connect();
        }
    }

    /** {@inheritDoc} */
    @Override public ControlCenterSender sender() {
        return mgr;
    }

    /**
     * @return Session registry.
     */
    public SessionRegistry sessionRegistry() {
        return sesRegistry;
    }

    /**
     * @return Action dispatcher.
     */
    public ActionDispatcher actionDispatcher() {
        return actDispatcher;
    }

    /**
     * @return Destributed actions processor.
     */
    public DistributedActionProcessor distributedActionProcessor() {
        return distributedActProc;
    }

    /**
     * @return {@code True} if tracing is enable.
     */
    boolean isTracingEnabled() {
        return nodeSupports(ctx, ctx.grid().localNode(), TRACING);
    }

    /**
     * @return {@code True} if all needed features for management console agent was enabled.
     */
    boolean isManagementConsoleFeaturesEnabled() {
        return ReadableDistributedMetaStorage.isSupported(ctx) &&
            allNodesSupports(ctx, ctx.discovery().discoCache().allNodes(), CLUSTER_ID_AND_TAG);
    }

    /**
     * Start agent on a local node if it is a coordinator node.
     */
    private void launchAgentListener(DiscoveryEvent evt, DiscoCache discoCache) {
        if (isLocalNodeCoordinator(ctx.discovery()) && agentStarted.compareAndSet(false, true)) {
            ctx.event().removeDiscoveryEventListener(this::launchAgentListener, EVTS_DISCOVERY);

            cfg = readFromMetaStorage();

            connect();
        }
    }

    /**
     * @param uris Control Center Server URIs.
     */
    private String nextUri(List<String> uris, String cur) {
        int idx = uris.indexOf(cur);

        return uris.get((idx + 1) % uris.size());
    }

    /**
     * Connect to backend in same thread.
     */
    private void connect0() {
        while (!ctx.isStopping()) {
            try {
                mgr.stop(true);

                curSrvUri = nextUri(cfg.getUris(), curSrvUri);

                mgr.connect(toWsUri(curSrvUri), cfg, new AfterConnectedSessionHandler());

                disconnected.set(false);

                break;
            }
            catch (Exception e) {
                mgr.stop(true);

                if (X.hasCause(e, InterruptedException.class)) {
                    U.quiet(true, "Caught interrupted exception: " + e);

                    Thread.currentThread().interrupt();

                    break;
                }
                else if (
                    X.hasCause(
                        e,
                        TimeoutException.class,
                        ConnectException.class,
                        EOFException.class,
                        ConnectionLostException.class,
                        DeploymentException.class
                    )
                ) {
                    if (disconnected.compareAndSet(false, true))
                        log.error("Failed to establish websocket connection with Control Center: " + curSrvUri);
                }
                else
                    log.error("Failed to establish websocket connection with Control Center: " + curSrvUri, e);
            }
        }
    }

    /**
     * On connect to backend.
     */
    protected void onConnect() {
        clusterProc = new ClusterInfoProcessor(ctx, mgr);
    }

    /**
     * Connect to backend.
     */
    protected void connect() {
        if (!cfg.isEnabled()) {
            log.info("Control Center agent was not started on coordinator, because it was disabled in configuration");
            log.info("You can use control script to enable Control Center agent");

            return;
        }

        if (F.isEmpty(cfg.getUris())) {
            log.info("Control Center agent  was not started on coordinator, because the server URI was not set");
            log.info("You can use control script to setup server URI");

            return;
        }

        log.info("Starting Control Center agent on coordinator");

        mgr = new WebSocketManager(ctx);

        sesRegistry = new SessionRegistry(ctx);
        distributedActProc = new DistributedActionProcessor(ctx);

        metricProc = new MetricsProcessor(ctx, mgr);
        cacheProc = new CacheChangesProcessor(ctx, mgr);

        evtsExporter.addGlobalEventListener();

        onConnect();

        connectPool = Executors.newSingleThreadExecutor(new CustomizableThreadFactory("mgmt-console-connection-"));

        connectPool.submit(this::connect0);
    }

    /**
     * @return Agent configuration.
     */
    private ManagementConfiguration readFromMetaStorage() {
        if (metaStorage == null)
            return new ManagementConfiguration();

        ctx.cache().context().database().checkpointReadLock();

        ManagementConfiguration cfg;

        try {
            cfg = metaStorage.read(MANAGEMENT_CFG_META_STORAGE_PREFIX);
        }
        catch (IgniteCheckedException e) {
            log.warning("Failed to read management configuration from meta storage!");

            throw U.convertException(e);
        }
        finally {
            ctx.cache().context().database().checkpointReadUnlock();
        }

        return cfg != null ? cfg : new ManagementConfiguration();
    }

    /**
     * @param cfg Agent configuration.
     */
    private void writeToMetaStorage(ManagementConfiguration cfg) {
        ctx.cache().context().database().checkpointReadLock();

        try {
            metaStorage.write(MANAGEMENT_CFG_META_STORAGE_PREFIX, cfg);
        }
        catch (IgniteCheckedException e) {
            log.warning("Failed to save management configuration to meta storage!");

            throw U.convertException(e);
        }
        finally {
            ctx.cache().context().database().checkpointReadUnlock();
        }
    }

    /**
     * @param ses Session.
     */
    protected void onConnected(StompSession ses) {
        IgniteClusterImpl cluster = ctx.cluster().get();

        clusterProc.sendInitialState();
        cacheProc.sendInitialState();

        ses.subscribe(buildMetricsPullTopic(), new StompFrameHandler() {
            /** {@inheritDoc} */
            @Override public Type getPayloadType(StompHeaders headers) {
                return String.class;
            }

            /** {@inheritDoc} */
            @Override public void handleFrame(StompHeaders headers, Object payload) {
                metricProc.broadcastPullMetrics();
            }
        });

        ses.subscribe(buildActionRequestTopic(cluster.id()), new StompFrameHandler() {
            /** {@inheritDoc} */
            @Override public Type getPayloadType(StompHeaders headers) {
                return Request.class;
            }

            /** {@inheritDoc} */
            @Override public void handleFrame(StompHeaders headers, Object payload) {
                distributedActProc.onActionRequest((Request)payload);
            }
        });
    }

    /**
     * Session handler for sending cluster info to backend.
     */
    private class AfterConnectedSessionHandler extends StompSessionHandlerAdapter {
        /** {@inheritDoc} */
        @Override public void afterConnected(StompSession ses, StompHeaders stompHeaders) {
            IgniteClusterImpl cluster = ctx.cluster().get();

            U.quietAndInfo(log, "");

            U.quietAndInfo(log, "Found Control Center that can be used to monitor your cluster: " + curSrvUri);

            U.quietAndInfo(log, "");

            U.quietAndInfo(log, "Open link in browser to monitor your cluster: " +
                    monitoringUri(curSrvUri, cluster.id()));

            U.quietAndInfo(log, "If you are already using Control Center, you can add the cluster manually" +
                " by its ID: " + cluster.id());

<<<<<<< HEAD
            clusterProc.sendInitialState();

            cacheProc.sendInitialState();

            ses.subscribe(buildMetricsPullTopic(), new StompFrameHandler() {
                /** {@inheritDoc} */
                @Override public Type getPayloadType(StompHeaders headers) {
                    return String.class;
                }

                /** {@inheritDoc} */
                @Override public void handleFrame(StompHeaders headers, Object payload) {
                    metricProc.broadcastPullMetrics();
                }
            });

            ses.subscribe(buildActionRequestTopic(cluster.id()), new StompFrameHandler() {
                /** {@inheritDoc} */
                @Override public Type getPayloadType(StompHeaders headers) {
                    return Request.class;
                }

                /** {@inheritDoc} */
                @Override public void handleFrame(StompHeaders headers, Object payload) {
                    distributedActProc.onActionRequest((Request)payload);
                }
            });

            cfg.setUris(singletonList(curSrvUri));
=======
            cfg.setConsoleUris(singletonList(curSrvUri));
>>>>>>> 05aa99b7

            writeToMetaStorage(cfg);

            onConnected(ses);
        }

        /** {@inheritDoc} */
        @Override public void handleException(
            StompSession ses,
            StompCommand cmd,
            StompHeaders headers,
            byte[] payload,
            Throwable e
        ) {
            log.warning("Failed to process a STOMP frame", e);
        }

        /** {@inheritDoc} */
        @Override public void handleTransportError(StompSession stompSes, Throwable e) {
            if (e instanceof ConnectionLostException) {
                if (disconnected.compareAndSet(false, true)) {
                    log.error("Lost websocket connection with server: " + curSrvUri);

                    reconnect();
                }
            }
        }
    }

    /**
     * Submit a reconnection task.
     */
    private void reconnect() {
        connectPool.submit(this::connect0);
    }
}<|MERGE_RESOLUTION|>--- conflicted
+++ resolved
@@ -499,39 +499,7 @@
             U.quietAndInfo(log, "If you are already using Control Center, you can add the cluster manually" +
                 " by its ID: " + cluster.id());
 
-<<<<<<< HEAD
-            clusterProc.sendInitialState();
-
-            cacheProc.sendInitialState();
-
-            ses.subscribe(buildMetricsPullTopic(), new StompFrameHandler() {
-                /** {@inheritDoc} */
-                @Override public Type getPayloadType(StompHeaders headers) {
-                    return String.class;
-                }
-
-                /** {@inheritDoc} */
-                @Override public void handleFrame(StompHeaders headers, Object payload) {
-                    metricProc.broadcastPullMetrics();
-                }
-            });
-
-            ses.subscribe(buildActionRequestTopic(cluster.id()), new StompFrameHandler() {
-                /** {@inheritDoc} */
-                @Override public Type getPayloadType(StompHeaders headers) {
-                    return Request.class;
-                }
-
-                /** {@inheritDoc} */
-                @Override public void handleFrame(StompHeaders headers, Object payload) {
-                    distributedActProc.onActionRequest((Request)payload);
-                }
-            });
-
             cfg.setUris(singletonList(curSrvUri));
-=======
-            cfg.setConsoleUris(singletonList(curSrvUri));
->>>>>>> 05aa99b7
 
             writeToMetaStorage(cfg);
 
