/*
 * Copyright 2019 GridGain Systems, Inc. and Contributors.
 *
 * Licensed under the GridGain Community Edition License (the "License");
 * you may not use this file except in compliance with the License.
 * You may obtain a copy of the License at
 *
 *     https://www.gridgain.com/products/software/community-edition/gridgain-community-edition-license
 *
 * Unless required by applicable law or agreed to in writing, software
 * distributed under the License is distributed on an "AS IS" BASIS,
 * WITHOUT WARRANTIES OR CONDITIONS OF ANY KIND, either express or implied.
 * See the License for the specific language governing permissions and
 * limitations under the License.
 */

package org.apache.ignite.agent;

import java.io.ByteArrayInputStream;
import java.net.InetSocketAddress;
import java.net.ProxySelector;
import java.net.URI;
import java.security.KeyStore;
import java.util.List;
import java.util.UUID;
import com.fasterxml.jackson.databind.ObjectMapper;
import org.apache.ignite.IgniteLogger;
import org.apache.ignite.internal.GridKernalContext;
import org.apache.ignite.internal.processors.GridProcessorAdapter;
import org.apache.ignite.internal.processors.management.ManagementConfiguration;
import org.apache.ignite.internal.util.typedef.F;
import org.apache.ignite.internal.util.typedef.internal.U;
import org.eclipse.jetty.client.HttpClient;
import org.eclipse.jetty.client.HttpProxy;
import org.eclipse.jetty.client.Origin;
import org.eclipse.jetty.client.ProxyConfiguration;
import org.eclipse.jetty.client.Socks4Proxy;
import org.eclipse.jetty.client.util.BasicAuthentication;
import org.eclipse.jetty.util.ssl.SslContextFactory;
import org.eclipse.jetty.websocket.client.WebSocketClient;
import org.springframework.messaging.converter.CompositeMessageConverter;
import org.springframework.messaging.converter.MappingJackson2MessageConverter;
import org.springframework.messaging.converter.StringMessageConverter;
import org.springframework.messaging.simp.stomp.StompHeaders;
import org.springframework.messaging.simp.stomp.StompSession;
import org.springframework.messaging.simp.stomp.StompSessionHandler;
import org.springframework.util.MimeTypeUtils;
import org.springframework.web.socket.WebSocketHttpHeaders;
import org.springframework.web.socket.client.jetty.JettyWebSocketClient;
import org.springframework.web.socket.messaging.WebSocketStompClient;

import static java.net.Proxy.NO_PROXY;
import static java.net.Proxy.Type.SOCKS;
import static java.nio.charset.StandardCharsets.UTF_8;
import static java.util.concurrent.TimeUnit.SECONDS;
import static java.util.stream.Collectors.toList;
import static org.apache.ignite.agent.utils.AgentObjectMapperFactory.binaryMapper;
import static org.apache.ignite.agent.utils.AgentUtils.EMPTY;
import static org.eclipse.jetty.client.api.Authentication.ANY_REALM;

/**
 * Web socket manager.
 */
public class WebSocketManager extends GridProcessorAdapter {
    /** Mapper. */
    private final ObjectMapper mapper = binaryMapper();

    /** Ws max buffer size. */
    private static final int WS_MAX_BUFFER_SIZE =  10 * 1024 * 1024;

    /** Agent version header. */
    private static final String AGENT_VERSION_HDR = "Agent-Version";

    /** Cluster id header. */
    private static final String CLUSTER_ID_HDR = "Cluster-Id";

    /** Current version. */
    private static final String CURR_VER = "1.0.0";

    /** Max sleep time seconds between reconnects. */
    private static final int MAX_SLEEP_TIME_SECONDS = 10;

    /** Client. */
    private JettyWebSocketClient client;

    /** Session. */
    private StompSession ses;

    /** Reconnect count. */
    private int reconnectCnt;

    /**
     * @param ctx Kernal context.
     */
    protected WebSocketManager(GridKernalContext ctx) {
        super(ctx);
    }

    /**
     * @param cfg Url.
     * @param sesHnd Session handler.
     */
    public void connect(URI uri, ManagementConfiguration cfg, StompSessionHandler sesHnd) throws Exception {
        if (reconnectCnt == -1)
            log.info("Connecting to server: " + uri);

        if (reconnectCnt < MAX_SLEEP_TIME_SECONDS)
            reconnectCnt++;

        Thread.sleep(reconnectCnt * 1000);

        client = createWebSocketClient(uri, cfg);

        WebSocketStompClient stompClient = new WebSocketStompClient(client);
        stompClient.setMessageConverter(getMessageConverter());

        stompClient.start();

        ses = stompClient.connect(uri, handshakeHeaders(), connectHeaders(), sesHnd).get(10L, SECONDS);

        reconnectCnt = -1;
    }

    /**
     * TODO GG-24630: Remove synchronized and make the send method non-blocking.
     *
     * @param dest Destination.
     * @param payload Payload.
     */
    public synchronized boolean send(String dest, byte[] payload) {
        boolean connected = ses != null && ses.isConnected();

        // TODO: workaround of spring-messaging bug with send byte array data.
        // https://github.com/spring-projects/spring-framework/issues/23358
        StompHeaders headers = new StompHeaders();
        headers.setContentType(MimeTypeUtils.APPLICATION_OCTET_STREAM);
        headers.setDestination(dest);

        if (connected)
            ses.send(headers, payload);

        return connected;
    }

    /**
     * TODO GG-24630: Remove synchronized and make the send method non-blocking.
     *
     * @param dest Destination.
     * @param payload Payload.
     */
    public synchronized boolean send(String dest, Object payload) {
        boolean connected = connected();

        if (connected)
            ses.send(dest, payload);

        return connected;
    }

    /**
     * @return {@code True} if agent connected to backend.
     */
    public boolean connected() {
        return ses != null && ses.isConnected();
    }

    /** {@inheritDoc} */
<<<<<<< HEAD
    @Override public void close() {
        if (connected())
            ses.disconnect();

        U.quietAndInfo(log, "ses.disconnect()");

=======
    @Override public void stop(boolean cancel) {
>>>>>>> 1459ab65
        if (client != null)
            client.stop();

        U.quietAndInfo(log, "client.stop()");
    }

    /**
     * @return Composite message converter.
     */
    private CompositeMessageConverter getMessageConverter() {
        MappingJackson2MessageConverter mapper = new MappingJackson2MessageConverter(MimeTypeUtils.APPLICATION_OCTET_STREAM);
        mapper.setObjectMapper(this.mapper);

        return new CompositeMessageConverter(
            U.sealList(new StringMessageConverter(), mapper)
        );
    }

    /**
     * @return Handshake headers.
     */
    private WebSocketHttpHeaders handshakeHeaders() {
        UUID clusterId = ctx.cluster().get().id();

        WebSocketHttpHeaders handshakeHeaders = new WebSocketHttpHeaders();
        handshakeHeaders.add(AGENT_VERSION_HDR, CURR_VER);
        handshakeHeaders.add(CLUSTER_ID_HDR, clusterId.toString());

        return handshakeHeaders;
    }

    /**
     * @return Connection headers.
     */
    private StompHeaders connectHeaders() {
        UUID clusterId = ctx.cluster().get().id();

        StompHeaders connectHeaders = new StompHeaders();
        connectHeaders.add(CLUSTER_ID_HDR, clusterId.toString());

        return connectHeaders;
    }

    /**
     * @param uri Uri.
     * @param cfg Config.
     * @return Jetty websocket client.
     */
    private JettyWebSocketClient createWebSocketClient(URI uri, ManagementConfiguration cfg) throws Exception {
        HttpClient httpClient = new HttpClient(createServerSslFactory(log, cfg));
        
        // TODO GG-18379 Investigate how to establish native websocket connection with proxy.
        configureProxy(log, httpClient, uri);

        httpClient.setName("mgmt-console-http-client");
        httpClient.addBean(httpClient.getExecutor());

        WebSocketClient webSockClient = new WebSocketClient(httpClient);

        webSockClient.setMaxTextMessageBufferSize(WS_MAX_BUFFER_SIZE);
        webSockClient.setMaxBinaryMessageBufferSize(WS_MAX_BUFFER_SIZE);
        webSockClient.addBean(httpClient);

        return new JettyWebSocketClient(webSockClient);
    }

    /**
     * @param log Logger.
     * @param cfg Config.
     */
    @SuppressWarnings("deprecation")
    private SslContextFactory createServerSslFactory(IgniteLogger log, ManagementConfiguration cfg) {
        boolean trustAll = Boolean.getBoolean("trust.all");

        if (trustAll && !F.isEmpty(cfg.getConsoleTrustStore())) {
            log.warning("Management configuration contains 'server-trust-store' property and node has system" +
                    " property '-Dtrust.all=true'. Option '-Dtrust.all=true' will be ignored.");

            trustAll = false;
        }

        boolean ssl = trustAll || !F.isEmpty(cfg.getConsoleTrustStore()) || !F.isEmpty(cfg.getConsoleKeyStore());

        if (!ssl)
            return new SslContextFactory();

        return sslContextFactory(
                cfg.getConsoleKeyStore(),
                cfg.getConsoleKeyStorePassword(),
                trustAll,
                cfg.getConsoleTrustStore(),
                cfg.getConsoleTrustStorePassword(),
                cfg.getCipherSuites()
        );
    }

    /**
     * @param content Key store content.
     * @param pwd Password.
     */
    private KeyStore keyStore(String content, String pwd) throws Exception {
        KeyStore keyStore = KeyStore.getInstance("JKS");

        keyStore.load(new ByteArrayInputStream(content.getBytes(UTF_8)), pwd != null ? pwd.toCharArray() : null);

        return keyStore;
    }

    /**
     *
     * @param keyStore Path to key store.
     * @param keyStorePwd Optional key store password.
     * @param trustAll Whether we should trust for self-signed certificate.
     * @param trustStore Path to trust store.
     * @param trustStorePwd Optional trust store password.
     * @param ciphers Optional list of enabled cipher suites.
     * @return SSL context factory.
     */
    @SuppressWarnings("deprecation")
    private SslContextFactory sslContextFactory(
            String keyStore,
            String keyStorePwd,
            boolean trustAll,
            String trustStore,
            String trustStorePwd,
            List<String> ciphers
    ) {
        SslContextFactory sslCtxFactory = new SslContextFactory();

        if (!F.isEmpty(keyStore)) {
            try {
                sslCtxFactory.setKeyStore(keyStore(keyStore, keyStorePwd));
            }
            catch (Exception e) {
                log.warning("Failed to load server keyStore", e);
            }
        }

        if (trustAll) {
            // TODO GG-25519: sslCtxFactory.setHostnameVerifier((hostname, session) -> true); available in Jetty >= 9.4.15.x
            sslCtxFactory.setTrustAll(true);
        }
        else if (!F.isEmpty(trustStore)) {
            try {
                sslCtxFactory.setKeyStore(keyStore(trustStore, trustStorePwd));
            }
            catch (Exception e) {
                log.warning("Failed to load server keyStore", e);
            }
        }

        if (!F.isEmpty(ciphers))
            sslCtxFactory.setIncludeCipherSuites(ciphers.toArray(EMPTY));

        return sslCtxFactory;
    }

    /**
     * @param srvUri Server uri.
     */
    private void configureProxy(IgniteLogger log, HttpClient httpClient, URI srvUri) {
        try {
            boolean secure = "https".equalsIgnoreCase(srvUri.getScheme());

            List<ProxyConfiguration.Proxy> proxies = ProxySelector.getDefault().select(srvUri).stream()
                .filter(p -> !p.equals(NO_PROXY))
                .map(p -> {
                    InetSocketAddress inetAddr = (InetSocketAddress)p.address();

                    Origin.Address addr = new Origin.Address(inetAddr.getHostName(), inetAddr.getPort());

                    if (p.type() == SOCKS)
                        return new Socks4Proxy(addr, secure);

                    return new HttpProxy(addr, secure);
                })
                .collect(toList());

            httpClient.getProxyConfiguration().getProxies().addAll(proxies);

            addAuthentication(httpClient, proxies);
        }
        catch (Exception e) {
            log.warning("Failed to configure proxy.", e);
        }
    }

    /**
     * @param httpClient Http client.
     * @param proxies Proxies.
     */
    private void addAuthentication(HttpClient httpClient, List<ProxyConfiguration.Proxy> proxies) {
        proxies.forEach(p -> {
            String user, pwd;

            if (p instanceof HttpProxy) {
                String scheme = p.getURI().getScheme();

                user = System.getProperty(scheme + ".proxyUsername");
                pwd = System.getProperty(scheme + ".proxyPassword");
            }
            else {
                user = System.getProperty("java.net.socks.username");
                pwd = System.getProperty("java.net.socks.password");
            }

            httpClient.getAuthenticationStore().addAuthentication(
                new BasicAuthentication(p.getURI(), ANY_REALM, user, pwd)
            );
        });
    }
}<|MERGE_RESOLUTION|>--- conflicted
+++ resolved
@@ -165,16 +165,12 @@
     }
 
     /** {@inheritDoc} */
-<<<<<<< HEAD
-    @Override public void close() {
+    @Override public void stop(boolean cancel) {
         if (connected())
             ses.disconnect();
 
         U.quietAndInfo(log, "ses.disconnect()");
 
-=======
-    @Override public void stop(boolean cancel) {
->>>>>>> 1459ab65
         if (client != null)
             client.stop();
 
