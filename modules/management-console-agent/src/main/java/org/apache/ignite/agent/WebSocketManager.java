/*
 * Copyright 2019 GridGain Systems, Inc. and Contributors.
 *
 * Licensed under the GridGain Community Edition License (the "License");
 * you may not use this file except in compliance with the License.
 * You may obtain a copy of the License at
 *
 *     https://www.gridgain.com/products/software/community-edition/gridgain-community-edition-license
 *
 * Unless required by applicable law or agreed to in writing, software
 * distributed under the License is distributed on an "AS IS" BASIS,
 * WITHOUT WARRANTIES OR CONDITIONS OF ANY KIND, either express or implied.
 * See the License for the specific language governing permissions and
 * limitations under the License.
 */

package org.apache.ignite.agent;

import java.io.ByteArrayInputStream;
import java.net.InetSocketAddress;
import java.net.ProxySelector;
import java.net.URI;
import java.security.KeyStore;
import java.util.List;
import java.util.UUID;
import com.fasterxml.jackson.databind.ObjectMapper;
import org.apache.ignite.IgniteLogger;
import org.apache.ignite.internal.GridKernalContext;
import org.apache.ignite.internal.processors.management.ManagementConfiguration;
import org.apache.ignite.internal.util.typedef.F;
import org.apache.ignite.internal.util.typedef.internal.U;
import org.eclipse.jetty.client.HttpClient;
import org.eclipse.jetty.client.HttpProxy;
import org.eclipse.jetty.client.Origin;
import org.eclipse.jetty.client.ProxyConfiguration;
import org.eclipse.jetty.client.Socks4Proxy;
import org.eclipse.jetty.client.util.BasicAuthentication;
import org.eclipse.jetty.util.ssl.SslContextFactory;
import org.eclipse.jetty.websocket.client.WebSocketClient;
import org.springframework.messaging.converter.CompositeMessageConverter;
import org.springframework.messaging.converter.MappingJackson2MessageConverter;
import org.springframework.messaging.converter.StringMessageConverter;
import org.springframework.messaging.simp.stomp.StompHeaders;
import org.springframework.messaging.simp.stomp.StompSession;
import org.springframework.messaging.simp.stomp.StompSessionHandler;
import org.springframework.util.MimeTypeUtils;
import org.springframework.web.socket.WebSocketHttpHeaders;
import org.springframework.web.socket.client.jetty.JettyWebSocketClient;
import org.springframework.web.socket.messaging.WebSocketStompClient;

import static java.net.Proxy.NO_PROXY;
import static java.net.Proxy.Type.SOCKS;
import static java.nio.charset.StandardCharsets.UTF_8;
import static java.util.concurrent.TimeUnit.SECONDS;
import static java.util.stream.Collectors.toList;
import static org.apache.ignite.agent.utils.AgentObjectMapperFactory.binaryMapper;
import static org.apache.ignite.agent.utils.AgentUtils.EMPTY;
import static org.eclipse.jetty.client.api.Authentication.ANY_REALM;

/**
 * Web socket manager.
 */
public class WebSocketManager implements AutoCloseable {
    /** Mapper. */
    private final ObjectMapper mapper = binaryMapper();

    /** Ws max buffer size. */
    private static final int WS_MAX_BUFFER_SIZE =  10 * 1024 * 1024;

    /** Agent version header. */
    private static final String AGENT_VERSION_HDR = "Agent-Version";

    /** Cluster id header. */
    private static final String CLUSTER_ID_HDR = "Cluster-Id";

    /** Current version. */
    private static final String CURR_VER = "1.0.0";

    /** Max sleep time seconds between reconnects. */
    private static final int MAX_SLEEP_TIME_SECONDS = 10;

    /** Context. */
    private GridKernalContext ctx;

    /** Logger. */
    private IgniteLogger log;

    /** Client. */
    private WebSocketStompClient client;

    /** Session. */
    private StompSession ses;

    /** Reconnect count. */
    private int reconnectCnt;

    /**
     * @param ctx Context.
     */
    public WebSocketManager(GridKernalContext ctx) {
        this.ctx = ctx;
        this.log = ctx.log(WebSocketManager.class);
    }

    /**
     * @param cfg Url.
     * @param sesHnd Session handler.
     */
    public void connect(URI uri, ManagementConfiguration cfg, StompSessionHandler sesHnd) throws Exception {
        if (reconnectCnt == -1)
            log.info("Connecting to server: " + uri);

        if (reconnectCnt < MAX_SLEEP_TIME_SECONDS)
            reconnectCnt++;

        Thread.sleep(reconnectCnt * 1000);

        client = new WebSocketStompClient(createWebSocketClient(uri, cfg));
        client.setMessageConverter(getMessageConverter());

        client.start();

<<<<<<< HEAD
            ses = client.connect(uri, handshakeHeaders(), connectHeaders(), sesHnd).get(10L, SECONDS);
=======
        ses = client.connect(uri, getHandshakeHeaders(), getConnectHeaders(), sesHnd).get(10L, SECONDS);
>>>>>>> cd39641f

        reconnectCnt = -1;
    }

    /**
     * TODO GG-24630: Remove synchronized and make the send method non-blocking.
     *
     * @param dest Destination.
     * @param payload Payload.
     */
    public synchronized boolean send(String dest, byte[] payload) {
        boolean connected = ses != null && ses.isConnected();

        // TODO: workaround of spring-messaging bug with send byte array data.
        // https://github.com/spring-projects/spring-framework/issues/23358
        StompHeaders headers = new StompHeaders();
        headers.setContentType(MimeTypeUtils.APPLICATION_OCTET_STREAM);
        headers.setDestination(dest);

        if (connected)
            ses.send(headers, payload);

        return connected;
    }

    /**
     * TODO GG-24630: Remove synchronized and make the send method non-blocking.
     *
     * @param dest Destination.
     * @param payload Payload.
     */
    public synchronized boolean send(String dest, Object payload) {
        boolean connected = connected();

        if (connected)
            ses.send(dest, payload);

        return connected;
    }

    /**
     * @return {@code True} if agent connected to backend.
     */
    public boolean connected() {
        return ses != null && ses.isConnected();
    }

    /** {@inheritDoc} */
    @Override public void close() {
        if (client != null)
            client.stop();
    }

    /**
     * @return Composite message converter.
     */
    private CompositeMessageConverter getMessageConverter() {
        MappingJackson2MessageConverter mapper = new MappingJackson2MessageConverter(MimeTypeUtils.APPLICATION_OCTET_STREAM);
        mapper.setObjectMapper(this.mapper);

        return new CompositeMessageConverter(
            U.sealList(new StringMessageConverter(), mapper)
        );
    }

    /**
     * @return Handshake headers.
     */
    private WebSocketHttpHeaders handshakeHeaders() {
        UUID clusterId = ctx.cluster().get().id();

        WebSocketHttpHeaders handshakeHeaders = new WebSocketHttpHeaders();
        handshakeHeaders.add(AGENT_VERSION_HDR, CURR_VER);
        handshakeHeaders.add(CLUSTER_ID_HDR, clusterId.toString());

        return handshakeHeaders;
    }

    /**
     * @return Connection headers.
     */
    private StompHeaders connectHeaders() {
        UUID clusterId = ctx.cluster().get().id();

        StompHeaders connectHeaders = new StompHeaders();
        connectHeaders.add(CLUSTER_ID_HDR, clusterId.toString());

        return connectHeaders;
    }

    /**
     * @param uri Uri.
     * @param cfg Config.
     * @return Jetty websocket client.
     */
    private JettyWebSocketClient createWebSocketClient(URI uri, ManagementConfiguration cfg) throws Exception {
        HttpClient httpClient = new HttpClient(createServerSslFactory(log, cfg));
        
        // TODO GG-18379 Investigate how to establish native websocket connection with proxy.
        configureProxy(log, httpClient, uri);

        httpClient.setName("mgmt-console-http-client");
        httpClient.addBean(httpClient.getExecutor());

        WebSocketClient webSockClient = new WebSocketClient(httpClient);

        webSockClient.setMaxTextMessageBufferSize(WS_MAX_BUFFER_SIZE);
        webSockClient.setMaxBinaryMessageBufferSize(WS_MAX_BUFFER_SIZE);
        webSockClient.addBean(httpClient);

        return new JettyWebSocketClient(webSockClient);
    }

    /**
     * @param log Logger.
     * @param cfg Config.
     */
    @SuppressWarnings("deprecation")
    private SslContextFactory createServerSslFactory(IgniteLogger log, ManagementConfiguration cfg) {
        boolean trustAll = Boolean.getBoolean("trust.all");

        if (trustAll && !F.isEmpty(cfg.getConsoleTrustStore())) {
            log.warning("Management configuration contains 'server-trust-store' property and node has system" +
                    " property '-Dtrust.all=true'. Option '-Dtrust.all=true' will be ignored.");

            trustAll = false;
        }

        boolean ssl = trustAll || !F.isEmpty(cfg.getConsoleTrustStore()) || !F.isEmpty(cfg.getConsoleKeyStore());

        if (!ssl)
            return new SslContextFactory();

        return sslContextFactory(
                cfg.getConsoleKeyStore(),
                cfg.getConsoleKeyStorePassword(),
                trustAll,
                cfg.getConsoleTrustStore(),
                cfg.getConsoleTrustStorePassword(),
                cfg.getCipherSuites()
        );
    }

    /**
     * @param content Key store content.
     * @param pwd Password.
     */
    private KeyStore keyStore(String content, String pwd) throws Exception {
        KeyStore keyStore = KeyStore.getInstance("JKS");

        keyStore.load(new ByteArrayInputStream(content.getBytes(UTF_8)), pwd != null ? pwd.toCharArray() : null);

        return keyStore;
    }

    /**
     *
     * @param keyStore Path to key store.
     * @param keyStorePwd Optional key store password.
     * @param trustAll Whether we should trust for self-signed certificate.
     * @param trustStore Path to trust store.
     * @param trustStorePwd Optional trust store password.
     * @param ciphers Optional list of enabled cipher suites.
     * @return SSL context factory.
     */
    @SuppressWarnings("deprecation")
    private SslContextFactory sslContextFactory(
            String keyStore,
            String keyStorePwd,
            boolean trustAll,
            String trustStore,
            String trustStorePwd,
            List<String> ciphers
    ) {
        SslContextFactory sslCtxFactory = new SslContextFactory();

        if (!F.isEmpty(keyStore)) {
            try {
                sslCtxFactory.setKeyStore(keyStore(keyStore, keyStorePwd));
            }
            catch (Exception e) {
                log.warning("Failed to load server keyStore", e);
            }
        }

        if (trustAll) {
            // TODO GG-25519: sslCtxFactory.setHostnameVerifier((hostname, session) -> true); available in Jetty >= 9.4.15.x
            sslCtxFactory.setTrustAll(true);
        }
        else if (!F.isEmpty(trustStore)) {
            try {
                sslCtxFactory.setKeyStore(keyStore(trustStore, trustStorePwd));
            }
            catch (Exception e) {
                log.warning("Failed to load server keyStore", e);
            }
        }

        if (!F.isEmpty(ciphers))
            sslCtxFactory.setIncludeCipherSuites(ciphers.toArray(EMPTY));

        return sslCtxFactory;
    }

    /**
     * @param srvUri Server uri.
     */
    private void configureProxy(IgniteLogger log, HttpClient httpClient, URI srvUri) {
        try {
            boolean secure = "https".equalsIgnoreCase(srvUri.getScheme());

            List<ProxyConfiguration.Proxy> proxies = ProxySelector.getDefault().select(srvUri).stream()
                .filter(p -> !p.equals(NO_PROXY))
                .map(p -> {
                    InetSocketAddress inetAddr = (InetSocketAddress)p.address();

                    Origin.Address addr = new Origin.Address(inetAddr.getHostName(), inetAddr.getPort());

                    if (p.type() == SOCKS)
                        return new Socks4Proxy(addr, secure);

                    return new HttpProxy(addr, secure);
                })
                .collect(toList());

            httpClient.getProxyConfiguration().getProxies().addAll(proxies);

            addAuthentication(httpClient, proxies);
        }
        catch (Exception e) {
            log.warning("Failed to configure proxy.", e);
        }
    }

    /**
     * @param httpClient Http client.
     * @param proxies Proxies.
     */
    private void addAuthentication(HttpClient httpClient, List<ProxyConfiguration.Proxy> proxies) {
        proxies.forEach(p -> {
            String user, pwd;

            if (p instanceof HttpProxy) {
                String scheme = p.getURI().getScheme();

                user = System.getProperty(scheme + ".proxyUsername");
                pwd = System.getProperty(scheme + ".proxyPassword");
            }
            else {
                user = System.getProperty("java.net.socks.username");
                pwd = System.getProperty("java.net.socks.password");
            }

            httpClient.getAuthenticationStore().addAuthentication(
                new BasicAuthentication(p.getURI(), ANY_REALM, user, pwd)
            );
        });
    }
}<|MERGE_RESOLUTION|>--- conflicted
+++ resolved
@@ -120,11 +120,7 @@
 
         client.start();
 
-<<<<<<< HEAD
-            ses = client.connect(uri, handshakeHeaders(), connectHeaders(), sesHnd).get(10L, SECONDS);
-=======
-        ses = client.connect(uri, getHandshakeHeaders(), getConnectHeaders(), sesHnd).get(10L, SECONDS);
->>>>>>> cd39641f
+        ses = client.connect(uri, handshakeHeaders(), connectHeaders(), sesHnd).get(10L, SECONDS);
 
         reconnectCnt = -1;
     }
