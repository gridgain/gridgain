--- conflicted
+++ resolved
@@ -77,12 +77,8 @@
 	INDEXING = 15,
 	WC_DR_EVENTS = 20,
 	WC_ROLLING_UPGRADE_STATUS = 21,
-<<<<<<< HEAD
-	WC_SNAPSHOT_CHAIN_MODE = 22
-=======
 	WC_SNAPSHOT_CHAIN_MODE = 22,
 	WC_BASELINE_AUTO_ADJUSTMENT = 23
->>>>>>> c5099a2a
 }
 
 export type WebSocketResponse = {
