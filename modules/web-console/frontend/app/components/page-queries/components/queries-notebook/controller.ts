--- conflicted
+++ resolved
@@ -290,20 +290,12 @@
 
 // Controller for SQL notebook screen.
 export class NotebookCtrl {
-<<<<<<< HEAD
-    static $inject = ['Demo', 'IgniteInput', '$scope', '$http', '$q', '$timeout', '$transitions', '$interval', '$animate', '$location', '$anchorScroll', '$state', '$filter', '$modal', '$popover', '$window', 'IgniteLoading', 'IgniteLegacyUtils', 'IgniteMessages', 'IgniteConfirm', 'AgentManager', 'IgniteChartColors', 'IgniteNotebook', 'IgniteNodes', 'uiGridExporterConstants', 'IgniteVersion', 'IgniteActivitiesData', 'JavaTypes', 'IgniteCopyToClipboard', 'CSV', 'IgniteErrorParser', 'DemoInfo', 'StacktraceViewerDialog'];
-=======
-    static $inject = ['Demo', 'IgniteInput', '$scope', '$http', '$q', '$timeout', '$transitions', '$interval', '$animate', '$location', '$anchorScroll', '$state', '$filter', '$modal', '$popover', '$window', 'IgniteLoading', 'IgniteLegacyUtils', 'IgniteMessages', 'IgniteConfirm', 'AgentManager', 'IgniteChartColors', 'IgniteNotebook', 'IgniteNodes', 'uiGridExporterConstants', 'IgniteVersion', 'IgniteActivitiesData', 'JavaTypes', 'IgniteCopyToClipboard', 'CSV', 'IgniteErrorParser', 'DemoInfo', '$translate'];
->>>>>>> 390c6ab3
+    static $inject = ['Demo', 'IgniteInput', '$scope', '$http', '$q', '$timeout', '$transitions', '$interval', '$animate', '$location', '$anchorScroll', '$state', '$filter', '$modal', '$popover', '$window', 'IgniteLoading', 'IgniteLegacyUtils', 'IgniteMessages', 'IgniteConfirm', 'AgentManager', 'IgniteChartColors', 'IgniteNotebook', 'IgniteNodes', 'uiGridExporterConstants', 'IgniteVersion', 'IgniteActivitiesData', 'JavaTypes', 'IgniteCopyToClipboard', 'CSV', 'IgniteErrorParser', 'DemoInfo', '$translate', 'StacktraceViewerDialog'];
 
     /**
      * @param {CSV} CSV
      */
-<<<<<<< HEAD
-    constructor(private Demo: DemoService, private IgniteInput: InputDialog, private $scope, $http, $q, $timeout, $transitions, $interval, $animate, $location, $anchorScroll, $state, $filter, $modal, $popover, $window, Loading, LegacyUtils, private Messages: ReturnType<typeof MessagesServiceFactory>, private Confirm: ReturnType<typeof LegacyConfirmServiceFactory>, agentMgr, IgniteChartColors, private Notebook: Notebook, Nodes, uiGridExporterConstants, Version, ActivitiesData, JavaTypes, IgniteCopyToClipboard, CSV, errorParser, DemoInfo, stacktraceViewerDialog) {
-=======
-    constructor(private Demo: DemoService, private IgniteInput: InputDialog, private $scope, $http, $q, $timeout, $transitions, $interval, $animate, $location, $anchorScroll, $state, $filter, $modal, $popover, $window, Loading, LegacyUtils, private Messages: ReturnType<typeof MessagesServiceFactory>, private Confirm: ReturnType<typeof LegacyConfirmServiceFactory>, agentMgr, IgniteChartColors, private Notebook: Notebook, Nodes, uiGridExporterConstants, Version, ActivitiesData, JavaTypes, IgniteCopyToClipboard, CSV, errorParser, DemoInfo, private $translate: ng.translate.ITranslateService) {
->>>>>>> 390c6ab3
+    constructor(private Demo: DemoService, private IgniteInput: InputDialog, private $scope, $http, $q, $timeout, $transitions, $interval, $animate, $location, $anchorScroll, $state, $filter, $modal, $popover, $window, Loading, LegacyUtils, private Messages: ReturnType<typeof MessagesServiceFactory>, private Confirm: ReturnType<typeof LegacyConfirmServiceFactory>, agentMgr, IgniteChartColors, private Notebook: Notebook, Nodes, uiGridExporterConstants, Version, ActivitiesData, JavaTypes, IgniteCopyToClipboard, CSV, errorParser, DemoInfo, private $translate: ng.translate.ITranslateService, stacktraceViewerDialog) {
         const $ctrl = this;
 
         this.CSV = CSV;
@@ -2178,16 +2170,7 @@
 
         $scope.showStackTrace = (paragraph) => {
             if (!_.isNil(paragraph)) {
-<<<<<<< HEAD
                 const stacktrace = [];
-=======
-                const scope = $scope.$new();
-
-                scope.title = $translate.instant('queries.notebook.stackTraceDialog.title');
-                scope.content = [];
-
-                const tab = '&nbsp;&nbsp;&nbsp;&nbsp;';
->>>>>>> 390c6ab3
 
                 const addToTrace = (item) => {
                     if (nonNil(item)) {
