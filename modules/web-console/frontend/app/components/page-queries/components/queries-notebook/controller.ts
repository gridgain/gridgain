--- conflicted
+++ resolved
@@ -303,11 +303,7 @@
         $ctrl.chartSettingsTemplateUrl = chartSettingsTemplateUrl;
         $ctrl.demoStarted = false;
 
-<<<<<<< HEAD
         this.isDemo = this.Demo.enabled;
-=======
-        this.isDemo = $root.demoMode;
->>>>>>> a7b55e14
 
         const _tryStopRefresh = function(paragraph) {
             paragraph.cancelRefresh($interval);
@@ -345,11 +341,7 @@
 
         $scope.modes = LegacyUtils.mkOptions(['PARTITIONED', 'REPLICATED', 'LOCAL']);
 
-<<<<<<< HEAD
         $scope.loadingText = this.Demo.enabled ? 'Demo grid is starting. Please wait...' : 'Loading query notebook screen...';
-=======
-        $scope.loadingText = $root.demoMode ? 'Demo grid is starting. Please wait...' : 'Loading query notebook screen...';
->>>>>>> a7b55e14
 
         $scope.timeUnit = [
             {value: 1000, label: 'seconds', short: 's'},
@@ -942,11 +934,7 @@
                     });
 
                     // Await for demo caches.
-<<<<<<< HEAD
                     if (!$ctrl.demoStarted && this.Demo.enabled && nonEmpty(cacheNames)) {
-=======
-                    if (!$ctrl.demoStarted && $root.demoMode && nonEmpty(cacheNames)) {
->>>>>>> a7b55e14
                         $ctrl.demoStarted = true;
 
                         Loading.finish('sqlLoading');
@@ -961,11 +949,7 @@
 
         const _startWatch = () => {
             const finishLoading$ = defer(() => {
-<<<<<<< HEAD
                 if (!this.Demo.enabled)
-=======
-                if (!$root.demoMode)
->>>>>>> a7b55e14
                     Loading.finish('sqlLoading');
             }).pipe(take(1));
 
@@ -1030,11 +1014,7 @@
                     $scope.rebuildScrollParagraphs();
             })
             .then(() => {
-<<<<<<< HEAD
                 if (this.Demo.enabled && sessionStorage.showDemoInfo !== 'true') {
-=======
-                if ($root.demoMode && sessionStorage.showDemoInfo !== 'true') {
->>>>>>> a7b55e14
                     sessionStorage.showDemoInfo = 'true';
 
                     this.DemoInfo.show().then(_startWatch);
