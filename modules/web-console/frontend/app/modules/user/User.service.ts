/*
 * Copyright 2019 GridGain Systems, Inc. and Contributors.
 *
 * Licensed under the GridGain Community Edition License (the "License");
 * you may not use this file except in compliance with the License.
 * You may obtain a copy of the License at
 *
 *     https://www.gridgain.com/products/software/community-edition/gridgain-community-edition-license
 *
 * Unless required by applicable law or agreed to in writing, software
 * distributed under the License is distributed on an "AS IS" BASIS,
 * WITHOUT WARRANTIES OR CONDITIONS OF ANY KIND, either express or implied.
 * See the License for the specific language governing permissions and
 * limitations under the License.
 */

import {ReplaySubject, Subject} from 'rxjs';
import {StateService} from '@uirouter/angularjs';
import {default as MessagesFactory} from 'app/services/Messages.service';
import {DemoService} from 'app/modules/demo/Demo.module';

export type User = {
    _id: string,
    admin: boolean,
    country: string,
    email: string,
    phone?: string,
    company?: string,
    firstName: string,
    lastName: string,
    lastActivity: string,
    lastLogin: string,
    registered: string,
    token: string
} | null

UserFactory.$inject = ['$q', '$injector', 'Demo', '$state', '$http', 'IgniteMessages'];

export default function UserFactory(
    $q: ng.IQService,
    $injector: ng.auto.IInjectorService,
    Demo: DemoService,
    $state: StateService,
    $http: ng.IHttpService,
    IgniteMessages: ReturnType<typeof MessagesFactory>
) {
    let user: ng.IPromise<User>;

    const current$ = new ReplaySubject<User>(1);
    const created$ = new Subject<User>();

    return {
        current$,
        created$,
        /**
         * @returns {ng.IPromise<User>}
         */
        load() {
            return user = $http.get('/api/v1/user')
                .then(({data}) => {
                    current$.next(data);
                    return data;
                })
                .catch(({data}) => {
                    user = null;

                    return $q.reject(data);
                });
        },
        read() {
            if (user)
                return user;

            return this.load();
        },
        clean() {
            current$.next(null);

<<<<<<< HEAD
            delete Demo.enabled;
=======
            delete $root.demoMode;
>>>>>>> a7b55e14

            sessionStorage.removeItem('demoMode');
        },

        async save(user: Partial<User>): Promise<User> {
            try {
                const {data: updatedUser} = await $http.post<User>('/api/v1/profile/save', user);
                await this.load();
                IgniteMessages.showInfo('Profile saved.');
                current$.next(updatedUser);
                return updatedUser;
            }
            catch (e) {
                IgniteMessages.showError('Failed to save profile: ', e);
            }
        }
    };
}

export type UserService = ReturnType<typeof UserFactory><|MERGE_RESOLUTION|>--- conflicted
+++ resolved
@@ -76,11 +76,7 @@
         clean() {
             current$.next(null);
 
-<<<<<<< HEAD
             delete Demo.enabled;
-=======
-            delete $root.demoMode;
->>>>>>> a7b55e14
 
             sessionStorage.removeItem('demoMode');
         },
