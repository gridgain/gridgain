/*
 * Copyright 2019 GridGain Systems, Inc. and Contributors.
 *
 * Licensed under the GridGain Community Edition License (the "License");
 * you may not use this file except in compliance with the License.
 * You may obtain a copy of the License at
 *
 *     https://www.gridgain.com/products/software/community-edition/gridgain-community-edition-license
 *
 * Unless required by applicable law or agreed to in writing, software
 * distributed under the License is distributed on an "AS IS" BASIS,
 * WITHOUT WARRANTIES OR CONDITIONS OF ANY KIND, either express or implied.
 * See the License for the specific language governing permissions and
 * limitations under the License.
 */

import _ from 'lodash';
import {nonEmpty, nonNil} from 'app/utils/lodashMixins';

import Sockette from 'sockette';

import {BehaviorSubject, Subject} from 'rxjs';
import {distinctUntilChanged, filter, first, map, pluck, take, tap} from 'rxjs/operators';

import uuidv4 from 'uuid/v4';

import AgentModal from './AgentModal.service';
// @ts-ignore
import Worker from './decompress.worker';
import SimpleWorkerPool from '../../utils/SimpleWorkerPool';
import maskNull from 'app/core/utils/maskNull';

import {CancellationError} from 'app/errors/CancellationError';
import {ClusterSecretsManager} from './types/ClusterSecretsManager';
import ClusterLoginService from './components/cluster-login/service';

import * as AgentTypes from 'app/types/Agent';
import {TransitionService} from '@uirouter/angularjs';
import VersionService from 'app/services/Version.service';
import UserNotifications from 'app/components/user-notifications/service';
import {DemoService} from 'app/modules/demo/Demo.module';

const __dbg = false;

const State = {
    INIT: 'INIT',
    AGENT_DISCONNECTED: 'AGENT_DISCONNECTED',
    CLUSTER_DISCONNECTED: 'CLUSTER_DISCONNECTED',
    CONNECTED: 'CONNECTED'
};

const IGNITE_2_0 = '2.0.0';
const LAZY_QUERY_SINCE = [['2.1.4-p1', '2.2.0'], '2.2.1'];
const COLLOCATED_QUERY_SINCE = [['2.3.5', '2.4.0'], ['2.4.6', '2.5.0'], ['2.5.1-p13', '2.6.0'], '2.7.0'];
const COLLECT_BY_CACHE_GROUPS_SINCE = '2.7.0';
const QUERY_PING_SINCE = [['2.5.6', '2.6.0'], '2.7.4'];

/**
 * Query execution result.
 * @typedef {{responseNodeId: String, queryId: String, columns: String[], rows: {Object[][]}, hasMore: Boolean, duration: Number}} VisorQueryResult
 */

/**
 * Query ping result.
 * @typedef {{}} VisorQueryPingResult
 */

/** Reserved cache names */
const RESERVED_CACHE_NAMES = [
    'ignite-sys-cache',
    'MetaStorage',
    'TxLog'
];

/** Error codes from o.a.i.internal.processors.restGridRestResponse.java */
const SuccessStatus = {
    /** Command succeeded. */
    STATUS_SUCCESS: 0,
    /** Command failed. */
    STATUS_FAILED: 1,
    /** Authentication failure. */
    AUTH_FAILED: 2,
    /** Security check failed. */
    SECURITY_CHECK_FAILED: 3
};

class ConnectionState {
    constructor(cluster) {
        this.cluster = cluster;
        this.clusters = [];
        this.state = State.INIT;
    }

    updateCluster(cluster) {
        this.cluster = cluster;

        return cluster;
    }

    update(demo, count, clusters, hasDemo) {
        this.clusters = clusters;

        if (_.isEmpty(this.clusters))
            this.cluster = null;
        else if (_.isNil(this.cluster))
            this.cluster = _.head(clusters);
        else {
            const updatedCluster = _.find(clusters, {id: this.cluster.id});

            if (updatedCluster)
                _.merge(this.cluster, updatedCluster);
            else
                this.cluster = _.head(clusters);
        }

        this.hasDemo = hasDemo;

        if (count === 0)
            this.state = State.AGENT_DISCONNECTED;
        else if (demo || this.cluster)
            this.state = State.CONNECTED;
        else
            this.state = State.CLUSTER_DISCONNECTED;
    }

    disconnect() {
        if (this.cluster)
            this.cluster.disconnect = true;

        this.clusters = [];
        this.state = State.AGENT_DISCONNECTED;
    }
}

export default class AgentManager {
<<<<<<< HEAD
    static $inject = ['Demo', '$q', '$transitions', 'AgentModal', 'UserNotifications', 'IgniteVersion', 'ClusterLoginService'];
=======
    static $inject = ['$rootScope', '$q', '$transitions', '$location', 'AgentModal', 'UserNotifications', 'IgniteVersion', 'ClusterLoginService'];
>>>>>>> a7b55e14

    clusterVersion: string;

    connectionSbj = new BehaviorSubject(new ConnectionState(AgentManager.restoreActiveCluster()));

    clustersSecrets = new ClusterSecretsManager();

    pool = new SimpleWorkerPool('decompressor', Worker, 4);

    promises = new Set<ng.IPromise<unknown>>();

    /** Websocket */
    ws = null;

    wsSubject = new Subject();

    switchClusterListeners = new Set<() => Promise>();

    addClusterSwitchListener(func) {
        this.switchClusterListeners.add(func);
    }

    removeClusterSwitchListener(func) {
        this.switchClusterListeners.delete(func);
    }

    static restoreActiveCluster() {
        try {
            return JSON.parse(localStorage.cluster);
        }
        catch (ignored) {
            localStorage.removeItem('cluster');

            return null;
        }
    }

    constructor(
        private Demo: DemoService,
        private $q: ng.IQService,
        private $transitions: TransitionService,
        private $location: ng.ILocationService,
        private agentModal: AgentModal,
        private UserNotifications: UserNotifications,
        private Version: VersionService,
        private ClusterLoginSrv: ClusterLoginService
    ) {
        this.clusterVersion = this.Version.webConsole;

        let prevCluster;

        this.currentCluster$ = this.connectionSbj.pipe(
            distinctUntilChanged(({ cluster }) => prevCluster === cluster),
            tap(({ cluster }) => prevCluster = cluster)
        );

        this.clusterIsActive$ = this.connectionSbj.pipe(
            map(({ cluster }) => cluster),
            filter((cluster) => Boolean(cluster)),
            pluck('active')
        );

        this.clusterIsAvailable$ = this.connectionSbj.pipe(
            pluck('cluster'),
            map((cluster) => !!cluster)
        );

        if (!this.isDemoMode()) {
            this.connectionSbj.subscribe({
                next: ({cluster}) => {
                    const version = this.getClusterVersion(cluster);

                    if (_.isEmpty(version))
                        return;

                    this.clusterVersion = version;
                }
            });
        }
    }

    isDemoMode() {
<<<<<<< HEAD
        return this.Demo.enabled;
=======
        return !!this.$root.demoMode;
>>>>>>> a7b55e14
    }

    getClusterVersion(cluster) {
        return _.get(cluster, 'clusterVersion');
    }

    available(...sinceVersion) {
        return this.Version.since(this.clusterVersion, ...sinceVersion);
    }

    connect() {
        if (nonNil(this.ws))
            return;

        const protocol = this.$location.protocol();
        const host = this.$location.host();
        const port = this.$location.port();

        const uri = `${protocol === 'https' ? 'wss' : 'ws'}://${host}:${port}/browsers?demoMode=${this.isDemoMode()}`;

        // Open websocket connection to backend.
        this.ws = new Sockette(uri, {
            timeout: 5000, // Retry every 5 seconds
            onopen: (evt) => {
                if (__dbg)
                    console.log('[WS] Connected to server: ', evt);
            },
            onmessage: (msg) => {
                if (__dbg)
                    console.log('[WS] Received: ', msg);

                const evt = JSON.parse(msg.data);
                const eventType = evt.eventType;
                const payload = JSON.parse(evt.payload);

                this.processWebSocketEvent(evt, eventType, payload);
            },
            onreconnect: (evt) => {
                if (__dbg)
                    console.log('[WS] Reconnecting...', evt);
            },
            onclose: (evt) => {
                if (__dbg)
                    console.log('[WS] Disconnected from server: ', evt);

                const conn = this.connectionSbj.getValue();

                conn.disconnect();

                this.connectionSbj.next(conn);

                this.wsSubject.next({
                    requestId: 'any',
                    eventType: 'disconnected',
                    payload: 'none'
                });
            },
            onerror: (evt) => {
                if (__dbg)
                    console.log('[WS] Error on sending message to server: ', evt);
            }
        });
    }

    processWebSocketEvent(evt, eventType, payload) {
        if (eventType === 'agent:status') {
            const {clusters, count, hasDemo} = payload;

            const conn = this.connectionSbj.getValue();

            conn.update(this.isDemoMode(), count, clusters, hasDemo);

            this.connectionSbj.next(conn);
        }
        else if (eventType === 'admin:announcement')
            this.UserNotifications.announcement = payload;
        else {
            this.wsSubject.next({
                requestId: evt.requestId,
                eventType,
                payload
            });
        }
    }

    _sendWebSocketEvent(requestId, eventType, data) {
        this.ws.json({
            requestId,
            eventType,
            payload: JSON.stringify(data)
        });
    }

    saveToStorage(cluster = this.connectionSbj.getValue().cluster) {
        try {
            localStorage.cluster = JSON.stringify(cluster);
        }
        catch (ignored) {
            // No-op.
        }
    }

    updateCluster(newCluster) {
        const conn = this.connectionSbj.getValue();

        const oldCluster = _.find(conn.clusters, (cluster) => cluster.id === newCluster.id);

        if (oldCluster) {
            oldCluster.nids = newCluster.nids;
            oldCluster.addresses = newCluster.addresses;
            oldCluster.clusterVersion = this.getClusterVersion(newCluster);
            oldCluster.active = newCluster.active;

            if (conn.cluster && conn.cluster.id === newCluster.id)
                conn.cluster.active = newCluster.active;

            this.connectionSbj.next(conn);
        }
    }

    switchCluster(cluster) {
        return Promise.all(_.map([...this.switchClusterListeners], (lnr) => lnr()))
            .then(() => {
                const state = this.connectionSbj.getValue();

                state.updateCluster(cluster);

                this.connectionSbj.next(state);

                this.saveToStorage(cluster);

                return Promise.resolve();
            });
    }

    /**
     * @param states
     * @returns {ng.IPromise}
     */
    awaitConnectionState(...states) {
        const defer = this.$q.defer();

        this.promises.add(defer);

        const subscription = this.connectionSbj.subscribe({
            next: ({state}) => {
                if (_.includes(states, state))
                    defer.resolve();
            }
        });

        return defer.promise
            .finally(() => {
                subscription.unsubscribe();

                this.promises.delete(defer);
            });
    }

    awaitCluster() {
        return this.awaitConnectionState(State.CONNECTED);
    }

    awaitAgent() {
        return this.awaitConnectionState(State.CONNECTED, State.CLUSTER_DISCONNECTED);
    }

    /**
     * Send message.
     *
     * @param {String} eventType
     * @param {Object} data
     * @returns {ng.IPromise}
     * @private
     */
    _sendToAgent(eventType, data = {}) {
        if (!this.ws)
            return this.$q.reject('Failed to connect to server');

        const latch = this.$q.defer();

        // Generate unique request ID in order to process response.
        const requestId = uuidv4();

        if (__dbg)
            console.log(`Sending request: ${eventType}, ${requestId}`);

        this.wsSubject
            .pipe(
                filter((evt) => evt.requestId === requestId || evt.eventType === 'disconnected'),
                take(1)
            )
            .toPromise()
            .then((evt) => {
                if (__dbg)
                    console.log('Received response: ', evt);

                if (evt.eventType === 'error')
                    latch.reject(evt.payload);
                else if (evt.eventType === 'disconnected')
                    latch.reject({message: 'Connection to web server was lost'});
                else
                    latch.resolve(evt.payload);
            });

        this._sendWebSocketEvent(requestId, eventType, data);

        return latch.promise;
    }

    drivers() {
        return this._sendToAgent('schemaImport:drivers');
    }

    /**
     * @param {{jdbcDriverJar: String, jdbcDriverClass: String, jdbcUrl: String, user: String, password: String}}
     * @returns {ng.IPromise}
     */
    schemas({jdbcDriverJar, jdbcDriverClass, jdbcUrl, user, password}) {
        const info = {user, password};

        return this._sendToAgent('schemaImport:schemas', {jdbcDriverJar, jdbcDriverClass, jdbcUrl, info});
    }

    /**
     * @param {{jdbcDriverJar: String, jdbcDriverClass: String, jdbcUrl: String, user: String, password: String, schemas: String, tablesOnly: String}}
     * @returns {ng.IPromise} Promise on list of tables (see org.apache.ignite.schema.parser.DbTable java class)
     */
    tables({jdbcDriverJar, jdbcDriverClass, jdbcUrl, user, password, schemas, tablesOnly}) {
        const info = {user, password};

        return this._sendToAgent('schemaImport:metadata', {jdbcDriverJar, jdbcDriverClass, jdbcUrl, info, schemas, tablesOnly});
    }

    /**
     * @param {Object} cluster
     * @param {Object} credentials
     * @param {String} event
     * @param {Object} params
     * @returns {ng.IPromise}
     * @private
     */
    _executeOnActiveCluster(cluster, credentials, event, params) {
        return this._sendToAgent(event, {clusterId: cluster.id, params: _.merge({}, credentials, params)})
            .then(async(res) => {
                const {status = SuccessStatus.STATUS_SUCCESS} = res;

                switch (status) {
                    case SuccessStatus.STATUS_SUCCESS:
                        if (cluster.secured)
                            this.clustersSecrets.get(cluster.id).sessionToken = res.sessionToken;

                        const taskId = _.get(params, 'taskId', '');

                        const useBigIntJson = taskId.startsWith('query');

                        const data = await this.pool.postMessage({payload: res.data, useBigIntJson});

                        return data.result ? data.result : data;

                    case SuccessStatus.STATUS_FAILED:
                        if (res.error.startsWith('Failed to handle request - unknown session token (maybe expired session)')) {
                            this.clustersSecrets.get(cluster.id).resetSessionToken();

                            return this._executeOnCluster(event, params);
                        }

                        throw new Error(res.error);

                    case SuccessStatus.AUTH_FAILED:
                        this.clustersSecrets.get(cluster.id).resetCredentials();

                        throw new Error('Cluster authentication failed. Incorrect user and/or password.');

                    case SuccessStatus.SECURITY_CHECK_FAILED:
                        throw new Error('Access denied. You are not authorized to access this functionality.');

                    default:
                        throw new Error('Illegal status in node response');
                }
            });
    }

    /**
     * @param {String} event
     * @param {Object} params
     * @returns {Promise}
     * @private
     */
    _executeOnCluster(event, params) {
        return this.connectionSbj.pipe(first()).toPromise()
            .then(({cluster}) => {
                if (_.isNil(cluster))
                    throw new Error('Failed to execute request on cluster.');

                if (cluster.secured) {
                    return Promise.resolve(this.clustersSecrets.get(cluster.id))
                        .then((secrets) => {
                            if (secrets.hasCredentials())
                                return secrets;

                            return this.ClusterLoginSrv.askCredentials(secrets)
                                .then((secrets) => {
                                    this.clustersSecrets.put(cluster.id, secrets);

                                    return secrets;
                                });
                        })
                        .then((secrets) => ({cluster, credentials: secrets.getCredentials()}));
                }

                return {cluster, credentials: {}};
            })
            .then(({cluster, credentials}) => this._executeOnActiveCluster(cluster, credentials, event, params));
    }

    /**
     * @param {boolean} [attr] Collect node attributes.
     * @param {boolean} [mtr] Collect node metrics.
     * @param {boolean} [caches] Collect node caches descriptors.
     * @returns {Promise}
     */
    topology(attr = false, mtr = false, caches = false) {
        return this._executeOnCluster('node:rest', {cmd: 'top', attr, mtr, caches});
    }

    collectCacheNames(nid: string) {
        if (this.available(COLLECT_BY_CACHE_GROUPS_SINCE))
            return this.visorTask<AgentTypes.CacheNamesCollectorTaskResponse>('cacheNamesCollectorTask', nid);

        return Promise.resolve({cacheGroupsNotAvailable: true});
    }

    publicCacheNames() {
        return this.collectCacheNames()
            .then((data) => {
                if (nonEmpty(data.caches))
                    return _.difference(_.keys(data.caches), RESERVED_CACHE_NAMES);

                return this.topology(false, false, true)
                    .then((nodes) => {
                        return _.map(_.uniqBy(_.flatMap(nodes, 'caches'), 'name'), 'name');
                    });
            });
    }

    cacheNodes(cacheName: string) {
        if (this.available(IGNITE_2_0))
            return this.visorTask<AgentTypes.CacheNodesTaskResponse>('cacheNodesTaskX2', null, cacheName);

        return this.visorTask<AgentTypes.CacheNodesTaskResponse>('cacheNodesTask', null, cacheName);
    }

    /**
     * @returns {Promise}
     */
    metadata() {
        return this._executeOnCluster('node:rest', {cmd: 'metadata'})
            .then((caches) => {
                let types = [];

                const _compact = (className) => {
                    return className.replace('java.lang.', '').replace('java.util.', '').replace('java.sql.', '');
                };

                const _typeMapper = (meta, typeName) => {
                    const maskedName = _.isEmpty(meta.cacheName) ? '<default>' : meta.cacheName;

                    let fields = meta.fields[typeName];

                    let columns = [];

                    for (const fieldName in fields) {
                        if (fields.hasOwnProperty(fieldName)) {
                            const fieldClass = _compact(fields[fieldName]);

                            columns.push({
                                type: 'field',
                                name: fieldName,
                                clazz: fieldClass,
                                system: fieldName === '_KEY' || fieldName === '_VAL',
                                cacheName: meta.cacheName,
                                typeName,
                                maskedName
                            });
                        }
                    }

                    const indexes = [];

                    for (const index of meta.indexes[typeName]) {
                        fields = [];

                        for (const field of index.fields) {
                            fields.push({
                                type: 'index-field',
                                name: field,
                                order: index.descendings.indexOf(field) < 0,
                                unique: index.unique,
                                cacheName: meta.cacheName,
                                typeName,
                                maskedName
                            });
                        }

                        if (fields.length > 0) {
                            indexes.push({
                                type: 'index',
                                name: index.name,
                                children: fields,
                                cacheName: meta.cacheName,
                                typeName,
                                maskedName
                            });
                        }
                    }

                    columns = _.sortBy(columns, 'name');

                    if (nonEmpty(indexes)) {
                        columns = columns.concat({
                            type: 'indexes',
                            name: 'Indexes',
                            cacheName: meta.cacheName,
                            typeName,
                            maskedName,
                            children: indexes
                        });
                    }

                    return {
                        type: 'type',
                        cacheName: meta.cacheName || '',
                        typeName,
                        maskedName,
                        children: columns
                    };
                };

                for (const meta of caches) {
                    const cacheTypes = meta.types.map(_typeMapper.bind(null, meta));

                    if (!_.isEmpty(cacheTypes))
                        types = types.concat(cacheTypes);
                }

                return types;
            });
    }

    /**
     * @param {String} taskId
     * @param {Array.<String>|String} nids
     * @param {Array.<Object>} args
     */
    visorTask<T>(taskId, nids, ...args): Promise<T> {
        args = _.map(args, (arg) => maskNull(arg));

        nids = _.isArray(nids) ? nids.join(';') : maskNull(nids);

        return this._executeOnCluster('node:visor', {taskId, nids, args});
    }

    /**
     * @param {String} nid Node id.
     * @param {String} cacheName Cache name.
     * @param {String} [query] Query if null then scan query.
     * @param {Boolean} nonCollocatedJoins Flag whether to execute non collocated joins.
     * @param {Boolean} enforceJoinOrder Flag whether enforce join order is enabled.
     * @param {Boolean} replicatedOnly Flag whether query contains only replicated tables.
     * @param {Boolean} local Flag whether to execute query locally.
     * @param {Number} pageSize
     * @param {Boolean} [lazy] query flag.
     * @param {Boolean} [collocated] Collocated query.
     * @returns {Promise.<VisorQueryResult>} Query execution result.
     */
    querySql({nid, cacheName, query, nonCollocatedJoins, enforceJoinOrder, replicatedOnly, local, pageSize, lazy = false, collocated = false}) {
        if (this.available(IGNITE_2_0)) {
            let args = [cacheName, query, nonCollocatedJoins, enforceJoinOrder, replicatedOnly, local, pageSize];

            if (this.available(...COLLOCATED_QUERY_SINCE))
                args = [...args, lazy, collocated];
            else if (this.available(...LAZY_QUERY_SINCE))
                args = [...args, lazy];

            return this.visorTask<AgentTypes.QuerySqlX2Response>('querySqlX2', nid, ...args).then(({error, result}) => {
                if (_.isEmpty(error))
                    return result;

                return Promise.reject(error);
            });
        }

        cacheName = _.isEmpty(cacheName) ? null : cacheName;

        let queryPromise;

        if (enforceJoinOrder)
            queryPromise = this.visorTask('querySqlV3', nid, cacheName, query, nonCollocatedJoins, enforceJoinOrder, local, pageSize);
        else if (nonCollocatedJoins)
            queryPromise = this.visorTask('querySqlV2', nid, cacheName, query, nonCollocatedJoins, local, pageSize);
        else
            queryPromise = this.visorTask('querySql', nid, cacheName, query, local, pageSize);

        return queryPromise
            .then(({key, value}) => {
                if (_.isEmpty(key))
                    return value;

                return Promise.reject(key);
            });
    }

    /**
     * @param nid Node id.
     * @param queryId Query ID.
     * @param pageSize Page size in rows.
     * @returns Query execution result.
     */
    queryFetchFistsPage(nid: string, queryId: string, pageSize: number) {
        return this.visorTask<AgentTypes.QueryFetchFirstPageResult>('queryFetchFirstPage', nid, queryId, pageSize).then(({error, result}) => {
            if (_.isEmpty(error))
                return result;

            return Promise.reject(error);
        });
    }

    /**
     * @param {String} nid Node id.
     * @param {String} queryId Query ID.
     * @returns {Promise.<VisorQueryPingResult>} Query execution result.
     */
    queryPing(nid, queryId) {
        if (this.available(...QUERY_PING_SINCE)) {
            return this.visorTask('queryPing', nid, queryId, 1).then(({error, result}) => {
                if (_.isEmpty(error))
                    return {queryPingSupported: true};

                return Promise.reject(error);
            });
        }

        return Promise.resolve({queryPingSupported: false});
    }

    /**
     * @param {String} nid Node id.
     * @param {Number} queryId
     * @param {Number} pageSize
     * @returns {Promise.<VisorQueryResult>} Query execution result.
     */
    queryNextPage(nid, queryId, pageSize) {
        if (this.available(IGNITE_2_0))
            return this.visorTask('queryFetchX2', nid, queryId, pageSize);

        return this.visorTask('queryFetch', nid, queryId, pageSize);
    }

    /**
     * @param {String} nid Node id.
     * @param {Number} [queryId]
     * @returns {Promise<Void>}
     */
    queryClose(nid, queryId) {
        if (this.available(IGNITE_2_0)) {
            return this.visorTask('queryCloseX2', nid, 'java.util.Map', 'java.util.UUID', 'java.util.Collection',
                nid + '=' + queryId);
        }

        return this.visorTask('queryClose', nid, nid, queryId);
    }

    /**
     * @param {String} nid Node id.
     * @param {String} cacheName Cache name.
     * @param {String} filter Filter text.
     * @param {Boolean} regEx Flag whether filter by regexp.
     * @param {Boolean} caseSensitive Case sensitive filtration.
     * @param {Boolean} near Scan near cache.
     * @param {Boolean} local Flag whether to execute query locally.
     * @param {Number} pageSize Page size.
     * @returns {Promise.<VisorQueryResult>} Query execution result.
     */
    queryScan({nid, cacheName, filter, regEx, caseSensitive, near, local, pageSize}) {
        if (this.available(IGNITE_2_0)) {
            return this.visorTask('queryScanX2', nid, cacheName, filter, regEx, caseSensitive, near, local, pageSize)
                .then(({error, result}) => {
                    if (_.isEmpty(error))
                        return result;

                    return Promise.reject(error);
                });
        }

        /** Prefix for node local key for SCAN near queries. */
        const SCAN_CACHE_WITH_FILTER = 'VISOR_SCAN_CACHE_WITH_FILTER';

        /** Prefix for node local key for SCAN near queries. */
        const SCAN_CACHE_WITH_FILTER_CASE_SENSITIVE = 'VISOR_SCAN_CACHE_WITH_FILTER_CASE_SENSITIVE';

        const prefix = caseSensitive ? SCAN_CACHE_WITH_FILTER_CASE_SENSITIVE : SCAN_CACHE_WITH_FILTER;
        const query = `${prefix}${filter}`;

        return this.querySql({nid, cacheName, query, nonCollocatedJoins: false, enforceJoinOrder: false, replicatedOnly: false, local, pageSize});
    }

    /**
     * Change cluster active state.
     *
     * @returns {Promise}
     */
    toggleClusterState() {
        const { cluster } = this.connectionSbj.getValue();
        const active = !cluster.active;

        return this.visorTask('toggleClusterState', null, active)
            .then(() => this.updateCluster({ ...cluster, active }));
    }

    hasCredentials(clusterId) {
        return this.clustersSecrets.get(clusterId).hasCredentials();
    }
}<|MERGE_RESOLUTION|>--- conflicted
+++ resolved
@@ -133,11 +133,7 @@
 }
 
 export default class AgentManager {
-<<<<<<< HEAD
-    static $inject = ['Demo', '$q', '$transitions', 'AgentModal', 'UserNotifications', 'IgniteVersion', 'ClusterLoginService'];
-=======
-    static $inject = ['$rootScope', '$q', '$transitions', '$location', 'AgentModal', 'UserNotifications', 'IgniteVersion', 'ClusterLoginService'];
->>>>>>> a7b55e14
+    static $inject = ['Demo', '$q', '$transitions', '$location', 'AgentModal', 'UserNotifications', 'IgniteVersion', 'ClusterLoginService'];
 
     clusterVersion: string;
 
@@ -220,11 +216,7 @@
     }
 
     isDemoMode() {
-<<<<<<< HEAD
-        return this.Demo.enabled;
-=======
-        return !!this.$root.demoMode;
->>>>>>> a7b55e14
+        return !!this.Demo.enabled;
     }
 
     getClusterVersion(cluster) {
