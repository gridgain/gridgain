/*
 * Copyright 2019 GridGain Systems, Inc. and Contributors.
 *
 * Licensed under the GridGain Community Edition License (the "License");
 * you may not use this file except in compliance with the License.
 * You may obtain a copy of the License at
 *
 *     https://www.gridgain.com/products/software/community-edition/gridgain-community-edition-license
 *
 * Unless required by applicable law or agreed to in writing, software
 * distributed under the License is distributed on an "AS IS" BASIS,
 * WITHOUT WARRANTIES OR CONDITIONS OF ANY KIND, either express or implied.
 * See the License for the specific language governing permissions and
 * limitations under the License.
 */

package org.apache.ignite.console.dto;

import java.time.LocalDateTime;
import java.util.Collection;
import java.util.UUID;
import org.apache.ignite.console.notification.IRecipient;
<<<<<<< HEAD
=======
import org.apache.ignite.console.web.model.ChangeUserRequest;
>>>>>>> ba7bf85b
import org.apache.ignite.internal.util.typedef.internal.S;
import org.springframework.security.core.CredentialsContainer;
import org.springframework.security.core.GrantedAuthority;
import org.springframework.security.core.userdetails.UserDetails;

import static org.springframework.security.core.authority.AuthorityUtils.createAuthorityList;

/**
 * DTO for Account.
 */
public class Account extends AbstractDto implements UserDetails, CredentialsContainer, IRecipient {
    /** */
    private static final String ROLE_USER = "ROLE_USER";

    /** */
    private static final String ROLE_ADMIN = "ROLE_ADMIN";

    /** Email. */
    private String email;

    /** Salt + hash for password. */
    private String hashedPwd;

    /** First name. */
    private String firstName;

    /** Last name. */
    private String lastName;

    /** Phone. */
    private String phone;

    /** Company. */
    private String company;

    /** Country. */
    private String country;

    /** Agent token. */
    private String tok;

    /** Reset password token. */
    private String resetPwdTok;

    /** Last login. */
    private String lastLogin;

    /** Last activity. */
    private String lastActivity;

    /** Administration. */
    private boolean admin;

    /** Indicates whether the user is enabled or disabled. */
    private boolean enabled;

    /** Latest activation token. */
    private UUID activationTok;

    /** Latest activation token was sent at. */
    private LocalDateTime activationSentAt;

    /**
     * Default constructor for serialization.
     */
    public Account() {
        // No-op.
    }

    /**
     * Full constructor.
     *
     * @param email Email.
     * @param hashedPwd salt + hash for password.
     * @param firstName First name.
     * @param lastName Last name.
     * @param phone Phone.
     * @param company Company name.
     * @param country Country name.
     */
    public Account(
        String email,
        String hashedPwd,
        String firstName,
        String lastName,
        String phone,
        String company,
        String country
    ) {
        super(UUID.randomUUID());

        this.email = email;
        this.hashedPwd = hashedPwd;
        this.firstName = firstName;
        this.lastName = lastName;
        this.phone = phone;
        this.company = company;
        this.country = country;

        this.tok = UUID.randomUUID().toString();
        this.resetPwdTok = UUID.randomUUID().toString();
    }

    /**
     * @return First name.
     */
    public String getFirstName() {
        return firstName;
    }

    /**
     * @param firstName New first name.
     */
    public void setFirstName(String firstName) {
        this.firstName = firstName;
    }

    /**
     * @return Last name.
     */
    public String getLastName() {
        return lastName;
    }

    /**
     * @param lastName New last name.
     */
    public void setLastName(String lastName) {
        this.lastName = lastName;
    }

    /**
     * @return e-mail.
     */
    @Override public String getEmail() {
        return email;
    }

    /**
     * @param email New email.
     */
    public void setEmail(String email) {
        this.email = email;
    }

    /**
     * @return Phone.
     */
    @Override public String getPhone() {
        return phone;
    }

    /**
     * @param phone New phone.
     */
    public void setPhone(String phone) {
        this.phone = phone;
    }

    /**
     * @return Company.
     */
    public String getCompany() {
        return company;
    }

    /**
     * @param company New company.
     */
    public void setCompany(String company) {
        this.company = company;
    }

    /**
     * @return Country.
     */
    public String getCountry() {
        return country;
    }

    /**
     * @param country New country.
     */
    public void setCountry(String country) {
        this.country = country;
    }

    /**
     * @return Token.
     */
    public String getToken() {
        return tok;
    }

    /**
     * @param tok New token.
     */
    public void setToken(String tok) {
        this.tok = tok;
    }

    /**
     * @return Admin flag.
     */
    public boolean getAdmin() {
        return admin;
    }

    /**
     * @param admin Admin flag.
     */
    public void setAdmin(boolean admin) {
        this.admin = admin;
    }

    /**
     * @return Last login.
     */
    public String lastLogin() {
        return lastLogin;
    }

    /**
     * @return Last activity.
     */
    public String lastActivity() {
        return lastActivity;
    }

    /**
     * @return Reset password token.
     */
    public String getResetPasswordToken() {
        return resetPwdTok;
    }

    /**
     * @param resetPwdTok Reset password token.
     */
    public void setResetPasswordToken(String resetPwdTok) {
        this.resetPwdTok = resetPwdTok;
    }

    /**
     * @return Latest activation token.
     */
    public UUID getActivationToken() {
        return activationTok;
    }

    /**
     * @return Latest activation token was sent at.
     */
    public LocalDateTime getActivationSentAt() {
        return activationSentAt;
    }

    /**
     * Activate account.
     */
    public void activate() {
        enabled = true;
        activationTok = null;
        activationSentAt = null;
    }

    /**
     * Reset activation token.
     */
    public void resetActivationToken() {
        activationTok = UUID.randomUUID();
        activationSentAt = LocalDateTime.now();
    }

    /** {@inheritDoc} */
    @Override public Collection<? extends GrantedAuthority> getAuthorities() {
        return admin
            ? createAuthorityList(ROLE_USER, ROLE_ADMIN)
            : createAuthorityList(ROLE_USER);
    }

    /** {@inheritDoc} */
    @Override public String getUsername() {
        return email;
    }

    /** {@inheritDoc} */
    @Override public String getPassword() {
        return hashedPwd;
    }

    /**
     * @param hashedPwd New hashed password.
     */
    public void setPassword(String hashedPwd) {
        this.hashedPwd = hashedPwd;
    }

    /** {@inheritDoc} */
    @Override public boolean isAccountNonExpired() {
        return true;
    }

    /** {@inheritDoc} */
    @Override public boolean isAccountNonLocked() {
        return true;
    }

    /** {@inheritDoc} */
    @Override public boolean isCredentialsNonExpired() {
        return true;
    }

    /** {@inheritDoc} */
    @Override public boolean isEnabled() {
        return enabled;
    }

    /** {@inheritDoc} */
    @Override public void eraseCredentials() {
        this.hashedPwd = null;
    }

<<<<<<< HEAD
=======
    /**
     * Update account fields.
     * @param changes Changes.
     */
    public void update(ChangeUserRequest changes) {
        email = changes.getEmail();
        firstName = changes.getFirstName();
        lastName = changes.getLastName();
        phone = changes.getPhone();
        country = changes.getCountry();
        company = changes.getCompany();
        tok = changes.getToken();
    }

>>>>>>> ba7bf85b
    /** {@inheritDoc} */
    @Override public String toString() {
        return S.toString(Account.class, this);
    }
}<|MERGE_RESOLUTION|>--- conflicted
+++ resolved
@@ -20,10 +20,7 @@
 import java.util.Collection;
 import java.util.UUID;
 import org.apache.ignite.console.notification.IRecipient;
-<<<<<<< HEAD
-=======
 import org.apache.ignite.console.web.model.ChangeUserRequest;
->>>>>>> ba7bf85b
 import org.apache.ignite.internal.util.typedef.internal.S;
 import org.springframework.security.core.CredentialsContainer;
 import org.springframework.security.core.GrantedAuthority;
@@ -347,8 +344,6 @@
         this.hashedPwd = null;
     }
 
-<<<<<<< HEAD
-=======
     /**
      * Update account fields.
      * @param changes Changes.
@@ -363,7 +358,6 @@
         tok = changes.getToken();
     }
 
->>>>>>> ba7bf85b
     /** {@inheritDoc} */
     @Override public String toString() {
         return S.toString(Account.class, this);
