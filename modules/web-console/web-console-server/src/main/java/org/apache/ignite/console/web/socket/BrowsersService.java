/*
 * Copyright 2019 GridGain Systems, Inc. and Contributors.
 *
 * Licensed under the GridGain Community Edition License (the "License");
 * you may not use this file except in compliance with the License.
 * You may obtain a copy of the License at
 *
 *     https://www.gridgain.com/products/software/community-edition/gridgain-community-edition-license
 *
 * Unless required by applicable law or agreed to in writing, software
 * distributed under the License is distributed on an "AS IS" BASIS,
 * WITHOUT WARRANTIES OR CONDITIONS OF ANY KIND, either express or implied.
 * See the License for the specific language governing permissions and
 * limitations under the License.
 */

package org.apache.ignite.console.web.socket;

import java.security.Principal;
import java.util.Arrays;
import java.util.Collection;
import java.util.Collections;
import java.util.HashMap;
import java.util.HashSet;
import java.util.Map;
import java.util.Set;
import java.util.UUID;
import java.util.concurrent.ConcurrentHashMap;
import java.util.concurrent.atomic.AtomicInteger;
import java.util.stream.Stream;
import org.apache.ignite.console.dto.Account;
import org.apache.ignite.console.dto.Announcement;
import org.apache.ignite.console.json.JsonArray;
import org.apache.ignite.console.json.JsonObject;
import org.apache.ignite.console.web.AbstractSocketHandler;
import org.apache.ignite.console.web.model.VisorTaskDescriptor;
import org.apache.ignite.console.websocket.WebSocketEvent;
import org.apache.ignite.console.websocket.WebSocketRequest;
import org.apache.ignite.internal.util.typedef.F;
import org.apache.ignite.lang.IgniteBiTuple;
import org.slf4j.Logger;
import org.slf4j.LoggerFactory;
import org.springframework.scheduling.annotation.Scheduled;
import org.springframework.security.core.Authentication;
import org.springframework.stereotype.Service;
import org.springframework.web.socket.CloseStatus;
import org.springframework.web.socket.WebSocketSession;

import static java.util.stream.Collectors.toList;
import static org.apache.ignite.console.utils.Utils.fromJson;
import static org.apache.ignite.console.utils.Utils.toJson;
import static org.apache.ignite.console.websocket.WebSocketEvents.NODE_REST;
import static org.apache.ignite.console.websocket.WebSocketEvents.NODE_VISOR;
import static org.apache.ignite.console.websocket.WebSocketEvents.SCHEMA_IMPORT_DRIVERS;
import static org.apache.ignite.console.websocket.WebSocketEvents.SCHEMA_IMPORT_METADATA;
import static org.apache.ignite.console.websocket.WebSocketEvents.SCHEMA_IMPORT_SCHEMAS;
import static org.springframework.web.util.UriComponentsBuilder.fromUri;

/**
 * Browsers web sockets handler.
 */
@Service
public class BrowsersService extends AbstractSocketHandler {
    /** */
    private static final Logger log = LoggerFactory.getLogger(BrowsersService.class);

    /** */
    private static final String VISOR_IGNITE = "org.apache.ignite.internal.visor.";

    /** Max text message size. */
    private static final int MAX_TEXT_MESSAGE_SIZE = 10 * 1024 * 1024;

    /** */
    private final Map<String, VisorTaskDescriptor> visorTasks = new HashMap<>();

    /** */
    private final Map<UserKey, Collection<WebSocketSession>> locBrowsers;

    /** */
    private final Map<String, WebSocketSession> locRequests;

    /** */
    private volatile WebSocketEvent<Announcement> lastAnn;

    /** */
    private final AgentsService agentsSrvc;

    /** */
    private final TransitionService transitionSrvc;

    /**
     * @param agentsSrvc Agents service.
     * @param transitionSrvc Service for transfering messages between backends.
     */
    public BrowsersService(AgentsService agentsSrvc, TransitionService transitionSrvc) {
        this.agentsSrvc = agentsSrvc;
        this.transitionSrvc = transitionSrvc;

        locBrowsers = new ConcurrentHashMap<>();
        locRequests = new ConcurrentHashMap<>();

        registerVisorTasks();
    }

    /**
     * Periodically ping connected clients to keep connections alive.
     */
    @Scheduled(fixedRate = 3_000)
    public void heartbeat() {
        locBrowsers.values().stream().flatMap(Collection::stream).collect(toList()).forEach(this::ping);
    }

    /** {@inheritDoc} */
    @Override public void afterConnectionEstablished(WebSocketSession ses) {
        log.info("Browser session opened [socket=" + ses + "]");

        ses.setTextMessageSizeLimit(MAX_TEXT_MESSAGE_SIZE);

        UserKey id = getId(ses);

        locBrowsers.compute(id, (key, sessions) -> {
            if (sessions == null)
                sessions = new HashSet<>();

            sessions.add(ses);

            return sessions;
        });

        if (lastAnn != null)
            sendMessageQuiet(ses, lastAnn);

        sendMessageQuiet(ses, agentsSrvc.collectAgentStats(id));
    }

    /**
     * @param key Key.
     * @param evt Event.
     */
<<<<<<< HEAD
    protected void sendToAgent(AgentKey key, WebSocketRequest evt) {
        transitionSrvc.sendToAgent(key, evt);
=======
    public void sendToAgent(AgentKey key, WebSocketRequest evt) {
        ignite.message(ignite.cluster().forLocal())
            .send(SEND_TO_AGENT, new AgentRequest(ignite.cluster().localNode().id(), key, evt));
>>>>>>> c5099a2a
    }

    /** {@inheritDoc} */
    @Override public void handleEvent(WebSocketSession ses, WebSocketRequest evt) {
        try {
            UUID accId = getAccountId(ses);

            switch (evt.getEventType()) {
                case SCHEMA_IMPORT_DRIVERS:
                case SCHEMA_IMPORT_SCHEMAS:
                case SCHEMA_IMPORT_METADATA:

                    sendToAgent(new AgentKey(accId), evt);

                    break;

                case NODE_REST:
                case NODE_VISOR:
                    JsonObject payload = fromJson(evt.getPayload());

                    String clusterId = payload.getString("clusterId");

                    if (F.isEmpty(clusterId))
                        throw new IllegalStateException(messages.getMessage("err.missing-cluster-id-param"));

                    if (evt.getEventType().equals(NODE_VISOR))
                        evt.setPayload(toJson(fillVisorGatewayTaskParams(payload)));

                    sendToAgent(new AgentKey(accId, clusterId), evt);

                    break;

                default:
                    throw new IllegalStateException(messages.getMessageWithArgs("err.unknown-evt", evt));
            }

            locRequests.put(evt.getRequestId(), ses);
        }
        catch (IllegalStateException e) {
            log.warn(e.toString());

            sendMessageQuiet(ses, evt.withError("Failed to send event to agent: ", e));
        }
        catch (Throwable e) {
            String errMsg = "Failed to send event to agent: " + evt.getPayload();

            log.error(errMsg, e);

            sendMessageQuiet(ses, evt.withError(errMsg, e));
        }
    }

    /** {@inheritDoc} */
    @Override public void afterConnectionClosed(WebSocketSession ses, CloseStatus status) {
        log.info("Browser session closed [socket=" + ses + ", status=" + status + "]");

        locBrowsers.computeIfPresent(getId(ses), (key, sessions) -> {
            sessions.remove(ses);

            return sessions;
        });

        locRequests.values().removeAll(Collections.singleton(ses));
    }

    /**
     * Get session ID.
     *
     * @param ses Session.
     * @return User ID.
     */
    protected UserKey getId(WebSocketSession ses) {
        return new UserKey(
            getAccountId(ses),
            Boolean.parseBoolean(fromUri(ses.getUri()).build().getQueryParams().getFirst("demoMode"))
        );
    }

    /**
     * @param ses Session.
     */
    protected UUID getAccountId(WebSocketSession ses) {
        Principal p = ses.getPrincipal();

        if (p instanceof Authentication) {
            Authentication t = (Authentication)p;

            Object tp = t.getPrincipal();

            if (tp instanceof Account)
                return ((Account)tp).getId();
        }

        throw new IllegalStateException(messages.getMessageWithArgs("err.account-cant-be-found-in-ws-session", ses));
    }

    /**
     * @param shortName Class short name.
     * @return Full class name.
     */
    protected String igniteVisor(String shortName) {
        return VISOR_IGNITE + shortName;
    }

    /**
     * @param taskId Task ID.
     * @param taskCls Task class name.
     * @param argCls Arguments classes names.
     */
    protected void registerVisorTask(String taskId, String taskCls, String... argCls) {
        visorTasks.put(taskId, new VisorTaskDescriptor(taskCls, argCls));
    }

    /**
     * Register Visor tasks.
     */
    protected void registerVisorTasks() {
        registerVisorTask(
            "querySql",
            igniteVisor("query.VisorQueryTask"),
            igniteVisor("query.VisorQueryArg"));

        registerVisorTask("querySqlV2",
            igniteVisor("query.VisorQueryTask"),
            igniteVisor("query.VisorQueryArgV2"));

        registerVisorTask("querySqlV3",
            igniteVisor("query.VisorQueryTask"),
            igniteVisor("query.VisorQueryArgV3"));

        registerVisorTask("querySqlX2",
            igniteVisor("query.VisorQueryTask"),
            igniteVisor("query.VisorQueryTaskArg"));

        registerVisorTask("queryScanX2",
            igniteVisor("query.VisorScanQueryTask"),
            igniteVisor("query.VisorScanQueryTaskArg"));

        registerVisorTask("queryFetch",
            igniteVisor("query.VisorQueryNextPageTask"),
            IgniteBiTuple.class.getName(), String.class.getName(), Integer.class.getName());

        registerVisorTask("queryFetchX2",
            igniteVisor("query.VisorQueryNextPageTask"),
            igniteVisor("query.VisorQueryNextPageTaskArg"));

        registerVisorTask("queryFetchFirstPage",
            igniteVisor("query.VisorQueryFetchFirstPageTask"),
            igniteVisor("query.VisorQueryNextPageTaskArg"));

        registerVisorTask("queryClose",
            igniteVisor("query.VisorQueryCleanupTask"),
            Map.class.getName(), UUID.class.getName(), Set.class.getName());

        registerVisorTask("queryCloseX2",
            igniteVisor("query.VisorQueryCleanupTask"),
            igniteVisor("query.VisorQueryCleanupTaskArg"));

        registerVisorTask("toggleClusterState",
            igniteVisor("misc.VisorChangeGridActiveStateTask"),
            igniteVisor("misc.VisorChangeGridActiveStateTaskArg"));

        registerVisorTask("cacheNamesCollectorTask",
            igniteVisor("cache.VisorCacheNamesCollectorTask"),
            Void.class.getName());

        registerVisorTask("cacheNodesTask",
            igniteVisor("cache.VisorCacheNodesTask"),
            String.class.getName());

        registerVisorTask("cacheNodesTaskX2",
            igniteVisor("cache.VisorCacheNodesTask"),
            igniteVisor("cache.VisorCacheNodesTaskArg"));
    }

    /**
     * Prepare task event for execution on agent.
     *
     * @param payload Task event.
     */
    protected JsonObject fillVisorGatewayTaskParams(JsonObject payload) {
        JsonObject params = payload.getJsonObject("params");

        String taskId = params.getString("taskId");

        if (F.isEmpty(taskId))
            throw new IllegalStateException(messages.getMessageWithArgs("err.not-specified-task-id", payload));

        String nids = params.getString("nids");

        VisorTaskDescriptor desc = visorTasks.get(taskId);

        if (desc == null)
            throw new IllegalStateException(messages.getMessageWithArgs("err.unknown-task", taskId, payload));

        JsonObject exeParams =  new JsonObject()
            .add("cmd", "exe")
            .add("name", "org.apache.ignite.internal.visor.compute.VisorGatewayTask")
            .add("p1", nids)
            .add("p2", desc.getTaskClass());

        AtomicInteger idx = new AtomicInteger(3);

        Arrays.stream(desc.getArgumentsClasses()).forEach(arg ->  exeParams.put("p" + idx.getAndIncrement(), arg));

        JsonArray args = params.getJsonArray("args");

        if (!F.isEmpty(args))
            args.forEach(arg -> exeParams.put("p" + idx.getAndIncrement(), arg));

        Stream.of("user", "password", "sessionToken").forEach(p -> exeParams.add(p, params.get(p)));

        payload.put("params", exeParams);

        return payload;
    }

    /**
     * @param evt Event.
     * @return {@code true} if response was processed.
     */
<<<<<<< HEAD
    protected boolean processResponse(WebSocketEvent evt) {
=======
    public void sendResponseToBrowser(WebSocketEvent evt) {
>>>>>>> c5099a2a
        WebSocketSession ses = locRequests.remove(evt.getRequestId());

        if (ses != null) {
            try {
                sendMessage(ses, evt);
            }
            catch (Throwable e) {
                log.error("Failed to send event [session=" + ses + ", event=" + evt + "]", e);

                return false;
            }

            return true;
        }

        return false;
    }

    /**
     * @param evt Announcement.
     */
    void sendToBrowsers(UserKey id, WebSocketEvent evt) {
        Collection<WebSocketSession> sessions = locBrowsers.get(id);

        if (!F.isEmpty(sessions)) {
            for (WebSocketSession ses : sessions)
                sendMessageQuiet(ses, evt);
        }
    }

    /**
     * @param ann Announcement.
     */
    void sendAnnouncement(WebSocketEvent<Announcement> ann) {
        lastAnn = ann;

        for (Collection<WebSocketSession> sessions : locBrowsers.values()) {
            for (WebSocketSession ses : sessions)
                sendMessageQuiet(ses, lastAnn);
        }
    }
}<|MERGE_RESOLUTION|>--- conflicted
+++ resolved
@@ -137,14 +137,8 @@
      * @param key Key.
      * @param evt Event.
      */
-<<<<<<< HEAD
-    protected void sendToAgent(AgentKey key, WebSocketRequest evt) {
+    public void sendToAgent(AgentKey key, WebSocketRequest evt) {
         transitionSrvc.sendToAgent(key, evt);
-=======
-    public void sendToAgent(AgentKey key, WebSocketRequest evt) {
-        ignite.message(ignite.cluster().forLocal())
-            .send(SEND_TO_AGENT, new AgentRequest(ignite.cluster().localNode().id(), key, evt));
->>>>>>> c5099a2a
     }
 
     /** {@inheritDoc} */
@@ -366,11 +360,7 @@
      * @param evt Event.
      * @return {@code true} if response was processed.
      */
-<<<<<<< HEAD
     protected boolean processResponse(WebSocketEvent evt) {
-=======
-    public void sendResponseToBrowser(WebSocketEvent evt) {
->>>>>>> c5099a2a
         WebSocketSession ses = locRequests.remove(evt.getRequestId());
 
         if (ses != null) {
