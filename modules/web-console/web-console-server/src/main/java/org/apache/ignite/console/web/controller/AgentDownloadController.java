/*
 * Copyright 2019 GridGain Systems, Inc. and Contributors.
 *
 * Licensed under the GridGain Community Edition License (the "License");
 * you may not use this file except in compliance with the License.
 * You may obtain a copy of the License at
 *
 *     https://www.gridgain.com/products/software/community-edition/gridgain-community-edition-license
 *
 * Unless required by applicable law or agreed to in writing, software
 * distributed under the License is distributed on an "AS IS" BASIS,
 * WITHOUT WARRANTIES OR CONDITIONS OF ANY KIND, either express or implied.
 * See the License for the specific language governing permissions and
 * limitations under the License.
 */

package org.apache.ignite.console.web.controller;

import java.io.File;
import java.io.FileNotFoundException;
import java.io.IOException;
import java.nio.file.Files;
import java.nio.file.Path;
import java.util.Comparator;
import java.util.regex.Pattern;
import javax.servlet.http.HttpServletResponse;
import org.apache.commons.compress.archivers.zip.ZipArchiveEntry;
import org.apache.commons.compress.archivers.zip.ZipArchiveOutputStream;
import org.apache.commons.compress.archivers.zip.ZipFile;
import org.apache.ignite.console.dto.Account;
import org.apache.ignite.internal.util.typedef.internal.U;
import org.springframework.beans.factory.annotation.Value;
import org.springframework.security.core.annotation.AuthenticationPrincipal;
import org.springframework.web.bind.annotation.GetMapping;
import org.springframework.web.bind.annotation.RestController;

import static java.nio.charset.StandardCharsets.UTF_8;
import static org.apache.ignite.console.common.Utils.currentRequestOrigin;
import static org.apache.ignite.console.messages.WebConsoleMessageSource.message;
import static org.apache.ignite.internal.util.io.GridFilenameUtils.removeExtension;
import static org.springframework.http.HttpHeaders.CACHE_CONTROL;
import static org.springframework.http.HttpHeaders.CONTENT_DISPOSITION;
import static org.springframework.http.HttpHeaders.EXPIRES;
import static org.springframework.http.HttpHeaders.PRAGMA;

/**
 * Controller for download Web Agent API.
 */
@RestController
public class AgentDownloadController {
    /** */
    @Value("${agent.folder.name:agent_dists}")
    private String agentFolderName;

    /** */
    @Value("${agent.file.regexp:ignite-web-console-agent.*\\.zip}")
    private String agentFileRegExp;

    /**
     * Download agent archive.
<<<<<<< HEAD
=======
     *
>>>>>>> 65731085
     * @param user User.
     * @throws Exception If failed.
     */
    @GetMapping(path = "/api/v1/downloads/agent")
    public void load(@AuthenticationPrincipal Account user, HttpServletResponse res) throws Exception {
        File agentFolder = U.resolveIgnitePath(agentFolderName);

        if (agentFolder == null)
            throw new FileNotFoundException(message("err.agent-dist-not-found"));

        Pattern ptrn = Pattern.compile(agentFileRegExp);

        Path latestAgentPath = Files.list(agentFolder.toPath())
            .filter(f -> !Files.isDirectory(f) && ptrn.matcher(f.getFileName().toString()).matches())
            .max(Comparator.comparingLong(f -> f.toFile().lastModified()))
            .orElseThrow(() -> new FileNotFoundException(message("err.agent-dist-not-found")));

            try (ZipArchiveOutputStream zos = new ZipArchiveOutputStream(res.getOutputStream())) {
                String latestAgentFileName = latestAgentPath.getFileName().toString();

                res.addHeader(CACHE_CONTROL, "no-cache, no-store, must-revalidate");
                res.addHeader(PRAGMA, "no-cache");
                res.addHeader(EXPIRES, "0");
                res.addHeader(CONTENT_DISPOSITION, "attachment; filename=\"" + latestAgentFileName + "\"");
                res.setContentType("application/zip");

                // Append "default.properties" to agent ZIP.
                zos.putArchiveEntry(new ZipArchiveEntry(removeExtension(latestAgentFileName) + "/default.properties"));

                String content = String.join("\n",
                    "tokens=" + user.getToken(),
                    "server-uri=" + currentRequestOrigin(),
                    "#Uncomment following options if needed:",
                    "#node-uri=http://localhost:8080",
                    "#node-login=ignite",
                    "#node-password=ignite",
                    "#driver-folder=./jdbc-drivers",
                    "#Uncomment and configure following SSL options if needed:",
                    "#node-key-store=client.jks",
                    "#node-key-store-password=MY_PASSWORD",
                    "#node-trust-store=ca.jks",
                    "#node-trust-store-password=MY_PASSWORD",
                    "#server-key-store=client.jks",
                    "#server-key-store-password=MY_PASSWORD",
                    "#server-trust-store=ca.jks",
                    "#server-trust-store-password=MY_PASSWORD",
                    "#passwords-key-store=Path to key store that keeps encrypted passwords",
                    "#cipher-suites=CIPHER1,CIPHER2,CIPHER3"
                );

                zos.write(content.getBytes(UTF_8));
                zos.closeArchiveEntry();

                try (ZipFile zip = new ZipFile(latestAgentPath.toFile())) {
                    // Make a copy of agent ZIP.
                    zip.copyRawEntries(zos, rawEntry -> true);
                }
            }
            catch (IOException ignored) {
                // No-op.
            }
    }
}<|MERGE_RESOLUTION|>--- conflicted
+++ resolved
@@ -58,10 +58,7 @@
 
     /**
      * Download agent archive.
-<<<<<<< HEAD
-=======
      *
->>>>>>> 65731085
      * @param user User.
      * @throws Exception If failed.
      */
