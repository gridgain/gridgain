/*
 * Copyright 2019 GridGain Systems, Inc. and Contributors.
 *
 * Licensed under the GridGain Community Edition License (the "License");
 * you may not use this file except in compliance with the License.
 * You may obtain a copy of the License at
 *
 *     https://www.gridgain.com/products/software/community-edition/gridgain-community-edition-license
 *
 * Unless required by applicable law or agreed to in writing, software
 * distributed under the License is distributed on an "AS IS" BASIS,
 * WITHOUT WARRANTIES OR CONDITIONS OF ANY KIND, either express or implied.
 * See the License for the specific language governing permissions and
 * limitations under the License.
 */

package org.apache.ignite.console.web.controller;

import javax.validation.Valid;
import org.apache.ignite.console.common.Test;
import org.apache.ignite.console.dto.Account;
import org.apache.ignite.console.json.JsonArray;
import org.apache.ignite.console.services.AccountsService;
import org.apache.ignite.console.services.AdminService;
import org.apache.ignite.console.utils.Utils;
import org.apache.ignite.console.web.model.SignUpRequest;
import org.apache.ignite.internal.util.typedef.internal.U;
import org.springframework.http.ResponseEntity;
import org.springframework.security.authentication.AuthenticationManager;
import org.springframework.security.authentication.UsernamePasswordAuthenticationToken;
import org.springframework.security.core.Authentication;
import org.springframework.security.core.context.SecurityContextHolder;
import org.springframework.web.bind.annotation.DeleteMapping;
import org.springframework.web.bind.annotation.PathVariable;
import org.springframework.web.bind.annotation.PutMapping;
import org.springframework.web.bind.annotation.RequestBody;
import org.springframework.web.bind.annotation.RequestMapping;
import org.springframework.web.bind.annotation.RestController;

/**
 * Controller for test API.
 */
@RestController
@RequestMapping("/api/v1/test")
@Test
public class TestController {
    /** Authentication manager. */
    private AuthenticationManager authMgr;

    /** Accounts service. */
    protected AccountsService accountsSrvc;

    /** Administration service. */
    protected AdminService adminSrv;

    /**
     * @param authMgr Authentication manager.
     * @param accountsSrvc Accounts service.
     * @param adminSrvc Administration service.
     */
    public TestController(AuthenticationManager authMgr, AccountsService accountsSrvc, AdminService adminSrvc) {
        this.authMgr = authMgr;
        this.accountsSrvc = accountsSrvc;
        this.adminSrv = adminSrvc;
    }

    /**
     * Register and authenticate under admin user.
<<<<<<< HEAD
=======
     *
>>>>>>> 65731085
     * @param params SignUp params.
     */
    @PutMapping(path = "/admins")
    public ResponseEntity<Void> registerAdmin(@Valid @RequestBody SignUpRequest params) {
        Account acc = adminSrv.registerUser(params);

        accountsSrvc.toggle(acc.getId(), true);

        Authentication authentication = authMgr.authenticate(
            new UsernamePasswordAuthenticationToken(
                params.getEmail(),
                params.getPassword())
        );

        SecurityContextHolder.getContext().setAuthentication(authentication);

        return ResponseEntity.ok().build();
    }

    /**
     * Delete test users by mask.
<<<<<<< HEAD
=======
     * 
>>>>>>> 65731085
     * @param email Email mask.
     */
    @DeleteMapping(path = "/users/{email}")
    public ResponseEntity<Void> delete(@PathVariable("email") String email) {
        JsonArray accounts = adminSrv.list(U.currentTimeMillis(), U.currentTimeMillis());

        accounts.stream()
            .map(Utils::asJson)
            .filter(acc -> acc.getString("email").contains(email))
            .map(acc -> acc.getUuid("id"))
            .forEach(adminSrv::delete);

        return ResponseEntity.ok().build();
    }
}<|MERGE_RESOLUTION|>--- conflicted
+++ resolved
@@ -66,10 +66,7 @@
 
     /**
      * Register and authenticate under admin user.
-<<<<<<< HEAD
-=======
      *
->>>>>>> 65731085
      * @param params SignUp params.
      */
     @PutMapping(path = "/admins")
@@ -91,10 +88,7 @@
 
     /**
      * Delete test users by mask.
-<<<<<<< HEAD
-=======
      * 
->>>>>>> 65731085
      * @param email Email mask.
      */
     @DeleteMapping(path = "/users/{email}")
