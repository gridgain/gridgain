/*
 * Copyright 2019 GridGain Systems, Inc. and Contributors.
 *
 * Licensed under the GridGain Community Edition License (the "License");
 * you may not use this file except in compliance with the License.
 * You may obtain a copy of the License at
 *
 *     https://www.gridgain.com/products/software/community-edition/gridgain-community-edition-license
 *
 * Unless required by applicable law or agreed to in writing, software
 * distributed under the License is distributed on an "AS IS" BASIS,
 * WITHOUT WARRANTIES OR CONDITIONS OF ANY KIND, either express or implied.
 * See the License for the specific language governing permissions and
 * limitations under the License.
 */

package org.apache.ignite.console.web.socket;

import java.io.IOException;
import java.util.ArrayList;
import java.util.Collections;
import java.util.LinkedHashMap;
import java.util.List;
import java.util.Map;
import java.util.Optional;
import java.util.Set;
import java.util.UUID;
import java.util.concurrent.ConcurrentHashMap;
import org.apache.ignite.console.dto.Account;
import org.apache.ignite.console.dto.Announcement;
import org.apache.ignite.console.websocket.TopologySnapshot;
import org.apache.ignite.console.websocket.WebSocketEvent;
import org.apache.ignite.internal.util.typedef.F;
import org.jsr166.ConcurrentLinkedHashMap;
import org.slf4j.Logger;
import org.slf4j.LoggerFactory;
import org.springframework.scheduling.annotation.Scheduled;
import org.springframework.stereotype.Service;
import org.springframework.web.socket.CloseStatus;
import org.springframework.web.socket.PingMessage;
import org.springframework.web.socket.TextMessage;
import org.springframework.web.socket.WebSocketSession;

import static java.nio.charset.StandardCharsets.UTF_8;
import static org.apache.ignite.console.utils.Utils.toJson;
import static org.apache.ignite.console.websocket.WebSocketEvents.ADMIN_ANNOUNCEMENT;
import static org.apache.ignite.console.websocket.WebSocketEvents.AGENT_REVOKE_TOKEN;
import static org.apache.ignite.console.websocket.WebSocketEvents.AGENT_STATUS;

/**
 * Web sockets manager.
 */
@Service
public class WebSocketsManager {
    /** */
    private static final Logger log = LoggerFactory.getLogger(WebSocketsManager.class);

    /** */
    private static final PingMessage PING = new PingMessage(UTF_8.encode("PING"));

    /** */
    protected final Map<WebSocketSession, AgentDescriptor> agents;

    /** */
    protected final Map<WebSocketSession, UUID> browsers;

    /** */
    private final Map<String, WebSocketSession> requests;

    /** */
    private final Map<String, TopologySnapshot> clusters;

    /** */
    private volatile Announcement lastAnn;

    /**
     * Default constructor.
     */
    public WebSocketsManager() {
        agents = new ConcurrentLinkedHashMap<>();
        browsers = new ConcurrentHashMap<>();
        clusters = new ConcurrentHashMap<>();
        requests = new ConcurrentHashMap<>();
    }

    /**
     * @param ws Browser session.
     * @param accId Account Id.
     */
    public void onBrowserConnect(WebSocketSession ws, UUID accId) {
        browsers.put(ws, accId);

        if (lastAnn != null)
            sendAnnouncement(Collections.singleton(ws), lastAnn);

        sendAgentStats(ws, accId);
    }

    /**
     * @param ws Agent session.
     * @param accIds Account ids.
     */
    public void onAgentConnect(WebSocketSession ws, Set<UUID> accIds) {
        agents.put(ws, new AgentDescriptor(accIds));
    }

    /**
     * @param ws Session to close.
     */
    public void onAgentConnectionClosed(WebSocketSession ws) {
        AgentDescriptor desc = agents.remove(ws);

        if (desc != null) {
            updateClusterInBrowsers(desc.accIds);

<<<<<<< HEAD
        if (!F.isEmpty(desc.clusterIds)) {
            Optional<AgentDescriptor> conn = agents.values().stream()
                .filter(agent -> !Collections.disjoint(desc.getClusterIds(), agent.getClusterIds()))
                .findFirst();

            if (!conn.isPresent())
                clusters.remove(desc.clusterIds);
=======
            if (!F.isEmpty(desc.clusterId)) {
                Optional<AgentDescriptor> conn = agents.values().stream()
                    .filter(agent -> desc.getClusterId().equals(agent.getClusterId()))
                    .findFirst();

                if (!conn.isPresent())
                    clusters.remove(desc.clusterId);
            }
>>>>>>> 01665134
        }
        else
            log.warn("Agent descriptor not found for session: " + ws);
    }

    /**
     * @param ws Session to close.
     */
    public void onBrowserConnectionClosed(WebSocketSession ws) {
        browsers.remove(ws);
    }

    /**
     * @param evt Event.
     */
    public void sendResponseToBrowser(WebSocketEvent evt) throws IOException {
        WebSocketSession ws = requests.remove(evt.getRequestId());

        if (ws == null) {
            log.warn("Failed to send event to browser: " + evt);

            return;
        }

        sendMessage(ws, evt);
    }

    /**
     * Send event to first from connected agent.
     *
     * @param ws Browser session.
     * @param evt Event to send.
     */
    public void sendToFirstAgent(WebSocketSession ws, WebSocketEvent evt) throws IOException {
        UUID accId = browsers.get(ws);

        WebSocketSession wsAgent = agents.entrySet().stream()
            .filter(e -> e.getValue().isActiveAccount(accId))
            .findFirst()
            .map(Map.Entry::getKey)
            .orElseThrow(() -> new IllegalStateException("Failed to find agent for account: " + accId));

        if (log.isDebugEnabled())
            log.debug("Found agent session [accountId=" + accId + ", session=" + wsAgent + ", event=" + evt + "]");

        sendMessage(wsAgent, evt);

        requests.put(evt.getRequestId(), ws);
    }

    /**
     * Send event to first agent connected to specific cluster.
     * 
     * @param ws Ws.
     * @param clusterId Cluster id.
     * @param evt Event.
     */
    public void sendToNode(WebSocketSession ws, String clusterId, WebSocketEvent evt) throws IOException {
        UUID accId = browsers.get(ws);

        WebSocketSession wsAgent = agents.entrySet().stream()
            .filter(e -> e.getValue().isActiveAccount(accId))
            .filter(e -> e.getValue().getClusterIds().contains(clusterId))
            .findFirst()
            .map(Map.Entry::getKey)
            .orElseThrow(() -> new IllegalStateException("Failed to find agent for cluster [accountId=" + accId+", clusterId=" + clusterId + " ]"));

        if (log.isDebugEnabled())
            log.debug("Found agent session [accountId=" + accId + ", session=" + wsAgent + ", event=" + evt + "]");

        sendMessage(wsAgent, evt);

        requests.put(evt.getRequestId(), ws);
    }

    /**
     * @param wsAgent Session.
     * @param oldTop Old topology.
     * @param newTop New topology.
     */
    protected void updateTopology(WebSocketSession wsAgent, TopologySnapshot oldTop, TopologySnapshot newTop) {
        AgentDescriptor desc = agents.get(wsAgent);

        if (!newTop.getId().equals(desc.clusterIds)) {
            desc.clusterIds = Collections.singleton(newTop.getId());

            updateClusterInBrowsers(desc.accIds);
        }
    }

    /**
     * @param wsAgent Session.
     * @param newTop Topology snapshot.
     */
    public void processTopologyUpdate(WebSocketSession wsAgent, TopologySnapshot newTop) {
        TopologySnapshot oldTop = null;

        AgentDescriptor desc = agents.get(wsAgent);

        if (desc.clusterIds != null)
            oldTop = clusters.remove(desc.clusterIds);

        if (F.isEmpty(newTop.getId())) {
            String clusterId = null;

            if (oldTop != null && !oldTop.differentCluster(newTop))
                clusterId = oldTop.getId();

            if (F.isEmpty(clusterId)) {
                clusterId = clusters.entrySet().stream()
                    .filter(e -> !e.getValue().differentCluster(newTop))
                    .map(Map.Entry::getKey)
                    .findFirst()
                    .orElse(null);
            }

            newTop.setId(F.isEmpty(clusterId) ? UUID.randomUUID().toString() : clusterId);
        }

        clusters.put(newTop.getId(), newTop);

        updateTopology(wsAgent, oldTop, newTop);
    }

    /**
     * @param ann Announcement.
     */
    public void broadcastAnnouncement(Announcement ann) {
        try {
            lastAnn = ann;

            if (!browsers.isEmpty())
                sendAnnouncement(browsers.keySet(), ann);
        }
        catch (Throwable e) {
            log.error("Failed to broadcast announcement: " + ann, e);
        }
    }

    /**
     * @param browsers Browsers to send announcement.
     * @param ann Announcement.
     */
    private void sendAnnouncement(Set<WebSocketSession> browsers, Announcement ann) {
        WebSocketEvent evt = new WebSocketEvent(ADMIN_ANNOUNCEMENT, ann);

        for (WebSocketSession ws : browsers) {
            try {
                sendMessage(ws, evt);
            }
            catch (Throwable e) {
                log.error("Failed to send announcement to: " + ws, e);
            }
        }
    }

    /**
     * Send to browser info about agent status.
     */
    private void sendAgentStats(WebSocketSession ws, UUID accId) {
        List<TopologySnapshot> tops = new ArrayList<>();

        agents.forEach((wsAgent, desc) -> {
            if (desc.isActiveAccount(accId)) {
                TopologySnapshot top = clusters.get(desc.clusterIds);

                if (top != null && tops.stream().allMatch(t -> t.differentCluster(top)))
                    tops.add(top);
            }
        });

        Map<String, Object> res = new LinkedHashMap<>();

        res.put("count", tops.size());
        res.put("hasDemo", false);
        res.put("clusters", tops);

        try {
            sendMessage(ws, new WebSocketEvent(AGENT_STATUS, res));
        }
        catch (Throwable e) {
            log.error("Failed to update agent status [session=" + ws + ", token=" + accId + "]", e);
        }
    }

    /**
     * Send to all connected browsers info about agent status.
     */
    private void updateClusterInBrowsers(Set<UUID> accIds) {
        browsers.entrySet().stream()
            .filter(e -> accIds.contains(e.getValue()))
            .forEach((e) -> sendAgentStats(e.getKey(), e.getValue()));
    }

    /**
     * @param acc Account.
     * @param oldTok Token to revoke.
     */
    public void revokeToken(Account acc, String oldTok) {
        log.info("Revoke token [old: " + oldTok + ", new: " + acc.getToken() + "]");

        agents.forEach((ws, desc) -> {
            try {
                if (desc.revokeAccount(acc.getId()))
                    sendMessage(ws, new WebSocketEvent(AGENT_REVOKE_TOKEN, oldTok));

                if (desc.canBeClose())
                    ws.close();
            }
            catch (Throwable e) {
                log.error("Failed to revoke token: " + oldTok);
            }
        });
    }

    /**
     * Periodically ping connected clients to keep connections alive.
     */
    @Scheduled(fixedRate = 5000)
    public void pingClients() {
        agents.keySet().forEach(this::ping);
        browsers.keySet().forEach(this::ping);
    }

    /**
     * @param ws Session to ping.
     */
    private void ping(WebSocketSession ws) {
        try {
            if (ws.isOpen())
                ws.sendMessage(PING);
        }
        catch (Throwable e) {
            log.error("Failed to send PING request [session=" + ws + "]");

            try {
                ws.close(CloseStatus.SESSION_NOT_RELIABLE);
            }
            catch (IOException ignored) {
                // No-op.
            }
        }
    }

    /**
     * @param ws Session to send message.
     * @param evt Event.
     * @throws IOException If failed to send message.
     */
    protected void sendMessage(WebSocketSession ws, WebSocketEvent evt) throws IOException {
        ws.sendMessage(new TextMessage(toJson(evt)));
    }

    /**
     * Agent descriptor.
     */
    protected static class AgentDescriptor {
        /** */
        private Set<UUID> accIds;

        /** */
        private Set<String> clusterIds;

        /**
         * @param accIds Account IDs.
         */
        AgentDescriptor(Set<UUID> accIds) {
            this.accIds = accIds;
        }

        /**
         * @param accId Account ID.
         * @return {@code True} if contained the specified account.
         */
        boolean isActiveAccount(UUID accId) {
            return accIds.contains(accId);
        }

        /**
         * @param accId Account ID.
         * @return {@code True} if contained the specified account.
         */
        boolean revokeAccount(UUID accId) {
            return accIds.remove(accId);
        }

        /**
         * @return {@code True} if connection to agent can be closed.
         */
        boolean canBeClose() {
            return accIds.isEmpty();
        }

        /**
         * @return Acc ids.
         */
        public Set<UUID> getAccIds() {
            return accIds;
        }

        /**
         * @return Cluster id.
         */
        public Set<String> getClusterIds() {
            return clusterIds;
        }
    }
}<|MERGE_RESOLUTION|>--- conflicted
+++ resolved
@@ -18,7 +18,10 @@
 
 import java.io.IOException;
 import java.util.ArrayList;
+import java.util.Collection;
 import java.util.Collections;
+import java.util.HashMap;
+import java.util.HashSet;
 import java.util.LinkedHashMap;
 import java.util.List;
 import java.util.Map;
@@ -26,6 +29,7 @@
 import java.util.Set;
 import java.util.UUID;
 import java.util.concurrent.ConcurrentHashMap;
+import java.util.stream.Collectors;
 import org.apache.ignite.console.dto.Account;
 import org.apache.ignite.console.dto.Announcement;
 import org.apache.ignite.console.websocket.TopologySnapshot;
@@ -42,6 +46,7 @@
 import org.springframework.web.socket.WebSocketSession;
 
 import static java.nio.charset.StandardCharsets.UTF_8;
+import static java.util.stream.Collectors.toList;
 import static org.apache.ignite.console.utils.Utils.toJson;
 import static org.apache.ignite.console.websocket.WebSocketEvents.ADMIN_ANNOUNCEMENT;
 import static org.apache.ignite.console.websocket.WebSocketEvents.AGENT_REVOKE_TOKEN;
@@ -113,27 +118,20 @@
         if (desc != null) {
             updateClusterInBrowsers(desc.accIds);
 
-<<<<<<< HEAD
-        if (!F.isEmpty(desc.clusterIds)) {
-            Optional<AgentDescriptor> conn = agents.values().stream()
-                .filter(agent -> !Collections.disjoint(desc.getClusterIds(), agent.getClusterIds()))
-                .findFirst();
-
-            if (!conn.isPresent())
-                clusters.remove(desc.clusterIds);
-=======
-            if (!F.isEmpty(desc.clusterId)) {
-                Optional<AgentDescriptor> conn = agents.values().stream()
-                    .filter(agent -> desc.getClusterId().equals(agent.getClusterId()))
-                    .findFirst();
-
-                if (!conn.isPresent())
-                    clusters.remove(desc.clusterId);
-            }
->>>>>>> 01665134
-        }
-        else
-            log.warn("Agent descriptor not found for session: " + ws);
+            if (!F.isEmpty(desc.getClusterIds())) {
+                for (String clusterId : desc.getClusterIds()) {
+                    Optional<AgentDescriptor> conn = agents.values().stream()
+                        .filter(agent -> agent.getClusterIds().contains(clusterId))
+                        .findFirst();
+
+                    if (!conn.isPresent())
+                        clusters.remove(clusterId);
+                }
+            }
+
+            if (F.isEmpty(desc.clusterIds)) 
+                log.warn("Agent descriptor not found for session: " + ws);
+        }
     }
 
     /**
@@ -214,7 +212,7 @@
     protected void updateTopology(WebSocketSession wsAgent, TopologySnapshot oldTop, TopologySnapshot newTop) {
         AgentDescriptor desc = agents.get(wsAgent);
 
-        if (!newTop.getId().equals(desc.clusterIds)) {
+        if (desc.clusterIds.contains(newTop.getId())) {
             desc.clusterIds = Collections.singleton(newTop.getId());
 
             updateClusterInBrowsers(desc.accIds);
@@ -223,36 +221,38 @@
 
     /**
      * @param wsAgent Session.
-     * @param newTop Topology snapshot.
-     */
-    public void processTopologyUpdate(WebSocketSession wsAgent, TopologySnapshot newTop) {
-        TopologySnapshot oldTop = null;
-
+     * @param tops Topology snapshots.
+     */
+    public void processTopologyUpdate(WebSocketSession wsAgent, Collection<TopologySnapshot> tops) {
         AgentDescriptor desc = agents.get(wsAgent);
 
-        if (desc.clusterIds != null)
-            oldTop = clusters.remove(desc.clusterIds);
-
-        if (F.isEmpty(newTop.getId())) {
-            String clusterId = null;
-
-            if (oldTop != null && !oldTop.differentCluster(newTop))
-                clusterId = oldTop.getId();
-
-            if (F.isEmpty(clusterId)) {
-                clusterId = clusters.entrySet().stream()
-                    .filter(e -> !e.getValue().differentCluster(newTop))
-                    .map(Map.Entry::getKey)
-                    .findFirst()
-                    .orElse(null);
-            }
-
-            newTop.setId(F.isEmpty(clusterId) ? UUID.randomUUID().toString() : clusterId);
-        }
-
-        clusters.put(newTop.getId(), newTop);
-
-        updateTopology(wsAgent, oldTop, newTop);
+        for (TopologySnapshot newTop : tops) {
+            TopologySnapshot oldTop = null;
+
+            if (desc.clusterIds != null)
+                oldTop = clusters.remove(newTop.getId());
+
+            if (F.isEmpty(newTop.getId())) {
+                String clusterId = null;
+
+                if (oldTop != null && !oldTop.differentCluster(newTop))
+                    clusterId = oldTop.getId();
+
+                if (F.isEmpty(clusterId)) {
+                    clusterId = clusters.entrySet().stream()
+                        .filter(e -> !e.getValue().differentCluster(newTop))
+                        .map(Map.Entry::getKey)
+                        .findFirst()
+                        .orElse(null);
+                }
+
+                newTop.setId(F.isEmpty(clusterId) ? UUID.randomUUID().toString() : clusterId);
+            }
+
+            clusters.put(newTop.getId(), newTop);
+
+            updateTopology(wsAgent, oldTop, newTop);
+        }
     }
 
     /**
@@ -291,22 +291,34 @@
      * Send to browser info about agent status.
      */
     private void sendAgentStats(WebSocketSession ws, UUID accId) {
-        List<TopologySnapshot> tops = new ArrayList<>();
+        Map<String, TopologySnapshot> tops = new HashMap<>();
 
         agents.forEach((wsAgent, desc) -> {
             if (desc.isActiveAccount(accId)) {
-                TopologySnapshot top = clusters.get(desc.clusterIds);
-
-                if (top != null && tops.stream().allMatch(t -> t.differentCluster(top)))
-                    tops.add(top);
+                for (String clusterId : desc.clusterIds) {
+                    if (!tops.containsKey(clusterId)) {
+                        TopologySnapshot top = clusters.get(clusterId);
+
+                        if (top != null)
+                            tops.put(top.getId(), top);
+                    }
+                }
             }
         });
 
+        boolean hasDemo = tops.values().stream().anyMatch(TopologySnapshot::isDemo);
+
+        boolean isDemo = Boolean.parseBoolean(ws.getHandshakeHeaders().getFirst("IgniteDemoMode")) ;
+
+        Collection<TopologySnapshot> clusters = tops.values().stream()
+            .filter(t -> t.isDemo() == isDemo)
+            .collect(toList());
+
         Map<String, Object> res = new LinkedHashMap<>();
 
-        res.put("count", tops.size());
-        res.put("hasDemo", false);
-        res.put("clusters", tops);
+        res.put("count", clusters.size());
+        res.put("hasDemo", hasDemo);
+        res.put("clusters", clusters);
 
         try {
             sendMessage(ws, new WebSocketEvent(AGENT_STATUS, res));
