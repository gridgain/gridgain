--- conflicted
+++ resolved
@@ -68,10 +68,7 @@
 
     /**
      * Get current user.
-<<<<<<< HEAD
-=======
      *
->>>>>>> 65731085
      * @param req Request wrapper.
      */
     @GetMapping(path = "/api/v1/user")
@@ -83,10 +80,7 @@
 
     /**
      * Register user.
-<<<<<<< HEAD
-=======
      *
->>>>>>> 65731085
      * @param params SignUp params.
      */
     @PostMapping(path = "/api/v1/signup")
@@ -131,10 +125,7 @@
 
     /**
      * Save user.
-<<<<<<< HEAD
-=======
      *
->>>>>>> 65731085
      * @param req Request wrapper.
      * @param acc Current user.
      * @param changes Changes to apply to user.
@@ -152,10 +143,7 @@
 
     /**
      * Send password reset token.
-<<<<<<< HEAD
-=======
      *
->>>>>>> 65731085
      * @param req Forgot password request.
      */
     @PostMapping(path = "/api/v1/password/forgot", consumes = APPLICATION_JSON_VALUE)
@@ -167,10 +155,7 @@
 
     /**
      * Reset user password.
-<<<<<<< HEAD
-=======
      *
->>>>>>> 65731085
      * @param req Reset password request.
      */
     @PostMapping(path = "/api/v1/password/reset")
@@ -182,10 +167,7 @@
 
     /**
      * Resend activation token.
-<<<<<<< HEAD
-=======
      *
->>>>>>> 65731085
      * @param req Forgot password request.
      */
     @PostMapping(path = "/api/v1/activation/resend", consumes = APPLICATION_JSON_VALUE)
