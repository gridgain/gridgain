--- conflicted
+++ resolved
@@ -42,10 +42,7 @@
 
     /**
      * Reset demo configuration.
-<<<<<<< HEAD
-=======
      * 
->>>>>>> 65731085
      * @param acc Account.
      */
     @PostMapping(path = "/reset")
