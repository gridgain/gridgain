/*
 * Copyright 2019 GridGain Systems, Inc. and Contributors.
 *
 * Licensed under the GridGain Community Edition License (the "License");
 * you may not use this file except in compliance with the License.
 * You may obtain a copy of the License at
 *
 *     https://www.gridgain.com/products/software/community-edition/gridgain-community-edition-license
 *
 * Unless required by applicable law or agreed to in writing, software
 * distributed under the License is distributed on an "AS IS" BASIS,
 * WITHOUT WARRANTIES OR CONDITIONS OF ANY KIND, either express or implied.
 * See the License for the specific language governing permissions and
 * limitations under the License.
 */

package org.apache.ignite.console.web.security;

import java.io.IOException;
import javax.servlet.http.HttpServletRequest;
import javax.servlet.http.HttpServletResponse;
import org.apache.ignite.Ignite;
import org.apache.ignite.cache.CacheMode;
import org.apache.ignite.configuration.CacheConfiguration;
    import org.apache.ignite.console.config.ActivationConfiguration;
import org.apache.ignite.console.services.AccountsService;
import org.springframework.beans.factory.annotation.Autowired;
import org.springframework.context.annotation.Bean;
import org.springframework.http.HttpStatus;
import org.springframework.security.authentication.dao.DaoAuthenticationProvider;
import org.springframework.security.config.annotation.authentication.builders.AuthenticationManagerBuilder;
import org.springframework.security.config.annotation.web.builders.HttpSecurity;
import org.springframework.security.config.annotation.web.builders.WebSecurity;
import org.springframework.security.config.annotation.web.configuration.EnableWebSecurity;
import org.springframework.security.config.annotation.web.configuration.WebSecurityConfigurerAdapter;
import org.springframework.security.core.Authentication;
import org.springframework.security.core.userdetails.UserDetailsChecker;
import org.springframework.security.crypto.password.PasswordEncoder;
import org.springframework.security.web.authentication.UsernamePasswordAuthenticationFilter;
import org.springframework.security.web.authentication.logout.HttpStatusReturningLogoutSuccessHandler;
import org.springframework.security.web.csrf.CookieCsrfTokenRepository;
import org.springframework.security.web.util.matcher.AntPathRequestMatcher;
import org.springframework.session.ExpiringSession;
import org.springframework.session.MapSession;
import org.springframework.session.SessionRepository;
import org.springframework.session.config.annotation.web.http.EnableSpringHttpSession;

import static org.apache.ignite.console.websocket.WebSocketConsts.BROWSERS_PATH;

/**
 * Security settings provider.
 */
@EnableWebSecurity
@EnableSpringHttpSession
public class SecurityConfig extends WebSecurityConfigurerAdapter {
    /** Sign in route. */
    private static final String SIGN_IN_ROUTE = "/api/v1/signin";

    /** Sign up route. */
    private static final String SIGN_UP_ROUTE = "/api/v1/signup";

    /** Logout route. */
    private static final String LOGOUT_ROUTE = "/api/v1/logout";

    /** Forgot password route. */
    private static final String FORGOT_PASSWORD_ROUTE = "/api/v1/password/forgot";

    /** Reset password route. */
    private static final String RESET_PASSWORD_ROUTE = "/api/v1/password/reset";

    /** Resend activation token. */
    private static final String ACTIVATION_RESEND = "/api/v1/activation/resend/";

    /** Public routes. */
    private static final String[] PUBLIC_ROUTES = new String[] {
        SIGN_IN_ROUTE, SIGN_UP_ROUTE,
        FORGOT_PASSWORD_ROUTE, RESET_PASSWORD_ROUTE, ACTIVATION_RESEND
    };

    /** */
<<<<<<< HEAD
    private final AccountsService accountsSrv;
    
=======
    @Value("${app.activation.enabled:false}")
    private boolean activationEnabled;

    /** */
    @Value("${app.activation.timeout:1800000}")
    private long activationTimeout;

    /** */
    private final AccountsService accountsSrvc;

>>>>>>> ba305326
    /** */
    private final PasswordEncoder encoder;

    /** */
    private UserDetailsChecker userDetailsChecker;

    /** Is account email should be confirmed. */
    private boolean activationEnabled;

    /** Timeout between emails with new activation token. */
    private long activationTimeout;

    /**
<<<<<<< HEAD
     * @param activationCfg Account activation configuration.
     * @param encoder Service interface for encoding passwords.
     * @param accountsSrv User details service.
=======
     * @param encoder Service for encoding user passwords.
     * @param userDetailsChecker Service to check the status of the loaded <tt>UserDetails</tt> object.
     * @param accountsSrvc User details service.
>>>>>>> ba305326
     */
    @Autowired
    public SecurityConfig(
        ActivationConfiguration activationCfg,
        PasswordEncoder encoder,
        AccountsService accountsSrv
    ) {
        userDetailsChecker = activationCfg.getChecker();
        activationEnabled = activationCfg.isEnabled();
        activationTimeout = activationCfg.getTimeout();

        this.encoder = encoder;
        this.accountsSrv = accountsSrv;
    }

    /** {@inheritDoc} */
    @Override protected void configure(HttpSecurity http) throws Exception {
        http
            .csrf()
            .csrfTokenRepository(CookieCsrfTokenRepository.withHttpOnlyFalse())
            .and()
            .authorizeRequests()
            .antMatchers(PUBLIC_ROUTES).anonymous()
            .antMatchers("/api/v1/admin/**").hasRole("ADMIN")
            .antMatchers("/api/v1/**", BROWSERS_PATH).hasRole("USER")
            .and()
            .addFilterBefore(authenticationFilter(), UsernamePasswordAuthenticationFilter.class)
            .logout()
            .logoutUrl(LOGOUT_ROUTE)
            .deleteCookies("JSESSIONID")
            .logoutSuccessHandler(new HttpStatusReturningLogoutSuccessHandler(HttpStatus.OK));
    }

    /**
     * @param auth Auth.
     */
    @Autowired
    public void configureGlobal(AuthenticationManagerBuilder auth) {
        configure(auth);
    }

    /** {@inheritDoc} */
    @Override public void configure(WebSecurity web) {
        web.ignoring().antMatchers(
            "/v2/api-docs",
            "/configuration/ui",
            "/swagger-resources",
            "/swagger-resources/configuration/ui",
            "/swagger-resources/configuration/security",
            "/configuration/security",
            "/swagger-ui.html",
            "/webjars/**"
        );
    }

    /** {@inheritDoc} */
    @Override protected void configure(AuthenticationManagerBuilder auth) {
        DaoAuthenticationProvider authProvider = activationEnabled ?
            new CustomAuthenticationProvider(activationTimeout) : new DaoAuthenticationProvider();

        authProvider.setPreAuthenticationChecks(userDetailsChecker);
        authProvider.setUserDetailsService(accountsSrv);
        authProvider.setPasswordEncoder(encoder);

        auth.authenticationProvider(authProvider);
    }

    /**
     * @param req Request.
     * @param res Response.
     * @param authentication Authentication.
     */
    private void loginSuccessHandler(
        HttpServletRequest req,
        HttpServletResponse res,
        Authentication authentication
    ) throws IOException {
        res.setStatus(HttpServletResponse.SC_OK);

        res.getWriter().flush();
    }

    /**
     * @param ignite Ignite.
     */
    @Bean
    public SessionRepository<ExpiringSession> sessionRepository(@Autowired Ignite ignite) {
        CacheConfiguration<String, MapSession> cfg = new CacheConfiguration<String, MapSession>()
            .setName("sessions")
            .setCacheMode(CacheMode.REPLICATED);

        return new IgniteSessionRepository(ignite.getOrCreateCache(cfg));
    }

    /**
     * Custom filter for retrieve credentials.
     */
    @Bean
    public RequestBodyReaderAuthenticationFilter authenticationFilter() throws Exception {
        RequestBodyReaderAuthenticationFilter authenticationFilter = new RequestBodyReaderAuthenticationFilter();

        authenticationFilter.setAuthenticationManager(authenticationManagerBean());
        authenticationFilter.setRequiresAuthenticationRequestMatcher(new AntPathRequestMatcher(SIGN_IN_ROUTE, "POST"));
        authenticationFilter.setAuthenticationSuccessHandler(this::loginSuccessHandler);

        return authenticationFilter;
    }
}<|MERGE_RESOLUTION|>--- conflicted
+++ resolved
@@ -78,21 +78,7 @@
     };
 
     /** */
-<<<<<<< HEAD
     private final AccountsService accountsSrv;
-    
-=======
-    @Value("${app.activation.enabled:false}")
-    private boolean activationEnabled;
-
-    /** */
-    @Value("${app.activation.timeout:1800000}")
-    private long activationTimeout;
-
-    /** */
-    private final AccountsService accountsSrvc;
-
->>>>>>> ba305326
     /** */
     private final PasswordEncoder encoder;
 
@@ -106,15 +92,9 @@
     private long activationTimeout;
 
     /**
-<<<<<<< HEAD
      * @param activationCfg Account activation configuration.
-     * @param encoder Service interface for encoding passwords.
+     * @param encoder Service for encoding user passwords.
      * @param accountsSrv User details service.
-=======
-     * @param encoder Service for encoding user passwords.
-     * @param userDetailsChecker Service to check the status of the loaded <tt>UserDetails</tt> object.
-     * @param accountsSrvc User details service.
->>>>>>> ba305326
      */
     @Autowired
     public SecurityConfig(
