/*
 * Copyright 2019 GridGain Systems, Inc. and Contributors.
 *
 * Licensed under the GridGain Community Edition License (the "License");
 * you may not use this file except in compliance with the License.
 * You may obtain a copy of the License at
 *
 *     https://www.gridgain.com/products/software/community-edition/gridgain-community-edition-license
 *
 * Unless required by applicable law or agreed to in writing, software
 * distributed under the License is distributed on an "AS IS" BASIS,
 * WITHOUT WARRANTIES OR CONDITIONS OF ANY KIND, either express or implied.
 * See the License for the specific language governing permissions and
 * limitations under the License.
 */

package org.apache.ignite.console.web.controller;

import java.util.Collection;
import java.util.UUID;
import org.apache.ignite.console.dto.Account;
import org.apache.ignite.console.dto.Notebook;
import org.apache.ignite.console.services.NotebooksService;
import org.springframework.beans.factory.annotation.Autowired;
import org.springframework.http.ResponseEntity;
import org.springframework.security.core.annotation.AuthenticationPrincipal;
import org.springframework.web.bind.annotation.DeleteMapping;
import org.springframework.web.bind.annotation.GetMapping;
import org.springframework.web.bind.annotation.PathVariable;
import org.springframework.web.bind.annotation.PutMapping;
import org.springframework.web.bind.annotation.RequestBody;
import org.springframework.web.bind.annotation.RequestMapping;
import org.springframework.web.bind.annotation.RestController;

import static org.springframework.http.MediaType.APPLICATION_JSON_VALUE;

/**
 * Controller for notebooks API.
 */
@RestController
@RequestMapping(path = "/api/v1/notebooks")
public class NotebooksController {
    /** */
    private final NotebooksService notebooksSrv;

    /**
     * @param notebooksSrv Notebooks service.
     */
    @Autowired
    public NotebooksController(NotebooksService notebooksSrv) {
        this.notebooksSrv = notebooksSrv;
    }

    /**
     * Get user's notebooks.
<<<<<<< HEAD
=======
     * 
>>>>>>> 65731085
     * @param acc Account.
     * @return Collection of notebooks.
     */
    @GetMapping
    public ResponseEntity<Collection<Notebook>> list(@AuthenticationPrincipal Account acc) {
        return ResponseEntity.ok(notebooksSrv.list(acc.getId()));
    }

    /**
     * Save user's notebook.
<<<<<<< HEAD
=======
     *
>>>>>>> 65731085
     * @param acc Account.
     */
    @PutMapping(consumes = APPLICATION_JSON_VALUE)
    public ResponseEntity<Void> save(@AuthenticationPrincipal Account acc, @RequestBody Notebook notebook) {
        notebooksSrv.save(acc.getId(), notebook);

        return ResponseEntity.ok().build();
    }

    /**
     * Delete user's notebook.
<<<<<<< HEAD
=======
     *
>>>>>>> 65731085
     * @param acc Account.
     * @param notebookId Notebook ID.
     */
    @DeleteMapping(path = "/{notebookId}")
    public ResponseEntity<Void> delete(
        @AuthenticationPrincipal Account acc,
        @PathVariable("notebookId") UUID notebookId
    ) {
        notebooksSrv.delete(acc.getId(), notebookId);

        return ResponseEntity.ok().build();
    }
}<|MERGE_RESOLUTION|>--- conflicted
+++ resolved
@@ -53,10 +53,7 @@
 
     /**
      * Get user's notebooks.
-<<<<<<< HEAD
-=======
      * 
->>>>>>> 65731085
      * @param acc Account.
      * @return Collection of notebooks.
      */
@@ -67,10 +64,7 @@
 
     /**
      * Save user's notebook.
-<<<<<<< HEAD
-=======
      *
->>>>>>> 65731085
      * @param acc Account.
      */
     @PutMapping(consumes = APPLICATION_JSON_VALUE)
@@ -82,10 +76,7 @@
 
     /**
      * Delete user's notebook.
-<<<<<<< HEAD
-=======
      *
->>>>>>> 65731085
      * @param acc Account.
      * @param notebookId Notebook ID.
      */
