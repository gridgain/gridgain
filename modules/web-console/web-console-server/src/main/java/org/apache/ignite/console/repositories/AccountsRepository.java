/*
 * Copyright 2019 GridGain Systems, Inc. and Contributors.
 *
 * Licensed under the GridGain Community Edition License (the "License");
 * you may not use this file except in compliance with the License.
 * You may obtain a copy of the License at
 *
 *     https://www.gridgain.com/products/software/community-edition/gridgain-community-edition-license
 *
 * Unless required by applicable law or agreed to in writing, software
 * distributed under the License is distributed on an "AS IS" BASIS,
 * WITHOUT WARRANTIES OR CONDITIONS OF ANY KIND, either express or implied.
 * See the License for the specific language governing permissions and
 * limitations under the License.
 */

package org.apache.ignite.console.repositories;

import java.util.Collection;
import java.util.List;
import java.util.Set;
import java.util.UUID;
import org.apache.ignite.Ignite;
import org.apache.ignite.IgniteCache;
import org.apache.ignite.IgniteCheckedException;
import org.apache.ignite.IgniteException;
import org.apache.ignite.console.db.Table;
import org.apache.ignite.console.dto.Account;
import org.apache.ignite.console.messages.WebConsoleMessageSource;
import org.apache.ignite.console.messages.WebConsoleMessageSourceAccessor;
import org.apache.ignite.console.tx.TransactionManager;
import org.apache.ignite.internal.util.typedef.internal.U;
import org.springframework.security.authentication.AuthenticationServiceException;
import org.springframework.security.core.userdetails.UsernameNotFoundException;
import org.springframework.stereotype.Repository;

import static org.apache.ignite.console.errors.Errors.ERR_ACCOUNT_NOT_FOUND_BY_ID;
import static org.apache.ignite.console.errors.Errors.ERR_ACCOUNT_WITH_EMAIL_EXISTS;
import static org.apache.ignite.console.errors.Errors.ERR_ACCOUNT_WITH_TOKEN_EXISTS;
import static org.apache.ignite.console.errors.Errors.checkDatabaseNotAvailable;

/**
 * Repository to work with accounts.
 */
@Repository
public class AccountsRepository {
    /** Special key to check that first user should be granted admin rights. */
    private static final UUID FIRST_USER_MARKER_KEY = UUID.fromString("039d28e2-133d-4eae-ae2b-29d6db6d4974");

    /** */
    private final TransactionManager txMgr;

    /** Messages accessor. */
    private final WebConsoleMessageSourceAccessor messages = WebConsoleMessageSource.getAccessor();

    /** Accounts collection. */
    private Table<Account> accountsTbl;

    /**
     * @param ignite Ignite.
     * @param txMgr Transactions manager.
     */
    public AccountsRepository(Ignite ignite, TransactionManager txMgr) {
        this.txMgr = txMgr;

        txMgr.registerStarter("accounts", () ->
            accountsTbl = new Table<Account>(ignite, "wc_accounts")
                .addUniqueIndex(a -> a.getUsername().trim().toLowerCase(),
<<<<<<< HEAD
                    (acc) -> messages.getMessageWithArgs(ERR_ACCOUNT_WITH_EMAIL_EXISTS, acc.getUsername()))
=======
                    (acc) -> "The email address you have entered is already registered: " + acc.getUsername())
>>>>>>> 8827dd90
                .addUniqueIndex(Account::getToken,
                    (acc) -> messages.getMessageWithArgs(ERR_ACCOUNT_WITH_TOKEN_EXISTS, acc.getToken()))
        );
    }

    /**
     * Get account by ID.
     *
     * @param accId Account ID.
     * @return Account.
     * @throws UsernameNotFoundException If user not found.
     */
    public Account getById(UUID accId) throws IllegalStateException {
        return txMgr.doInTransaction(() -> {
            try {
                Account account = accountsTbl.load(accId);

                if (account == null)
                    throw new UsernameNotFoundException(accId.toString());

                return account;
            }
            catch (IgniteException e) {
                if (checkDatabaseNotAvailable(e))
                    throw e;

                throw new UsernameNotFoundException(accId.toString(), e);
            }
        });
    }

    /**
     * Get account by email.
     *
     * @param email E-mail.
     * @return Account.
     * @throws UsernameNotFoundException If user not found.
     */
    public Account getByEmail(String email) throws UsernameNotFoundException {
        return txMgr.doInTransaction(() -> {
            try {
                Account account = accountsTbl.getByIndex(email);

                if (account == null)
                    throw new UsernameNotFoundException(email);

                return account;
            }
            catch (IgniteException e) {
                if (checkDatabaseNotAvailable(e))
                    throw e;

                throw new UsernameNotFoundException(email, e);
            }
        });
    }

    /**
     * @return {@code true} If at least one user was already registered.
     */
    public boolean hasUsers() {
        return accountsTbl.cache().containsKey(FIRST_USER_MARKER_KEY);
    }

    /**
     * Save account.
     *
     * @param acc Account to save.
     * @return Saved account.
     * @throws IgniteException if failed to save account.
     */
    @SuppressWarnings("unchecked")
    public Account create(Account acc) throws AuthenticationServiceException {
        return txMgr.doInTransaction(() -> {
            boolean firstUser = !hasUsers();

            acc.setAdmin(firstUser);

            if (firstUser) {
                IgniteCache cache = accountsTbl.cache();

                cache.put(FIRST_USER_MARKER_KEY, FIRST_USER_MARKER_KEY);
            }

            save(acc);

            return acc;
        });
    }

    /**
     * Save account.
     *
     * @param account Account to save.
     */
    public Account save(Account account) {
        return txMgr.doInTransaction(() -> accountsTbl.save(account));
    }

    /**
     * Delete account.
     *
     * @param accId Account ID.
     * @return Deleted account.
     */
    public Account delete(UUID accId) {
        return txMgr.doInTransaction(() -> {
            Account acc = accountsTbl.delete(accId);

            if (acc == null)
                throw new IllegalStateException(messages.getMessageWithArgs(ERR_ACCOUNT_NOT_FOUND_BY_ID, accId));

            return acc;
        });
    }

    /**
     * @return List of accounts.
     */
    public List<Account> list() {
        try {
            return accountsTbl.loadAll();
        }
        catch (IgniteCheckedException e) {
            throw U.convertException(e);
        }
    }


    /**
     * @param tokens Tokens to check.
     * @return Valid tokens.
     */
    public Collection<Account> getAllByTokens(Set<String> tokens) {
        return txMgr.doInTransaction(() -> accountsTbl.loadAllByIndex(tokens));
    }
}<|MERGE_RESOLUTION|>--- conflicted
+++ resolved
@@ -66,11 +66,7 @@
         txMgr.registerStarter("accounts", () ->
             accountsTbl = new Table<Account>(ignite, "wc_accounts")
                 .addUniqueIndex(a -> a.getUsername().trim().toLowerCase(),
-<<<<<<< HEAD
                     (acc) -> messages.getMessageWithArgs(ERR_ACCOUNT_WITH_EMAIL_EXISTS, acc.getUsername()))
-=======
-                    (acc) -> "The email address you have entered is already registered: " + acc.getUsername())
->>>>>>> 8827dd90
                 .addUniqueIndex(Account::getToken,
                     (acc) -> messages.getMessageWithArgs(ERR_ACCOUNT_WITH_TOKEN_EXISTS, acc.getToken()))
         );
