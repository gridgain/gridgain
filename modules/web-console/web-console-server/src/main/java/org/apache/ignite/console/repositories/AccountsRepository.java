/*
 * Copyright 2019 GridGain Systems, Inc. and Contributors.
 *
 * Licensed under the GridGain Community Edition License (the "License");
 * you may not use this file except in compliance with the License.
 * You may obtain a copy of the License at
 *
 *     https://www.gridgain.com/products/software/community-edition/gridgain-community-edition-license
 *
 * Unless required by applicable law or agreed to in writing, software
 * distributed under the License is distributed on an "AS IS" BASIS,
 * WITHOUT WARRANTIES OR CONDITIONS OF ANY KIND, either express or implied.
 * See the License for the specific language governing permissions and
 * limitations under the License.
 */

package org.apache.ignite.console.repositories;

import java.util.Collection;
import java.util.List;
import java.util.Set;
import java.util.UUID;
import org.apache.ignite.Ignite;
import org.apache.ignite.IgniteCache;
import org.apache.ignite.IgniteCheckedException;
import org.apache.ignite.IgniteException;
import org.apache.ignite.console.db.Table;
import org.apache.ignite.console.dto.Account;
import org.apache.ignite.console.tx.TransactionManager;
import org.apache.ignite.internal.util.typedef.internal.U;
import org.springframework.security.authentication.AuthenticationServiceException;
import org.springframework.security.core.userdetails.UsernameNotFoundException;
import org.springframework.stereotype.Repository;

import static org.apache.ignite.console.web.errors.Errors.checkDatabaseNotAvailable;

/**
 * Repository to work with accounts.
 */
@Repository
public class AccountsRepository {
    /** Special key to check that first user should be granted admin rights. */
    private static final UUID FIRST_USER_MARKER_KEY = UUID.fromString("039d28e2-133d-4eae-ae2b-29d6db6d4974");

    /** */
    private final TransactionManager txMgr;

    /** Accounts collection. */
    private Table<Account> accountsTbl;

    /**
     * @param ignite Ignite.
     * @param txMgr Transactions manager.
     */
    public AccountsRepository(Ignite ignite, TransactionManager txMgr) {
        this.txMgr = txMgr;

<<<<<<< HEAD
        accountsTbl = new Table<Account>(ignite, "accounts")
            .addUniqueIndex(a -> a.getUsername().trim().toLowerCase(), (acc) -> "The email address you have entered is already registered: " + acc.getUsername())
            .addUniqueIndex(Account::getToken, (acc) -> "Account with token '" + acc.getToken() + "' already registered");
=======
        txMgr.registerStarter("accounts", () ->
            accountsTbl = new Table<Account>(ignite, "wc_accounts")
                .addUniqueIndex(a -> a.getUsername().trim().toLowerCase(),
                    (acc) -> "Account with email '" + acc.getUsername() + "' already registered")
                .addUniqueIndex(Account::getToken,
                    (acc) -> "Account with token '" + acc.getToken() + "' already exists")
        );
>>>>>>> 2559d9be
    }

    /**
     * Get account by ID.
     *
     * @param accId Account ID.
     * @return Account.
     * @throws UsernameNotFoundException If user not found.
     */
    public Account getById(UUID accId) throws IllegalStateException {
        return txMgr.doInTransaction(() -> {
            try {
                Account account = accountsTbl.load(accId);

                if (account == null)
                    throw new UsernameNotFoundException(accId.toString());

                return account;
            }
            catch (IgniteException e) {
                if (checkDatabaseNotAvailable(e))
                    throw e;

                throw new UsernameNotFoundException(accId.toString(), e);
            }
        });
    }

    /**
     * Get account by email.
     *
     * @param email E-mail.
     * @return Account.
     * @throws UsernameNotFoundException If user not found.
     */
    public Account getByEmail(String email) throws UsernameNotFoundException {
        return txMgr.doInTransaction(() -> {
            try {
                Account account = accountsTbl.getByIndex(email);

                if (account == null)
                    throw new UsernameNotFoundException(email);

                return account;
            }
            catch (IgniteException e) {
                if (checkDatabaseNotAvailable(e))
                    throw e;

                throw new UsernameNotFoundException(email, e);
            }
        });
    }

    /**
     * @return {@code true} If at least one user was already registered.
     */
    public boolean hasUsers() {
        return accountsTbl.cache().containsKey(FIRST_USER_MARKER_KEY);
    }

    /**
     * Save account.
     *
     * @param account Account to save.
     * @return Saved account.
     * @throws IgniteException if failed to save account.
     */
    @SuppressWarnings("unchecked")
    public Account create(Account account) throws AuthenticationServiceException {
        return txMgr.doInTransaction(() -> {
            boolean firstUser = !hasUsers();

            account.setAdmin(firstUser);

            if (firstUser) {
                IgniteCache cache = accountsTbl.cache();

                cache.put(FIRST_USER_MARKER_KEY, FIRST_USER_MARKER_KEY);
            }

            return save(account);
        });
    }

    /**
     * Save account.
     *
     * @param account Account to save.
     */
    public Account save(Account account) {
        return txMgr.doInTransaction(() -> accountsTbl.save(account));
    }

    /**
     * Delete account.
     *
     * @param accId Account ID.
     * @return Deleted account.
     */
    public Account delete(UUID accId) {
        return txMgr.doInTransaction(() -> {
            Account acc = accountsTbl.delete(accId);

            if (acc == null)
                throw new IllegalStateException("Account not found for ID: " + accId);

            return acc;
        });
    }

    /**
     * @return List of accounts.
     */
    public List<Account> list() {
        try {
            return accountsTbl.loadAll();
        }
        catch (IgniteCheckedException e) {
            throw U.convertException(e);
        }
    }


    /**
     * @param tokens Tokens to check.
     * @return Valid tokens.
     */
    public Collection<Account> getAllByTokens(Set<String> tokens) {
        return txMgr.doInTransaction(() -> accountsTbl.loadAllByIndex(tokens));
    }
}<|MERGE_RESOLUTION|>--- conflicted
+++ resolved
@@ -55,19 +55,13 @@
     public AccountsRepository(Ignite ignite, TransactionManager txMgr) {
         this.txMgr = txMgr;
 
-<<<<<<< HEAD
-        accountsTbl = new Table<Account>(ignite, "accounts")
-            .addUniqueIndex(a -> a.getUsername().trim().toLowerCase(), (acc) -> "The email address you have entered is already registered: " + acc.getUsername())
-            .addUniqueIndex(Account::getToken, (acc) -> "Account with token '" + acc.getToken() + "' already registered");
-=======
         txMgr.registerStarter("accounts", () ->
             accountsTbl = new Table<Account>(ignite, "wc_accounts")
                 .addUniqueIndex(a -> a.getUsername().trim().toLowerCase(),
-                    (acc) -> "Account with email '" + acc.getUsername() + "' already registered")
+                    (acc) -> "The email address you have entered is already registered: " + acc.getUsername())
                 .addUniqueIndex(Account::getToken,
                     (acc) -> "Account with token '" + acc.getToken() + "' already exists")
         );
->>>>>>> 2559d9be
     }
 
     /**
