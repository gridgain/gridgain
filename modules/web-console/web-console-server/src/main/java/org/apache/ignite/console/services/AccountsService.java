--- conflicted
+++ resolved
@@ -147,22 +147,13 @@
             return acc0;
         });
 
-<<<<<<< HEAD
-            if (activationEnabled) {
-                eventPublisher.publish(new Event<>(RESET_ACTIVATION_TOKEN, acc));
-
-                throw new MissingConfirmRegistrationException("Confirm your email", acc.getEmail());
-            }
-            eventPublisher.publish(new Event<>(ACCOUNT_CREATE, acc));
-=======
         if (activationEnabled) {
-            notificationSrv.sendEmail(ACTIVATION_LINK, acc);
+            eventPublisher.publish(new Event<>(RESET_ACTIVATION_TOKEN, acc));
 
             throw new MissingConfirmRegistrationException("Confirm your email", acc.getEmail());
->>>>>>> 5daea26e
         }
 
-        notificationSrv.sendEmail(WELCOME_LETTER, acc);
+        eventPublisher.publish(new Event<>(ACCOUNT_CREATE, acc));
     }
 
     /**
@@ -236,12 +227,7 @@
             return accountsRepo.save(acc0);
         });
 
-<<<<<<< HEAD
-            eventPublisher.publish(new Event<>(RESET_ACTIVATION_TOKEN, acc));
-        }
-=======
-        notificationSrv.sendEmail(ACTIVATION_LINK, acc);
->>>>>>> 5daea26e
+        eventPublisher.publish(new Event<>(RESET_ACTIVATION_TOKEN, acc));
     }
 
     /**
@@ -269,14 +255,9 @@
         if (!oldTok.equals(acc.getToken()))
             wsm.revokeToken(acc, oldTok);
 
-<<<<<<< HEAD
-            eventPublisher.publish(new Event<>(ACCOUNT_UPDATE, acc));
-
-            return acc;
-        }
-=======
+        eventPublisher.publish(new Event<>(ACCOUNT_UPDATE, acc));
+
         return acc;
->>>>>>> 5daea26e
     }
 
     /**
@@ -293,12 +274,7 @@
             return accountsRepo.save(acc0);
         });
 
-<<<<<<< HEAD
-            eventPublisher.publish(new Event<>(PASSWORD_RESET, acc));
-        }
-=======
-        notificationSrv.sendEmail(PASSWORD_RESET, acc);
->>>>>>> 5daea26e
+        eventPublisher.publish(new Event<>(PASSWORD_RESET, acc));
     }
 
     /**
@@ -320,14 +296,7 @@
 
             accountsRepo.save(acc);
 
-<<<<<<< HEAD
-            tx.commit();
-
             eventPublisher.publish(new Event<>(PASSWORD_CHANGED, acc));
-        }
-=======
-            notificationSrv.sendEmail(PASSWORD_CHANGED, acc);
-        });
->>>>>>> 5daea26e
+        });
     }
 }