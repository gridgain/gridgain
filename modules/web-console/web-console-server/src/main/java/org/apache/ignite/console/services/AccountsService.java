--- conflicted
+++ resolved
@@ -51,17 +51,10 @@
     protected TransactionManager txMgr;
 
     /** */
-<<<<<<< HEAD
-    protected final TransactionManager txMgr;
-
-    /** */
-    protected final AccountsRepository accountsRepo;
-=======
     protected AccountsRepository accountsRepo;
 
     /** */
     protected WebSocketManager wsm;
->>>>>>> ba7bf85b
 
     /** */
     protected NotificationService notificationSrv;
@@ -116,44 +109,21 @@
     }
 
     /**
-     * Encode password.
-     *
-     * @param pwd Password to encode.
-     * @return Encoded value.
-     */
-    protected String encodePassword(String pwd) {
-        return encoder.encode(pwd);
-    }
-
-    /**
+     * Create account for user.
+     *
      * @param params Sign up params.
      * @return New account.
      */
-<<<<<<< HEAD
-    protected Account createAccount(SignUpRequest params) {
-        return new Account(
-=======
     protected Account create(SignUpRequest params) {
         Account acc = new Account(
->>>>>>> ba7bf85b
             params.getEmail(),
-            encodePassword(params.getPassword()),
+            encoder.encode(params.getPassword()),
             params.getFirstName(),
             params.getLastName(),
             params.getPhone(),
             params.getCompany(),
             params.getCountry()
         );
-    }
-
-    /**
-     * Create account for user.
-     *
-     * @param params Sign up params.
-     * @return Registered account.
-     */
-    Account create(SignUpRequest params) {
-        Account acc = createAccount(params);
 
         if (activationEnabled)
             acc.resetActivationToken();
