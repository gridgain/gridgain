--- conflicted
+++ resolved
@@ -143,12 +143,7 @@
             return accountsSrv.delete(accId);
         });
 
-<<<<<<< HEAD
-            eventPublisher.publish(new Event<>(ACCOUNT_DELETE, acc));
-        }
-=======
-        notificationSrv.sendEmail(ACCOUNT_DELETED, acc);
->>>>>>> 5daea26e
+        eventPublisher.publish(new Event<>(ACCOUNT_DELETE, acc));
     }
 
     /**
