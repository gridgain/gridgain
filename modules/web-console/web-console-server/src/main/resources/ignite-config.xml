<?xml version="1.0" encoding="UTF-8"?>

<!--
 Copyright 2019 GridGain Systems, Inc. and Contributors.

 Licensed under the GridGain Community Edition License (the "License");
 you may not use this file except in compliance with the License.
 You may obtain a copy of the License at

     https://www.gridgain.com/products/software/community-edition/gridgain-community-edition-license

 Unless required by applicable law or agreed to in writing, software
 distributed under the License is distributed on an "AS IS" BASIS,
 WITHOUT WARRANTIES OR CONDITIONS OF ANY KIND, either express or implied.
 See the License for the specific language governing permissions and
 limitations under the License.
-->

<beans xmlns="http://www.springframework.org/schema/beans"
       xmlns:xsi="http://www.w3.org/2001/XMLSchema-instance"
       xsi:schemaLocation="http://www.springframework.org/schema/beans
                           http://www.springframework.org/schema/beans/spring-beans.xsd">
    <bean class="org.apache.ignite.configuration.IgniteConfiguration">
        <property name="clientMode" value="#{new Boolean('${client.mode:false}')}"/>

        <property name="authenticationEnabled" value="false"/>
        <property name="metricsLogFrequency" value="0"/>

        <property name="queryThreadPoolSize" value="16"/>
        <property name="failureDetectionTimeout" value="10000"/>
        <property name="clientFailureDetectionTimeout" value="10000"/>
        <property name="networkTimeout" value="10000"/>

        <property name="cacheConfiguration">
            <bean class="org.apache.ignite.configuration.CacheConfiguration">
                <property name="name" value="*"/>
                <property name="cacheMode" value="PARTITIONED"/>
                <property name="backups" value="1"/>

                <property name="affinity">
                    <bean class="org.apache.ignite.cache.affinity.rendezvous.RendezvousAffinityFunction">
                        <property name="partitions" value="256"/>
                    </bean>
                </property>
            </bean>
        </property>

        <property name="communicationSpi">
            <bean class="org.apache.ignite.spi.communication.tcp.TcpCommunicationSpi">
                <!-- Sets socket write timeout for TCP connection. -->
                <property name="socketWriteTimeout" value="10000"/>
            </bean>
        </property>

        <!-- Allows encryption with SSL and TLS. For more details refer to https://apacheignite.readme.io/docs/ssltls -->
        <!--
            <property name="sslContextFactory">
              <bean class="org.apache.ignite.ssl.SslContextFactory">
                <property name="keyStoreFilePath" value="keystore/server.jks"/>
                <property name="keyStorePassword" value="123456"/>
                <property name="trustStoreFilePath" value="keystore/trust.jks"/>
                <property name="trustStorePassword" value="123456"/>
                <property name="setProtocol" value="SSL"/>
              </bean>
            </property>
        -->

        <property name="transactionConfiguration">
            <bean class="org.apache.ignite.configuration.TransactionConfiguration">
                <property name="txTimeoutOnPartitionMapExchange" value="#{60L * 1000L}"/>
            </bean>
        </property>

        <property name="dataStorageConfiguration">
            <bean class="org.apache.ignite.configuration.DataStorageConfiguration">
                <property name="defaultDataRegionConfiguration">
                    <bean class="org.apache.ignite.configuration.DataRegionConfiguration">
                        <property name="persistenceEnabled" value="true"/>
                    </bean>
                </property>
            </bean>
        </property>
<<<<<<< HEAD
        
=======

>>>>>>> 6b9d3502
        <!-- Logging configuration. -->
        <property name="gridLogger">
            <bean class="org.apache.ignite.logger.java.JavaLogger">
                <constructor-arg type="java.util.logging.Logger">
                    <bean class="java.util.logging.Logger">
                        <constructor-arg type="java.lang.String" value="global"/>
                    </bean>
                </constructor-arg>
            </bean>
        </property>

        <property name="failureHandler">
            <bean class="org.apache.ignite.failure.NoOpFailureHandler"/>
        </property>
    </bean>
</beans><|MERGE_RESOLUTION|>--- conflicted
+++ resolved
@@ -80,11 +80,7 @@
                 </property>
             </bean>
         </property>
-<<<<<<< HEAD
-        
-=======
 
->>>>>>> 6b9d3502
         <!-- Logging configuration. -->
         <property name="gridLogger">
             <bean class="org.apache.ignite.logger.java.JavaLogger">
