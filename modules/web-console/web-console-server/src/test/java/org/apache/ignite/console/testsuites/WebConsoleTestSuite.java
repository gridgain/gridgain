--- conflicted
+++ resolved
@@ -46,10 +46,7 @@
     AdminServiceTest.class,
     AgentDownloadControllerSelfTest.class,
     AgentsServiceSelfTest.class,
-<<<<<<< HEAD
     BrowsersServiceSelfTest.class,
-=======
-    BrowsersServiceTest.class,
     ConfigurationsRepositoryTest.class,
     IsolatedCacheFullApiSelfTest.class,
     IsolatedDiscoverySpiSelfTest.class,
@@ -58,7 +55,6 @@
     NotificationServiceTest.class,
     PasswordEncoderTest.class,
     TableSelfTest.class,
->>>>>>> 47406ae1
     TransitionServiceSelfTest.class
 })
 public class WebConsoleTestSuite {
