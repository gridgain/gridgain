/*
 * Copyright 2019 GridGain Systems, Inc. and Contributors.
 *
 * Licensed under the GridGain Community Edition License (the "License");
 * you may not use this file except in compliance with the License.
 * You may obtain a copy of the License at
 *
 *     https://www.gridgain.com/products/software/community-edition/gridgain-community-edition-license
 *
 * Unless required by applicable law or agreed to in writing, software
 * distributed under the License is distributed on an "AS IS" BASIS,
 * WITHOUT WARRANTIES OR CONDITIONS OF ANY KIND, either express or implied.
 * See the License for the specific language governing permissions and
 * limitations under the License.
 */

package org.apache.ignite.console.testsuites;

import org.apache.ignite.console.db.TableSelfTest;
import org.apache.ignite.console.discovery.IsolatedCacheFullApiSelfTest;
import org.apache.ignite.console.discovery.IsolatedDiscoverySpiSelfTest;
import org.apache.ignite.console.listener.NotificationEventListenerTest;
import org.apache.ignite.console.repositories.AccountsRepositoryTest;
import org.apache.ignite.console.repositories.ConfigurationsRepositoryTest;
import org.apache.ignite.console.services.AccountServiceTest;
import org.apache.ignite.console.services.ActivitiesServiceTest;
import org.apache.ignite.console.services.AdminServiceTest;
import org.apache.ignite.console.services.MigrationFromMongoTest;
import org.apache.ignite.console.services.NotificationServiceTest;
import org.apache.ignite.console.web.controller.AgentDownloadControllerTest;
import org.apache.ignite.console.web.security.PasswordEncoderTest;
import org.apache.ignite.console.web.socket.AgentsServiceSelfTest;
import org.apache.ignite.console.web.socket.BrowsersServiceTest;
import org.apache.ignite.console.web.socket.TransitionServiceSelfTest;
import org.junit.runner.RunWith;
import org.junit.runners.Suite;

/**
 * Ignite Web Console test suite.
 */
@RunWith(Suite.class)
@Suite.SuiteClasses({
<<<<<<< HEAD
    AccountServiceTest.class,
    AccountsRepositoryTest.class,
    ActivitiesServiceTest.class,
    AdminServiceTest.class,
    IsolatedCacheFullApiSelfTest.class,
    IsolatedDiscoverySpiSelfTest.class,
    MigrationFromMongoTest.class,
    NotificationEventListenerTest.class,
    NotificationServiceTest.class,
    PasswordEncoderTest.class,
    TableSelfTest.class
=======
    TableSelfTest.class,
    IsolatedDiscoverySpiSelfTest.class,
    IsolatedCacheFullApiSelfTest.class,
    NotificationEventListenerTest.class,
    AccountsRepositoryTest.class,
    ConfigurationsRepositoryTest.class,
    AccountServiceTest.class,
    ActivitiesServiceTest.class,
    AdminServiceTest.class,
    NotificationServiceTest.class,
    AgentDownloadControllerTest.class,
    PasswordEncoderTest.class,
    AgentsServiceSelfTest.class,
    BrowsersServiceTest.class,
    TransitionServiceSelfTest.class
>>>>>>> 8155a3a2
})
public class WebConsoleTestSuite {
}<|MERGE_RESOLUTION|>--- conflicted
+++ resolved
@@ -40,35 +40,22 @@
  */
 @RunWith(Suite.class)
 @Suite.SuiteClasses({
-<<<<<<< HEAD
     AccountServiceTest.class,
     AccountsRepositoryTest.class,
     ActivitiesServiceTest.class,
     AdminServiceTest.class,
+    AgentDownloadControllerTest.class,
+    AgentsServiceSelfTest.class,
+    BrowsersServiceTest.class,
+    ConfigurationsRepositoryTest.class,
     IsolatedCacheFullApiSelfTest.class,
     IsolatedDiscoverySpiSelfTest.class,
     MigrationFromMongoTest.class,
     NotificationEventListenerTest.class,
     NotificationServiceTest.class,
     PasswordEncoderTest.class,
-    TableSelfTest.class
-=======
     TableSelfTest.class,
-    IsolatedDiscoverySpiSelfTest.class,
-    IsolatedCacheFullApiSelfTest.class,
-    NotificationEventListenerTest.class,
-    AccountsRepositoryTest.class,
-    ConfigurationsRepositoryTest.class,
-    AccountServiceTest.class,
-    ActivitiesServiceTest.class,
-    AdminServiceTest.class,
-    NotificationServiceTest.class,
-    AgentDownloadControllerTest.class,
-    PasswordEncoderTest.class,
-    AgentsServiceSelfTest.class,
-    BrowsersServiceTest.class,
     TransitionServiceSelfTest.class
->>>>>>> 8155a3a2
 })
 public class WebConsoleTestSuite {
 }