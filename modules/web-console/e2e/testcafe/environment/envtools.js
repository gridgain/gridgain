--- conflicted
+++ resolved
@@ -14,19 +14,10 @@
  * limitations under the License.
  */
 
-<<<<<<< HEAD
+const ClientFunction = require('testcafe').ClientFunction;
 const request = require('request-promise-native');
-=======
-const ClientFunction = require('testcafe').ClientFunction;
-const MongoClient = require('mongodb').MongoClient;
-const objectid = require('objectid');
->>>>>>> 67718976
 const { spawn } = require('child_process');
 const url = require('url');
-
-const argv = require('minimist')(process.argv.slice(2));
-const start = argv._.includes('start');
-const stop = argv._.includes('stop');
 
 const testUser = {
     password: 'a',
@@ -103,50 +94,6 @@
     });
 };
 
-const startEnv = (webConsoleRootDirectoryPath = '../../') => {
-    return Promise.resolve();
-
-    return new Promise(async(resolve) => {
-        const BACKEND_PORT = 3001;
-        const command = `${process.platform === 'win32' ? 'npm.cmd' : 'npm'} start`;
-
-        let port = 9001;
-
-        if (process.env.APP_URL)
-            port = parseInt(url.parse(process.env.APP_URL).port, 10) || 80;
-
-        const backendInstanceLaunch = exec(command, 'Start listening', `${webConsoleRootDirectoryPath}backend`, {server_port: BACKEND_PORT, mongodb_url: mongoUrl});
-        const frontendInstanceLaunch = exec(command, 'Compiled successfully', `${webConsoleRootDirectoryPath}frontend`, {BACKEND_URL: `http://localhost:${BACKEND_PORT}`, PORT: port});
-
-        console.log('Building backend in progress...');
-        await backendInstanceLaunch;
-        console.log('Building backend done!');
-
-        console.log('Building frontend in progress...');
-        await frontendInstanceLaunch;
-        console.log('Building frontend done!');
-
-        resolve();
-    });
-};
-
-if (start) {
-    startEnv();
-
-    process.on('SIGINT', async() => {
-        await dropTestDB();
-
-        process.exit(0);
-    });
-}
-
-if (stop) {
-    dropTestDB();
-
-    console.log('Cleaning done...');
-}
-
-
 /**
  * @param {string} targetUrl
  * @param {string?} host
@@ -161,4 +108,4 @@
     window.location.reload();
 });
 
-module.exports = { startEnv, insertTestUser, dropTestDB, resolveUrl, enableDemoMode };+module.exports = { insertTestUser, dropTestDB, resolveUrl, enableDemoMode };