--- conflicted
+++ resolved
@@ -300,11 +300,7 @@
      * @param evt Event.
      * @throws Exception If failed to send event.
      */
-<<<<<<< HEAD
     public static void send(Session ses, WebSocketResponse evt) throws Exception {
-        ses.getRemote().sendStringByFuture(toJson(evt)).get();
-=======
-    public static void send(Session ses, WebSocketEvent evt) throws Exception {
         Future<Void> fut = ses.getRemote().sendStringByFuture(toJson(evt));
 
         try {
@@ -315,7 +311,6 @@
 
             throw e;
         }
->>>>>>> b2fe69bd
     }
 
     /**
