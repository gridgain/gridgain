/*
 * Copyright 2019 GridGain Systems, Inc. and Contributors.
 *
 * Licensed under the GridGain Community Edition License (the "License");
 * you may not use this file except in compliance with the License.
 * You may obtain a copy of the License at
 *
 *     https://www.gridgain.com/products/software/community-edition/gridgain-community-edition-license
 *
 * Unless required by applicable law or agreed to in writing, software
 * distributed under the License is distributed on an "AS IS" BASIS,
 * WITHOUT WARRANTIES OR CONDITIONS OF ANY KIND, either express or implied.
 * See the License for the specific language governing permissions and
 * limitations under the License.
 */

package org.apache.ignite.console.agent.handlers;

import java.net.ConnectException;
import java.net.URI;
import java.nio.ByteBuffer;
import java.util.ArrayList;
import java.util.Collections;
import java.util.List;
import java.util.Map;
import java.util.concurrent.CancellationException;
import java.util.concurrent.CountDownLatch;
import java.util.concurrent.ExecutionException;
import java.util.concurrent.ExecutorService;
import java.util.concurrent.Executors;
import java.util.concurrent.TimeUnit;
import java.util.concurrent.TimeoutException;
import java.util.stream.Stream;
import org.apache.ignite.IgniteLogger;
import org.apache.ignite.console.agent.AgentConfiguration;
import org.apache.ignite.console.agent.rest.RestResult;
import org.apache.ignite.console.demo.AgentClusterDemo;
import org.apache.ignite.console.json.JsonObject;
import org.apache.ignite.console.websocket.AgentHandshakeRequest;
import org.apache.ignite.console.websocket.AgentHandshakeResponse;
import org.apache.ignite.console.websocket.WebSocketRequest;
import org.apache.ignite.console.websocket.WebSocketResponse;
import org.apache.ignite.internal.util.typedef.F;
import org.apache.ignite.internal.util.typedef.internal.LT;
import org.apache.ignite.logger.slf4j.Slf4jLogger;
import org.eclipse.jetty.client.HttpClient;
import org.eclipse.jetty.util.ssl.SslContextFactory;
import org.eclipse.jetty.websocket.api.Session;
import org.eclipse.jetty.websocket.api.UpgradeException;
import org.eclipse.jetty.websocket.api.annotations.OnWebSocketClose;
import org.eclipse.jetty.websocket.api.annotations.OnWebSocketConnect;
import org.eclipse.jetty.websocket.api.annotations.OnWebSocketError;
import org.eclipse.jetty.websocket.api.annotations.OnWebSocketFrame;
import org.eclipse.jetty.websocket.api.annotations.OnWebSocketMessage;
import org.eclipse.jetty.websocket.api.annotations.WebSocket;
import org.eclipse.jetty.websocket.api.extensions.Frame;
import org.eclipse.jetty.websocket.client.WebSocketClient;
import org.slf4j.LoggerFactory;

import static java.net.HttpURLConnection.HTTP_INTERNAL_ERROR;
import static java.nio.charset.StandardCharsets.UTF_8;
import static org.apache.ignite.console.agent.AgentUtils.configureProxy;
import static org.apache.ignite.console.agent.AgentUtils.entriesToMap;
import static org.apache.ignite.console.agent.AgentUtils.entry;
import static org.apache.ignite.console.agent.AgentUtils.secured;
import static org.apache.ignite.console.agent.AgentUtils.send;
import static org.apache.ignite.console.agent.AgentUtils.sslContextFactory;
import static org.apache.ignite.console.agent.handlers.DemoClusterHandler.DEMO_CLUSTER_ID;
import static org.apache.ignite.console.utils.Utils.extractErrorMessage;
import static org.apache.ignite.console.utils.Utils.fromJson;
import static org.apache.ignite.console.websocket.AgentHandshakeRequest.CURRENT_VER;
import static org.apache.ignite.console.websocket.WebSocketEvents.AGENTS_PATH;
import static org.apache.ignite.console.websocket.WebSocketEvents.AGENT_HANDSHAKE;
import static org.apache.ignite.console.websocket.WebSocketEvents.AGENT_REVOKE_TOKEN;
import static org.apache.ignite.console.websocket.WebSocketEvents.NODE_REST;
import static org.apache.ignite.console.websocket.WebSocketEvents.NODE_VISOR;
import static org.apache.ignite.console.websocket.WebSocketEvents.SCHEMA_IMPORT_DRIVERS;
import static org.apache.ignite.console.websocket.WebSocketEvents.SCHEMA_IMPORT_METADATA;
import static org.apache.ignite.console.websocket.WebSocketEvents.SCHEMA_IMPORT_SCHEMAS;
import static org.eclipse.jetty.websocket.api.StatusCode.SERVER_ERROR;

/**
 * Router that listen for web socket and redirect messages to event bus.
 */
@WebSocket(maxTextMessageSize = 10 * 1024 * 1024, maxBinaryMessageSize = 10 * 1024 * 1024)
public class WebSocketRouter implements AutoCloseable {
    /** */
    private static final IgniteLogger log = new Slf4jLogger(LoggerFactory.getLogger(WebSocketRouter.class));

    /** Pong message. */
    private static final ByteBuffer PONG_MSG = UTF_8.encode("PONG");

    /** Default error messages. */
    private static final Map<String, String> ERROR_MSGS = Collections.unmodifiableMap(Stream.of(
        entry(SCHEMA_IMPORT_DRIVERS, "Failed to collect list of JDBC drivers"),
        entry(SCHEMA_IMPORT_SCHEMAS, "Failed to collect database schemas"),
        entry(SCHEMA_IMPORT_METADATA, "Failed to collect database metadata"),
        entry(NODE_REST, "Failed to handle REST request"),
        entry(NODE_VISOR, "Failed to handle Visor task request")).
        collect(entriesToMap()));

    /** Close agent latch. */
    private final CountDownLatch closeLatch = new CountDownLatch(1);

    /** Agent configuration. */
    private final AgentConfiguration cfg;

    /** Websocket Client. */
    private WebSocketClient client;

    /** Schema import handler. */
    private final DatabaseHandler dbHnd;

    /** Cluster handler. */
    private final ClusterHandler clusterHnd;

    /** Demo cluster handler. */
    private final DemoClusterHandler demoClusterHnd;

    /** Cluster watcher. */
    private final ClustersWatcher watcher;

    /** Reconnect count. */
    private int reconnectCnt = -1;

    /** Active tokens after handshake. */
    private List<String> validTokens;

    /** Connector pool. */
    private ExecutorService connectorPool = Executors.newSingleThreadExecutor(r -> new Thread(r, "Connect thread"));

    /**
     * @param cfg Configuration.
     */
    public WebSocketRouter(AgentConfiguration cfg) {
        this.cfg = cfg;

        dbHnd = new DatabaseHandler(cfg);
        clusterHnd = new ClusterHandler(cfg);
        demoClusterHnd = new DemoClusterHandler(cfg);

        watcher = new ClustersWatcher(cfg, clusterHnd, demoClusterHnd);
    }

    /**
     * @param cfg Config.
     */
    private static SslContextFactory createServerSslFactory(AgentConfiguration cfg) {
        boolean trustAll = Boolean.getBoolean("trust.all");

        if (trustAll && !F.isEmpty(cfg.serverTrustStore())) {
            log.warning("Options contains both '--server-trust-store' and '-Dtrust.all=true'. " +
                "Option '-Dtrust.all=true' will be ignored on connect to Web server.");

            trustAll = false;
        }

        boolean ssl = trustAll || !F.isEmpty(cfg.serverTrustStore()) || !F.isEmpty(cfg.serverKeyStore());

        if (!ssl)
            return null;

        return sslContextFactory(
            cfg.serverKeyStore(),
            cfg.serverKeyStorePassword(),
            trustAll,
            cfg.serverTrustStore(),
            cfg.serverTrustStorePassword(),
            cfg.cipherSuites()
        );
    }

    /**
     * Start websocket client.
     */
    public void start() {
        log.info("Starting Web Console Agent...");

        Runtime.getRuntime().addShutdownHook(new Thread(closeLatch::countDown));
        
        connect();
    }

    /**
     * Stop websocket client.
     */
    private void stopClient() {
        LT.clear();

        watcher.stop();

        if (client != null) {
            try {
                client.stop();
                client.destroy();
            }
            catch (Exception ignored) {
                // No-op.
            }
        }
    }

    /** {@inheritDoc} */
    @Override public void close() {
        log.info("Stopping Web Console Agent...");

        stopClient();

        watcher.close();
    }

    /**
     * Connect to backend.
     */
    private void connect0() {
        try {
            stopClient();

            if (!isRunning())
                return;

            if (reconnectCnt == -1)
                log.info("Connecting to server: " + cfg.serverUri());

            if (reconnectCnt < 10)
                reconnectCnt++;

            Thread.sleep(reconnectCnt * 1000);

            if (!isRunning())
                return;

            HttpClient httpClient = new HttpClient(createServerSslFactory(cfg));

            // TODO GG-18379 Investigate how to establish native websocket connection with proxy.
            configureProxy(httpClient, cfg.serverUri());

            client = new WebSocketClient(httpClient);

            httpClient.start();
            client.start();
            client.connect(this, URI.create(cfg.serverUri()).resolve(AGENTS_PATH)).get(10L, TimeUnit.SECONDS);

            reconnectCnt = -1;
        }
        catch (InterruptedException e) {
            closeLatch.countDown();
        }
        catch (TimeoutException | ExecutionException | CancellationException ignored) {
            // No-op.
        }
        catch (Exception e) {
            if (reconnectCnt == 0)
                log.error("Failed to establish websocket connection with server: " + cfg.serverUri(), e);
        }
    }

    /**
     * Connect to backend.
     */
    private void connect() {
        connectorPool.submit(this::connect0);
    }

    /**
     * @throws InterruptedException If await failed.
     */
    public void awaitClose() throws InterruptedException {
        closeLatch.await();

        AgentClusterDemo.stop();
    }

    /**
     * @return {@code true} If web agent is running.
     */
    private boolean isRunning() {
        return closeLatch.getCount() > 0;
    }

    /**
     * @param ses Session.
     */
    @OnWebSocketConnect
    public void onConnect(Session ses) {
        AgentHandshakeRequest req = new AgentHandshakeRequest(CURRENT_VER, cfg.tokens());

<<<<<<< HEAD
            send(ses, new WebSocketResponse(AGENT_HANDSHAKE, req));
=======
        try {
            send(ses, new WebSocketEvent(AGENT_HANDSHAKE, req));
>>>>>>> b2fe69bd
        }
        catch (Throwable e) {
            log.error("Failed to send handshake to server", e);

            connect();
        }
    }

    /**
     * @param res Response from server.
     */
    private void processHandshakeResponse(AgentHandshakeResponse res) {
        if (F.isEmpty(res.getError())) {
            validTokens = res.getTokens();

            List<String> missedTokens = new ArrayList<>(cfg.tokens());

            missedTokens.removeAll(validTokens);

            if (!F.isEmpty(missedTokens)) {
                log.warning("Failed to validate token(s): " + secured(missedTokens) + "." +
                    " Please reload agent archive or check settings");
            }

            if (F.isEmpty(validTokens)) {
                log.warning("Valid tokens not found. Stopping agent...");

                closeLatch.countDown();
            }

            log.info("Successfully completes handshake with server");
        }
        else {
            log.error(res.getError() + " Please reload agent or check settings");

            closeLatch.countDown();
        }
    }

    /**
     * @param tok Token to revoke.
     */
    private void processRevokeToken(String tok) {
        log.warning("Security token has been revoked: " + tok);

        validTokens.remove(tok);

        if (F.isEmpty(validTokens)) {
            log.warning("Web Console Agent will be stopped because no more valid tokens available");

            closeLatch.countDown();
        }
    }

    /**
     * @param msg Message.
     */
    @OnWebSocketMessage
    public void onMessage(Session ses, String msg) {
        WebSocketRequest evt = null;

        try {
            evt = fromJson(msg, WebSocketRequest.class);

            switch (evt.getEventType()) {
                case AGENT_HANDSHAKE:
                    AgentHandshakeResponse req0 = fromJson(evt.getPayload(), AgentHandshakeResponse.class);

                    processHandshakeResponse(req0);

                    if (closeLatch.getCount() > 0)
                        watcher.startWatchTask(ses);

                    break;

                case AGENT_REVOKE_TOKEN:
                    processRevokeToken(fromJson(evt.getPayload(), String.class));

                    return;

                case SCHEMA_IMPORT_DRIVERS:
                    send(ses, evt.withPayload(dbHnd.collectJdbcDrivers()));

                    break;

                case SCHEMA_IMPORT_SCHEMAS:
                    send(ses, evt.withPayload(dbHnd.collectDbSchemas(evt)));

                    break;

                case SCHEMA_IMPORT_METADATA:
                    send(ses, evt.withPayload(dbHnd.collectDbMetadata(evt)));

                    break;

                case NODE_REST:
                case NODE_VISOR:
                    if (log.isDebugEnabled())
                        log.debug("Processing REST request: " + evt);

                    RestRequest reqRest = fromJson(evt.getPayload(), RestRequest.class);

                    JsonObject params = reqRest.getParams();

                    RestResult res;

                    try {
                        res = DEMO_CLUSTER_ID.equals(reqRest.getClusterId()) ?
                            demoClusterHnd.restCommand(params) : clusterHnd.restCommand(params);
                    }
                    catch (Throwable e) {
                        res = RestResult.fail(HTTP_INTERNAL_ERROR, e.getMessage());
                    }

                    send(ses, evt.withPayload(res));

                    break;

                default:
                    log.warning("Unknown event: " + evt);
            }
        }
        catch (Throwable e) {
            if (evt == null) {
                log.error("Failed to process message: " + msg, e);

                return;
            }

            String errMsg = ERROR_MSGS.get(evt.getEventType());

            log.error(errMsg, e);

            try {
                send(ses, evt.withError(extractErrorMessage(errMsg, e)));
            }
            catch (Exception ex) {
                log.error("Failed to send response with error", e);

                connect();
            }
        }
    }

    /**
     * @param ses Session.
     * @param frame Frame.
     */
    @OnWebSocketFrame
    public void onFrame(Session ses, Frame frame) {
        if (isRunning() && frame.getType() == Frame.Type.PING) {
            if (log.isTraceEnabled())
                log.trace("Received ping message [socket=" + ses + ", msg=" + frame + "]");

            try {
                ses.getRemote().sendPong(PONG_MSG);
            }
            catch (Throwable e) {
                log.error("Failed to send pong to: " + ses, e);
            }
        }
    }

    /**
     * @param e Error.
     */
    @OnWebSocketError
    public void onError(Throwable e) {
        if (e instanceof ConnectException || e instanceof UpgradeException) {
            if (reconnectCnt <= 0)
                log.error("Failed to establish websocket connection with server: " + cfg.serverUri());

            connect();
        }
    }

    /**
     * @param statusCode Close status code.
     * @param reason Close reason.
     */
    @OnWebSocketClose
    public void onClose(int statusCode, String reason) {
        if (statusCode != SERVER_ERROR)
            log.info("Websocket connection closed with code: " + statusCode);

        connect();
    }
}<|MERGE_RESOLUTION|>--- conflicted
+++ resolved
@@ -285,12 +285,8 @@
     public void onConnect(Session ses) {
         AgentHandshakeRequest req = new AgentHandshakeRequest(CURRENT_VER, cfg.tokens());
 
-<<<<<<< HEAD
+        try {
             send(ses, new WebSocketResponse(AGENT_HANDSHAKE, req));
-=======
-        try {
-            send(ses, new WebSocketEvent(AGENT_HANDSHAKE, req));
->>>>>>> b2fe69bd
         }
         catch (Throwable e) {
             log.error("Failed to send handshake to server", e);
