/*
 * Copyright 2019 GridGain Systems, Inc. and Contributors.
 *
 * Licensed under the GridGain Community Edition License (the "License");
 * you may not use this file except in compliance with the License.
 * You may obtain a copy of the License at
 *
 *     https://www.gridgain.com/products/software/community-edition/gridgain-community-edition-license
 *
 * Unless required by applicable law or agreed to in writing, software
 * distributed under the License is distributed on an "AS IS" BASIS,
 * WITHOUT WARRANTIES OR CONDITIONS OF ANY KIND, either express or implied.
 * See the License for the specific language governing permissions and
 * limitations under the License.
 */

package org.apache.ignite.console.demo.service;

import java.util.concurrent.ScheduledExecutorService;
import java.util.concurrent.TimeUnit;
import org.apache.ignite.Ignite;
import org.apache.ignite.compute.ComputeTaskCancelledException;
import org.apache.ignite.console.demo.AgentDemoUtils;
import org.apache.ignite.console.demo.task.DemoCancellableTask;
import org.apache.ignite.console.demo.task.DemoComputeTask;
import org.apache.ignite.resources.IgniteInstanceResource;
import org.apache.ignite.services.Service;
import org.apache.ignite.services.ServiceContext;

/**
 * Demo service. Run tasks on nodes. Run demo load on caches.
 */
public class DemoComputeLoadService implements Service {
    /** Ignite instance. */
    @IgniteInstanceResource
    private Ignite ignite;

    /** Thread pool to execute cache load operations. */
    private ScheduledExecutorService computePool;

    /** {@inheritDoc} */
    @Override public void cancel(ServiceContext ctx) {
        if (computePool != null)
            computePool.shutdownNow();
    }

    /** {@inheritDoc} */
    @Override public void init(ServiceContext ctx) {
        computePool = AgentDemoUtils.newScheduledThreadPool(2, "demo-compute-load-tasks");
    }

    /** {@inheritDoc} */
    @Override public void execute(ServiceContext ctx) {
<<<<<<< HEAD
        computePool.scheduleWithFixedDelay(() -> {
            try {
                ignite.compute().withNoFailover()
                    .execute(DemoComputeTask.class, null);
            }
            catch (ComputeTaskCancelledException ignore) {
                // No-op.
            }
            catch (Throwable e) {
                ignite.log().error("Task execution error", e);
=======
        computePool.scheduleWithFixedDelay(new Runnable() {
            @Override public void run() {
                try {
                    ignite.compute().withNoFailover()
                        .execute(DemoComputeTask.class, null);
                }
                catch (Throwable e) {
                    ignite.log().error("Task execution error", e);
                }
>>>>>>> 16aff962
            }
        }, 10, 3, TimeUnit.SECONDS);

        computePool.scheduleWithFixedDelay(() -> {
            try {
                ignite.compute().withNoFailover()
                    .execute(DemoCancellableTask.class, null);
            }
            catch (ComputeTaskCancelledException ignore) {
                // No-op.
            }
            catch (Throwable e) {
                ignite.log().error("DemoCancellableTask execution error", e);
            }
        }, 10, 30, TimeUnit.SECONDS);
    }
}<|MERGE_RESOLUTION|>--- conflicted
+++ resolved
@@ -51,7 +51,6 @@
 
     /** {@inheritDoc} */
     @Override public void execute(ServiceContext ctx) {
-<<<<<<< HEAD
         computePool.scheduleWithFixedDelay(() -> {
             try {
                 ignite.compute().withNoFailover()
@@ -62,17 +61,6 @@
             }
             catch (Throwable e) {
                 ignite.log().error("Task execution error", e);
-=======
-        computePool.scheduleWithFixedDelay(new Runnable() {
-            @Override public void run() {
-                try {
-                    ignite.compute().withNoFailover()
-                        .execute(DemoComputeTask.class, null);
-                }
-                catch (Throwable e) {
-                    ignite.log().error("Task execution error", e);
-                }
->>>>>>> 16aff962
             }
         }, 10, 3, TimeUnit.SECONDS);
 
