Requirements
-------------------------------------
1. JDK 8 suitable for your platform.
2. Supported browsers: Chrome, Firefox, Safari, Edge.
3. GridGain cluster should be started with `ignite-rest-http` module in classpath.
   For this copy `ignite-rest-http` folder from `libs\optional` to `libs` folder.

How to run
-------------------------------------
1. Unpack ignite-web-console-x.x.x.zip to some folder.
2. Change work directory to folder where Web Console was unpacked.
3. Start web-console.{bat|sh} executable for you platform.

4. Open URL `localhost:3000` in browser.
5. Sign up user.
6. Download Web Console agent.
7. Start Web Console agent from folder `ignite-web-console-agent-x.x.x`. For Web Agent settings see `ignite-web-console-agent-x.x.x\README.txt`.

NOTE: Cluster URL should be specified in `ignite-web-console-agent-x.x.x\default.properties` in `node-uri` parameter.

How to update
-------------------------------------
1. Navigate to current Web Console installation directory.
2. Stop the current of Web Console.
3. Copy its `work` directory to some place.
4. Download and unpack a new version of Web Console to NEW folder.
5. Copy work directory from step 3 to the new Web Console installation directory.
6. Start the new version of Web Console.
7. Archivate folder of old Web Console just in case it will be needed for rollback.

Technical details
-------------------------------------
1. Package content:
    `libs` - this folder contains Web Console dependencies.
    `work` - this folder contains all Web Console data (registered users, created objects, ...) and
     should be preserved in case of update to new version.
    `agent_dists` - this folder contains Web Agent.
2. Web console will start on default HTTP port `3000` and bind to all interfaces `0.0.0.0`.


You can use properties files, YAML files, environment variables to externalize configuration.

Properties are considered in the following order:
1. Java System properties (System.getProperties()).
2. OS environment variables.
3. Properties in /config subdirectory of the work directory or in work directory (application.properties and YAML variants).
   YAML format description can be found here https://docs.spring.io/spring-boot/docs/current/reference/html/boot-features-external-config.html#boot-features-external-config-yaml


Various properties can be specified inside your application.properties file, inside your application.yml file, or Java System properties.
This appendix provides a list of common Spring Boot properties and references to the underlying classes that consume them:

# Sign up configuration.
account.signup.enabled=true # Enable self registration
account.activation.enabled=false # Enable account activation
account.activation.timeout=1800000 # Activation timeout(milliseconds)
account.activation.sendTimeout=180000 # Activation send email throttle (milliseconds)

# Embedded server configuration.
server.address=0.0.0.0 # Network address to which the Web Console should bind.
server.port=3000 # Web Console HTTP port.
<<<<<<< HEAD
server.sessions.inactive.timeout=2592000 # The number of seconds that the user session should be kept alive (default: 30 days).
=======
server.sessions.expiration.timeout=2592000000 # Timeout that the user session should be kept alive (default: 30 days).
>>>>>>> 47406ae1

# Email (MailProperties)
spring.mail.default-encoding=UTF-8 # Default MimeMessage encoding.
spring.mail.host= # SMTP server host. For instance, `smtp.example.com`.
spring.mail.jndi-name= # Session JNDI name. When set, takes precedence over other Session settings.
spring.mail.password= # Login password of the SMTP server.
spring.mail.port= # SMTP server port.
spring.mail.properties.*= # Additional JavaMail Session properties.
spring.mail.protocol=smtp # Protocol used by the SMTP server.
spring.mail.test-connection=false # Whether to test that the mail server is available on startup.
spring.mail.username= # Login user of the SMTP server.
spring.mail.web-console-url= # Web console url for links in notifications.

# SSL options.
server.ssl.ciphers= # Supported SSL ciphers.
server.ssl.client-auth= # Client authentication mode.
server.ssl.enabled=true # Whether to enable SSL support.
server.ssl.enabled-protocols= # Enabled SSL protocols.
server.ssl.key-alias= # Alias that identifies the key in the key store.
server.ssl.key-password= # Password used to access the key in the key store.
server.ssl.key-store= # Path to the key store that holds the SSL certificate (typically a jks file).
server.ssl.key-store-password= # Password used to access the key store.
server.ssl.key-store-provider= # Provider for the key store.
server.ssl.key-store-type= # Type of the key store.
server.ssl.protocol=TLS # SSL protocol to use.
server.ssl.trust-store= # Trust store that holds SSL certificates.
server.ssl.trust-store-password= # Password used to access the trust store.
server.ssl.trust-store-provider= # Provider for the trust store.
server.ssl.trust-store-type= # Type of the trust store.


Mail setup
-------------------------------------

For example, the properties for Gmail SMTP Server can be specified as:
spring.mail.host=smtp.gmail.com
spring.mail.port=587
spring.mail.username=<login user to smtp server>
spring.mail.password=<login password to smtp server>
spring.mail.web-console-url=http://<your-web-console-host>:<port-if-needed>
spring.mail.properties.mail.smtp.auth=true
spring.mail.properties.mail.smtp.starttls.enable=true


HTTPS setup (with self-signed certificate) between Web Agent and Web Console
-------------------------------------
1. Generate self-signed certificate.
2. Configure Web Console to use SSL port: 443 and key-store with generated certificate.
3. Configure Web Agent to use same certificate (use options "-sks path-to-key-store -sksp key-store-password" OR set server-key-store and server-key-store-password in default.properties).

For example, the properties for Web Console can be specified as:
server.port=443
server.ssl.key-store-type=JKS
server.ssl.key-store=certificates/server.jks
server.ssl.key-store-password=change_me

HTTPS setup (with self-signed certificate) between Web Agent and Cluster
-------------------------------------
1. Generate self-signed certificate and trust store.
2. Prepare configuration for Jetty web server with HTTPS support.
3. Prepare configuration for cluster that will refer to Jetty configuration from step 2.
4. Start Web Agent with "-Dtrust.all=true" option (because of self-signed certificate).

Following Jetty configuration should be created to enable ssl/tls connect
(more details about Jetty configuration can be found https://wiki.eclipse.org/Jetty/Howto/Configure_SSL):
<?xml version="1.0"?>

<!DOCTYPE Configure PUBLIC "-//Jetty//Configure//EN" "http://www.eclipse.org/jetty/configure.dtd">

<Configure id="Server" class="org.eclipse.jetty.server.Server">
    <Arg name="threadPool">
        <!-- Default queued blocking thread pool -->
        <New class="org.eclipse.jetty.util.thread.QueuedThreadPool">
            <Set name="minThreads">10</Set>
            <Set name="maxThreads">200</Set>
        </New>
    </Arg>

    <New id="httpsCfg" class="org.eclipse.jetty.server.HttpConfiguration">
        <Set name="secureScheme">https</Set>
        <Set name="securePort"><SystemProperty name="IGNITE_JETTY_PORT" default="8443"/></Set>
        <Set name="sendServerVersion">true</Set>
        <Set name="sendDateHeader">true</Set>
        <Call name="addCustomizer">
            <Arg><New class="org.eclipse.jetty.server.SecureRequestCustomizer"/></Arg>
        </Call>
    </New>

    <New id="sslContextFactory" class="org.eclipse.jetty.util.ssl.SslContextFactory">
        <Set name="keyStorePath">/opt/keystore/server.jks</Set>
        <Set name="keyStorePassword">123456</Set>
        <Set name="keyManagerPassword">123456</Set>
        <Set name="trustStorePath">/opt/keystore/trust.jks</Set>
        <Set name="trustStorePassword">123456</Set>
    </New>

    <Call name="addConnector">
        <Arg>
            <New class="org.eclipse.jetty.server.ServerConnector">
                <Arg><Ref refid="Server"/></Arg>
                <Arg>
                    <Array type="org.eclipse.jetty.server.ConnectionFactory">
                        <Item>
                            <New class="org.eclipse.jetty.server.SslConnectionFactory">
                                <Arg><Ref refid="sslContextFactory"/></Arg>
                                <Arg>http/1.1</Arg>
                            </New>
                        </Item>
                        <Item>
                            <New class="org.eclipse.jetty.server.HttpConnectionFactory">
                                <Arg><Ref refid="httpsCfg"/></Arg>
                            </New>
                        </Item>
                    </Array>
                </Arg>
                <!--
                    Note that in order to override local host and port values,
                    system properties must have names IGNITE_JETTY_HOST and
                    IGNITE_JETTY_PORT accordingly.
                -->
                <Set name="host"><SystemProperty name="IGNITE_JETTY_HOST" default="0.0.0.0"/></Set>
                <Set name="port"><SystemProperty name="IGNITE_JETTY_PORT" default="8443"/></Set>
                <Set name="idleTimeout">30000</Set>
                <Set name="reuseAddress">true</Set>
            </New>
        </Arg>
    </Call>

    <Set name="handler">
        <New id="Handlers" class="org.eclipse.jetty.server.handler.HandlerCollection">
            <Set name="handlers">
                <Array type="org.eclipse.jetty.server.Handler">
                    <Item>
                        <New id="Contexts" class="org.eclipse.jetty.server.handler.ContextHandlerCollection"/>
                    </Item>
                </Array>
            </Set>
        </New>
    </Set>

    <Set name="stopAtShutdown">false</Set>
</Configure>

Path to this configuration should be pass to ConnectorConfiguration.setJettyPath(String) property in node configuration.
Path to Jetty configuration file should be either absolute or relative to IGNITE_HOME.
(more details about REST HTTP configuration can be found https://apacheignite.readme.io/docs/rest-api#section-general-configuration)

Jetty configuration and node configuration should be same for all nodes.
If Jetty configuration is not provided for some nodes then Ignite(GridGain) will start Jetty server with simple HTTP connector.

Example of grid configuration:
<beans xmlns="http://www.springframework.org/schema/beans"
       xmlns:xsi="http://www.w3.org/2001/XMLSchema-instance"
       xsi:schemaLocation="
        http://www.springframework.org/schema/beans http://www.springframework.org/schema/beans/spring-beans.xsd">

    <import resource="common.xml"/>

    <bean id="grid.cfg" class="org.apache.ignite.configuration.IgniteConfiguration">
        <!-- Enable SSL for REST HTTP -->
        <property name="connectorConfiguration">
            <bean class="org.apache.ignite.configuration.ConnectorConfiguration">
                <property name="jettyPath" value="<path to rest-jetty-ssl.xml>"/>
            </bean>
        </property>
    </bean>
</beans>


Migration from previous version of Web Console (based on Mongo DB).
-------------------------------------
1. Configure MongDB database name for migration:
migration.mongo.db.url: mongodb://localhost:27017/console

2. Start Mongo DB on the same host with Web Console backend.

3. Start Web Console backed, data will be migrated during startup.

4. It is recommended to remove "migration.mongo.db.url" from settings after migration.

5. Migration possible only on "clean" GridGain database.
 If you need to repeat migration, just delete folder "work" and restart Web Console.<|MERGE_RESOLUTION|>--- conflicted
+++ resolved
@@ -59,11 +59,7 @@
 # Embedded server configuration.
 server.address=0.0.0.0 # Network address to which the Web Console should bind.
 server.port=3000 # Web Console HTTP port.
-<<<<<<< HEAD
-server.sessions.inactive.timeout=2592000 # The number of seconds that the user session should be kept alive (default: 30 days).
-=======
 server.sessions.expiration.timeout=2592000000 # Timeout that the user session should be kept alive (default: 30 days).
->>>>>>> 47406ae1
 
 # Email (MailProperties)
 spring.mail.default-encoding=UTF-8 # Default MimeMessage encoding.
