--- conflicted
+++ resolved
@@ -21,11 +21,8 @@
 import java.util.logging.Logger;
 import org.apache.ignite.IgniteSystemProperties;
 import org.apache.ignite.internal.client.GridClient;
-<<<<<<< HEAD
+import org.apache.ignite.internal.client.GridClientBeforeNodeStart;
 import org.apache.ignite.internal.client.GridClientClusterState;
-=======
-import org.apache.ignite.internal.client.GridClientBeforeNodeStart;
->>>>>>> 3ce6b7b6
 import org.apache.ignite.internal.client.GridClientConfiguration;
 import org.apache.ignite.internal.client.GridClientException;
 import org.apache.ignite.internal.client.GridClientFactory;
@@ -78,42 +75,11 @@
         } else
             printClusterInfoBanner(client.state(), log);
 
+
         return client;
     }
 
     /**
-<<<<<<< HEAD
-     * @return Cluster information to show user for.
-     */
-    static void printClusterInfoBanner(GridClientClusterState clientCfg, Logger log) {
-        if (log == null)
-            return;
-
-        ClusterInfo clusterName = getClusterInfo(clientCfg);
-
-        if (clusterName != null) {
-            log.info(CommandHandler.DELIM);
-            log.info("Cluster  ID: \"" + clusterName.getIdAsString() + "\"");
-            log.info("Cluster tag: \"" + clusterName.getTag() + "\"");
-
-            log.info(CommandHandler.DELIM);
-        }
-    }
-
-    /**
-     * @return Cluster information to show user for.
-     */
-    static ClusterInfo getClusterInfo(GridClientClusterState clientCfg) {
-        try {
-            if (isFeatureEnabled(IGNITE_CLUSTER_ID_AND_TAG_FEATURE))
-                return new ClusterInfo(clientCfg.id(), clientCfg.tag());
-        }
-        catch (GridClientException ignored) {
-            // No-op.
-        }
-
-        return null;
-=======
      * Method to create thin client for communication with node before it starts.
      * If node has already started, there will be an error.
      *
@@ -138,10 +104,43 @@
             }
 
             throw lastErr;
-        }
+        } else
+            printClusterInfoBanner(client.state(), log);
 
         return client;
->>>>>>> 3ce6b7b6
+    }
+
+    /**
+     * @return Cluster information to show user for.
+     */
+    static void printClusterInfoBanner(GridClientClusterState clientCfg, Logger log) {
+        if (log == null)
+            return;
+
+        ClusterInfo clusterName = getClusterInfo(clientCfg);
+
+        if (clusterName != null) {
+            log.info(CommandHandler.DELIM);
+            log.info("Cluster  ID: \"" + clusterName.getIdAsString() + "\"");
+            log.info("Cluster tag: \"" + clusterName.getTag() + "\"");
+
+            log.info(CommandHandler.DELIM);
+        }
+    }
+
+    /**
+     * @return Cluster information to show user for.
+     */
+    static ClusterInfo getClusterInfo(GridClientClusterState clientCfg) {
+        try {
+            if (isFeatureEnabled(IGNITE_CLUSTER_ID_AND_TAG_FEATURE))
+                return new ClusterInfo(clientCfg.id(), clientCfg.tag());
+        }
+        catch (GridClientException ignored) {
+            // No-op.
+        }
+
+        return null;
     }
 
     /**
