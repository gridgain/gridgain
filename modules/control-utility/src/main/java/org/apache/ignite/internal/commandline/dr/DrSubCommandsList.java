--- conflicted
+++ resolved
@@ -47,13 +47,9 @@
     /** */
     RESUME("resume", new DrResumeCommand()),
     /** */
-<<<<<<< HEAD
-    VALIDATE("validate-caches", new DrValidateCacheCommand()),
+    CHECK("check-partition-counters", new DrCheckPartitionCountersCommand()),
     /** */
     REPAIR("repair-partition-counters", new DrValidateCacheCommand());
-=======
-    CHECK("check-partition-counters", new DrCheckPartitionCountersCommand());
->>>>>>> 46374251
 
     /** */
     private final String name;
