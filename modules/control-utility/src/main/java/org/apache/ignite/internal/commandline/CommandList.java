/*
 * Copyright 2019 GridGain Systems, Inc. and Contributors.
 *
 * Licensed under the GridGain Community Edition License (the "License");
 * you may not use this file except in compliance with the License.
 * You may obtain a copy of the License at
 *
 *     https://www.gridgain.com/products/software/community-edition/gridgain-community-edition-license
 *
 * Unless required by applicable law or agreed to in writing, software
 * distributed under the License is distributed on an "AS IS" BASIS,
 * WITHOUT WARRANTIES OR CONDITIONS OF ANY KIND, either express or implied.
 * See the License for the specific language governing permissions and
 * limitations under the License.
 */

package org.apache.ignite.internal.commandline;

import org.apache.ignite.internal.commandline.cache.CacheCommands;
import org.apache.ignite.internal.commandline.diagnostic.DiagnosticCommand;
import org.apache.ignite.internal.commandline.dr.DrCommand;
import org.apache.ignite.internal.commandline.meta.MetadataCommand;
import org.apache.ignite.internal.commandline.property.PropertyCommand;
import org.apache.ignite.internal.commandline.ru.RollingUpgradeCommand;

/**
 * High-level commands.
 */
public enum CommandList {
    /** */
    ACTIVATE("--activate", new ActivateCommand()),

    /** */
    DEACTIVATE("--deactivate", new DeactivateCommand()),

    /** */
    STATE("--state", new StateCommand()),

    /** */
    SET_STATE("--set-state", new ClusterStateChangeCommand()),

    /** */
    BASELINE("--baseline", new BaselineCommand()),

    /** */
    TX("--tx", new TxCommands()),

    /** */
    CACHE("--cache", new CacheCommands()),

    /** */
    WAL("--wal", new WalCommands()),

    /** */
    DIAGNOSTIC("--diagnostic", new DiagnosticCommand()),

    /** */
    ROLLING_UPGRADE("--rolling-upgrade", new RollingUpgradeCommand()),

    /** */
    CLUSTER_CHANGE_TAG("--change-tag", new ClusterChangeTagCommand()),

    /** */
    DATA_CENTER_REPLICATION("--dr", new DrCommand()),

    /** */
    TRACING_CONFIGURATION("--tracing-configuration", new TracingConfigurationCommand()),

    /** */
    SHUTDOWN_POLICY("--shutdown-policy", new ShutdownPolicyCommand()),

    /** */
    METADATA("--meta", new MetadataCommand()),

<<<<<<< HEAD
    /** */
    PROPERTY("--property", new PropertyCommand());
=======
    /** Warm-up command. */
    WARM_UP("--warm-up", new WarmUpCommand());
>>>>>>> ae03e2cd

    /** Private values copy so there's no need in cloning it every time. */
    private static final CommandList[] VALUES = CommandList.values();

    /** */
    private final String text;

    /** Command implementation. */
    private final Command command;

    /**
     * @param text Text.
     * @param command Command implementation.
     */
    CommandList(String text, Command command) {
        this.text = text;
        this.command = command;
    }

    /**
     * @param text Command text.
     * @return Command for the text.
     */
    public static CommandList of(String text) {
        for (CommandList cmd : VALUES) {
            if (cmd.text().equalsIgnoreCase(text))
                return cmd;
        }

        return null;
    }

    /**
     * @return Command text.
     */
    public String text() {
        return text;
    }

    /**
     * @return Command implementation.
     */
    public Command command() {
        return command;
    }

    /** {@inheritDoc} */
    @Override public String toString() {
        return text;
    }

    /**
     * @return command name
     */
    public String toCommandName() {
        return text.substring(2).toUpperCase();
    }
}<|MERGE_RESOLUTION|>--- conflicted
+++ resolved
@@ -72,13 +72,11 @@
     /** */
     METADATA("--meta", new MetadataCommand()),
 
-<<<<<<< HEAD
+    /** Warm-up command. */
+    WARM_UP("--warm-up", new WarmUpCommand()),
+
     /** */
     PROPERTY("--property", new PropertyCommand());
-=======
-    /** Warm-up command. */
-    WARM_UP("--warm-up", new WarmUpCommand());
->>>>>>> ae03e2cd
 
     /** Private values copy so there's no need in cloning it every time. */
     private static final CommandList[] VALUES = CommandList.values();
