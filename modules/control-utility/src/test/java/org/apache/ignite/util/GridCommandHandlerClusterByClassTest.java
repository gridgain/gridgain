--- conflicted
+++ resolved
@@ -1069,16 +1069,11 @@
             U.log(log, dumpWithConflicts);
 
             // Non-persistent caches do not have counter conflicts
-<<<<<<< HEAD
-            assertContains(log, dumpWithConflicts, "found 4 conflict partitions: [counterConflicts=2, " +
-                "hashConflicts=2]");
-=======
             assertContains(
                 log,
                 dumpWithConflicts,
-                "found 3 conflict partitions: [updateCounterConflicts=1, reserveCounterConflicts=0, hashConflicts=2]"
+                "found 4 conflict partitions: [updateCounterConflicts=1, reserveCounterConflicts=0, hashConflicts=2]"
             );
->>>>>>> 450fe339
         }
         else
             fail("Should be found dump with conflicts");
