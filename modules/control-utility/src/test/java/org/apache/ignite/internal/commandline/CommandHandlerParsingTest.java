/*
 * Copyright 2019 GridGain Systems, Inc. and Contributors.
 *
 * Licensed under the GridGain Community Edition License (the "License");
 * you may not use this file except in compliance with the License.
 * You may obtain a copy of the License at
 *
 *     https://www.gridgain.com/products/software/community-edition/gridgain-community-edition-license
 *
 * Unless required by applicable law or agreed to in writing, software
 * distributed under the License is distributed on an "AS IS" BASIS,
 * WITHOUT WARRANTIES OR CONDITIONS OF ANY KIND, either express or implied.
 * See the License for the specific language governing permissions and
 * limitations under the License.
 */

package org.apache.ignite.internal.commandline;

import java.util.ArrayList;
import java.util.Arrays;
import java.util.HashSet;
import java.util.List;
import java.util.UUID;
import java.util.function.Predicate;
import java.util.logging.Level;
import java.util.logging.Logger;
import org.apache.ignite.ShutdownPolicy;
import org.apache.ignite.cluster.ClusterState;
import org.apache.ignite.internal.commandline.baseline.BaselineArguments;
import org.apache.ignite.internal.commandline.cache.CacheCommands;
import org.apache.ignite.internal.commandline.cache.CacheSubcommands;
import org.apache.ignite.internal.commandline.cache.CacheValidateIndexes;
import org.apache.ignite.internal.commandline.cache.FindAndDeleteGarbage;
import org.apache.ignite.internal.commandline.cache.argument.FindAndDeleteGarbageArg;
import org.apache.ignite.internal.processors.cache.verify.RepairAlgorithm;
import org.apache.ignite.internal.util.typedef.T2;
import org.apache.ignite.internal.visor.tx.VisorTxOperation;
import org.apache.ignite.internal.visor.tx.VisorTxProjection;
import org.apache.ignite.internal.visor.tx.VisorTxSortOrder;
import org.apache.ignite.internal.visor.tx.VisorTxTaskArg;
import org.apache.ignite.spi.tracing.Scope;
import org.apache.ignite.testframework.GridTestUtils;
import org.apache.ignite.testframework.junits.SystemPropertiesRule;
import org.apache.ignite.testframework.junits.WithSystemProperty;
import org.jetbrains.annotations.Nullable;
import org.junit.ClassRule;
import org.junit.Rule;
import org.junit.Test;
import org.junit.rules.TestRule;

import static java.util.Arrays.asList;
import static java.util.Collections.singletonList;
import static org.apache.ignite.IgniteSystemProperties.IGNITE_ENABLE_EXPERIMENTAL_COMMAND;
import static org.apache.ignite.internal.commandline.CommandList.CACHE;
import static org.apache.ignite.internal.commandline.CommandList.CLUSTER_CHANGE_ID;
import static org.apache.ignite.internal.commandline.CommandList.CLUSTER_CHANGE_TAG;
import static org.apache.ignite.internal.commandline.CommandList.ROLLING_UPGRADE;
import static org.apache.ignite.internal.commandline.CommandList.SET_STATE;
import static org.apache.ignite.internal.commandline.CommandList.SHUTDOWN_POLICY;
import static org.apache.ignite.internal.commandline.CommandList.WAL;
import static org.apache.ignite.internal.commandline.CommandList.WARM_UP;
import static org.apache.ignite.internal.commandline.CommonArgParser.CMD_VERBOSE;
import static org.apache.ignite.internal.commandline.TaskExecutor.DFLT_HOST;
import static org.apache.ignite.internal.commandline.TaskExecutor.DFLT_PORT;
import static org.apache.ignite.internal.commandline.WalCommands.WAL_DELETE;
import static org.apache.ignite.internal.commandline.WalCommands.WAL_PRINT;
import static org.apache.ignite.internal.commandline.cache.CacheSubcommands.FIND_AND_DELETE_GARBAGE;
import static org.apache.ignite.internal.commandline.cache.CacheSubcommands.VALIDATE_INDEXES;
import static org.apache.ignite.internal.commandline.cache.PartitionReconciliation.PARALLELISM_FORMAT_MESSAGE;
import static org.apache.ignite.internal.commandline.cache.argument.ValidateIndexesCommandArg.CHECK_FIRST;
import static org.apache.ignite.internal.commandline.cache.argument.ValidateIndexesCommandArg.CHECK_THROUGH;
import static org.apache.ignite.testframework.GridTestUtils.assertThrows;
import static org.junit.Assert.assertArrayEquals;
import static org.junit.Assert.assertEquals;
import static org.junit.Assert.assertFalse;
import static org.junit.Assert.assertNotNull;
import static org.junit.Assert.assertNull;
import static org.junit.Assert.assertSame;
import static org.junit.Assert.assertTrue;
import static org.junit.Assert.fail;

/**
 * Tests Command Handler parsing arguments.
 */
@WithSystemProperty(key = IGNITE_ENABLE_EXPERIMENTAL_COMMAND, value = "true")
public class CommandHandlerParsingTest {
    /** */
    @ClassRule public static final TestRule classRule = new SystemPropertiesRule();

    /** */
    private static final String INVALID_REGEX = "[]";

    /** */
    @Rule public final TestRule methodRule = new SystemPropertiesRule();

    /**
     * validate_indexes command arguments parsing and validation
     */
    @Test
    public void testValidateIndexArguments() {
        //happy case for all parameters
        try {
            int expectedCheckFirst = 10;
            int expectedCheckThrough = 11;
            UUID nodeId = UUID.randomUUID();

            ConnectionAndSslParameters args = parseArgs(asList(
                CACHE.text(),
                VALIDATE_INDEXES.text(),
                "cache1, cache2",
                nodeId.toString(),
                CHECK_FIRST.toString(),
                Integer.toString(expectedCheckFirst),
                CHECK_THROUGH.toString(),
                Integer.toString(expectedCheckThrough)
            ));

            assertTrue(args.command() instanceof CacheCommands);

            CacheSubcommands subcommand = ((CacheCommands)args.command()).arg();

            CacheValidateIndexes.Arguments arg = (CacheValidateIndexes.Arguments)subcommand.subcommand().arg();

            assertEquals("nodeId parameter unexpected value", nodeId, arg.nodeId());
            assertEquals("checkFirst parameter unexpected value", expectedCheckFirst, arg.checkFirst());
            assertEquals("checkThrough parameter unexpected value", expectedCheckThrough, arg.checkThrough());
        }
        catch (IllegalArgumentException e) {
            fail("Unexpected exception: " + e);
        }

        try {
            int expectedParam = 11;
            UUID nodeId = UUID.randomUUID();

            ConnectionAndSslParameters args = parseArgs(asList(
                    CACHE.text(),
                    VALIDATE_INDEXES.text(),
                    nodeId.toString(),
                    CHECK_THROUGH.toString(),
                    Integer.toString(expectedParam)
                ));

            assertTrue(args.command() instanceof CacheCommands);

            CacheSubcommands subcommand = ((CacheCommands)args.command()).arg();

            CacheValidateIndexes.Arguments arg = (CacheValidateIndexes.Arguments)subcommand.subcommand().arg();

            assertNull("caches weren't specified, null value expected", arg.caches());
            assertEquals("nodeId parameter unexpected value", nodeId, arg.nodeId());
            assertEquals("checkFirst parameter unexpected value", -1, arg.checkFirst());
            assertEquals("checkThrough parameter unexpected value", expectedParam, arg.checkThrough());
        }
        catch (IllegalArgumentException e) {
            e.printStackTrace();
        }

        assertParseArgsThrows("Value for '--check-first' property should be positive.", CACHE.text(), VALIDATE_INDEXES.text(), CHECK_FIRST.toString(), "0");
        assertParseArgsThrows("Numeric value for '--check-through' parameter expected.", CACHE.text(), VALIDATE_INDEXES.text(), CHECK_THROUGH.toString());
    }

    /** */
    @Test
    public void testFindAndDeleteGarbage() {
        String nodeId = UUID.randomUUID().toString();
        String delete = FindAndDeleteGarbageArg.DELETE.toString();
        String groups = "group1,grpoup2,group3";

        List<List<String>> lists = generateArgumentList(
            FIND_AND_DELETE_GARBAGE.text(),
            new T2<>(nodeId, false),
            new T2<>(delete, false),
            new T2<>(groups, false)
        );

        for (List<String> list : lists) {
            ConnectionAndSslParameters args = parseArgs(list);

            assertTrue(args.command() instanceof CacheCommands);

            CacheSubcommands subcommand = ((CacheCommands)args.command()).arg();

            FindAndDeleteGarbage.Arguments arg = (FindAndDeleteGarbage.Arguments)subcommand.subcommand().arg();

            if (list.contains(nodeId))
                assertEquals("nodeId parameter unexpected value", nodeId, arg.nodeId().toString());
            else
                assertNull(arg.nodeId());

            assertEquals(list.contains(delete), arg.delete());

            if (list.contains(groups))
                assertEquals(3, arg.groups().size());
            else
                assertNull(arg.groups());
        }
    }

    /** */
    private List<List<String>> generateArgumentList(String subcommand, T2<String, Boolean>...optional) {
        List<List<T2<String, Boolean>>> lists = generateAllCombinations(asList(optional), (x) -> x.get2());

        ArrayList<List<String>> res = new ArrayList<>();

        ArrayList<String> empty = new ArrayList<>();

        empty.add(CACHE.text());
        empty.add(subcommand);

        res.add(empty);

        for (List<T2<String, Boolean>> list : lists) {
            ArrayList<String> arg = new ArrayList<>(empty);

            list.forEach(x -> arg.add(x.get1()));

            res.add(arg);
        }

        return res;
    }

    /** */
    private <T> List<List<T>> generateAllCombinations(List<T> source, Predicate<T> stopFunc) {
        List<List<T>> res = new ArrayList<>();

        for (int i = 0; i < source.size(); i++) {
            List<T> sourceCopy = new ArrayList<>(source);

            T removed = sourceCopy.remove(i);

            generateAllCombinations(singletonList(removed), sourceCopy, stopFunc, res);
        }

        return res;
    }

    /** */
    private <T> void generateAllCombinations(List<T> res, List<T> source, Predicate<T> stopFunc, List<List<T>> acc) {
        acc.add(res);

        if (stopFunc != null && stopFunc.test(res.get(res.size() - 1)))
            return;

        if (source.size() == 1) {
            ArrayList<T> list = new ArrayList<>(res);

            list.add(source.get(0));

            acc.add(list);

            return;
        }

        for (int i = 0; i < source.size(); i++) {
            ArrayList<T> res0 = new ArrayList<>(res);

            List<T> sourceCopy = new ArrayList<>(source);

            T removed = sourceCopy.remove(i);

            res0.add(removed);

            generateAllCombinations(res0, sourceCopy, stopFunc, acc);
        }
    }

    /**
     * Tests parsing and validation for the SSL arguments.
     */
    @Test
    public void testParseAndValidateSSLArguments() {
        for (CommandList cmd : CommandList.values()) {
            if (requireArgs(cmd))
                continue;

            assertParseArgsThrows("Expected SSL trust store path", "--truststore");

            ConnectionAndSslParameters args = parseArgs(asList("--keystore", "testKeystore", "--keystore-password", "testKeystorePassword", "--keystore-type", "testKeystoreType",
                "--truststore", "testTruststore", "--truststore-password", "testTruststorePassword", "--truststore-type", "testTruststoreType",
                "--ssl-key-algorithm", "testSSLKeyAlgorithm", "--ssl-protocol", "testSSLProtocol", cmd.text()));

            assertEquals("testSSLProtocol", args.sslProtocol());
            assertEquals("testSSLKeyAlgorithm", args.sslKeyAlgorithm());
            assertEquals("testKeystore", args.sslKeyStorePath());
            assertArrayEquals("testKeystorePassword".toCharArray(), args.sslKeyStorePassword());
            assertEquals("testKeystoreType", args.sslKeyStoreType());
            assertEquals("testTruststore", args.sslTrustStorePath());
            assertArrayEquals("testTruststorePassword".toCharArray(), args.sslTrustStorePassword());
            assertEquals("testTruststoreType", args.sslTrustStoreType());

            assertEquals(cmd.command(), args.command());
        }
    }

    /**
     * Tests parsing and validation for user and password arguments.
     */
    @Test
    public void testParseAndValidateUserAndPassword() {
        for (CommandList cmd : CommandList.values()) {
            if (requireArgs(cmd))
                continue;

            assertParseArgsThrows("Expected user name", "--user");
            assertParseArgsThrows("Expected password", "--password");

            ConnectionAndSslParameters args = parseArgs(asList("--user", "testUser", "--password", "testPass", cmd.text()));

            assertEquals("testUser", args.userName());
            assertEquals("testPass", args.password());
            assertEquals(cmd.command(), args.command());
        }
    }

    /**
     * Tests parsing and validation  of WAL commands.
     */
    @Test
    public void testParseAndValidateWalActions() {
        ConnectionAndSslParameters args = parseArgs(asList(WAL.text(), WAL_PRINT));

        assertEquals(WAL.command(), args.command());

        T2<String, String> arg = ((WalCommands)args.command()).arg();

        assertEquals(WAL_PRINT, arg.get1());

        String nodes = UUID.randomUUID().toString() + "," + UUID.randomUUID().toString();

        args = parseArgs(asList(WAL.text(), WAL_DELETE, nodes));

        arg = ((WalCommands)args.command()).arg();

        assertEquals(WAL_DELETE, arg.get1());

        assertEquals(nodes, arg.get2());

        assertParseArgsThrows("Expected arguments for " + WAL.text(), WAL.text());

        String rnd = UUID.randomUUID().toString();

        assertParseArgsThrows("Unexpected action " + rnd + " for " + WAL.text(), WAL.text(), rnd);
    }

    /**
     * Tets checks a parser of shutdown policy command.
     */
    @Test
    public void testParseShutdownPolicyParameters() {
        ConnectionAndSslParameters args = parseArgs(asList(SHUTDOWN_POLICY.text()));

        assertEquals(SHUTDOWN_POLICY.command(), args.command());

        assertNull(((ShutdownPolicyCommand)args.command()).arg().getShutdown());

        for (ShutdownPolicy policy : ShutdownPolicy.values()) {
            args = parseArgs(asList(SHUTDOWN_POLICY.text(), String.valueOf(policy)));

            assertEquals(SHUTDOWN_POLICY.command(), args.command());

            assertSame(policy, ((ShutdownPolicyCommand)args.command()).arg().getShutdown());
        }
    }

    /**
     * Tests that the auto confirmation flag was correctly parsed.
     */
    @Test
    public void testParseAutoConfirmationFlag() {
        for (CommandList cmdL : CommandList.values()) {
            // SET_STATE command have mandatory argument, which used in confirmation message.
            Command cmd;

            if (cmdL == SET_STATE)
                cmd = parseArgs(asList(cmdL.text(), "ACTIVE")).command();
            else if (cmdL == ROLLING_UPGRADE)
                cmd = parseArgs(asList(cmdL.text(), "start")).command();
            else
                cmd = cmdL.command();

            if (cmd.confirmationPrompt() == null)
                continue;

            ConnectionAndSslParameters args;

            UUID uuid = UUID.fromString("11111111-1111-1111-1111-111111111111");
            if (cmdL == CLUSTER_CHANGE_TAG)
                args = parseArgs(asList(cmdL.text(), "test_tag"));
            else if (cmdL == CLUSTER_CHANGE_ID)
                args = parseArgs(asList(cmdL.text(), uuid.toString()));
            else if (cmdL == SET_STATE)
                args = parseArgs(asList(cmdL.text(), "ACTIVE"));
            else if (cmdL == ROLLING_UPGRADE)
                args = parseArgs(asList(cmdL.text(), "start"));
            else if (cmdL == WARM_UP)
                args = parseArgs(asList(cmdL.text(), "--stop"));
            else
                args = parseArgs(asList(cmdL.text()));

            checkCommonParametersCorrectlyParsed(cmdL, args, false);

            switch (cmdL) {
                case ROLLING_UPGRADE: {
                    args = parseArgs(asList(cmdL.text(), "start", "--yes"));

                    checkCommonParametersCorrectlyParsed(cmdL, args, true);

                    break;
                }

                case DEACTIVATE: {
                    args = parseArgs(asList(cmdL.text(), "--yes"));

                    checkCommonParametersCorrectlyParsed(cmdL, args, true);

                    break;
                }
                case SET_STATE: {
                    for (String newState : asList("ACTIVE_READ_ONLY", "ACTIVE", "INACTIVE")) {
                        args = parseArgs(asList(cmdL.text(), newState, "--yes"));

                        checkCommonParametersCorrectlyParsed(cmdL, args, true);

                        ClusterState argState = ((ClusterStateChangeCommand)args.command()).arg();

                        assertEquals(newState, argState.toString());
                    }

                    break;
                }
                case BASELINE: {
                    for (String baselineAct : asList("add", "remove", "set")) {
                        args = parseArgs(asList(cmdL.text(), baselineAct, "c_id1,c_id2", "--yes"));

                        checkCommonParametersCorrectlyParsed(cmdL, args, true);

                        BaselineArguments arg = ((BaselineCommand)args.command()).arg();

                        assertEquals(baselineAct, arg.getCmd().text());
                        assertEquals(new HashSet<>(asList("c_id1","c_id2")), new HashSet<>(arg.getConsistentIds()));
                    }

                    break;
                }

                case TX: {
                    args = parseArgs(asList(cmdL.text(), "--xid", "xid1", "--min-duration", "10", "--kill", "--yes"));

                    checkCommonParametersCorrectlyParsed(cmdL, args, true);

                    VisorTxTaskArg txTaskArg = ((TxCommands)args.command()).arg();

                    assertEquals("xid1", txTaskArg.getXid());
                    assertEquals(10_000, txTaskArg.getMinDuration().longValue());
                    assertEquals(VisorTxOperation.KILL, txTaskArg.getOperation());

                    break;
                }

                case CLUSTER_CHANGE_ID: {
                    args = parseArgs(asList(cmdL.text(), uuid.toString(), "--yes"));

                    checkCommonParametersCorrectlyParsed(cmdL, args, true);

                    assertEquals(uuid, ((ClusterChangeIdCommand)args.command()).arg());

                    break;
                }

                case CLUSTER_CHANGE_TAG: {
                    args = parseArgs(asList(cmdL.text(), "test_tag", "--yes"));

                    checkCommonParametersCorrectlyParsed(cmdL, args, true);

                    assertEquals("test_tag", ((ClusterChangeTagCommand)args.command()).arg());

                    break;
                }

                case WARM_UP: {
                    args = parseArgs(asList(cmdL.text(), "--stop", "--yes"));

                    checkCommonParametersCorrectlyParsed(cmdL, args, true);

                    break;
                }

                default:
                    fail("Unknown command: " + cmdL);
            }
        }
    }

    /** */
    private void checkCommonParametersCorrectlyParsed(
        CommandList cmd,
        ConnectionAndSslParameters args,
        boolean autoConfirm
    ) {
        assertEquals(cmd.command(), args.command());
        assertEquals(DFLT_HOST, args.host());
        assertEquals(DFLT_PORT, args.port());
        assertEquals(autoConfirm, args.autoConfirmation());
    }

    /**
     * Tests host and port arguments.
     * Tests connection settings arguments.
     */
    @Test
    public void testConnectionSettings() {
        for (CommandList cmd : CommandList.values()) {
            if (requireArgs(cmd))
                continue;

            ConnectionAndSslParameters args = parseArgs(asList(cmd.text()));

            assertEquals(cmd.command(), args.command());
            assertEquals(DFLT_HOST, args.host());
            assertEquals(DFLT_PORT, args.port());

            args = parseArgs(asList("--port", "12345", "--host", "test-host", "--ping-interval", "5000",
                "--ping-timeout", "40000", "--connection-timeout", "1000", cmd.text()));

            assertEquals(cmd.command(), args.command());
            assertEquals("test-host", args.host());
            assertEquals("12345", args.port());
            assertEquals(5000, args.pingInterval());
            assertEquals(40000, args.pingTimeout());
            assertEquals(1_000, args.connectionTimeout());

            assertParseArgsThrows("Invalid value for port: wrong-port", "--port", "wrong-port", cmd.text());
            assertParseArgsThrows("Invalid value for ping interval: -10", "--ping-interval", "-10", cmd.text());
            assertParseArgsThrows("Invalid value for ping timeout: -20", "--ping-timeout", "-20", cmd.text());
            assertParseArgsThrows("Invalid value for connection timeout: -30", "--connection-timeout",
                "-30", cmd.text());
        }
    }

    /**
     * test parsing dump transaction arguments
     */
    @Test
    public void testTransactionArguments() {
        ConnectionAndSslParameters args;

        parseArgs(asList("--tx"));

        assertParseArgsThrows("Expecting --min-duration", "--tx", "--min-duration");
        assertParseArgsThrows("Invalid value for --min-duration: -1", "--tx", "--min-duration", "-1");
        assertParseArgsThrows("Expecting --min-size", "--tx", "--min-size");
        assertParseArgsThrows("Invalid value for --min-size: -1", "--tx", "--min-size", "-1");
        assertParseArgsThrows("--label", "--tx", "--label");
        assertParseArgsThrows("Illegal regex syntax", "--tx", "--label", "tx123[");
        assertParseArgsThrows("Projection can't be used together with list of consistent ids.", "--tx", "--servers", "--nodes", "1,2,3");

        args = parseArgs(asList("--tx", "--min-duration", "120", "--min-size", "10", "--limit", "100", "--order", "SIZE", "--servers"));

        VisorTxTaskArg arg = ((TxCommands)args.command()).arg();

        assertEquals(Long.valueOf(120 * 1000L), arg.getMinDuration());
        assertEquals(Integer.valueOf(10), arg.getMinSize());
        assertEquals(Integer.valueOf(100), arg.getLimit());
        assertEquals(VisorTxSortOrder.SIZE, arg.getSortOrder());
        assertEquals(VisorTxProjection.SERVER, arg.getProjection());

        args = parseArgs(asList("--tx", "--min-duration", "130", "--min-size", "1", "--limit", "60", "--order", "DURATION",
            "--clients"));

        arg = ((TxCommands)args.command()).arg();

        assertEquals(Long.valueOf(130 * 1000L), arg.getMinDuration());
        assertEquals(Integer.valueOf(1), arg.getMinSize());
        assertEquals(Integer.valueOf(60), arg.getLimit());
        assertEquals(VisorTxSortOrder.DURATION, arg.getSortOrder());
        assertEquals(VisorTxProjection.CLIENT, arg.getProjection());

        args = parseArgs(asList("--tx", "--nodes", "1,2,3"));

        arg = ((TxCommands)args.command()).arg();

        assertNull(arg.getProjection());
        assertEquals(asList("1", "2", "3"), arg.getConsistentIds());
    }

    /** */
    @Test
    public void testValidateIndexesNotAllowedForSystemCache() {
        GridTestUtils.assertThrows(
            null,
            () -> parseArgs(asList("--cache", "validate_indexes", "cache1,ignite-sys-cache")),
            IllegalArgumentException.class,
            "validate_indexes not allowed for `ignite-sys-cache` cache."
        );
    }

    /** */
    @Test
    public void testIdleVerifyWithCheckCrcNotAllowedForSystemCache() {
        GridTestUtils.assertThrows(
            null,
            () -> parseArgs(asList("--cache", "idle_verify", "--check-crc", "--cache-filter", "ALL")),
            IllegalArgumentException.class,
            "idle_verify with --check-crc and --cache-filter ALL or SYSTEM not allowed. You should remove --check-crc or change --cache-filter value."
        );

        GridTestUtils.assertThrows(
            null,
            () -> parseArgs(asList("--cache", "idle_verify", "--check-crc", "--cache-filter", "SYSTEM")),
            IllegalArgumentException.class,
            "idle_verify with --check-crc and --cache-filter ALL or SYSTEM not allowed. You should remove --check-crc or change --cache-filter value."
        );

        GridTestUtils.assertThrows(
            null,
            () -> parseArgs(asList("--cache", "idle_verify", "--check-crc", "ignite-sys-cache")),
            IllegalArgumentException.class,
            "idle_verify with --check-crc not allowed for `ignite-sys-cache` cache."
        );
    }

    /** */
    @Test
    public void testIndexForceRebuildWrongArgs() {
        String nodeId = UUID.randomUUID().toString();

        GridTestUtils.assertThrows(
            null,
            () -> parseArgs(asList("--cache", "indexes_force_rebuild", "--node-id")),
            IllegalArgumentException.class,
            "Failed to read node id."
        );

        GridTestUtils.assertThrows(
            null,
            () -> parseArgs(asList("--cache", "indexes_force_rebuild", "--node-id", nodeId, "--cache-names")),
            IllegalArgumentException.class,
            "Expected comma-separated list of cache names."
        );

        GridTestUtils.assertThrows(
            null,
            () -> parseArgs(asList("--cache", "indexes_force_rebuild", "--node-id", nodeId, "--group-names")),
            IllegalArgumentException.class,
            "Expected comma-separated list of cache group names."
        );

        GridTestUtils.assertThrows(
            null,
            () -> parseArgs(asList("--cache", "indexes_force_rebuild", "--node-id", nodeId, "--group-names", "someNames", "--cache-names", "someNames")),
            IllegalArgumentException.class,
            "Either --group-names or --cache-names must be specified."
        );

        GridTestUtils.assertThrows(
            null,
            () -> parseArgs(asList("--cache", "indexes_force_rebuild", "--node-id", nodeId, "--cache-names", "someNames", "--cache-names", "someMoreNames")),
            IllegalArgumentException.class,
            "--cache-names arg specified twice."
        );

        GridTestUtils.assertThrows(
            null,
            () -> parseArgs(asList("--cache", "indexes_force_rebuild", "--node-id", nodeId, "--group-names", "someNames", "--group-names", "someMoreNames")),
            IllegalArgumentException.class,
            "--group-names arg specified twice."
        );

        GridTestUtils.assertThrows(
            null,
            () -> parseArgs(asList("--cache", "indexes_force_rebuild", "--node-id", nodeId, "--group-names", "--some-other-arg")),
            IllegalArgumentException.class,
            "--group-names not specified."
        );

        GridTestUtils.assertThrows(
            null,
            () -> parseArgs(asList("--cache", "indexes_force_rebuild", "--node-id", nodeId, "--cache-names", "--some-other-arg")),
            IllegalArgumentException.class,
            "--cache-names not specified."
        );
    }

    /** */
    @Test
    public void testIndexListWrongArgs() {
        String nodeId = UUID.randomUUID().toString();

        GridTestUtils.assertThrows(
            null,
            () -> parseArgs(asList("--cache", "indexes_list", "--node-id")),
            IllegalArgumentException.class,
            "Failed to read node id."
        );

        GridTestUtils.assertThrows(
            null,
            () -> parseArgs(asList("--cache", "indexes_list", "--node-id", nodeId, "--group-name")),
            IllegalArgumentException.class,
            "Failed to read group name regex."
        );

        GridTestUtils.assertThrows(
            null,
            () -> parseArgs(asList("--cache", "indexes_list", "--node-id", nodeId, "--group-name", INVALID_REGEX)),
            IllegalArgumentException.class,
            "Invalid group name regex: " + INVALID_REGEX
        );

        GridTestUtils.assertThrows(
            null,
            () -> parseArgs(asList("--cache", "indexes_list", "--node-id", nodeId, "--cache-name")),
            IllegalArgumentException.class,
            "Failed to read cache name regex."
        );

        GridTestUtils.assertThrows(
            null,
            () -> parseArgs(asList("--cache", "indexes_list", "--node-id", nodeId, "--cache-name", INVALID_REGEX)),
            IllegalArgumentException.class,
            "Invalid cache name regex: " + INVALID_REGEX
        );

        GridTestUtils.assertThrows(
            null,
            () -> parseArgs(asList("--cache", "indexes_list", "--node-id", nodeId, "--index-name")),
            IllegalArgumentException.class,
            "Failed to read index name regex."
        );

        GridTestUtils.assertThrows(
            null,
            () -> parseArgs(asList("--cache", "indexes_list", "--node-id", nodeId, "--index-name", INVALID_REGEX)),
            IllegalArgumentException.class,
            "Invalid index name regex: " + INVALID_REGEX
        );
    }

    /** */
    @Test
    public void testIndexRebuildStatusWrongArgs() {
        GridTestUtils.assertThrows(
            null,
            () -> parseArgs(asList("--cache", "indexes_list", "--node-id")),
            IllegalArgumentException.class,
            "Failed to read node id."
        );
    }

    /**
     * Argument validation test.
     *
     * validate that following partition_reconciliation arguments validated as expected:
     *
     * --repair
     *      if value is missing - IllegalArgumentException (The repair algorithm should be specified.
     *      The following values can be used: [LATEST, PRIMARY, MAJORITY, REMOVE, PRINT_ONLY].) is expected.
     *      if unsupported value is used - IllegalArgumentException (Invalid repair algorithm: <invalid-repair-alg>.
     *      The following values can be used: [LATEST, PRIMARY, MAJORITY, REMOVE, PRINT_ONLY].) is expected.
     *
     * --parallelism
     *      Int value from [0, 128] is expected.
     *      If value is missing of differs from metioned integer -
     *      IllegalArgumentException (Invalid parallelism) is expected.
     *
     * --batch-size
     *      if value is missing - IllegalArgumentException (The batch size should be specified.) is expected.
     *      if unsupported value is used - IllegalArgumentException (Invalid batch size: <invalid-batch-size>.
     *      Int value greater than zero should be used.) is expected.
     *
     * --recheck-attempts
     *      if value is missing - IllegalArgumentException (The recheck attempts should be specified.) is expected.
     *      if unsupported value is used - IllegalArgumentException (Invalid recheck attempts:
     *      <invalid-recheck-attempts>. Int value between 1 and 5 should be used.) is expected.
     *
     * As invalid values use values that produce NumberFormatException and out-of-range values.
     * Also ensure that in case of appropriate parameters parseArgs() doesn't throw any exceptions.
     */
    @Test
    public void testPartitionReconciliationArgumentsValidation() {
        assertParseArgsThrows("The repair algorithm should be specified. The following values can be used: "
            + Arrays.toString(RepairAlgorithm.values()) + '.', "--cache", "partition_reconciliation", "--repair");

        assertParseArgsThrows("Invalid repair algorithm: invalid-repair-alg. The following values can be used: "
            + Arrays.toString(RepairAlgorithm.values()) + '.', "--cache", "partition_reconciliation", "--repair",
            "invalid-repair-alg");

        parseArgs(asList("--cache", "partition_reconciliation", "--fix-alg", "PRIMARY"));

        // --load-factor
        assertParseArgsThrows("The parallelism level should be specified.",
            "--cache", "partition_reconciliation", "--parallelism");

        assertParseArgsThrows(String.format(PARALLELISM_FORMAT_MESSAGE, "abc"),
            "--cache", "partition_reconciliation", "--parallelism", "abc");

        assertParseArgsThrows(String.format(PARALLELISM_FORMAT_MESSAGE, "0.5"),
            "--cache", "partition_reconciliation", "--parallelism", "0.5");

        assertParseArgsThrows(String.format(PARALLELISM_FORMAT_MESSAGE, "-1"),
            "--cache", "partition_reconciliation", "--parallelism", "-1");

        parseArgs(asList("--cache", "partition_reconciliation", "--parallelism", "8"));

        parseArgs(asList("--cache", "partition_reconciliation", "--parallelism", "1"));

        parseArgs(asList("--cache", "partition_reconciliation", "--parallelism", "0"));

        // --batch-size
        assertParseArgsThrows("The batch size should be specified.",
            "--cache", "partition_reconciliation", "--batch-size");

        assertParseArgsThrows("Invalid batch size: abc. Integer value greater than zero should be used.",
            "--cache", "partition_reconciliation", "--batch-size", "abc");

        assertParseArgsThrows("Invalid batch size: 0. Integer value greater than zero should be used.",
            "--cache", "partition_reconciliation", "--batch-size", "0");

        parseArgs(asList("--cache", "partition_reconciliation", "--batch-size", "10"));

        // --recheck-attempts
        assertParseArgsThrows("The recheck attempts should be specified.",
            "--cache", "partition_reconciliation", "--recheck-attempts");

        assertParseArgsThrows("Invalid recheck attempts: abc. Integer value between 1 (inclusive) and 5 (exclusive) should be used.",
            "--cache", "partition_reconciliation", "--recheck-attempts", "abc");

        assertParseArgsThrows("Invalid recheck attempts: 6. Integer value between 1 (inclusive) and 5 (exclusive) should be used.",
            "--cache", "partition_reconciliation", "--recheck-attempts", "6");

        parseArgs(asList("--cache", "partition_reconciliation", "--recheck-attempts", "1"));

        parseArgs(asList("--cache", "partition_reconciliation", "--recheck-attempts", "5"));

        // --recheck-delay
        assertParseArgsThrows("The recheck delay should be specified.",
            "--cache", "partition_reconciliation", "--recheck-delay");

        assertParseArgsThrows("Invalid recheck delay: abc. Integer value between 0 (inclusive) and 100 (exclusive) should be used.",
            "--cache", "partition_reconciliation", "--recheck-delay", "abc");

        assertParseArgsThrows("Invalid recheck delay: 101. Integer value between 0 (inclusive) and 100 (exclusive) should be used.",
            "--cache", "partition_reconciliation", "--recheck-delay", "101");

        parseArgs(asList("--cache", "partition_reconciliation", "--recheck-delay", "0"));

        parseArgs(asList("--cache", "partition_reconciliation", "--recheck-delay", "50"));
    }

    /**
     * Negative argument validation test for tracing-configuration command.
     *
     * validate that following tracing-configuration arguments validated as expected:
     * <ul>
     *     <li>
     *         reset_all, get_all
     *         <ul>
     *             <li>
     *                 --scope
     *                 <ul>
     *                     <li>
     *                         if value is missing:
     *                          IllegalArgumentException (The scope should be specified. The following values can be used: [DISCOVERY, EXCHANGE, COMMUNICATION, TX].")
     *                     </li>
     *                     <li>
     *                         if unsupported value is used:
     *                          IllegalArgumentException (Invalid scope 'aaa'. The following values can be used: [DISCOVERY, EXCHANGE, COMMUNICATION, TX])
     *                     </li>
     *                 </ul>
     *             </li>
     *         </ul>
     *     </li>
     *     <li>
     *         reset, get:
     *         <ul>
     *             <li>
     *                 --scope
     *                 <ul>
     *                     <li>
     *                         if value is missing:
     *                          IllegalArgumentException (The scope should be specified. The following values can be used: [DISCOVERY, EXCHANGE, COMMUNICATION, TX].")
     *                     </li>
     *                     <li>
     *                         if unsupported value is used:
     *                          IllegalArgumentException (Invalid scope 'aaa'. The following values can be used: [DISCOVERY, EXCHANGE, COMMUNICATION, TX])
     *                     </li>
     *                 </ul>
     *             </li>
     *             <li>
     *                 --label
     *                 <ul>
     *                     <li>
     *                         if value is missing:
     *                          IllegalArgumentException (The label should be specified.)
     *                     </li>
     *                 </ul>
     *             </li>
     *         </ul>
     *     </li>
     *     <li>
     *         set:
     *         <ul>
     *             <li>
     *                 --scope
     *                 <ul>
     *                     <li>
     *                         if value is missing:
     *                          IllegalArgumentException (The scope should be specified. The following values can be used: [DISCOVERY, EXCHANGE, COMMUNICATION, TX].")
     *                     </li>
     *                     <li>
     *                         if unsupported value is used:
     *                          IllegalArgumentException (Invalid scope 'aaa'. The following values can be used: [DISCOVERY, EXCHANGE, COMMUNICATION, TX])
     *                     </li>
     *                 </ul>
     *             </li>
     *             <li>
     *                 --label
     *                 <ul>
     *                     <li>
     *                          if value is missing:
     *                              IllegalArgumentException (The label should be specified.)
     *                     </li>
     *                 </ul>
     *             </li>
     *             <li>
     *                 --sampling-rate
     *                 <ul>
     *                     <li>
     *                          if value is missing:
     *                              IllegalArgumentException (The sampling-rate should be specified. Decimal value between 0 and 1 should be used.)
     *                     </li>
     *                     <li>
     *                          if unsupported value is used:
     *                              IllegalArgumentException (Invalid samling-rate 'aaa'. Decimal value between 0 and 1 should be used.)
     *                     </li>
     *                 </ul>
     *             </li>
     *             <li>
     *                 --included-scopes
     *                 <ul>
     *                     <li>
     *                          if value is missing:
     *                              IllegalArgumentException (At least one supported scope should be specified.)
     *                     </li>
     *                     <li>
     *                          if unsupported value is used:
     *                              IllegalArgumentException (Invalid supported scope: aaa. The following values can be used: [DISCOVERY, EXCHANGE, COMMUNICATION, TX].)
     *                     </li>
     *                 </ul>
     *             </li>
     *         </ul>
     *     </li>
     * </ul>
     */
    @Test
    public void testTracingConfigurationArgumentsValidation() {
        // reset
        assertParseArgsThrows("The scope should be specified. The following values can be used: "
            + Arrays.toString(Scope.values()) + '.', "--tracing-configuration", "reset", "--scope");

        assertParseArgsThrows("Invalid scope 'aaa'. The following values can be used: "
            + Arrays.toString(Scope.values()) + '.', "--tracing-configuration", "reset", "--scope", "aaa");

        assertParseArgsThrows("The label should be specified.",
            "--tracing-configuration", "reset", "--label");

        // reset all
        assertParseArgsThrows("The scope should be specified. The following values can be used: "
            + Arrays.toString(Scope.values()) + '.', "--tracing-configuration", "reset_all", "--scope");

        assertParseArgsThrows("Invalid scope 'aaa'. The following values can be used: "
            + Arrays.toString(Scope.values()) + '.', "--tracing-configuration", "reset_all", "--scope", "aaa");

        // get
        assertParseArgsThrows("The scope should be specified. The following values can be used: "
            + Arrays.toString(Scope.values()) + '.', "--tracing-configuration", "get", "--scope");

        assertParseArgsThrows("Invalid scope 'aaa'. The following values can be used: "
            + Arrays.toString(Scope.values()) + '.', "--tracing-configuration", "get", "--scope", "aaa");

        assertParseArgsThrows("The label should be specified.",
            "--tracing-configuration", "get", "--label");

        // get all
        assertParseArgsThrows("The scope should be specified. The following values can be used: "
            + Arrays.toString(Scope.values()) + '.', "--tracing-configuration", "get_all", "--scope");

        assertParseArgsThrows("Invalid scope 'aaa'. The following values can be used: "
            + Arrays.toString(Scope.values()) + '.', "--tracing-configuration", "get_all", "--scope", "aaa");

        // set
        assertParseArgsThrows("The scope should be specified. The following values can be used: "
            + Arrays.toString(Scope.values()) + '.', "--tracing-configuration", "set", "--scope");

        assertParseArgsThrows("Invalid scope 'aaa'. The following values can be used: "
            + Arrays.toString(Scope.values()) + '.', "--tracing-configuration", "set", "--scope", "aaa");

        assertParseArgsThrows("The label should be specified.",
            "--tracing-configuration", "set", "--label");

        assertParseArgsThrows("The sampling rate should be specified. Decimal value between 0 and 1 should be used.",
            "--tracing-configuration", "set", "--sampling-rate");

        assertParseArgsThrows("Invalid sampling-rate 'aaa'. Decimal value between 0 and 1 should be used.",
            "--tracing-configuration", "set", "--sampling-rate", "aaa");

        assertParseArgsThrows("Invalid sampling-rate '-1'. Decimal value between 0 and 1 should be used.",
            "--tracing-configuration", "set", "--sampling-rate", "-1");

        assertParseArgsThrows("Invalid sampling-rate '2'. Decimal value between 0 and 1 should be used.",
            "--tracing-configuration", "set", "--sampling-rate", "2");

        assertParseArgsThrows("At least one supported scope should be specified.",
            "--tracing-configuration", "set", "--included-scopes");

        assertParseArgsThrows("Invalid supported scope 'aaa'. The following values can be used: "
                + Arrays.toString(Scope.values()) + '.', "--tracing-configuration", "set", "--included-scopes", "TX,aaa");
    }

    /**
     * Positive argument validation test for tracing-configuration command.
     */
    @Test
    public void testTracingConfigurationArgumentsValidationMandatoryArgumentSet() {
        parseArgs(asList("--tracing-configuration"));

        parseArgs(asList("--tracing-configuration", "get_all"));

        assertParseArgsThrows("Scope attribute is missing. Following values can be used: "
            + Arrays.toString(Scope.values()) + '.', "--tracing-configuration", "reset");

        assertParseArgsThrows("Scope attribute is missing. Following values can be used: "
            + Arrays.toString(Scope.values()) + '.', "--tracing-configuration", "get");

        assertParseArgsThrows("Scope attribute is missing. Following values can be used: "
            + Arrays.toString(Scope.values()) + '.', "--tracing-configuration", "set");

        parseArgs(asList("--tracing-configuration", "set", "--scope", "DISCOVERY"));

        parseArgs(asList("--tracing-configuration", "set", "--scope", "discovery"));

        parseArgs(asList("--tracing-configuration", "set", "--scope", "Discovery"));

        parseArgs(asList("--tracing-configuration", "get", "--scope", "TX"));

        parseArgs(asList("--tracing-configuration", "get", "--scope", "tx"));

        parseArgs(asList("--tracing-configuration", "get", "--scope", "Tx"));
    }

    /**
     * Test checks that option {@link CommonArgParser#CMD_VERBOSE} is parsed
     * correctly and if it is not present, it takes the default value
     * {@code false}.
     */
    @Test
    public void testParseVerboseOption() {
        for (CommandList cmd : CommandList.values()) {
            if (requireArgs(cmd))
                continue;

            assertFalse(cmd.toString(), parseArgs(singletonList(cmd.text())).verbose());
            assertTrue(cmd.toString(), parseArgs(asList(cmd.text(), CMD_VERBOSE)).verbose());
        }
    }

    /**
     * Test verifies correctness of parsing of arguments --warm-up command.
     */
    @Test
    public void testWarmUpArgs() {
        String[][] args = {
            {"--warm-up"},
            {"--warm-up", "1"},
            {"--warm-up", "stop"}
        };

        for (String[] arg : args) {
            GridTestUtils.assertThrows(
                null,
                () -> parseArgs(asList(arg)),
                IllegalArgumentException.class,
                "--stop argument is missing."
            );
        }

        assertNotNull(parseArgs(asList("--warm-up", "--stop")));
    }

    /**
     * @param args Raw arg list.
     * @return Common parameters container object.
     */
    private ConnectionAndSslParameters parseArgs(List<String> args) {
        return new CommonArgParser(setupTestLogger()).
            parseAndValidate(args.iterator());
    }

    /**
     * @return logger for tests.
     */
    private Logger setupTestLogger() {
        Logger result;

        result = Logger.getLogger(getClass().getName());
        result.setLevel(Level.INFO);
        result.setUseParentHandlers(false);

        result.addHandler(CommandHandler.setupStreamHandler());

        return result;
    }

    /**
     * Checks that parse arguments fails with {@link IllegalArgumentException} and {@code failMsg} message.
     *
     * @param failMsg Exception message (optional).
     * @param args Incoming arguments.
     */
    private void assertParseArgsThrows(@Nullable String failMsg, String... args) {
        assertThrows(null, () -> parseArgs(asList(args)), IllegalArgumentException.class, failMsg);
    }

    /**
     * Return {@code True} if cmd there are required arguments.
     *
     * @return {@code True} if cmd there are required arguments.
     */
    private boolean requireArgs(@Nullable CommandList cmd) {
        return cmd == CommandList.CACHE ||
            cmd == CommandList.WAL ||
            cmd == CommandList.ROLLING_UPGRADE ||
            cmd == CommandList.CLUSTER_CHANGE_TAG ||
            cmd == CommandList.CLUSTER_CHANGE_ID ||
            cmd == CommandList.DATA_CENTER_REPLICATION ||
            cmd == CommandList.SET_STATE ||
            cmd == CommandList.ENCRYPTION ||
            cmd == CommandList.METADATA ||
            cmd == CommandList.WARM_UP ||
            cmd == CommandList.PROPERTY ||
<<<<<<< HEAD
            cmd == CommandList.DEFRAGMENTATION ||
            cmd == CommandList.CHECKPOINT;
=======
            cmd == CommandList.METRIC ||
            cmd == CommandList.DEFRAGMENTATION;
>>>>>>> 1f16d1f5
    }
}<|MERGE_RESOLUTION|>--- conflicted
+++ resolved
@@ -1140,12 +1140,8 @@
             cmd == CommandList.METADATA ||
             cmd == CommandList.WARM_UP ||
             cmd == CommandList.PROPERTY ||
-<<<<<<< HEAD
+            cmd == CommandList.METRIC ||
             cmd == CommandList.DEFRAGMENTATION ||
             cmd == CommandList.CHECKPOINT;
-=======
-            cmd == CommandList.METRIC ||
-            cmd == CommandList.DEFRAGMENTATION;
->>>>>>> 1f16d1f5
     }
 }