--- conflicted
+++ resolved
@@ -31,11 +31,8 @@
 import org.apache.ignite.agent.service.ClusterService;
 import org.apache.ignite.agent.service.config.NodeConfigurationExporter;
 import org.apache.ignite.agent.service.config.NodeConfigurationService;
-<<<<<<< HEAD
-=======
 import org.apache.ignite.agent.service.event.EventsExporter;
 import org.apache.ignite.agent.service.event.EventsService;
->>>>>>> bafc579a
 import org.apache.ignite.agent.service.metrics.MetricExporter;
 import org.apache.ignite.agent.service.metrics.MetricsService;
 import org.apache.ignite.agent.service.tracing.GmcSpanExporter;
@@ -147,7 +144,14 @@
         // Listener for coordinator changed.
         ctx.event().addDiscoveryEventListener(this::launchAgentListener, EVTS_DISCOVERY);
 
-<<<<<<< HEAD
+        evtsExporter.addLocalEventListener();
+        metricExporter.addMetricListener();
+
+        try (NodeConfigurationExporter exporter = new NodeConfigurationExporter(ctx)) {
+            exporter.export();
+        }
+    }
+
     /**
      *  Stop agent.
      */
@@ -155,37 +159,19 @@
         log.info("Stopping GMC agent.");
 
         U.shutdownNow(this.getClass(), connectPool, log);
-=======
-        evtsExporter.addLocalEventListener();
-        metricExporter.addMetricListener();
-
-        try (NodeConfigurationExporter exporter = new NodeConfigurationExporter(ctx)) {
-            exporter.export();
-        }
-    }
->>>>>>> bafc579a
-
-    /** {@inheritDoc} */
-    @Override public void stop(boolean cancel) {
+
         U.closeQuiet(cacheSrvc);
         U.closeQuiet(actSrvc);
-<<<<<<< HEAD
-        U.closeQuiet(metricSrvc);
-=======
-        U.closeQuiet(metricExporter);
         U.closeQuiet(metricSrvc);
         U.closeQuiet(nodeConfigurationSrvc);
-        U.closeQuiet(evtsExporter);
         U.closeQuiet(evtSrvc);
-        U.closeQuiet(spanExporter);
->>>>>>> bafc579a
         U.closeQuiet(tracingSrvc);
         U.closeQuiet(clusterSrvc);
         U.closeQuiet(mgr);
 
-        U.shutdownNow(this.getClass(), connectPool, log);
-
         disconnected.set(false);
+
+        U.quietAndInfo(log, "GMC agent stopped.");
     }
 
     /** {@inheritDoc} */
@@ -193,21 +179,10 @@
         if (ctx.clientNode())
             return;
 
-        log.info("Stopping GMC agent.");
-
         ctx.event().removeDiscoveryEventListener(this::launchAgentListener, EVTS_DISCOVERY);
 
-        stop(cancel);
-
-        U.quietAndInfo(log, "GMC agent stopped.");
-    }
-
-    /** {@inheritDoc} */
-    @Override public void onKernalStop(boolean cancel) {
-        ctx.event().removeDiscoveryEventListener(this::launchAgentListener, EVTS_DISCOVERY);
-
         U.closeQuiet(metricExporter);
-        U.closeQuiet(nodeConfigurationExporter);
+        U.closeQuiet(evtsExporter);
         U.closeQuiet(spanExporter);
 
         disconnect();
@@ -289,13 +264,6 @@
      * Connect to backend.
      */
     private void connect() {
-<<<<<<< HEAD
-=======
-        log.info("Starting GMC agent on coordinator");
-
-        stop(true);
-
->>>>>>> bafc579a
         if (!cfg.isEnable()) {
             log.info("Skip start GMC agent on coordinator, because it was disabled in configuration");
 
