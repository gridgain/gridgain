/*
 * Copyright 2019 GridGain Systems, Inc. and Contributors.
 *
 * Licensed under the GridGain Community Edition License (the "License");
 * you may not use this file except in compliance with the License.
 * You may obtain a copy of the License at
 *
 *     https://www.gridgain.com/products/software/community-edition/gridgain-community-edition-license
 *
 * Unless required by applicable law or agreed to in writing, software
 * distributed under the License is distributed on an "AS IS" BASIS,
 * WITHOUT WARRANTIES OR CONDITIONS OF ANY KIND, either express or implied.
 * See the License for the specific language governing permissions and
 * limitations under the License.
 */

package org.gridgain.agent;

import java.util.UUID;

/**
 * Stomp destinations utils.
 */
public class StompDestinationsUtils {
    /** Cluster topology dest. */
    private static final String CLUSTER_PREFIX_DEST = "/app/agent/cluster";

    /** Cluster topology dest. */
    private static final String CLUSTER_TOPOLOGY_DEST = CLUSTER_PREFIX_DEST + "/cluster-topology/";

    /** Baseline topology dest. */
    private static final String BASELINE_TOPOLOGY_DEST = CLUSTER_PREFIX_DEST + "/baseline-topology/";

    /** Cluster active state dest. */
    private static final String CLUSTER_ACTIVE_STATE_DEST = CLUSTER_PREFIX_DEST + "/active-state/";

<<<<<<< HEAD
    /** Cluster action response destination. */
    private static final String CLUSTER_ACTION_RESPONSE_DEST = CLUSTER_PREFIX_DEST + "/action/";
=======
    /** Cluster node configuration. */
    private static final String CLUSTER_NODE_CONFIGURATION = CLUSTER_PREFIX_DEST + "/node-config/%s/%s";
>>>>>>> fb7fb3d6

    /** Save span destination. */
    private static final String SAVE_SPAN_DEST = "/app/agent/spans/%s/add";

    /** Metrics destination. */
    private static final String METRICS_DEST = "/app/agent/metrics/%s/add";

    /**
     * @param clusterId Cluster id.
     * @return Cluster topology destination.
     */
    public static String buildClusterTopologyDest(UUID clusterId) {
        return CLUSTER_TOPOLOGY_DEST + clusterId;
    }

    /**
     * @param clusterId Cluster id.
     * @return Baseline topology destination.
     */
    public static String buildBaselineTopologyDest(UUID clusterId) {
        return BASELINE_TOPOLOGY_DEST + clusterId;
    }

    /**
     * @param clusterId Cluster id.
     * @return Cluster active state destination.
     */
    public static String buildClusterActiveStateDest(UUID clusterId) {
        return CLUSTER_ACTIVE_STATE_DEST + clusterId;
    }

    /**
     * @param clusterId Cluster id.
     * @return Cluster node configuration.
     */
    public static String buildClusterNodeConfigurationDest(UUID clusterId, String consistentId) {
        return String.format(CLUSTER_NODE_CONFIGURATION, clusterId, consistentId);
    }

    /**
     * @param clusterId Cluster id.
     * @return Save span destination.
     */
    public static String buildSaveSpanDest(UUID clusterId) {
        return String.format(SAVE_SPAN_DEST, clusterId);
    }

    /**
     * @return Metrics destination.
     */
    public static String buildMetricsDest(UUID clusterId) {
        return String.format(METRICS_DEST, clusterId);
    }

    /**
     * @param clusterId Cluster id.
     * @param resId Response id.
     * @return Action response destination.
     */
    public static String buildActionResponseDest(UUID clusterId, UUID resId) {
        return CLUSTER_ACTION_RESPONSE_DEST + clusterId + "/" + resId;
    }

    /**
     * @return Metrics pull topic.
     */
    public static String buildMetricsPullTopic() {
        return "/topic/agent/metrics/pull";
    }

    /**
     * @param clusterId Cluster id.
     * @return Action request topic.
     */
    public static String buildActionRequestTopic(UUID clusterId) {
        return "/topic/agent/cluster/actions/" + clusterId;
    }

    /**
     * @return Add cluster destination.
     */
    public static String buildClusterAddDest() {
        return "/app/cluster/add";
    }
}<|MERGE_RESOLUTION|>--- conflicted
+++ resolved
@@ -34,13 +34,11 @@
     /** Cluster active state dest. */
     private static final String CLUSTER_ACTIVE_STATE_DEST = CLUSTER_PREFIX_DEST + "/active-state/";
 
-<<<<<<< HEAD
+    /** Cluster node configuration. */
+    private static final String CLUSTER_NODE_CONFIGURATION = CLUSTER_PREFIX_DEST + "/node-config/%s/%s";
+
     /** Cluster action response destination. */
     private static final String CLUSTER_ACTION_RESPONSE_DEST = CLUSTER_PREFIX_DEST + "/action/";
-=======
-    /** Cluster node configuration. */
-    private static final String CLUSTER_NODE_CONFIGURATION = CLUSTER_PREFIX_DEST + "/node-config/%s/%s";
->>>>>>> fb7fb3d6
 
     /** Save span destination. */
     private static final String SAVE_SPAN_DEST = "/app/agent/spans/%s/add";
