/*
 * Copyright 2019 GridGain Systems, Inc. and Contributors.
 *
 * Licensed under the GridGain Community Edition License (the "License");
 * you may not use this file except in compliance with the License.
 * You may obtain a copy of the License at
 *
 *     https://www.gridgain.com/products/software/community-edition/gridgain-community-edition-license
 *
 * Unless required by applicable law or agreed to in writing, software
 * distributed under the License is distributed on an "AS IS" BASIS,
 * WITHOUT WARRANTIES OR CONDITIONS OF ANY KIND, either express or implied.
 * See the License for the specific language governing permissions and
 * limitations under the License.
 */

package org.gridgain.agent;

import java.lang.reflect.Type;
import java.net.ConnectException;
import java.util.List;
import java.util.concurrent.ExecutionException;
import java.util.concurrent.ExecutorService;
import java.util.concurrent.Executors;
import java.util.concurrent.TimeoutException;
import java.util.concurrent.atomic.AtomicBoolean;
import org.apache.ignite.IgniteCheckedException;
import org.apache.ignite.cluster.ClusterNode;
import org.apache.ignite.events.DiscoveryEvent;
import org.apache.ignite.internal.GridKernalContext;
import org.apache.ignite.internal.cluster.IgniteClusterImpl;
import org.apache.ignite.internal.managers.discovery.DiscoCache;
import org.apache.ignite.internal.processors.cache.persistence.metastorage.MetaStorage;
import org.apache.ignite.internal.processors.gmc.ManagementConfiguration;
import org.apache.ignite.internal.processors.gmc.ManagementConsoleProcessor;
import org.apache.ignite.internal.util.typedef.F;
import org.apache.ignite.internal.util.typedef.X;
import org.apache.ignite.internal.util.typedef.internal.U;
import org.eclipse.jetty.io.EofException;
import org.eclipse.jetty.websocket.api.UpgradeException;
import org.gridgain.dto.action.Request;
import org.gridgain.dto.ClusterInfo;
<<<<<<< HEAD
import org.gridgain.service.ActionService;
=======
import org.gridgain.service.config.NodeConfigurationExporter;
>>>>>>> fb7fb3d6
import org.gridgain.service.MetricsService;
import org.gridgain.service.TopologyService;
import org.gridgain.service.config.NodeConfigurationService;
import org.gridgain.service.tracing.TracingService;
import org.gridgain.service.tracing.GmcSpanExporter;
import org.springframework.messaging.simp.stomp.ConnectionLostException;
import org.springframework.messaging.simp.stomp.StompFrameHandler;
import org.springframework.messaging.simp.stomp.StompHeaders;
import org.springframework.messaging.simp.stomp.StompSession;
import org.springframework.messaging.simp.stomp.StompSessionHandlerAdapter;

import static org.apache.ignite.events.EventType.EVT_NODE_FAILED;
import static org.apache.ignite.events.EventType.EVT_NODE_LEFT;
import static org.gridgain.agent.AgentUtils.monitoringUri;
import static org.gridgain.agent.AgentUtils.toWsUri;
import static org.gridgain.agent.StompDestinationsUtils.buildActionRequestTopic;
import static org.gridgain.agent.StompDestinationsUtils.buildClusterAddDest;
import static org.gridgain.agent.StompDestinationsUtils.buildMetricsPullTopic;

/**
 * Management Agent.
 */
public class Agent extends ManagementConsoleProcessor {
    /** GMC configuration meta storage prefix. */
    private static final String MANAGEMENT_CFG_META_STORAGE_PREFIX = "gmc-cfg";

    /** Discovery event on restart agent. */
    private static final int[] EVTS_DISCOVERY = new int[] {EVT_NODE_FAILED, EVT_NODE_LEFT};

    /** Websocket manager. */
    private WebSocketManager mgr;

    /** Topology service. */
    private TopologyService topSrvc;

    /** Tracing service. */
    private TracingService tracingSrvc;

    /** Span exporter. */
    private GmcSpanExporter spanExporter;

    /** Node configuration exporter. */
    private NodeConfigurationExporter nodeConfigurationExporter;

    /** Metric service. */
    private MetricsService metricSrvc;

<<<<<<< HEAD
    /** Action service. */
    private ActionService actionSrvc;
=======
    /** Node configuration service. */
    private NodeConfigurationService nodeConfigurationSrvc;
>>>>>>> fb7fb3d6

    /** Execute service. */
    private ExecutorService execSrvc;

    /** Meta storage. */
    private MetaStorage metaStorage;

    /** Active server uri. */
    private String curSrvUri;

    /** If first connection error after successful connection. */
    private AtomicBoolean disconnected = new AtomicBoolean();

    /**
     * @param ctx Kernal context.
     */
    public Agent(GridKernalContext ctx) {
        super(ctx);
    }

    /** {@inheritDoc} */
    @Override public void onKernalStart(boolean active) {
        spanExporter = new GmcSpanExporter(ctx);
        nodeConfigurationExporter = new NodeConfigurationExporter(ctx);
        metaStorage = ctx.cache().context().database().metaStorage();

        launchAgentListener(null, ctx.discovery().discoCache());

        // Listener for coordinator changed.
        ctx.event().addDiscoveryEventListener(this::launchAgentListener, EVTS_DISCOVERY);
        nodeConfigurationExporter.export();
    }

    /** {@inheritDoc} */
    @Override public void onKernalStop(boolean cancel) {
        log.info("Stopping GMC agent.");

        ctx.event().removeDiscoveryEventListener(this::launchAgentListener, EVTS_DISCOVERY);

        U.shutdownNow(this.getClass(), execSrvc, log);

        U.closeQuiet(metricSrvc);
        U.closeQuiet(spanExporter);
        U.closeQuiet(nodeConfigurationExporter);
        U.closeQuiet(tracingSrvc);
        U.closeQuiet(topSrvc);
        U.closeQuiet(mgr);

        disconnected.set(false);

        U.quietAndInfo(log, "GMC agent stopped.");
    }

    /** {@inheritDoc} */
    @Override public void configuration(ManagementConfiguration cfg) {
        if (cfg.hasServerUris()) {
            writeToMetaStorage(cfg);

            super.configuration(cfg);
        }

        ManagementConfiguration oldCfg = configuration();

        if (oldCfg.isEnable() != cfg.isEnable())
            toggleAgentState(cfg.isEnable());
        else
            execSrvc.submit(this::connect0);
    }

    /**
     * Toggle agent state.
     *
     * @param enable Enable flag.
     */
    private void toggleAgentState(boolean enable) {
        ManagementConfiguration cfg = configuration()
            .setEnable(enable);

        super.configuration(cfg);

        writeToMetaStorage(cfg);

        if (enable)
            onKernalStart(ctx.cluster().get().active());
        else
            onKernalStop(true);
    }
    
    /**
     * Start agent on local node if this is coordinator node.
     */
    private void launchAgentListener(DiscoveryEvent evt, DiscoCache discoCache) {
        if (ctx.clientNode())
            return;

        ClusterNode crdNode = F.first(discoCache.serverNodes());

        if (crdNode != null && crdNode.isLocal()) {
            cfg = readFromMetaStorage();

            connect();
        }
    }

    /**
     * @param uris GMC Server URIs.
     */
    private String nextUri(List<String> uris, String cur) {
        int idx = uris.indexOf(cur);

        return uris.get((idx + 1) % uris.size());
    }

    // TODO: GG-21357 implement CLUSTER_ACTION.

    /**
     * Connect to backend in same thread.
     */
    private void connect0() {
        curSrvUri = nextUri(cfg.getServerUris(), curSrvUri);

        try {
            mgr.connect(toWsUri(curSrvUri), cfg, new AfterConnectedSessionHandler());

            disconnected.set(false);
        }
        catch (InterruptedException ignored) {
            // No-op.
        }
        catch (TimeoutException ignored) {
            connect0();
        }
        catch (ExecutionException e) {
            if (X.hasCause(e, ConnectException.class, UpgradeException.class, EofException.class)) {
                if (disconnected.compareAndSet(false, true))
                    log.error("Failed to establish websocket connection with GMC server: " + curSrvUri);

                connect0();
            }
            else
                log.error("Failed to establish websocket connection with GMC server: " + curSrvUri, e);
        }
        catch (Exception e) {
            log.error("Failed to establish websocket connection with GMC server: " + curSrvUri, e);
        }
    }

    /**
     * Connect to backend.
     */
    private void connect() {
        log.info("Starting GMC agent on coordinator");

        U.closeQuiet(nodeConfigurationSrvc);
        U.closeQuiet(metricSrvc);
        U.closeQuiet(tracingSrvc);
        U.closeQuiet(topSrvc);
        U.closeQuiet(mgr);

        if (!cfg.isEnable()) {
            log.info("Skip start GMC agent on coordinator, because it was disabled in configuration");

            return;
        }

        mgr = new WebSocketManager(ctx);
        topSrvc = new TopologyService(ctx, mgr);
        tracingSrvc = new TracingService(ctx, mgr);
        metricSrvc = new MetricsService(ctx, mgr);
<<<<<<< HEAD
        actionSrvc = new ActionService(ctx, mgr);
=======
        nodeConfigurationSrvc = new NodeConfigurationService(ctx, mgr);
>>>>>>> fb7fb3d6

        execSrvc = Executors.newSingleThreadExecutor();

        execSrvc.submit(this::connect0);
    }

    /**
     * @return Agent configuration.
     */
    private ManagementConfiguration readFromMetaStorage() {
        if (metaStorage == null)
            return new ManagementConfiguration();

        ManagementConfiguration cfg = null;

        ctx.cache().context().database().checkpointReadLock();

        try {
            cfg = (ManagementConfiguration) metaStorage.read(MANAGEMENT_CFG_META_STORAGE_PREFIX);
        }
        catch (IgniteCheckedException e) {
            log.warning("Can't read agent configuration from meta storage!");
        }
        finally {
            ctx.cache().context().database().checkpointReadUnlock();
        }

        return cfg != null ? cfg : new ManagementConfiguration();
    }

    /**
     * @param cfg Agent configuration.
     */
    private void writeToMetaStorage(ManagementConfiguration cfg) {
        ctx.cache().context().database().checkpointReadLock();

        try {
            metaStorage.write(MANAGEMENT_CFG_META_STORAGE_PREFIX, cfg);
        }
        catch (IgniteCheckedException e) {
            log.warning("Can't save management configuration to meta storage!");

            throw U.convertException(e);
        }
        finally {
            ctx.cache().context().database().checkpointReadUnlock();
        }
    }

    /**
     * Session handler for sending cluster info to backend.
     */
    private class AfterConnectedSessionHandler extends StompSessionHandlerAdapter {
        /** {@inheritDoc} */
        @Override public void afterConnected(StompSession ses, StompHeaders stompHeaders) {
            IgniteClusterImpl cluster = ctx.cluster().get();

            U.quietAndInfo(log, "");
            U.quietAndInfo(log, "Found GMC server that can be used to monitor your cluster: " + curSrvUri);

            U.quietAndInfo(log, "");
            U.quietAndInfo(log, "Open link in browser to monitor your cluster in GMC: " +
                    monitoringUri(curSrvUri, cluster.id()));

            U.quietAndInfo(log, "If you already using GMC, you can add cluster manually by it's ID: " + cluster.id());

            ses.send(buildClusterAddDest(), new ClusterInfo(cluster.id(), cluster.tag()));

            topSrvc.sendInitialState();

            ses.subscribe(buildMetricsPullTopic(), new StompFrameHandler() {
                @Override public Type getPayloadType(StompHeaders headers) {
                    return String.class;
                }

                @Override public void handleFrame(StompHeaders headers, Object payload) {
                    metricSrvc.broadcastPullMetrics();
                }
            });

            ses.subscribe(buildActionRequestTopic(cluster.id()), new StompFrameHandler() {
                @Override public Type getPayloadType(StompHeaders headers) {
                    return Request.class;
                }

                @Override public void handleFrame(StompHeaders headers, Object payload) {
                    actionSrvc.onActionRequest((Request) payload);
                }
            });
        }

        /** {@inheritDoc} */
        @Override public void handleTransportError(StompSession stompSes, Throwable e) {
            if (e instanceof ConnectionLostException) {
                if (disconnected.compareAndSet(false, true)) {
                    log.error("Lost websocket connection with server: " + curSrvUri);

                    execSrvc.submit(Agent.this::connect0);
                }
            }
        }
    }
}<|MERGE_RESOLUTION|>--- conflicted
+++ resolved
@@ -40,11 +40,8 @@
 import org.eclipse.jetty.websocket.api.UpgradeException;
 import org.gridgain.dto.action.Request;
 import org.gridgain.dto.ClusterInfo;
-<<<<<<< HEAD
 import org.gridgain.service.ActionService;
-=======
 import org.gridgain.service.config.NodeConfigurationExporter;
->>>>>>> fb7fb3d6
 import org.gridgain.service.MetricsService;
 import org.gridgain.service.TopologyService;
 import org.gridgain.service.config.NodeConfigurationService;
@@ -92,13 +89,11 @@
     /** Metric service. */
     private MetricsService metricSrvc;
 
-<<<<<<< HEAD
     /** Action service. */
     private ActionService actionSrvc;
-=======
+
     /** Node configuration service. */
     private NodeConfigurationService nodeConfigurationSrvc;
->>>>>>> fb7fb3d6
 
     /** Execute service. */
     private ExecutorService execSrvc;
@@ -268,11 +263,8 @@
         topSrvc = new TopologyService(ctx, mgr);
         tracingSrvc = new TracingService(ctx, mgr);
         metricSrvc = new MetricsService(ctx, mgr);
-<<<<<<< HEAD
+        nodeConfigurationSrvc = new NodeConfigurationService(ctx, mgr);
         actionSrvc = new ActionService(ctx, mgr);
-=======
-        nodeConfigurationSrvc = new NodeConfigurationService(ctx, mgr);
->>>>>>> fb7fb3d6
 
         execSrvc = Executors.newSingleThreadExecutor();
 
