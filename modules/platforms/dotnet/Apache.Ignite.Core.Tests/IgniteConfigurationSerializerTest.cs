﻿/*
 * Licensed to the Apache Software Foundation (ASF) under one or more
 * contributor license agreements.  See the NOTICE file distributed with
 * this work for additional information regarding copyright ownership.
 * The ASF licenses this file to You under the Apache License, Version 2.0
 * (the "License"); you may not use this file except in compliance with
 * the License.  You may obtain a copy of the License at
 *
 *      http://www.apache.org/licenses/LICENSE-2.0
 *
 * Unless required by applicable law or agreed to in writing, software
 * distributed under the License is distributed on an "AS IS" BASIS,
 * WITHOUT WARRANTIES OR CONDITIONS OF ANY KIND, either express or implied.
 * See the License for the specific language governing permissions and
 * limitations under the License.
 */

// ReSharper disable UnusedAutoPropertyAccessor.Global
// ReSharper disable MemberCanBePrivate.Global
namespace Apache.Ignite.Core.Tests
{
    using System;
    using System.Collections;
    using System.Collections.Generic;
    using System.Globalization;
    using System.IO;
    using System.Linq;
    using System.Text;
    using System.Threading;
    using System.Xml;
    using System.Xml.Schema;
    using Apache.Ignite.Core.Binary;
    using Apache.Ignite.Core.Cache.Affinity.Fair;
    using Apache.Ignite.Core.Cache.Affinity.Rendezvous;
    using Apache.Ignite.Core.Cache.Configuration;
    using Apache.Ignite.Core.Cache.Eviction;
    using Apache.Ignite.Core.Cache.Store;
    using Apache.Ignite.Core.Common;
    using Apache.Ignite.Core.Communication.Tcp;
    using Apache.Ignite.Core.DataStructures.Configuration;
    using Apache.Ignite.Core.Discovery.Tcp;
    using Apache.Ignite.Core.Discovery.Tcp.Multicast;
    using Apache.Ignite.Core.Events;
    using Apache.Ignite.Core.Impl.Common;
    using Apache.Ignite.Core.Lifecycle;
    using Apache.Ignite.Core.Tests.Binary;
    using Apache.Ignite.Core.Transactions;
    using NUnit.Framework;

    /// <summary>
    /// Tests <see cref="IgniteConfiguration"/> serialization.
    /// </summary>
    public class IgniteConfigurationSerializerTest
    {
        /// <summary>
        /// Tests the predefined XML.
        /// </summary>
        [Test]
        public void TestPredefinedXml()
        {
            var xml = @"<igniteConfig workDirectory='c:' JvmMaxMemoryMb='1024' MetricsLogFrequency='0:0:10' isDaemon='true' isLateAffinityAssignment='false' springConfigUrl='c:\myconfig.xml'>
                            <localhost>127.1.1.1</localhost>
                            <binaryConfiguration compactFooter='false'>
                                <defaultNameMapper type='Apache.Ignite.Core.Tests.IgniteConfigurationSerializerTest+NameMapper, Apache.Ignite.Core.Tests' bar='testBar' />
                                <types>
                                    <string>Apache.Ignite.Core.Tests.IgniteConfigurationSerializerTest+FooClass, Apache.Ignite.Core.Tests</string>
                                </types>
                            </binaryConfiguration>
                            <discoverySpi type='TcpDiscoverySpi' joinTimeout='0:1:0' localAddress='192.168.1.1' localPort='6655'>
                                <ipFinder type='TcpDiscoveryMulticastIpFinder' addressRequestAttempts='7' />
                            </discoverySpi>
                            <communicationSpi type='TcpCommunicationSpi' ackSendThreshold='33' idleConnectionTimeout='0:1:2' />
                            <jvmOptions><string>-Xms1g</string><string>-Xmx4g</string></jvmOptions>
                            <lifecycleBeans>
                                <iLifecycleBean type='Apache.Ignite.Core.Tests.IgniteConfigurationSerializerTest+LifecycleBean, Apache.Ignite.Core.Tests' foo='15' />
                            </lifecycleBeans>
                            <cacheConfiguration>
                                <cacheConfiguration cacheMode='Replicated' readThrough='true' writeThrough='true'>
                                    <queryEntities>    
                                        <queryEntity keyType='System.Int32' valueType='System.String'>    
                                            <fields>
                                                <queryField name='length' fieldType='System.Int32' />
                                            </fields>
                                            <aliases>
                                                <queryAlias fullName='somefield.field' alias='shortField' />
                                            </aliases>
                                            <indexes>
                                                <queryIndex name='idx' indexType='Geospatial'>
                                                    <fields>
                                                        <queryIndexField name='indexFld' isDescending='true' />
                                                    </fields>
                                                </queryIndex>
                                            </indexes>
                                        </queryEntity>
                                    </queryEntities>
                                    <evictionPolicy type='LruEvictionPolicy' batchSize='1' maxSize='2' maxMemorySize='3' />
                                    <nearConfiguration nearStartSize='7'>
                                        <evictionPolicy type='FifoEvictionPolicy' batchSize='10' maxSize='20' maxMemorySize='30' />
                                    </nearConfiguration>
<<<<<<< HEAD
                                    <affinityFunction type='RendezvousAffinityFunction' partitionCount='99' excludeNeighbors='true' />
=======
                                    <affinityFunction type='RendezvousAffinityFunction' partitions='99' excludeNeighbors='true' />
>>>>>>> 8ec6db5e
                                </cacheConfiguration>
                                <cacheConfiguration name='secondCache' />
                            </cacheConfiguration>
                            <includedEventTypes>
                                <int>42</int>
                                <int>TaskFailed</int>
                                <int>JobFinished</int>
                            </includedEventTypes>
                            <userAttributes><pair key='myNode' value='true' /></userAttributes>
                            <atomicConfiguration backups='2' cacheMode='Local' atomicSequenceReserveSize='250' />
                            <transactionConfiguration defaultTransactionConcurrency='Optimistic' defaultTransactionIsolation='RepeatableRead' defaultTimeout='0:1:2' pessimisticTransactionLogSize='15' pessimisticTransactionLogLinger='0:0:33' />
                        </igniteConfig>";
            var reader = XmlReader.Create(new StringReader(xml));

            var cfg = IgniteConfigurationXmlSerializer.Deserialize(reader);

            Assert.AreEqual("c:", cfg.WorkDirectory);
            Assert.AreEqual("127.1.1.1", cfg.Localhost);
            Assert.IsTrue(cfg.IsDaemon);
            Assert.IsFalse(cfg.IsLateAffinityAssignment);
            Assert.AreEqual(1024, cfg.JvmMaxMemoryMb);
            Assert.AreEqual(TimeSpan.FromSeconds(10), cfg.MetricsLogFrequency);
            Assert.AreEqual(TimeSpan.FromMinutes(1), ((TcpDiscoverySpi)cfg.DiscoverySpi).JoinTimeout);
            Assert.AreEqual("192.168.1.1", ((TcpDiscoverySpi)cfg.DiscoverySpi).LocalAddress);
            Assert.AreEqual(6655, ((TcpDiscoverySpi)cfg.DiscoverySpi).LocalPort);
            Assert.AreEqual(7,
                ((TcpDiscoveryMulticastIpFinder) ((TcpDiscoverySpi) cfg.DiscoverySpi).IpFinder).AddressRequestAttempts);
            Assert.AreEqual(new[] { "-Xms1g", "-Xmx4g" }, cfg.JvmOptions);
            Assert.AreEqual(15, ((LifecycleBean) cfg.LifecycleBeans.Single()).Foo);
            Assert.AreEqual("testBar", ((NameMapper) cfg.BinaryConfiguration.DefaultNameMapper).Bar);
            Assert.AreEqual(
                "Apache.Ignite.Core.Tests.IgniteConfigurationSerializerTest+FooClass, Apache.Ignite.Core.Tests",
                cfg.BinaryConfiguration.Types.Single());
            Assert.IsFalse(cfg.BinaryConfiguration.CompactFooter);
            Assert.AreEqual(new[] {42, EventType.TaskFailed, EventType.JobFinished}, cfg.IncludedEventTypes);
            Assert.AreEqual(@"c:\myconfig.xml", cfg.SpringConfigUrl);

            Assert.AreEqual("secondCache", cfg.CacheConfiguration.Last().Name);

            var cacheCfg = cfg.CacheConfiguration.First();

            Assert.AreEqual(CacheMode.Replicated, cacheCfg.CacheMode);
            Assert.IsTrue(cacheCfg.ReadThrough);
            Assert.IsTrue(cacheCfg.WriteThrough);

            var queryEntity = cacheCfg.QueryEntities.Single();
            Assert.AreEqual(typeof(int), queryEntity.KeyType);
            Assert.AreEqual(typeof(string), queryEntity.ValueType);
            Assert.AreEqual("length", queryEntity.Fields.Single().Name);
            Assert.AreEqual(typeof(int), queryEntity.Fields.Single().FieldType);
            Assert.AreEqual("somefield.field", queryEntity.Aliases.Single().FullName);
            Assert.AreEqual("shortField", queryEntity.Aliases.Single().Alias);
            Assert.AreEqual(QueryIndexType.Geospatial, queryEntity.Indexes.Single().IndexType);
            Assert.AreEqual("indexFld", queryEntity.Indexes.Single().Fields.Single().Name);
            Assert.AreEqual(true, queryEntity.Indexes.Single().Fields.Single().IsDescending);

            var nearCfg = cacheCfg.NearConfiguration;
            Assert.IsNotNull(nearCfg);
            Assert.AreEqual(7, nearCfg.NearStartSize);

            var plc = nearCfg.EvictionPolicy as FifoEvictionPolicy;
            Assert.IsNotNull(plc);
            Assert.AreEqual(10, plc.BatchSize);
            Assert.AreEqual(20, plc.MaxSize);
            Assert.AreEqual(30, plc.MaxMemorySize);

            var plc2 = cacheCfg.EvictionPolicy as LruEvictionPolicy;
            Assert.IsNotNull(plc2);
            Assert.AreEqual(1, plc2.BatchSize);
            Assert.AreEqual(2, plc2.MaxSize);
            Assert.AreEqual(3, plc2.MaxMemorySize);

            var af = cacheCfg.AffinityFunction as RendezvousAffinityFunction;
            Assert.IsNotNull(af);
<<<<<<< HEAD
            Assert.AreEqual(99, af.PartitionCount);
=======
            Assert.AreEqual(99, af.Partitions);
>>>>>>> 8ec6db5e
            Assert.IsTrue(af.ExcludeNeighbors);

            Assert.AreEqual(new Dictionary<string, object> {{"myNode", "true"}}, cfg.UserAttributes);

            var atomicCfg = cfg.AtomicConfiguration;
            Assert.AreEqual(2, atomicCfg.Backups);
            Assert.AreEqual(CacheMode.Local, atomicCfg.CacheMode);
            Assert.AreEqual(250, atomicCfg.AtomicSequenceReserveSize);

            var tx = cfg.TransactionConfiguration;
            Assert.AreEqual(TransactionConcurrency.Optimistic, tx.DefaultTransactionConcurrency);
            Assert.AreEqual(TransactionIsolation.RepeatableRead, tx.DefaultTransactionIsolation);
            Assert.AreEqual(new TimeSpan(0,1,2), tx.DefaultTimeout);
            Assert.AreEqual(15, tx.PessimisticTransactionLogSize);
            Assert.AreEqual(TimeSpan.FromSeconds(33), tx.PessimisticTransactionLogLinger);

            var comm = cfg.CommunicationSpi as TcpCommunicationSpi;
            Assert.IsNotNull(comm);
            Assert.AreEqual(33, comm.AckSendThreshold);
            Assert.AreEqual(new TimeSpan(0, 1, 2), comm.IdleConnectionTimeout);
        }

        /// <summary>
        /// Tests the serialize deserialize.
        /// </summary>
        [Test]
        public void TestSerializeDeserialize()
        {
            // Test custom
            CheckSerializeDeserialize(GetTestConfig());

            // Test custom with different culture to make sure numbers are serialized properly
            RunWithCustomCulture(() => CheckSerializeDeserialize(GetTestConfig()));
            
            // Test default
            CheckSerializeDeserialize(new IgniteConfiguration());
        }

        /// <summary>
        /// Tests the schema validation.
        /// </summary>
        [Test]
        public void TestSchemaValidation()
        {
            CheckSchemaValidation();

            RunWithCustomCulture(CheckSchemaValidation);

            // Check invalid xml
            const string invalidXml =
                @"<igniteConfiguration xmlns='http://ignite.apache.org/schema/dotnet/IgniteConfigurationSection'>
                    <binaryConfiguration /><binaryConfiguration />
                  </igniteConfiguration>";

            Assert.Throws<XmlSchemaValidationException>(() => CheckSchemaValidation(invalidXml));
        }

        /// <summary>
        /// Checks the schema validation.
        /// </summary>
        private static void CheckSchemaValidation()
        {
            var sb = new StringBuilder();

            using (var xmlWriter = XmlWriter.Create(sb))
            {
                IgniteConfigurationXmlSerializer.Serialize(GetTestConfig(), xmlWriter, "igniteConfiguration");
            }

            CheckSchemaValidation(sb.ToString());
        }

        /// <summary>
        /// Checks the schema validation.
        /// </summary>
        /// <param name="xml">The XML.</param>
        private static void CheckSchemaValidation(string xml)
        {
            var document = new XmlDocument();

            document.Schemas.Add("http://ignite.apache.org/schema/dotnet/IgniteConfigurationSection", 
                XmlReader.Create("IgniteConfigurationSection.xsd"));

            document.Load(new StringReader(xml));

            document.Validate(null);
        }

        /// <summary>
        /// Checks the serialize deserialize.
        /// </summary>
        /// <param name="cfg">The config.</param>
        private static void CheckSerializeDeserialize(IgniteConfiguration cfg)
        {
            var resCfg = SerializeDeserialize(cfg);

            AssertReflectionEqual(cfg, resCfg);
        }

        /// <summary>
        /// Serializes and deserializes a config.
        /// </summary>
        private static IgniteConfiguration SerializeDeserialize(IgniteConfiguration cfg)
        {
            var sb = new StringBuilder();

            using (var xmlWriter = XmlWriter.Create(sb))
            {
                IgniteConfigurationXmlSerializer.Serialize(cfg, xmlWriter, "igniteConfig");
            }

            var xml = sb.ToString();

            using (var xmlReader = XmlReader.Create(new StringReader(xml)))
            {
                xmlReader.MoveToContent();
                return IgniteConfigurationXmlSerializer.Deserialize(xmlReader);
            }
        }

        /// <summary>
        /// Asserts equality with reflection.
        /// </summary>
        private static void AssertReflectionEqual(object x, object y)
        {
            var type = x.GetType();

            Assert.AreEqual(type, y.GetType());

            if (type.IsValueType || type == typeof (string) || type.IsSubclassOf(typeof (Type)))
            {
                Assert.AreEqual(x, y);
                return;
            }

            var props = type.GetProperties().Where(p => p.GetIndexParameters().Length == 0);

            foreach (var propInfo in props)
            {
                var propType = propInfo.PropertyType;

                var xVal = propInfo.GetValue(x, null);
                var yVal = propInfo.GetValue(y, null);

                if (xVal == null || yVal == null)
                {
                    Assert.IsNull(xVal);
                    Assert.IsNull(yVal);
                }
                else if (propType != typeof(string) && propType.IsGenericType 
                    && propType.GetGenericTypeDefinition() == typeof (ICollection<>))
                {
                    var xCol = ((IEnumerable) xVal).OfType<object>().ToList();
                    var yCol = ((IEnumerable) yVal).OfType<object>().ToList();

                    Assert.AreEqual(xCol.Count, yCol.Count);

                    for (int i = 0; i < xCol.Count; i++)
                        AssertReflectionEqual(xCol[i], yCol[i]);
                }
                else
                {
                    AssertReflectionEqual(xVal, yVal);
                }
            }
        }

        /// <summary>
        /// Gets the test configuration.
        /// </summary>
        private static IgniteConfiguration GetTestConfig()
        {
            return new IgniteConfiguration
            {
                GridName = "gridName",
                JvmOptions = new[] {"1", "2"},
                Localhost = "localhost11",
                JvmClasspath = "classpath",
                Assemblies = new[] {"asm1", "asm2", "asm3"},
                BinaryConfiguration = new BinaryConfiguration
                {
                    TypeConfigurations = new[]
                    {
                        new BinaryTypeConfiguration
                        {
                            IsEnum = true,
                            KeepDeserialized = true,
                            AffinityKeyFieldName = "affKeyFieldName",
                            TypeName = "typeName",
                            IdMapper = new IdMapper(),
                            NameMapper = new NameMapper(),
                            Serializer = new TestSerializer()
                        },
                        new BinaryTypeConfiguration
                        {
                            IsEnum = false,
                            KeepDeserialized = false,
                            AffinityKeyFieldName = "affKeyFieldName",
                            TypeName = "typeName2",
                            Serializer = new BinaryReflectiveSerializer()
                        }
                    },
                    Types = new[] {typeof (string).FullName},
                    DefaultIdMapper = new IdMapper(),
                    DefaultKeepDeserialized = true,
                    DefaultNameMapper = new NameMapper(),
                    DefaultSerializer = new TestSerializer()
                },
                CacheConfiguration = new[]
                {
                    new CacheConfiguration("cacheName")
                    {
                        AtomicWriteOrderMode = CacheAtomicWriteOrderMode.Primary,
                        AtomicityMode = CacheAtomicityMode.Transactional,
                        Backups = 15,
                        CacheMode = CacheMode.Replicated,
                        CacheStoreFactory = new TestCacheStoreFactory(),
                        CopyOnRead = true,
                        EagerTtl = true,
                        EnableSwap = true,
                        EvictSynchronized = true,
                        EvictSynchronizedConcurrencyLevel = 13,
                        EvictSynchronizedKeyBufferSize = 14,
                        EvictSynchronizedTimeout = TimeSpan.FromMinutes(3),
                        Invalidate = true,
                        KeepBinaryInStore = true,
                        LoadPreviousValue = true,
                        LockTimeout = TimeSpan.FromSeconds(56),
                        LongQueryWarningTimeout = TimeSpan.FromSeconds(99),
                        MaxConcurrentAsyncOperations = 24,
                        MaxEvictionOverflowRatio = 5.6F,
                        MemoryMode = CacheMemoryMode.OffheapValues,
                        OffHeapMaxMemory = 567,
                        QueryEntities = new[]
                        {
                            new QueryEntity
                            {
                                Fields = new[]
                                {
                                    new QueryField("field", typeof (int))
                                },
                                Indexes = new[]
                                {
                                    new QueryIndex("field") {IndexType = QueryIndexType.FullText}
                                },
                                Aliases = new[]
                                {
                                    new QueryAlias("field.field", "fld")
                                },
                                KeyType = typeof (string),
                                ValueType = typeof (long)
                            },
                        },
                        ReadFromBackup = true,
                        RebalanceBatchSize = 33,
                        RebalanceDelay = TimeSpan.MaxValue,
                        RebalanceMode = CacheRebalanceMode.Sync,
                        RebalanceThrottle = TimeSpan.FromHours(44),
                        RebalanceTimeout = TimeSpan.FromMinutes(8),
                        SqlEscapeAll = true,
                        SqlOnheapRowCacheSize = 679,
                        StartSize = 1023,
                        WriteBehindBatchSize = 45,
                        WriteBehindEnabled = true,
                        WriteBehindFlushFrequency = TimeSpan.FromSeconds(5),
                        WriteBehindFlushSize = 66,
                        WriteBehindFlushThreadCount = 2,
                        WriteSynchronizationMode = CacheWriteSynchronizationMode.FullAsync,
                        NearConfiguration = new NearCacheConfiguration
                        {
                            NearStartSize = 5,
                            EvictionPolicy = new FifoEvictionPolicy
                            {
                                BatchSize = 19, MaxMemorySize = 1024, MaxSize = 555
                            }
                        },
                        EvictionPolicy = new LruEvictionPolicy
                        {
                            BatchSize = 18, MaxMemorySize = 1023, MaxSize = 554
                        },
                        AffinityFunction = new FairAffinityFunction
                        {
                            ExcludeNeighbors = true,
<<<<<<< HEAD
                            PartitionCount = 48
=======
                            Partitions = 48
>>>>>>> 8ec6db5e
                        }
                    }
                },
                ClientMode = true,
                DiscoverySpi = new TcpDiscoverySpi
                {
                    NetworkTimeout = TimeSpan.FromSeconds(1),
                    SocketTimeout = TimeSpan.FromSeconds(2),
                    AckTimeout = TimeSpan.FromSeconds(3),
                    JoinTimeout = TimeSpan.FromSeconds(4),
                    MaxAckTimeout = TimeSpan.FromSeconds(5),
                    IpFinder = new TcpDiscoveryMulticastIpFinder
                    {
                        TimeToLive = 110,
                        MulticastGroup = "multicastGroup",
                        AddressRequestAttempts = 10,
                        MulticastPort = 987,
                        ResponseTimeout = TimeSpan.FromDays(1),
                        LocalAddress = "127.0.0.2",
                        Endpoints = new[] {"", "abc"}
                    },
                    ClientReconnectDisabled = true,
                    ForceServerMode = true,
                    HeartbeatFrequency = TimeSpan.FromSeconds(3),
                    IpFinderCleanFrequency = TimeSpan.FromMinutes(7),
                    LocalAddress = "127.0.0.1",
                    LocalPort = 49900,
                    LocalPortRange = 13,
                    MaxMissedClientHeartbeats = 9,
                    MaxMissedHeartbeats = 7,
                    ReconnectCount = 11,
                    StatisticsPrintFrequency = TimeSpan.FromSeconds(20),
                    ThreadPriority = 6,
                    TopologyHistorySize = 1234567
                },
                IgniteHome = "igniteHome",
                IncludedEventTypes = EventType.CacheQueryAll,
                JvmDllPath = @"c:\jvm",
                JvmInitialMemoryMb = 1024,
                JvmMaxMemoryMb = 2048,
                LifecycleBeans = new[] {new LifecycleBean(), new LifecycleBean()},
                MetricsExpireTime = TimeSpan.FromSeconds(15),
                MetricsHistorySize = 45,
                MetricsLogFrequency = TimeSpan.FromDays(2),
                MetricsUpdateFrequency = TimeSpan.MinValue,
                NetworkSendRetryCount = 7,
                NetworkSendRetryDelay = TimeSpan.FromSeconds(98),
                NetworkTimeout = TimeSpan.FromMinutes(4),
                SuppressWarnings = true,
                WorkDirectory = @"c:\work",
                IsDaemon = true,
                UserAttributes = Enumerable.Range(1, 10).ToDictionary(x => x.ToString(), x => (object) x),
                AtomicConfiguration = new AtomicConfiguration
                {
                    CacheMode = CacheMode.Replicated,
                    AtomicSequenceReserveSize = 200,
                    Backups = 2
                },
                TransactionConfiguration = new TransactionConfiguration
                {
                    PessimisticTransactionLogSize = 23,
                    DefaultTransactionIsolation = TransactionIsolation.ReadCommitted,
                    DefaultTimeout = TimeSpan.FromDays(2),
                    DefaultTransactionConcurrency = TransactionConcurrency.Optimistic,
                    PessimisticTransactionLogLinger = TimeSpan.FromHours(3)
                },
                CommunicationSpi = new TcpCommunicationSpi
                {
                    LocalPort = 47501,
                    MaxConnectTimeout = TimeSpan.FromSeconds(34),
                    MessageQueueLimit = 15,
                    ConnectTimeout = TimeSpan.FromSeconds(17),
                    IdleConnectionTimeout = TimeSpan.FromSeconds(19),
                    SelectorsCount = 8,
                    ReconnectCount = 33,
                    SocketReceiveBufferSize = 512,
                    AckSendThreshold = 99,
                    DirectBuffer = false,
                    DirectSendBuffer = true,
                    LocalPortRange = 45,
                    LocalAddress = "127.0.0.1",
                    TcpNoDelay = false,
                    SlowClientQueueLimit = 98,
                    SocketSendBufferSize = 2045,
                    UnacknowledgedMessagesBufferSize = 3450
                }
            };
        }

        /// <summary>
        /// Runs the with custom culture.
        /// </summary>
        /// <param name="action">The action.</param>
        private static void RunWithCustomCulture(Action action)
        {
            RunWithCulture(action, CultureInfo.InvariantCulture);
            RunWithCulture(action, CultureInfo.GetCultureInfo("ru-RU"));
        }

        /// <summary>
        /// Runs the with culture.
        /// </summary>
        /// <param name="action">The action.</param>
        /// <param name="cultureInfo">The culture information.</param>
        private static void RunWithCulture(Action action, CultureInfo cultureInfo)
        {
            var oldCulture = Thread.CurrentThread.CurrentCulture;

            try
            {
                Thread.CurrentThread.CurrentCulture = cultureInfo;

                action();
            }
            finally
            {
                Thread.CurrentThread.CurrentCulture = oldCulture;
            }
        }

        /// <summary>
        /// Test bean.
        /// </summary>
        public class LifecycleBean : ILifecycleBean
        {
            /// <summary>
            /// Gets or sets the foo.
            /// </summary>
            /// <value>
            /// The foo.
            /// </value>
            public int Foo { get; set; }

            /// <summary>
            /// This method is called when lifecycle event occurs.
            /// </summary>
            /// <param name="evt">Lifecycle event.</param>
            public void OnLifecycleEvent(LifecycleEventType evt)
            {
                // No-op.
            }
        }

        /// <summary>
        /// Test mapper.
        /// </summary>
        public class NameMapper : IBinaryNameMapper
        {
            /// <summary>
            /// Gets or sets the bar.
            /// </summary>
            /// <value>
            /// The bar.
            /// </value>
            public string Bar { get; set; }

            /// <summary>
            /// Gets the type name.
            /// </summary>
            /// <param name="name">The name.</param>
            /// <returns>
            /// Type name.
            /// </returns>
            public string GetTypeName(string name)
            {
                return name;
            }

            /// <summary>
            /// Gets the field name.
            /// </summary>
            /// <param name="name">The name.</param>
            /// <returns>
            /// Field name.
            /// </returns>
            public string GetFieldName(string name)
            {
                return name;
            }
        }

        /// <summary>
        /// Serializer.
        /// </summary>
        public class TestSerializer : IBinarySerializer
        {
            /// <summary>
            /// Write portalbe object.
            /// </summary>
            /// <param name="obj">Object.</param>
            /// <param name="writer">Poratble writer.</param>
            public void WriteBinary(object obj, IBinaryWriter writer)
            {
                // No-op.
            }

            /// <summary>
            /// Read binary object.
            /// </summary>
            /// <param name="obj">Instantiated empty object.</param>
            /// <param name="reader">Poratble reader.</param>
            public void ReadBinary(object obj, IBinaryReader reader)
            {
                // No-op.
            }
        }

        /// <summary>
        /// Test class.
        /// </summary>
        public class FooClass
        {
            // No-op.
        }

        /// <summary>
        /// Test factory.
        /// </summary>
        public class TestCacheStoreFactory : IFactory<ICacheStore>
        {
            /// <summary>
            /// Creates an instance of the cache store.
            /// </summary>
            /// <returns>
            /// New instance of the cache store.
            /// </returns>
            public ICacheStore CreateInstance()
            {
                return null;
            }
        }
    }
}<|MERGE_RESOLUTION|>--- conflicted
+++ resolved
@@ -97,11 +97,7 @@
                                     <nearConfiguration nearStartSize='7'>
                                         <evictionPolicy type='FifoEvictionPolicy' batchSize='10' maxSize='20' maxMemorySize='30' />
                                     </nearConfiguration>
-<<<<<<< HEAD
-                                    <affinityFunction type='RendezvousAffinityFunction' partitionCount='99' excludeNeighbors='true' />
-=======
                                     <affinityFunction type='RendezvousAffinityFunction' partitions='99' excludeNeighbors='true' />
->>>>>>> 8ec6db5e
                                 </cacheConfiguration>
                                 <cacheConfiguration name='secondCache' />
                             </cacheConfiguration>
@@ -176,11 +172,7 @@
 
             var af = cacheCfg.AffinityFunction as RendezvousAffinityFunction;
             Assert.IsNotNull(af);
-<<<<<<< HEAD
-            Assert.AreEqual(99, af.PartitionCount);
-=======
             Assert.AreEqual(99, af.Partitions);
->>>>>>> 8ec6db5e
             Assert.IsTrue(af.ExcludeNeighbors);
 
             Assert.AreEqual(new Dictionary<string, object> {{"myNode", "true"}}, cfg.UserAttributes);
@@ -464,11 +456,7 @@
                         AffinityFunction = new FairAffinityFunction
                         {
                             ExcludeNeighbors = true,
-<<<<<<< HEAD
-                            PartitionCount = 48
-=======
                             Partitions = 48
->>>>>>> 8ec6db5e
                         }
                     }
                 },
