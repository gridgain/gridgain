--- conflicted
+++ resolved
@@ -80,37 +80,10 @@
         };
 
         /** */
-<<<<<<< HEAD
-        private static readonly IList<string> TestJvmOpts = Environment.Is64BitProcess
-            ? new List<string>
-            {
-                "-XX:+HeapDumpOnOutOfMemoryError",
-                "-Xms2g",
-                "-Xmx2g",
-                "-ea",
-                "-DIGNITE_QUIET=true",
-                "-Duser.timezone=UTC",
-                "-DIGNITE_SENSITIVE_DATA_LOGGING=plain",
-                "-DIGNITE_UPDATE_NOTIFIER=false"
-            }
-            : new List<string>
-            {
-                "-XX:+HeapDumpOnOutOfMemoryError",
-                "-Xms64m",
-                "-Xmx99m",
-                "-ea",
-                "-DIGNITE_ATOMIC_CACHE_DELETE_HISTORY_SIZE=1000",
-                "-DIGNITE_QUIET=true",
-                "-Duser.timezone=UTC",
-                "-DIGNITE_SENSITIVE_DATA_LOGGING=plain",
-                "-DIGNITE_UPDATE_NOTIFIER=false"
-            };
-=======
         private static readonly IList<string> TestJvmOpts = (Environment.Is64BitProcess
                 ? new[] { "-Xms2g", "-Xmx2g" }
                 : new[] { "-Xms64m", "-Xmx99m", "-DIGNITE_ATOMIC_CACHE_DELETE_HISTORY_SIZE=1000" })
             .Concat(TestJvmOptsCommon).ToList();
->>>>>>> 1eb6e3f3
 
         /** */
         private static readonly IList<string> JvmDebugOpts =
