/*
 * Licensed to the Apache Software Foundation (ASF) under one or more
 * contributor license agreements.  See the NOTICE file distributed with
 * this work for additional information regarding copyright ownership.
 * The ASF licenses this file to You under the Apache License, Version 2.0
 * (the "License"); you may not use this file except in compliance with
 * the License.  You may obtain a copy of the License at
 *
 *      http://www.apache.org/licenses/LICENSE-2.0
 *
 * Unless required by applicable law or agreed to in writing, software
 * distributed under the License is distributed on an "AS IS" BASIS,
 * WITHOUT WARRANTIES OR CONDITIONS OF ANY KIND, either express or implied.
 * See the License for the specific language governing permissions and
 * limitations under the License.
 */

#ifndef _IGNITE_COMMON_EXPORTS
#define _IGNITE_COMMON_EXPORTS

#include "ignite/common/java.h"

namespace gcj = ignite::common::java;

extern "C" {
    int IGNITE_CALL IgniteReallocate(long long memPtr, int cap);

    void* IGNITE_CALL IgniteIgnitionStart(gcj::JniContext* ctx, char* cfgPath, char* name, int factoryId, long long dataPtr);
    void* IGNITE_CALL IgniteIgnitionInstance(gcj::JniContext* ctx, char* name);
    long long IGNITE_CALL IgniteIgnitionEnvironmentPointer(gcj::JniContext* ctx, char* name);
    bool IGNITE_CALL IgniteIgnitionStop(gcj::JniContext* ctx, char* name, bool cancel);
    void IGNITE_CALL IgniteIgnitionStopAll(gcj::JniContext* ctx, bool cancel);

    void IGNITE_CALL IgniteProcessorReleaseStart(gcj::JniContext* ctx, void* obj);
    void* IGNITE_CALL IgniteProcessorProjection(gcj::JniContext* ctx, void* obj);
    void* IGNITE_CALL IgniteProcessorCache(gcj::JniContext* ctx, void* obj, char* name);
    void* IGNITE_CALL IgniteProcessorCreateCache(gcj::JniContext* ctx, void* obj, char* name);
    void* IGNITE_CALL IgniteProcessorGetOrCreateCache(gcj::JniContext* ctx, void* obj, char* name);
    void* IGNITE_CALL IgniteProcessorCreateCacheFromConfig(gcj::JniContext* ctx, void* obj, long long memPtr);
    void* IGNITE_CALL IgniteProcessorGetOrCreateCacheFromConfig(gcj::JniContext* ctx, void* obj, long long memPtr);
    void* IGNITE_CALL IgniteProcessorCreateNearCache(gcj::JniContext* ctx, void* obj, char* name, long long memPtr);
    void* IGNITE_CALL IgniteProcessorGetOrCreateNearCache(gcj::JniContext* ctx, void* obj, char* name, long long memPtr);
    void IGNITE_CALL IgniteProcessorDestroyCache(gcj::JniContext* ctx, void* obj, char* name);
    void* IGNITE_CALL IgniteProcessorAffinity(gcj::JniContext* ctx, void* obj, char* name);
    void* IGNITE_CALL IgniteProcessorDataStreamer(gcj::JniContext* ctx, void* obj, char* name, bool keepPortable);
    void* IGNITE_CALL IgniteProcessorTransactions(gcj::JniContext* ctx, void* obj);
    void* IGNITE_CALL IgniteProcessorCompute(gcj::JniContext* ctx, void* obj, void* prj);
    void* IGNITE_CALL IgniteProcessorMessage(gcj::JniContext* ctx, void* obj, void* prj);
    void* IGNITE_CALL IgniteProcessorEvents(gcj::JniContext* ctx, void* obj, void* prj);
    void* IGNITE_CALL IgniteProcessorServices(gcj::JniContext* ctx, void* obj, void* prj);
    void* IGNITE_CALL IgniteProcessorExtensions(gcj::JniContext* ctx, void* obj);
    void* IGNITE_CALL IgniteProcessorAtomicLong(gcj::JniContext* ctx, void* obj, char* name, long long initVal, bool create);
    void* IGNITE_CALL IgniteProcessorAtomicSequence(gcj::JniContext* ctx, void* obj, char* name, long long initVal, bool create);
    void* IGNITE_CALL IgniteProcessorAtomicReference(gcj::JniContext* ctx, void* obj, char* name, long long memPtr, bool create);
    void IGNITE_CALL IgniteProcessorGetIgniteConfiguration(gcj::JniContext* ctx, void* obj, long long memPtr);
<<<<<<< HEAD
=======
    void IGNITE_CALL IgniteProcessorGetCacheNames(gcj::JniContext* ctx, void* obj, long long memPtr);
>>>>>>> 5ac30480
    
    long long IGNITE_CALL IgniteTargetInStreamOutLong(gcj::JniContext* ctx, void* obj, int opType, long long memPtr);
    void IGNITE_CALL IgniteTargetInStreamOutStream(gcj::JniContext* ctx, void* obj, int opType, long long inMemPtr, long long outMemPtr);
    void* IGNITE_CALL IgniteTargetInStreamOutObject(gcj::JniContext* ctx, void* obj, int opType, long long memPtr);
    void IGNITE_CALL IgniteTargetInObjectStreamOutStream(gcj::JniContext* ctx, void* obj, int opType, void* arg, long long inMemPtr, long long outMemPtr);
    long long IGNITE_CALL IgniteTargetOutLong(gcj::JniContext* ctx, void* obj, int opType);
    void IGNITE_CALL IgniteTargetOutStream(gcj::JniContext* ctx, void* obj, int opType, long long memPtr);
    void* IGNITE_CALL IgniteTargetOutObject(gcj::JniContext* ctx, void* obj, int opType);
    void IGNITE_CALL IgniteTargetListenFuture(gcj::JniContext* ctx, void* obj, long long futId, int typ);
    void IGNITE_CALL IgniteTargetListenFutureForOperation(gcj::JniContext* ctx, void* obj, long long futId, int typ, int opId);
    void* IGNITE_CALL IgniteTargetListenFutureAndGet(gcj::JniContext* ctx, void* obj, long long futId, int typ);
    void* IGNITE_CALL IgniteTargetListenFutureForOperationAndGet(gcj::JniContext* ctx, void* obj, long long futId, int typ, int opId);

    int IGNITE_CALL IgniteAffinityPartitions(gcj::JniContext* ctx, void* obj);

    void* IGNITE_CALL IgniteCacheWithSkipStore(gcj::JniContext* ctx, void* obj);
    void* IGNITE_CALL IgniteCacheWithNoRetries(gcj::JniContext* ctx, void* obj);
    void* IGNITE_CALL IgniteCacheWithExpiryPolicy(gcj::JniContext* ctx, void* obj, long long create, long long update, long long access);
    void* IGNITE_CALL IgniteCacheWithAsync(gcj::JniContext* ctx, void* obj);
    void* IGNITE_CALL IgniteCacheWithKeepPortable(gcj::JniContext* ctx, void* obj);
    void IGNITE_CALL IgniteCacheClear(gcj::JniContext* ctx, void* obj);
    void IGNITE_CALL IgniteCacheRemoveAll(gcj::JniContext* ctx, void* obj);
    void* IGNITE_CALL IgniteCacheOutOpQueryCursor(gcj::JniContext* ctx, void* obj, int type, long long memPtr);
    void* IGNITE_CALL IgniteCacheOutOpContinuousQuery(gcj::JniContext* ctx, void* obj, int type, long long memPtr);
    void* IGNITE_CALL IgniteCacheIterator(gcj::JniContext* ctx, void* obj);
    void* IGNITE_CALL IgniteCacheLocalIterator(gcj::JniContext* ctx, void* obj, int peekModes);
    void IGNITE_CALL IgniteCacheEnterLock(gcj::JniContext* ctx, void* obj, long long id);
    void IGNITE_CALL IgniteCacheExitLock(gcj::JniContext* ctx, void* obj, long long id);
    bool IGNITE_CALL IgniteCacheTryEnterLock(gcj::JniContext* ctx, void* obj, long long id, long long timeout);
    void IGNITE_CALL IgniteCacheCloseLock(gcj::JniContext* ctx, void* obj, long long id);
    void IGNITE_CALL IgniteCacheRebalance(gcj::JniContext* ctx, void* obj, long long futId);
    int IGNITE_CALL IgniteCacheSize(gcj::JniContext* ctx, void* obj, int peekModes, bool loc);

    void IGNITE_CALL IgniteCacheStoreCallbackInvoke(gcj::JniContext* ctx, void* obj, long long memPtr);

    void IGNITE_CALL IgniteComputeWithNoFailover(gcj::JniContext* ctx, void* obj);
    void IGNITE_CALL IgniteComputeWithTimeout(gcj::JniContext* ctx, void* obj, long long timeout);
    void* IGNITE_CALL IgniteComputeExecuteNative(gcj::JniContext* ctx, void* obj, long long taskPtr, long long topVer);

    void IGNITE_CALL IgniteContinuousQueryClose(gcj::JniContext* ctx, void* obj);
    void* IGNITE_CALL IgniteContinuousQueryGetInitialQueryCursor(gcj::JniContext* ctx, void* obj);

    void IGNITE_CALL IgniteDataStreamerListenTopology(gcj::JniContext* ctx, void* obj, long long ptr);
    bool IGNITE_CALL IgniteDataStreamerAllowOverwriteGet(gcj::JniContext* ctx, void* obj);
    void IGNITE_CALL IgniteDataStreamerAllowOverwriteSet(gcj::JniContext* ctx, void* obj, bool val);
    bool IGNITE_CALL IgniteDataStreamerSkipStoreGet(gcj::JniContext* ctx, void* obj);
    void IGNITE_CALL IgniteDataStreamerSkipStoreSet(gcj::JniContext* ctx, void* obj, bool val);
    int IGNITE_CALL IgniteDataStreamerPerNodeBufferSizeGet(gcj::JniContext* ctx, void* obj);
    void IGNITE_CALL IgniteDataStreamerPerNodeBufferSizeSet(gcj::JniContext* ctx, void* obj, int val);
    int IGNITE_CALL IgniteDataStreamerPerNodeParallelOperationsGet(gcj::JniContext* ctx, void* obj);
    void IGNITE_CALL IgniteDataStreamerPerNodeParallelOperationsSet(gcj::JniContext* ctx, void* obj, int val);

    void* IGNITE_CALL IgniteMessagingWithAsync(gcj::JniContext* ctx, void* obj);

    void* IGNITE_CALL IgniteProjectionForOthers(gcj::JniContext* ctx, void* obj, void* prj);
    void* IGNITE_CALL IgniteProjectionForRemotes(gcj::JniContext* ctx, void* obj);
    void* IGNITE_CALL IgniteProjectionForDaemons(gcj::JniContext* ctx, void* obj);
    void* IGNITE_CALL IgniteProjectionForRandom(gcj::JniContext* ctx, void* obj);
    void* IGNITE_CALL IgniteProjectionForOldest(gcj::JniContext* ctx, void* obj);
    void* IGNITE_CALL IgniteProjectionForYoungest(gcj::JniContext* ctx, void* obj);
    void IGNITE_CALL IgniteProjectionResetMetrics(gcj::JniContext* ctx, void* obj);
    void* IGNITE_CALL IgniteProjectionOutOpRet(gcj::JniContext* ctx, void* obj, int type, long long memPtr);

    void IGNITE_CALL IgniteQueryCursorIterator(gcj::JniContext* ctx, void* obj);
    void IGNITE_CALL IgniteQueryCursorClose(gcj::JniContext* ctx, void* obj);

    long long IGNITE_CALL IgniteTransactionsStart(gcj::JniContext* ctx, void* obj, int concurrency, int isolation, long long timeout, int txSize);
    int IGNITE_CALL IgniteTransactionsCommit(gcj::JniContext* ctx, void* obj, long long id);
    void IGNITE_CALL IgniteTransactionsCommitAsync(gcj::JniContext* ctx, void* obj, long long id, long long futId);
    int IGNITE_CALL IgniteTransactionsRollback(gcj::JniContext* ctx, void* obj, long long id);
    void IGNITE_CALL IgniteTransactionsRollbackAsync(gcj::JniContext* ctx, void* obj, long long id, long long futId);
    int IGNITE_CALL IgniteTransactionsClose(gcj::JniContext* ctx, void* obj, long long id);
    int IGNITE_CALL IgniteTransactionsState(gcj::JniContext* ctx, void* obj, long long id);
    bool IGNITE_CALL IgniteTransactionsSetRollbackOnly(gcj::JniContext* ctx, void* obj, long long id);
    void IGNITE_CALL IgniteTransactionsResetMetrics(gcj::JniContext* ctx, void* obj);

    void* IGNITE_CALL IgniteAcquire(gcj::JniContext* ctx, void* obj);
    void IGNITE_CALL IgniteRelease(void* obj);

    void IGNITE_CALL IgniteThrowToJava(gcj::JniContext* ctx, char* errMsg);
    
    int IGNITE_CALL IgniteHandlersSize();

    void* IGNITE_CALL IgniteCreateContext(char** opts, int optsLen, gcj::JniHandlers* cbs);
    void IGNITE_CALL IgniteDeleteContext(gcj::JniContext* ctx);

    void IGNITE_CALL IgniteDestroyJvm(gcj::JniContext* ctx);

    void* IGNITE_CALL IgniteEventsWithAsync(gcj::JniContext* ctx, void* obj);
    bool IGNITE_CALL IgniteEventsStopLocalListen(gcj::JniContext* ctx, void* obj, long long hnd);
    void IGNITE_CALL IgniteEventsLocalListen(gcj::JniContext* ctx, void* obj, long long hnd, int type);
    bool IGNITE_CALL IgniteEventsIsEnabled(gcj::JniContext* ctx, void* obj, int type);
        
	void* IGNITE_CALL IgniteServicesWithAsync(gcj::JniContext* ctx, void* obj);
	void* IGNITE_CALL IgniteServicesWithServerKeepPortable(gcj::JniContext* ctx, void* obj);
	void IGNITE_CALL IgniteServicesCancel(gcj::JniContext* ctx, void* obj, char* name);
	void IGNITE_CALL IgniteServicesCancelAll(gcj::JniContext* ctx, void* obj);
	void* IGNITE_CALL IgniteServicesGetServiceProxy(gcj::JniContext* ctx, void* obj, char* name, bool sticky);

    long long IGNITE_CALL IgniteAtomicLongGet(gcj::JniContext* ctx, void* obj);
    long long IGNITE_CALL IgniteAtomicLongIncrementAndGet(gcj::JniContext* ctx, void* obj);
    long long IGNITE_CALL IgniteAtomicLongGetAndIncrement(gcj::JniContext* ctx, void* obj);
    long long IGNITE_CALL IgniteAtomicLongAddAndGet(gcj::JniContext* ctx, void* obj, long long value);
    long long IGNITE_CALL IgniteAtomicLongGetAndAdd(gcj::JniContext* ctx, void* obj, long long value);
    long long IGNITE_CALL IgniteAtomicLongDecrementAndGet(gcj::JniContext* ctx, void* obj);
    long long IGNITE_CALL IgniteAtomicLongGetAndDecrement(gcj::JniContext* ctx, void* obj);
    long long IGNITE_CALL IgniteAtomicLongGetAndSet(gcj::JniContext* ctx, void* obj, long long value);
    long long IGNITE_CALL IgniteAtomicLongCompareAndSetAndGet(gcj::JniContext* ctx, void* obj, long long expVal, long long newVal);
    bool IGNITE_CALL IgniteAtomicLongIsClosed(gcj::JniContext* ctx, void* obj);
    void IGNITE_CALL IgniteAtomicLongClose(gcj::JniContext* ctx, void* obj);

    long long IGNITE_CALL IgniteAtomicSequenceGet(gcj::JniContext* ctx, void* obj);
    long long IGNITE_CALL IgniteAtomicSequenceIncrementAndGet(gcj::JniContext* ctx, void* obj);
    long long IGNITE_CALL IgniteAtomicSequenceGetAndIncrement(gcj::JniContext* ctx, void* obj);
    long long IGNITE_CALL IgniteAtomicSequenceAddAndGet(gcj::JniContext* ctx, void* obj, long long l);
    long long IGNITE_CALL IgniteAtomicSequenceGetAndAdd(gcj::JniContext* ctx, void* obj, long long l);
    int IGNITE_CALL IgniteAtomicSequenceGetBatchSize(gcj::JniContext* ctx, void* obj);
    void IGNITE_CALL IgniteAtomicSequenceSetBatchSize(gcj::JniContext* ctx, void* obj, int size);
    bool IGNITE_CALL IgniteAtomicSequenceIsClosed(gcj::JniContext* ctx, void* obj);
    void IGNITE_CALL IgniteAtomicSequenceClose(gcj::JniContext* ctx, void* obj);

    bool IGNITE_CALL IgniteAtomicReferenceIsClosed(gcj::JniContext* ctx, void* obj);
    void IGNITE_CALL IgniteAtomicReferenceClose(gcj::JniContext* ctx, void* obj);

    bool IGNITE_CALL IgniteListenableCancel(gcj::JniContext* ctx, void* obj);
    bool IGNITE_CALL IgniteListenableIsCancelled(gcj::JniContext* ctx, void* obj);
}

#endif<|MERGE_RESOLUTION|>--- conflicted
+++ resolved
@@ -53,10 +53,7 @@
     void* IGNITE_CALL IgniteProcessorAtomicSequence(gcj::JniContext* ctx, void* obj, char* name, long long initVal, bool create);
     void* IGNITE_CALL IgniteProcessorAtomicReference(gcj::JniContext* ctx, void* obj, char* name, long long memPtr, bool create);
     void IGNITE_CALL IgniteProcessorGetIgniteConfiguration(gcj::JniContext* ctx, void* obj, long long memPtr);
-<<<<<<< HEAD
-=======
     void IGNITE_CALL IgniteProcessorGetCacheNames(gcj::JniContext* ctx, void* obj, long long memPtr);
->>>>>>> 5ac30480
     
     long long IGNITE_CALL IgniteTargetInStreamOutLong(gcj::JniContext* ctx, void* obj, int opType, long long memPtr);
     void IGNITE_CALL IgniteTargetInStreamOutStream(gcj::JniContext* ctx, void* obj, int opType, long long inMemPtr, long long outMemPtr);
