/*
 * Licensed to the Apache Software Foundation (ASF) under one or more
 * contributor license agreements.  See the NOTICE file distributed with
 * this work for additional information regarding copyright ownership.
 * The ASF licenses this file to You under the Apache License, Version 2.0
 * (the "License"); you may not use this file except in compliance with
 * the License.  You may obtain a copy of the License at
 *
 *      http://www.apache.org/licenses/LICENSE-2.0
 *
 * Unless required by applicable law or agreed to in writing, software
 * distributed under the License is distributed on an "AS IS" BASIS,
 * WITHOUT WARRANTIES OR CONDITIONS OF ANY KIND, either express or implied.
 * See the License for the specific language governing permissions and
 * limitations under the License.
 */

#include <string>
#include <sstream>
#include <algorithm>
#include <iterator>

#include "ignite/common/common.h"
#include "ignite/common/utils.h"

#include "ignite/odbc/utility.h"
#include "ignite/odbc/config/configuration.h"

namespace ignite
{
    namespace odbc
    {
        namespace config
        {
            const std::string Configuration::Key::dsn               = "dsn";
            const std::string Configuration::Key::driver            = "driver";
            const std::string Configuration::Key::cache             = "cache";
            const std::string Configuration::Key::address           = "address";
            const std::string Configuration::Key::server            = "server";
            const std::string Configuration::Key::port              = "port";
            const std::string Configuration::Key::distributedJoins  = "distributed_joins";
            const std::string Configuration::Key::enforceJoinOrder  = "enforce_join_order";
            const std::string Configuration::Key::protocolVersion   = "protocol_version";
            const std::string Configuration::Key::pageSize          = "page_size";

            const std::string Configuration::DefaultValue::dsn      = "Apache Ignite DSN";
            const std::string Configuration::DefaultValue::driver   = "Apache Ignite";
            const std::string Configuration::DefaultValue::cache    = "";
            const std::string Configuration::DefaultValue::address  = "";
            const std::string Configuration::DefaultValue::server   = "";

            const uint16_t Configuration::DefaultValue::port    = 10800;
            const int32_t Configuration::DefaultValue::pageSize = 1024;

            const bool Configuration::DefaultValue::distributedJoins = false;
            const bool Configuration::DefaultValue::enforceJoinOrder = false;

            const ProtocolVersion& Configuration::DefaultValue::protocolVersion = ProtocolVersion::GetCurrent();

            Configuration::Configuration() :
                arguments()
            {
                ParseAddress(DefaultValue::address, endPoint);
            }

            Configuration::~Configuration()
            {
                // No-op.
            }

            void Configuration::FillFromConnectString(const char* str, size_t len)
            {
                // Initializing map.
                arguments.clear();

                // Initializing DSN to empty string.
                arguments[Key::dsn].clear();

                // Ignoring terminating zero byte if present.
                // Some Driver Managers pass zero-terminated connection string
                // while others don't.
                if (len && !str[len - 1])
                    --len;

                ParseAttributeList(str, len, ';', arguments);

                ArgumentMap::const_iterator it = arguments.find(Key::address);
                if (it != arguments.end())
                {
                    // Parsing address.
                    ParseAddress(it->second, endPoint);
                }
                else
                {
                    endPoint.host = GetStringValue(Key::server, DefaultValue::server);
                    endPoint.port = static_cast<uint16_t>(GetIntValue(Key::port, DefaultValue::port));
                }
            }

            std::string Configuration::ToConnectString() const
            {
                std::stringstream connect_string_buffer;

                for (ArgumentMap::const_iterator it = arguments.begin(); it != arguments.end(); ++it)
                {
                    const std::string& key = it->first;
                    const std::string& value = it->second;

                    if (value.empty())
                        continue;

                    if (value.find(' ') == std::string::npos)
                        connect_string_buffer << key << '=' << value << ';';
                    else
                        connect_string_buffer << key << "={" << value << "};";
                }

                return connect_string_buffer.str();
            }

            void Configuration::FillFromConfigAttributes(const char* attributes)
            {
                // Initializing map.
                arguments.clear();

                size_t len = 0;

                // Getting list length. List is terminated by two '\0'.
                while (attributes[len] || attributes[len + 1])
                    ++len;

                ++len;

                ParseAttributeList(attributes, len, '\0', arguments);

                ArgumentMap::const_iterator it = arguments.find(Key::address);
                if (it != arguments.end())
                {
                    // Parsing address.
                    ParseAddress(it->second, endPoint);
                }
                else
                {
                    endPoint.host = GetStringValue(Key::server, DefaultValue::server);
                    endPoint.port = static_cast<uint16_t>(GetIntValue(Key::port, DefaultValue::port));
                }
            }

            ProtocolVersion Configuration::GetProtocolVersion() const
            {
                ArgumentMap::const_iterator it = arguments.find(Key::protocolVersion);

                if (it != arguments.end())
                    return ProtocolVersion::FromString(it->second);

                return DefaultValue::protocolVersion;
            }

            const std::string& Configuration::GetStringValue(const std::string& key, const std::string& dflt) const
            {
                ArgumentMap::const_iterator it = arguments.find(common::ToLower(key));

                if (it != arguments.end())
                    return it->second;

                return dflt;
            }

            int64_t Configuration::GetIntValue(const std::string& key, int64_t dflt) const
            {
                ArgumentMap::const_iterator it = arguments.find(common::ToLower(key));

                if (it != arguments.end())
                {
                    const std::string& val = it->second;

                    if (!common::AllOf(val.begin(), val.end(), isdigit))
                        IGNITE_ERROR_FORMATTED_1(IgniteError::IGNITE_ERR_GENERIC,
                            "Invalid argument value: Integer value is expected.", "key", key);

                    return common::LexicalCast<int64_t>(val);
                }

                return dflt;
            }

<<<<<<< HEAD
            bool Configuration::GetBoolValue(const std::string& key, bool dflt) const
            {
                ArgumentMap::const_iterator it = arguments.find(common::ToLower(key));

                if (it != arguments.end())
                {
                    std::string lowercaseVal = common::ToLower(it->second);

                    if (lowercaseVal != "true" && lowercaseVal != "false")
                        IGNITE_ERROR_FORMATTED_1(IgniteError::IGNITE_ERR_GENERIC,
                            "Invalid argument value: Boolean value is expected (true or false).", "key", key);

                    return lowercaseVal == "true";
                }

                return dflt;
            }

            void Configuration::SetBoolValue(const std::string& key, bool val)
            {
                arguments[key] = val ? "true" : "false";
            }

=======
>>>>>>> 65c92faa
            void Configuration::ParseAttributeList(const char * str, size_t len, char delimeter, ArgumentMap & args)
            {
                std::string connect_str(str, len);

                while (!connect_str.empty())
                {
                    size_t attr_begin = connect_str.rfind(delimeter);

                    if (attr_begin == std::string::npos)
                        attr_begin = 0;
                    else
                        ++attr_begin;

                    size_t attr_eq_pos = connect_str.rfind('=');

                    if (attr_eq_pos == std::string::npos)
                        attr_eq_pos = 0;

                    if (attr_begin < attr_eq_pos)
                    {
                        const char* key_begin = connect_str.data() + attr_begin;
                        const char* key_end = connect_str.data() + attr_eq_pos;

                        const char* value_begin = connect_str.data() + attr_eq_pos + 1;
                        const char* value_end = connect_str.data() + connect_str.size();

                        std::string key = utility::RemoveSurroundingSpaces(key_begin, key_end);
                        std::string value = utility::RemoveSurroundingSpaces(value_begin, value_end);

                        utility::IntoLower(key);

                        if (value.front() == '{' && value.back() == '}')
                            value = value.substr(1, value.size() - 2);

                        args[key] = value;
                    }

                    if (!attr_begin)
                        break;

                    connect_str.erase(attr_begin - 1);
                }
            }

            void Configuration::ParseAddress(const std::string& address, EndPoint& res)
            {
                int64_t colonNum = std::count(address.begin(), address.end(), ':');

                if (colonNum == 0)
                {
                    res.host = address;
                    res.port = DefaultValue::port;
                }
                else if (colonNum == 1)
                {
                    size_t pos = address.find(':');

                    if (pos == address.size() - 1)
                        throw IgniteError(IgniteError::IGNITE_ERR_GENERIC,
                            "Invalid address format: no port after colon");

                    res.host = address.substr(0, pos);

                    std::string port = address.substr(pos + 1);

                    if (!common::AllOf(port.begin(), port.end(), isdigit))
                        throw IgniteError(IgniteError::IGNITE_ERR_GENERIC,
                            "Invalid address format: port can only contain digits");

                    int32_t intPort = common::LexicalCast<int32_t>(port);

                    if (port.size() > sizeof("65535") - 1 || intPort > UINT16_MAX)
                    {
                        throw IgniteError(IgniteError::IGNITE_ERR_GENERIC,
                            "Invalid address format: Port value is too large,"
                            " valid value should be in range from 1 to 65535");
                    }

                    if (intPort == 0)
                        throw IgniteError(IgniteError::IGNITE_ERR_GENERIC,
                            "Invalid address format: Port value can not be zero");

                    res.port = static_cast<uint16_t>(intPort);
                }
                else
                    throw IgniteError(IgniteError::IGNITE_ERR_GENERIC, 
                        "Invalid address format: too many colons");
            }
        }
    }
}
<|MERGE_RESOLUTION|>--- conflicted
+++ resolved
@@ -184,7 +184,6 @@
                 return dflt;
             }
 
-<<<<<<< HEAD
             bool Configuration::GetBoolValue(const std::string& key, bool dflt) const
             {
                 ArgumentMap::const_iterator it = arguments.find(common::ToLower(key));
@@ -208,8 +207,6 @@
                 arguments[key] = val ? "true" : "false";
             }
 
-=======
->>>>>>> 65c92faa
             void Configuration::ParseAttributeList(const char * str, size_t len, char delimeter, ArgumentMap & args)
             {
                 std::string connect_str(str, len);
