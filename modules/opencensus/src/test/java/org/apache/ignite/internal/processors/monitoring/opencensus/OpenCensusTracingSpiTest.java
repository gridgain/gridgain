--- conflicted
+++ resolved
@@ -19,11 +19,8 @@
 import java.util.List;
 import java.util.Map;
 import java.util.stream.Collectors;
-<<<<<<< HEAD
-=======
 import java.util.stream.Stream;
 import io.opencensus.common.Functions;
->>>>>>> 80545eff
 import io.opencensus.trace.AttributeValue;
 import io.opencensus.trace.Status;
 import io.opencensus.trace.export.SpanData;
@@ -56,63 +53,8 @@
  */
 public class OpenCensusTracingSpiTest extends AbstractTracingTest {
     /** {@inheritDoc} */
-<<<<<<< HEAD
     @Override protected TracingSpi getTracingSpi() {
         return new OpenCensusTracingSpi();
-=======
-    @Override protected IgniteConfiguration getConfiguration(String igniteInstanceName) throws Exception {
-        IgniteConfiguration cfg = super.getConfiguration(igniteInstanceName);
-
-        cfg.setConsistentId(igniteInstanceName);
-
-        if (igniteInstanceName.contains("client"))
-            cfg.setClientMode(true);
-
-        cfg.setTracingSpi(new OpenCensusTracingSpi());
-
-        return cfg;
-    }
-
-    /**
-     *
-     */
-    @BeforeClass
-    public static void beforeTests() {
-        /* Uncomment following code to see visualisation on local Zipkin: */
-
-//        ZipkinTraceExporter.createAndRegister(ZipkinExporterConfiguration.builder()
-//           .setV2Url("http://localhost:9411/api/v2/spans")
-//           .setServiceName("ignite")
-//           .build());
-    }
-
-    /**
-     *
-     */
-    @Before
-    public void before() throws Exception {
-        stopAllGrids();
-
-        hnd = new TraceExporterTestHandler();
-
-        exporter = new OpenCensusTraceExporter(hnd);
-
-        exporter.start("test");
-
-        startGrids(GRID_CNT);
-
-        startGrid("client");
-    }
-
-    /**
-     *
-     */
-    @After
-    public void after() {
-        exporter.stop();
-
-        stopAllGrids();
->>>>>>> 80545eff
     }
 
     /**
@@ -383,8 +325,6 @@
         assertTrue(nodejobMsgTags.stream().anyMatch(it -> it.equals(stringAttributeValue(COMMUNICATION_JOB_EXECUTE_REQUEST.traceName()))));
         assertTrue(nodejobMsgTags.stream().anyMatch(it -> it.equals(stringAttributeValue(COMMUNICATION_JOB_EXECUTE_RESPONSE.traceName()))));
     }
-<<<<<<< HEAD
-=======
 
     /**
      * Ensure that root discovery.custom.event have message.class with corresponding value.
@@ -397,10 +337,10 @@
 
         ignite.createCache("New cache");
 
-        hnd.flush();
+        handler().flush();
 
         // Only root discovery.custom.event spans have message.class tag.
-        List<SpanData> rootCustomEventSpans = hnd.collectedSpans.values().stream().
+        List<SpanData> rootCustomEventSpans = handler().collectedSpans.values().stream().
             filter(spanData ->
                 DISCOVERY_CUSTOM_EVENT.traceName().equals(spanData.getName()) &&
                     spanData.getParentSpanId() == null).
@@ -411,111 +351,6 @@
         assertTrue(rootCustomEventSpans.stream().anyMatch(
             span -> "CacheAffinityChangeMessage".equals(
                 attributeValueToString(span.getAttributes().getAttributeMap().get(SpanTags.MESSAGE_CLASS)))));
-    }
-
-    /**
-     * Test span exporter handler.
-     */
-    static class TraceExporterTestHandler extends SpanExporter.Handler {
-        /** Collected spans. */
-        private final Map<SpanId, SpanData> collectedSpans = new ConcurrentHashMap<>();
-        /** */
-        private final Map<SpanId, List<SpanData>> collectedSpansByParents = new ConcurrentHashMap<>();
-
-        /** {@inheritDoc} */
-        @Override public void export(Collection<SpanData> spanDataList) {
-            for (SpanData data : spanDataList) {
-                collectedSpans.put(data.getContext().getSpanId(), data);
-
-                if (data.getParentSpanId() != null)
-                    collectedSpansByParents.computeIfAbsent(data.getParentSpanId(), (k) -> new ArrayList<>()).add(data);
-            }
-        }
-
-        /**
-         * @return Stream of all exported spans.
-         */
-        public Stream<SpanData> allSpans() {
-            return collectedSpans.values().stream();
-        }
-
-        /**
-         * @param id Span id.
-         * @return Exported span by given id.
-         */
-        public SpanData spanById(SpanId id) {
-            return collectedSpans.get(id);
-        }
-
-        /**
-         * @param name Span name for search.
-         * @return Span with given name.
-         */
-        public SpanData spanByName(String name) {
-            return allSpans()
-                .filter(span -> span.getName().contains(name))
-                .findFirst()
-                .orElse(null);
-        }
-
-        /**
-         * @param parentId Parent id.
-         * @return All spans by parent id.
-         */
-        public List<SpanData> spanByParentId(SpanId parentId) {
-            return collectedSpansByParents.get(parentId);
-        }
-
-        /**
-         * @param parentSpan Top span.
-         * @return All span which are childs of parentSpan in any generation.
-         */
-        public List<SpanData> unrollByParent(SpanData parentSpan) {
-            ArrayList<SpanData> spanChain = new ArrayList<>();
-
-            LinkedList<SpanData> queue = new LinkedList<>();
-
-            queue.add(parentSpan);
-
-            spanChain.add(parentSpan);
-
-            while (!queue.isEmpty()) {
-                SpanData cur = queue.pollFirst();
-
-                List<SpanData> child = spanByParentId(cur.getContext().getSpanId());
-
-                if (child != null) {
-                    spanChain.addAll(child);
-
-                    queue.addAll(child);
-                }
-            }
-
-            return spanChain;
-        }
-
-        public Stream<SpanData> spansReportedByNode(String igniteInstanceName) {
-            return collectedSpans.values().stream()
-                .filter(spanData -> stringAttributeValue(igniteInstanceName)
-                    .equals(spanData.getAttributes().getAttributeMap().get("node.name")));
-        }
-
-        /**
-         * Forces to flush ended spans that not passed to exporter yet.
-         */
-        public void flush() throws IgniteInterruptedCheckedException {
-            // There is hardcoded invariant, that ended spans will be passed to exporter in 2 cases:
-            // By 5 seconds timeout and if buffer size exceeds 32 spans.
-            // There is no ability to change this behavior in Opencensus, so this hack is needed to "flush" real spans to exporter.
-            // @see io.opencensus.implcore.trace.export.ExportComponentImpl.
-            for (int i = 0; i < SPAN_BUFFER_COUNT; i++) {
-                Span span = Tracing.getTracer().spanBuilder("test-" + i).setSampler(Samplers.alwaysSample()).startSpan();
-
-                U.sleep(10); // See same hack in OpenCensusSpanAdapter#end() method.
-
-                span.end();
-            }
-        }
     }
 
     /**
@@ -529,5 +364,4 @@
             Functions.returnToString(),
             Functions.returnConstant(""));
     }
->>>>>>> 80545eff
 }