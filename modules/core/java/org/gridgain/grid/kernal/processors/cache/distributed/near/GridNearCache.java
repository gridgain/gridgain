/* @java.file.header */

/*  _________        _____ __________________        _____
 *  __  ____/___________(_)______  /__  ____/______ ____(_)_______
 *  _  / __  __  ___/__  / _  __  / _  / __  _  __ `/__  / __  __ \
 *  / /_/ /  _  /    _  /  / /_/ /  / /_/ /  / /_/ / _  /  _  / / /
 *  \____/   /_/     /_/   \_,__/   \____/   \__,_/  /_/   /_/ /_/
 */

package org.gridgain.grid.kernal.processors.cache.distributed.near;

import org.gridgain.grid.*;
import org.gridgain.grid.cache.*;
import org.gridgain.grid.kernal.processors.cache.*;
import org.gridgain.grid.kernal.processors.cache.distributed.*;
import org.gridgain.grid.kernal.processors.cache.distributed.dht.*;
import org.gridgain.grid.lang.*;
import org.gridgain.grid.util.future.*;
import org.gridgain.grid.util.lang.*;
import org.gridgain.grid.util.typedef.*;
import org.gridgain.grid.util.typedef.internal.*;
import org.jetbrains.annotations.*;

import java.io.*;
import java.util.*;

import static org.gridgain.grid.cache.GridCacheFlag.*;
import static org.gridgain.grid.cache.GridCachePeekMode.*;
import static org.gridgain.grid.kernal.processors.cache.GridCacheUtils.*;

/**
 * Common logic for near caches.
 */
public abstract class GridNearCache<K, V> extends GridDistributedCacheAdapter<K, V> {
    /**
     * Empty constructor required for {@link Externalizable}.
     */
    protected GridNearCache() {
        // No-op.
    }

    /**
     * @param ctx Context.
     */
    protected GridNearCache(GridCacheContext<K, V> ctx) {
        super(ctx, ctx.config().getNearStartSize());
    }

    /** {@inheritDoc} */
    @Override protected void init() {
        map.setEntryFactory(new GridCacheMapEntryFactory<K, V>() {
            /** {@inheritDoc} */
            @Override public GridCacheMapEntry<K, V> create(GridCacheContext<K, V> ctx, long topVer, K key, int hash,
                V val, GridCacheMapEntry<K, V> next, long ttl, int hdrId) {
                // Can't hold any locks here - this method is invoked when
                // holding write-lock on the whole cache map.
                return new GridNearCacheEntry<>(ctx, key, hash, val, next, ttl, hdrId);
            }
        });
    }

    /**
     * @return DHT cache.
     */
    public abstract GridDhtCacheAdapter<K, V> dht();

    /** {@inheritDoc} */
    @Override public boolean isNear() {
        return true;
    }

    /** {@inheritDoc} */
    @Override public void beforePessimisticLock(
        GridBiClosure<Collection<K>, Boolean, GridFuture<Object>> beforePessimisticLock) {
        dht().beforePessimisticLock(beforePessimisticLock);
    }

    /** {@inheritDoc} */
    @Override public GridBiClosure<Collection<K>, Boolean, GridFuture<Object>> beforePessimisticLock() {
        return dht().beforePessimisticLock();
    }

    /** {@inheritDoc} */
    @Override public void afterPessimisticUnlock(
        GridInClosure3<K, Boolean, GridCacheOperation> afterPessimisticUnlock) {
        dht().afterPessimisticUnlock(afterPessimisticUnlock);
    }

    /** {@inheritDoc} */
    @Override public GridInClosure3<K, Boolean, GridCacheOperation> afterPessimisticUnlock() {
        return dht().afterPessimisticUnlock();
    }

    /** {@inheritDoc} */
    @Override public GridCachePreloader<K, V> preloader() {
        return dht().preloader();
    }

    /** {@inheritDoc} */
    @Override public GridCacheEntryEx<K, V> entryEx(K key, boolean touch) {
        GridNearCacheEntry<K, V> entry = null;

        while (true) {
            try {
                entry = (GridNearCacheEntry<K, V>)super.entryEx(key, touch);

                entry.initializeFromDht(-1);

                return entry;
            }
            catch (GridCacheEntryRemovedException ignore) {
                if (log.isDebugEnabled())
                    log.debug("Got removed near entry while initializing from DHT entry (will retry): " + entry);
            }
        }
    }

    /** {@inheritDoc} */
    @Override public GridCacheEntryEx<K, V> entryEx(K key, long topVer) {
        GridNearCacheEntry<K, V> entry = null;

        while (true) {
            try {
                entry = (GridNearCacheEntry<K, V>)super.entryEx(key, topVer);

                entry.initializeFromDht(topVer);

                return entry;
            }
            catch (GridCacheEntryRemovedException ignore) {
                if (log.isDebugEnabled())
                    log.debug("Got removed near entry while initializing from DHT entry (will retry): " + entry);
            }
        }
    }

    /**
     * @param key Key.
     * @return Entry.
     */
    public GridNearCacheEntry<K, V> entryExx(K key) {
        return (GridNearCacheEntry<K, V>)entryEx(key);
    }

    /**
     * @param key Key.
     * @return Entry.
     */
    @Nullable public GridNearCacheEntry<K, V> peekExx(K key) {
        return (GridNearCacheEntry<K, V>)peekEx(key);
    }

    /** {@inheritDoc} */
    @Override public boolean isLocked(K key) {
        return super.isLocked(key) || dht().isLocked(key);
    }

    /**
     * @param key Key.
     * @return If near entry is locked.
     */
    public boolean isLockedNearOnly(K key) {
        return super.isLocked(key);
    }

    /**
     * @param keys Keys.
     * @return If near entries for given keys are locked.
     */
    public boolean isAllLockedNearOnly(Iterable<? extends K> keys) {
        A.notNull(keys, "keys");

        for (K key : keys)
            if (!isLockedNearOnly(key))
                return false;

        return true;
    }

    /** {@inheritDoc} */
    @SuppressWarnings({"unchecked", "RedundantCast"})
    @Override public GridFuture<Object> readThroughAllAsync(Collection<? extends K> keys, boolean reload,
        GridCacheTxEx<K, V> tx, GridPredicate<GridCacheEntry<K, V>>[] filter, GridBiInClosure<K, V> vis) {
        return (GridFuture)loadAsync(tx, keys, reload, false, filter);
    }

    /** {@inheritDoc} */
    @Override public void reloadAll(@Nullable Collection<? extends K> keys,
        @Nullable GridPredicate<GridCacheEntry<K, V>>... filter) throws GridException {
        dht().reloadAll(keys, filter);

        super.reloadAll(keys, filter);
    }

    /** {@inheritDoc} */
    @SuppressWarnings("unchecked")
    @Override public GridFuture<?> reloadAllAsync(@Nullable Collection<? extends K> keys,
        @Nullable GridPredicate<GridCacheEntry<K, V>>... filter) {
        GridCompoundFuture fut = new GridCompoundFuture(ctx.kernalContext());

        fut.add(super.reloadAllAsync(keys, filter));
        fut.add(dht().reloadAllAsync(keys, filter));

        fut.markInitialized();

        return fut;

    }

    /** {@inheritDoc} */
    @Override public V reload(K key, @Nullable GridPredicate<GridCacheEntry<K, V>>... filter)
        throws GridException {
        V val;

        try {
            val = dht().reload(key, filter);
        }
        catch (GridDhtInvalidPartitionException ignored) {
            return null;
        }

        V nearVal = super.reload(key, filter);

        return val == null ? nearVal : val;
    }

    /** {@inheritDoc} */
    @Override public void reloadAll() throws GridException {
        super.reloadAll();

        dht().reloadAll();
    }

    /** {@inheritDoc} */
    @SuppressWarnings({"unchecked"})
    @Override public GridFuture<?> reloadAllAsync() {
        GridCompoundFuture fut = new GridCompoundFuture(ctx.kernalContext());

        fut.add(super.reloadAllAsync());
        fut.add(dht().reloadAllAsync());

        fut.markInitialized();

        return fut;
    }

    /** {@inheritDoc} */
    @SuppressWarnings({"unchecked"})
    @Override public GridFuture<?> reloadAllAsync(@Nullable GridPredicate<GridCacheEntry<K, V>> filter) {
        GridCompoundFuture fut = new GridCompoundFuture(ctx.kernalContext());

        fut.add(super.reloadAllAsync());
        fut.add(dht().reloadAllAsync(filter));

        fut.markInitialized();

        return fut;
    }

    /**
     * @param tx Transaction.
     * @param keys Keys to load.
     * @param reload Reload flag.
     * @param forcePrimary Force primary flag.
     * @param filter Filter.
     * @return Loaded values.
     */
    public GridFuture<Map<K, V>> loadAsync(@Nullable GridCacheTxEx tx, @Nullable Collection<? extends K> keys,
        boolean reload, boolean forcePrimary, @Nullable GridPredicate<GridCacheEntry<K, V>>[] filter) {
        if (F.isEmpty(keys))
            return new GridFinishedFuture<>(ctx.kernalContext(), Collections.<K, V>emptyMap());

        GridCacheTxLocalEx<K, V> txx = (tx != null && tx.local()) ? (GridCacheTxLocalEx<K, V>)tx : null;

        GridNearGetFuture<K, V> fut = new GridNearGetFuture<>(ctx, keys, reload, forcePrimary, txx, filter);

        // init() will register future for responses if future has remote mappings.
        fut.init();

        return ctx.wrapCloneMap(fut);
    }

    /** {@inheritDoc} */
    @Override public void loadCache(GridBiPredicate<K, V> p, long ttl, Object[] args) throws GridException {
        dht().loadCache(p, ttl, args);
    }

    /** {@inheritDoc} */
    @Override public GridFuture<?> loadCacheAsync(GridBiPredicate<K, V> p, long ttl, Object[] args) {
        return dht().loadCacheAsync(p, ttl, args);
    }

    /** {@inheritDoc} */
    @Override public void resetMetrics() {
        super.resetMetrics();

<<<<<<< HEAD
        dht().resetMetrics();
=======
        dht.resetMetrics();
    }

    /** {@inheritDoc} */
    @Override protected int drBackupQueueSize() {
        // Delegate to DHT cache which is actually responsible for DR.
        return dht.context().dr().backupQueueSize();
    }

    /**
     * @param nodeId Node ID.
     * @param req Request.
     */
    @SuppressWarnings({"RedundantTypeArguments"})
    public void clearLocks(UUID nodeId, GridDhtUnlockRequest<K, V> req) {
        assert nodeId != null;

        GridCacheVersion obsoleteVer = ctx.versions().next();

        List<K> keys = req.nearKeys();

        if (keys != null) {
            for (K key : keys) {
                while (true) {
                    GridDistributedCacheEntry<K, V> entry = peekExx(key);

                    try {
                        if (entry != null) {
                            entry.doneRemote(
                                req.version(),
                                req.version(),
                                null,
                                req.committedVersions(),
                                req.rolledbackVersions(),
                                /*system invalidate*/false);

                            // Note that we don't reorder completed versions here,
                            // as there is no point to reorder relative to the version
                            // we are about to remove.
                            if (entry.removeLock(req.version())) {
                                if (log.isDebugEnabled())
                                    log.debug("Removed lock [lockId=" + req.version() + ", key=" + key + ']');

                                // Try to evict near entry dht-mapped locally.
                                evictNearEntry(entry, obsoleteVer);
                            }
                            else {
                                if (log.isDebugEnabled())
                                    log.debug("Received unlock request for unknown candidate " +
                                        "(added to cancelled locks set): " + req);
                            }
                        }
                        else if (log.isDebugEnabled())
                            log.debug("Received unlock request for entry that could not be found: " + req);

                        ctx.evicts().touch(entry);

                        break;
                    }
                    catch (GridCacheEntryRemovedException ignored) {
                        if (log.isDebugEnabled())
                            log.debug("Received remove lock request for removed entry (will retry) [entry=" + entry +
                                ", req=" + req + ']');
                    }
                }
            }
        }
    }

    /**
     * Called while processing dht tx prepare request.
     *
     * @param ldr Loader.
     * @param nodeId Sender node ID.
     * @param req Request.
     * @return Remote transaction.
     * @throws GridException If failed.
     */
    @Nullable public GridNearTxRemote<K, V> startRemoteTx(ClassLoader ldr, UUID nodeId,
        GridDhtTxPrepareRequest<K, V> req) throws GridException {
        assert F.isEmpty(req.candidatesByKey());

        if (!F.isEmpty(req.nearWrites())) {
            GridNearTxRemote<K, V> tx = ctx.tm().tx(req.version());

            if (tx == null) {
                tx = new GridNearTxRemote<>(
                    ldr,
                    nodeId,
                    req.nearNodeId(),
                    req.threadId(),
                    req.version(),
                    req.commitVersion(),
                    req.concurrency(),
                    req.isolation(),
                    req.isInvalidate(),
                    req.timeout(),
                    req.nearWrites(),
                    ctx,
                    req.txSize(),
                    req.groupLockKey()
                );

                if (!tx.empty()) {
                    tx = ctx.tm().onCreated(tx);

                    if (tx == null || !ctx.tm().onStarted(tx))
                        throw new GridCacheTxRollbackException("Attempt to start a completed transaction: " + tx);
                }
            }
            else
                tx.addEntries(ldr, req.nearWrites());

            tx.ownedVersions(req.owned());

            // Prepare prior to reordering, so the pending locks added
            // in prepare phase will get properly ordered as well.
            tx.prepare();

            return tx;
        }

        return null;
    }

    /**
     * @param nodeId Primary node ID.
     * @param req Request.
     * @return Remote transaction.
     * @throws GridException If failed.
     * @throws GridDistributedLockCancelledException If lock has been cancelled.
     */
    @SuppressWarnings({"RedundantTypeArguments"})
    @Nullable public GridNearTxRemote<K, V> startRemoteTx(UUID nodeId, GridDhtLockRequest<K, V> req)
        throws GridException, GridDistributedLockCancelledException {
        List<K> nearKeys = req.nearKeys();
        List<byte[]> keyBytes = req.nearKeyBytes();

        assert keyBytes != null;

        GridNearTxRemote<K, V> tx = null;

        ClassLoader ldr = ctx.deploy().globalLoader();

        if (ldr != null) {
            Collection<T2<K, byte[]>> evicted = null;

            for (int i = 0; i < nearKeys.size(); i++) {
                K key = nearKeys.get(i);

                if (key == null)
                    continue;

                byte[] bytes = !keyBytes.isEmpty() ? keyBytes.get(i) : null;

                Collection<GridCacheMvccCandidate<K>> cands = req.candidatesByIndex(i);
                GridCacheVersion drVer = req.drVersionByIndex(i);

                if (log.isDebugEnabled())
                    log.debug("Unmarshalled key: " + key);

                GridNearCacheEntry<K, V> entry = null;

                while (true) {
                    try {
                        entry = peekExx(key);

                        if (entry != null) {
                            entry.keyBytes(bytes);

                            // Handle implicit locks for pessimistic transactions.
                            if (req.inTx()) {
                                tx = ctx.tm().tx(req.version());

                                if (tx != null)
                                    tx.addWrite(key, bytes, null/*Value.*/, null/*Value bytes.*/, drVer);
                                else {
                                    tx = new GridNearTxRemote<>(
                                        nodeId,
                                        req.nearNodeId(),
                                        req.nearXidVersion(),
                                        req.threadId(),
                                        req.version(),
                                        null,
                                        PESSIMISTIC,
                                        req.isolation(),
                                        req.isInvalidate(),
                                        req.timeout(),
                                        key,
                                        bytes,
                                        null, // Value.
                                        null, // Value bytes.
                                        drVer,
                                        ctx,
                                        req.txSize(),
                                        req.groupLockKey()
                                    );

                                    if (req.groupLock())
                                        tx.groupLockKey(key);

                                    if (tx.empty()) {
                                        if (evicted == null)
                                            evicted = new LinkedList<>();

                                        evicted.add(new T2<>(key, bytes));

                                        tx = null;

                                        break; // While.
                                    }

                                    tx = ctx.tm().onCreated(tx);

                                    if (tx == null || !ctx.tm().onStarted(tx))
                                        throw new GridCacheTxRollbackException("Failed to acquire lock " +
                                            "(transaction has been completed): " + req.version());
                                }
                            }

                            // Add remote candidate before reordering.
                            // Owned candidates should be reordered inside entry lock.
                            entry.addRemote(
                                req.nodeId(),
                                nodeId,
                                req.threadId(),
                                req.version(),
                                req.timeout(),
                                tx != null,
                                tx != null && tx.implicitSingle(),
                                req.owned(entry.key())
                            );

                            assert cands.isEmpty() : "Received non-empty candidates in dht lock request: " + cands;

                            if (!req.inTx())
                                ctx.evicts().touch(entry);
                        }
                        else {
                            if (evicted == null)
                                evicted = new LinkedList<>();

                            evicted.add(new T2<>(key, bytes));
                        }

                        // Double-check in case if sender node left the grid.
                        if (ctx.discovery().node(req.nodeId()) == null) {
                            if (log.isDebugEnabled())
                                log.debug("Node requesting lock left grid (lock request will be ignored): " + req);

                            if (tx != null)
                                tx.rollback();

                            return null;
                        }

                        // Entry is legit.
                        break;
                    }
                    catch (GridCacheEntryRemovedException ignored) {
                        assert entry.obsoleteVersion() != null : "Obsolete flag not set on removed entry: " +
                            entry;

                        if (log.isDebugEnabled())
                            log.debug("Received entry removed exception (will retry on renewed entry): " + entry);

                        if (tx != null) {
                            tx.clearEntry(entry.key());

                            if (log.isDebugEnabled())
                                log.debug("Cleared removed entry from remote transaction (will retry) [entry=" +
                                    entry + ", tx=" + tx + ']');
                        }
                    }
                }
            }

            if (tx != null && evicted != null) {
                assert !evicted.isEmpty();

                for (T2<K, byte[]> evict : evicted)
                    tx.addEvicted(evict.get1(), evict.get2());
            }
        }
        else {
            String err = "Failed to acquire deployment class loader for message: " + req;

            U.warn(log, err);

            throw new GridException(err);
        }

        return tx;
    }

    /**
     * @param nodeId Primary node ID.
     * @param req Request.
     * @return Remote transaction.
     * @throws GridException If failed.
     * @throws GridDistributedLockCancelledException If lock has been cancelled.
     */
    @SuppressWarnings({"RedundantTypeArguments"})
    @Nullable public GridNearTxRemote<K, V> startRemoteTxForFinish(UUID nodeId, GridDhtTxFinishRequest<K, V> req)
        throws GridException, GridDistributedLockCancelledException {
        assert req.groupLock();

        GridNearTxRemote<K, V> tx = null;

        ClassLoader ldr = ctx.deploy().globalLoader();

        if (ldr != null) {
            boolean marked = false;

            for (GridCacheTxEntry<K, V> txEntry : req.nearWrites()) {
                GridDistributedCacheEntry<K, V> entry = null;

                while (true) {
                    try {
                        entry = peekExx(txEntry.key());

                        if (entry != null) {
                            entry.keyBytes(txEntry.keyBytes());

                            // Handle implicit locks for pessimistic transactions.
                            tx = ctx.tm().tx(req.version());

                            if (tx != null) {
                                if (tx.local())
                                    return null;

                                if (!marked)
                                    marked = tx.markFinalizing(USER_FINISH);

                                if (marked)
                                    tx.addWrite(txEntry.key(), txEntry.keyBytes(), txEntry.op(), txEntry.value(),
                                        txEntry.valueBytes(), txEntry.drVersion());
                                else
                                    return null;
                            }
                            else {
                                tx = new GridNearTxRemote<>(
                                    nodeId,
                                    req.nearNodeId(),
                                    // We can pass null as nearXidVer as transaction will be committed right away.
                                    null,
                                    req.threadId(),
                                    req.version(),
                                    null,
                                    PESSIMISTIC,
                                    req.isolation(),
                                    req.isInvalidate(),
                                    0,
                                    txEntry.key(),
                                    txEntry.keyBytes(),
                                    txEntry.value(),
                                    txEntry.valueBytes(),
                                    txEntry.drVersion(),
                                    ctx,
                                    req.txSize(),
                                    req.groupLockKey());

                                if (tx.empty())
                                    return tx;

                                tx = ctx.tm().onCreated(tx);

                                if (tx == null || !ctx.tm().onStarted(tx))
                                    throw new GridCacheTxRollbackException("Failed to acquire lock " +
                                        "(transaction has been completed): " + req.version());

                                if (!marked)
                                    marked = tx.markFinalizing(USER_FINISH);

                                if (!marked)
                                    return null;
                            }

                            if (req.groupLock()) {
                                tx.markGroupLock();

                                if (!txEntry.groupLockEntry())
                                    tx.groupLockKey(txEntry.key());
                            }

                            // Add remote candidate before reordering.
                            if (txEntry.explicitVersion() == null && !txEntry.groupLockEntry())
                                entry.addRemote(
                                    req.nearNodeId(),
                                    nodeId,
                                    req.threadId(),
                                    req.version(),
                                    0,
                                    /*tx*/true,
                                    tx.implicitSingle(),
                                    null
                                );
                        }

                        // Double-check in case if sender node left the grid.
                        if (ctx.discovery().node(req.nearNodeId()) == null) {
                            if (log.isDebugEnabled())
                                log.debug("Node requesting lock left grid (lock request will be ignored): " + req);

                            if (tx != null)
                                tx.rollback();

                            return null;
                        }

                        // Entry is legit.
                        break;
                    }
                    catch (GridCacheEntryRemovedException ignored) {
                        assert entry.obsoleteVersion() != null : "Obsolete flag not set on removed entry: " +
                            entry;

                        if (log.isDebugEnabled())
                            log.debug("Received entry removed exception (will retry on renewed entry): " + entry);

                        if (tx != null) {
                            tx.clearEntry(entry.key());

                            if (log.isDebugEnabled())
                                log.debug("Cleared removed entry from remote transaction (will retry) [entry=" +
                                    entry + ", tx=" + tx + ']');
                        }
                    }
                }
            }
        }
        else {
            String err = "Failed to acquire deployment class loader for message: " + req;

            U.warn(log, err);

            throw new GridException(err);
        }

        return tx;
>>>>>>> bb069244
    }

    /**
     * @param nodeId Sender ID.
     * @param res Response.
     */
    protected void processGetResponse(UUID nodeId, GridNearGetResponse<K, V> res) {
        GridNearGetFuture<K, V> fut = (GridNearGetFuture<K, V>)ctx.mvcc().<Map<K, V>>future(
            res.version(), res.futureId());

        if (fut == null) {
            if (log.isDebugEnabled())
                log.debug("Failed to find future for get response [sender=" + nodeId + ", res=" + res + ']');

            return;
        }

        fut.onResult(nodeId, res);
    }

    /** {@inheritDoc} */
    @Override public int size() {
        return super.size() + dht().size();
    }

    /** {@inheritDoc} */
    @Override public int primarySize() {
        return dht().primarySize();
    }

    /** {@inheritDoc} */
    @Override public int nearSize() {
        return super.size();
    }

    /**
     * @return Near entries.
     */
    public Set<GridCacheEntry<K, V>> nearEntries() {
        return super.entrySet(CU.<K, V>empty());
    }

    /** {@inheritDoc} */
    @Override public Set<GridCacheEntry<K, V>> entrySet(
        @Nullable GridPredicate<GridCacheEntry<K, V>>... filter) {
        return new EntrySet(super.entrySet(filter), dht().entrySet(filter));
    }

    /** {@inheritDoc} */
    @Override public Set<GridCacheEntry<K, V>> entrySet(int part) {
        return dht().entrySet(part);
    }

    /** {@inheritDoc} */
    @Override public Set<GridCacheEntry<K, V>> primaryEntrySet(
        @Nullable final GridPredicate<GridCacheEntry<K, V>>... filter) {
        Collection<GridCacheEntry<K, V>> entries =
            F.flat(
                F.viewReadOnly(
                    dht().topology().currentLocalPartitions(),
                    new C1<GridDhtLocalPartition<K, V>, Collection<GridCacheEntry<K, V>>>() {
                        @Override public Collection<GridCacheEntry<K, V>> apply(GridDhtLocalPartition<K, V> p) {
                            return F.viewReadOnly(
                                p.entries(),
                                new C1<GridDhtCacheEntry<K, V>, GridCacheEntry<K, V>>() {
                                    @Override public GridCacheEntry<K, V> apply(GridDhtCacheEntry<K, V> e) {
                                        return e.wrap(true);
                                    }
                                },
                                new P1<GridDhtCacheEntry<K, V>>() {
                                    @Override public boolean apply(GridDhtCacheEntry<K, V> e) {
                                        return !e.obsoleteOrDeleted();
                                    }
                                });
                        }
                    },
                    new P1<GridDhtLocalPartition<K, V>>() {
                        @Override public boolean apply(GridDhtLocalPartition<K, V> p) {
                            return p.primary();
                        }
                    }));

        return new GridCacheEntrySet<>(ctx, entries, filter);
    }

    /** {@inheritDoc} */
    @Override public Set<K> keySet(@Nullable GridPredicate<GridCacheEntry<K, V>>[] filter) {
        return new GridCacheKeySet<>(ctx, entrySet(filter), null);
    }

    /**
     * @param filter Entry filter.
     * @return Keys for near cache only.
     */
    public Set<K> nearKeySet(@Nullable GridPredicate<GridCacheEntry<K, V>> filter) {
        return super.keySet(filter);
    }

    /** {@inheritDoc} */
    @Override public Set<K> primaryKeySet(@Nullable GridPredicate<GridCacheEntry<K, V>>... filter) {
        return new GridCacheKeySet<>(ctx, primaryEntrySet(filter), null);
    }

    /** {@inheritDoc} */
    @Override public Collection<V> values(GridPredicate<GridCacheEntry<K, V>>... filter) {
        return new GridCacheValueCollection<>(ctx, entrySet(filter), ctx.vararg(F.<K, V>cacheHasPeekValue()));
    }

    /** {@inheritDoc} */
    @Override public Collection<V> primaryValues(@Nullable GridPredicate<GridCacheEntry<K, V>>... filter) {
        return new GridCacheValueCollection<>(ctx, entrySet(filter), ctx.vararg(F.<K, V>cachePrimary()));
    }

    /** {@inheritDoc} */
    @Override public boolean containsKey(K key, GridPredicate<GridCacheEntry<K, V>> filter) {
        return super.containsKey(key, filter) || dht().containsKey(key, filter);
    }

    /** {@inheritDoc} */
    @Override public boolean evict(K key, @Nullable GridPredicate<GridCacheEntry<K, V>>[] filter) {
        // Use unary 'and' to make sure that both sides execute.
        return super.evict(key, filter) & dht().evict(key, filter);
    }

    /**
     * @param key Key to evict.
     * @param filter Optional filter.
     * @return {@code True} if evicted.
     */
    public boolean evictNearOnly(K key, @Nullable GridPredicate<GridCacheEntry<K, V>>[] filter) {
        return super.evict(key, filter);
    }

    /** {@inheritDoc} */
    @Override public void evictAll(Collection<? extends K> keys,
        @Nullable GridPredicate<GridCacheEntry<K, V>>[] filter) {
        super.evictAll(keys, filter);

        dht().evictAll(keys, filter);
    }

    /** {@inheritDoc} */
    @Override public boolean compact(K key,
        @Nullable GridPredicate<GridCacheEntry<K, V>>[] filter) throws GridException {
        return super.compact(key, filter) | dht().compact(key, filter);
    }

    /** {@inheritDoc} */
    @Override public GridCacheEntry<K, V> entry(K key) {
        // We don't try wrap entry from near or dht cache.
        // Created object will be wrapped once some method is called.
        return new GridPartitionedCacheEntryImpl<>(ctx.projectionPerCall(), ctx, key, null);
    }

    /**
     * Peeks only near cache without looking into DHT cache.
     *
     * @param key Key.
     * @return Peeked value.
     */
    @Nullable public V peekNearOnly(K key) {
        try {
            GridTuple<V> peek = peek0(true, key, SMART, CU.<K, V>empty());

            return peek != null ? peek.get() : null;
        }
        catch (GridCacheFilterFailedException ignored) {
            if (log.isDebugEnabled())
                log.debug("Filter validation failed for key: " + key);

            return null;
        }
    }

    /** {@inheritDoc} */
    @Override public V peek(K key, @Nullable GridPredicate<GridCacheEntry<K, V>> filter) {
        try {
            GridTuple<V> res = peek0(false, key, SMART, filter);

            if (res != null)
                return res.get();
        }
        catch (GridCacheFilterFailedException e) {
            e.printStackTrace();

            assert false : "Filter should not fail since fail-fast is false";
        }

        return dht().peek(key, filter);
    }

    /** {@inheritDoc} */
    @Override public V peek(K key, @Nullable Collection<GridCachePeekMode> modes) throws GridException {
        GridTuple<V> val = null;

        if (!modes.contains(PARTITIONED_ONLY)) {
            try {
                val = peek0(true, key, modes, ctx.tm().txx());
            }
            catch (GridCacheFilterFailedException ignored) {
                if (log.isDebugEnabled())
                    log.debug("Filter validation failed for key: " + key);

                return null;
            }
        }

        if (val != null)
            return val.get();

        return !modes.contains(NEAR_ONLY) ? dht().peek(key, modes) : null;
    }

    /** {@inheritDoc} */
    @Override public Map<K, V> peekAll(@Nullable Collection<? extends K> keys,
        @Nullable GridPredicate<GridCacheEntry<K, V>>... filter) {
        final Map<K, V> resMap = super.peekAll(keys, filter);

        if (resMap.size() != keys.size())
            resMap.putAll(dht().peekAll(keys, F.and(filter, new GridPredicate<GridCacheEntry<K, V>>() {
                @Override public boolean apply(GridCacheEntry<K, V> e) {
                    return !resMap.containsKey(e.getKey());
                }
            })));

        return resMap;
    }

    /** {@inheritDoc} */
    @Override public boolean clear0(K key, @Nullable GridPredicate<GridCacheEntry<K, V>>[] filter) {
        return super.clear0(key, filter) | dht().clear0(key, filter);
    }

    /** {@inheritDoc} */
    @Override public void clearAll0(Collection<? extends K> keys,
        @Nullable GridPredicate<GridCacheEntry<K, V>>[] filter) {
        super.clearAll0(keys, filter);

        dht().clearAll0(keys, filter);
    }

    /** {@inheritDoc} */
    @Override public V promote(K key) throws GridException {
        ctx.denyOnFlags(F.asList(READ, SKIP_SWAP));

        // Unswap only from dht(). Near cache does not have swap storage.
        return dht().promote(key);
    }

    /** {@inheritDoc} */
    @Override public void promoteAll(@Nullable Collection<? extends K> keys) throws GridException {
        ctx.denyOnFlags(F.asList(READ, SKIP_SWAP));

        // Unswap only from dht(). Near cache does not have swap storage.
        // In near-only cache this is a no-op.
        if (isAffinityNode(ctx.config()))
            dht().promoteAll(keys);
    }

    /** {@inheritDoc} */
    @Override public Iterator<Map.Entry<K, V>> swapIterator() throws GridException {
        ctx.denyOnFlags(F.asList(SKIP_SWAP));

        return dht().swapIterator();
    }

    /** {@inheritDoc} */
    @Override public Iterator<Map.Entry<K, V>> offHeapIterator() throws GridException {
        return dht().offHeapIterator();
    }

    /** {@inheritDoc} */
    @Override public long offHeapEntriesCount() {
        return dht().offHeapEntriesCount();
    }

    /** {@inheritDoc} */
    @Override public long offHeapAllocatedSize() {
        return dht().offHeapAllocatedSize();
    }

    /** {@inheritDoc} */
    @Override public long swapSize() throws GridException {
        return dht().swapSize();
    }

    /** {@inheritDoc} */
    @Override public long swapKeys() throws GridException {
        return dht().swapKeys();
    }

    /** {@inheritDoc} */
    @Override public boolean isGgfsDataCache() {
        return dht().isGgfsDataCache();
    }

    /** {@inheritDoc} */
    @Override public long ggfsDataSpaceUsed() {
        return dht().ggfsDataSpaceUsed();
    }

    /** {@inheritDoc} */
    @Override public long ggfsDataSpaceMax() {
        return dht().ggfsDataSpaceMax();
    }

    /** {@inheritDoc} */
    @Override public void onGgfsDataSizeChanged(long delta) {
        dht().onGgfsDataSizeChanged(delta);
    }

    /** {@inheritDoc} */
    @Override public boolean isMongoDataCache() {
        return dht().isMongoDataCache();
    }

    /** {@inheritDoc} */
    @Override public boolean isMongoMetaCache() {
        return dht().isMongoMetaCache();
    }

    /** {@inheritDoc} */
    @Override public List<GridCacheClearAllRunnable<K, V>> splitClearAll() {
        switch (configuration().getDistributionMode()) {
            case NEAR_PARTITIONED:
                GridCacheVersion obsoleteVer = ctx.versions().next();

                List<GridCacheClearAllRunnable<K, V>> dhtJobs = dht().splitClearAll();

                List<GridCacheClearAllRunnable<K, V>> res = new ArrayList<>(dhtJobs.size());

                for (GridCacheClearAllRunnable<K, V> dhtJob : dhtJobs)
                    res.add(new GridNearCacheClearAllRunnable<>(this, obsoleteVer, dhtJob));

                return res;

            case NEAR_ONLY:
                return super.splitClearAll();

            default:
                assert false : "Invalid partition distribution mode.";

                return null;
        }
    }

    /** {@inheritDoc} */
    @Override public GridFuture<?> drFullStateTransfer(Collection<Byte> dataCenterIds) {
        return dht().drFullStateTransfer(dataCenterIds);
    }

    /** {@inheritDoc} */
    @Override public void drPause() throws GridException {
        dht().drPause();
    }

    /** {@inheritDoc} */
    @Override public void drResume() throws GridException {
        dht().drResume();
    }

    /**
     * Wrapper for entry set.
     */
    private class EntrySet extends AbstractSet<GridCacheEntry<K, V>> {
        /** Near entry set. */
        private Set<GridCacheEntry<K, V>> nearSet;

        /** Dht entry set. */
        private Set<GridCacheEntry<K, V>> dhtSet;

        /**
         * @param nearSet Near entry set.
         * @param dhtSet Dht entry set.
         */
        private EntrySet(Set<GridCacheEntry<K, V>> nearSet, Set<GridCacheEntry<K, V>> dhtSet) {
            assert nearSet != null;
            assert dhtSet != null;

            this.nearSet = nearSet;
            this.dhtSet = dhtSet;
        }

        /** {@inheritDoc} */
        @NotNull @Override public Iterator<GridCacheEntry<K, V>> iterator() {
            return new EntryIterator(nearSet.iterator(),
                F.iterator0(dhtSet, false, new P1<GridCacheEntry<K, V>>() {
                    @Override public boolean apply(GridCacheEntry<K, V> e) {
                        return !GridNearCache.super.containsKey(e.getKey(), null);
                    }
                }));
        }

        /** {@inheritDoc} */
        @Override public int size() {
            return F.size(iterator());
        }
    }

    /**
     * Entry set iterator.
     */
    private class EntryIterator implements Iterator<GridCacheEntry<K, V>> {
        /** */
        private Iterator<GridCacheEntry<K, V>> dhtIter;

        /** */
        private Iterator<GridCacheEntry<K, V>> nearIter;

        /** */
        private Iterator<GridCacheEntry<K, V>> currIter;

        /** */
        private GridCacheEntry<K, V> currEntry;

        /**
         * @param nearIter Near set iterator.
         * @param dhtIter Dht set iterator.
         */
        private EntryIterator(Iterator<GridCacheEntry<K, V>> nearIter, Iterator<GridCacheEntry<K, V>> dhtIter) {
            assert nearIter != null;
            assert dhtIter != null;

            this.nearIter = nearIter;
            this.dhtIter = dhtIter;

            currIter = nearIter;
        }

        /** {@inheritDoc} */
        @Override public boolean hasNext() {
            return nearIter.hasNext() || dhtIter.hasNext();
        }

        /** {@inheritDoc} */
        @Override public GridCacheEntry<K, V> next() {
            if (!hasNext())
                throw new NoSuchElementException();

            if (!currIter.hasNext())
                currIter = dhtIter;

            return currEntry = currIter.next();
        }

        /** {@inheritDoc} */
        @Override public void remove() {
            if (currEntry == null)
                throw new IllegalStateException();

            assert currIter != null;

            currIter.remove();

            try {
                GridNearCache.this.remove(currEntry.getKey(), CU.<K, V>empty());
            }
            catch (GridException e) {
                throw new GridRuntimeException(e);
            }
        }
    }

    /** {@inheritDoc} */
    @Override public String toString() {
        return S.toString(GridNearCache.class, this);
    }
}<|MERGE_RESOLUTION|>--- conflicted
+++ resolved
@@ -294,450 +294,13 @@
     @Override public void resetMetrics() {
         super.resetMetrics();
 
-<<<<<<< HEAD
         dht().resetMetrics();
-=======
-        dht.resetMetrics();
     }
 
     /** {@inheritDoc} */
     @Override protected int drBackupQueueSize() {
         // Delegate to DHT cache which is actually responsible for DR.
         return dht.context().dr().backupQueueSize();
-    }
-
-    /**
-     * @param nodeId Node ID.
-     * @param req Request.
-     */
-    @SuppressWarnings({"RedundantTypeArguments"})
-    public void clearLocks(UUID nodeId, GridDhtUnlockRequest<K, V> req) {
-        assert nodeId != null;
-
-        GridCacheVersion obsoleteVer = ctx.versions().next();
-
-        List<K> keys = req.nearKeys();
-
-        if (keys != null) {
-            for (K key : keys) {
-                while (true) {
-                    GridDistributedCacheEntry<K, V> entry = peekExx(key);
-
-                    try {
-                        if (entry != null) {
-                            entry.doneRemote(
-                                req.version(),
-                                req.version(),
-                                null,
-                                req.committedVersions(),
-                                req.rolledbackVersions(),
-                                /*system invalidate*/false);
-
-                            // Note that we don't reorder completed versions here,
-                            // as there is no point to reorder relative to the version
-                            // we are about to remove.
-                            if (entry.removeLock(req.version())) {
-                                if (log.isDebugEnabled())
-                                    log.debug("Removed lock [lockId=" + req.version() + ", key=" + key + ']');
-
-                                // Try to evict near entry dht-mapped locally.
-                                evictNearEntry(entry, obsoleteVer);
-                            }
-                            else {
-                                if (log.isDebugEnabled())
-                                    log.debug("Received unlock request for unknown candidate " +
-                                        "(added to cancelled locks set): " + req);
-                            }
-                        }
-                        else if (log.isDebugEnabled())
-                            log.debug("Received unlock request for entry that could not be found: " + req);
-
-                        ctx.evicts().touch(entry);
-
-                        break;
-                    }
-                    catch (GridCacheEntryRemovedException ignored) {
-                        if (log.isDebugEnabled())
-                            log.debug("Received remove lock request for removed entry (will retry) [entry=" + entry +
-                                ", req=" + req + ']');
-                    }
-                }
-            }
-        }
-    }
-
-    /**
-     * Called while processing dht tx prepare request.
-     *
-     * @param ldr Loader.
-     * @param nodeId Sender node ID.
-     * @param req Request.
-     * @return Remote transaction.
-     * @throws GridException If failed.
-     */
-    @Nullable public GridNearTxRemote<K, V> startRemoteTx(ClassLoader ldr, UUID nodeId,
-        GridDhtTxPrepareRequest<K, V> req) throws GridException {
-        assert F.isEmpty(req.candidatesByKey());
-
-        if (!F.isEmpty(req.nearWrites())) {
-            GridNearTxRemote<K, V> tx = ctx.tm().tx(req.version());
-
-            if (tx == null) {
-                tx = new GridNearTxRemote<>(
-                    ldr,
-                    nodeId,
-                    req.nearNodeId(),
-                    req.threadId(),
-                    req.version(),
-                    req.commitVersion(),
-                    req.concurrency(),
-                    req.isolation(),
-                    req.isInvalidate(),
-                    req.timeout(),
-                    req.nearWrites(),
-                    ctx,
-                    req.txSize(),
-                    req.groupLockKey()
-                );
-
-                if (!tx.empty()) {
-                    tx = ctx.tm().onCreated(tx);
-
-                    if (tx == null || !ctx.tm().onStarted(tx))
-                        throw new GridCacheTxRollbackException("Attempt to start a completed transaction: " + tx);
-                }
-            }
-            else
-                tx.addEntries(ldr, req.nearWrites());
-
-            tx.ownedVersions(req.owned());
-
-            // Prepare prior to reordering, so the pending locks added
-            // in prepare phase will get properly ordered as well.
-            tx.prepare();
-
-            return tx;
-        }
-
-        return null;
-    }
-
-    /**
-     * @param nodeId Primary node ID.
-     * @param req Request.
-     * @return Remote transaction.
-     * @throws GridException If failed.
-     * @throws GridDistributedLockCancelledException If lock has been cancelled.
-     */
-    @SuppressWarnings({"RedundantTypeArguments"})
-    @Nullable public GridNearTxRemote<K, V> startRemoteTx(UUID nodeId, GridDhtLockRequest<K, V> req)
-        throws GridException, GridDistributedLockCancelledException {
-        List<K> nearKeys = req.nearKeys();
-        List<byte[]> keyBytes = req.nearKeyBytes();
-
-        assert keyBytes != null;
-
-        GridNearTxRemote<K, V> tx = null;
-
-        ClassLoader ldr = ctx.deploy().globalLoader();
-
-        if (ldr != null) {
-            Collection<T2<K, byte[]>> evicted = null;
-
-            for (int i = 0; i < nearKeys.size(); i++) {
-                K key = nearKeys.get(i);
-
-                if (key == null)
-                    continue;
-
-                byte[] bytes = !keyBytes.isEmpty() ? keyBytes.get(i) : null;
-
-                Collection<GridCacheMvccCandidate<K>> cands = req.candidatesByIndex(i);
-                GridCacheVersion drVer = req.drVersionByIndex(i);
-
-                if (log.isDebugEnabled())
-                    log.debug("Unmarshalled key: " + key);
-
-                GridNearCacheEntry<K, V> entry = null;
-
-                while (true) {
-                    try {
-                        entry = peekExx(key);
-
-                        if (entry != null) {
-                            entry.keyBytes(bytes);
-
-                            // Handle implicit locks for pessimistic transactions.
-                            if (req.inTx()) {
-                                tx = ctx.tm().tx(req.version());
-
-                                if (tx != null)
-                                    tx.addWrite(key, bytes, null/*Value.*/, null/*Value bytes.*/, drVer);
-                                else {
-                                    tx = new GridNearTxRemote<>(
-                                        nodeId,
-                                        req.nearNodeId(),
-                                        req.nearXidVersion(),
-                                        req.threadId(),
-                                        req.version(),
-                                        null,
-                                        PESSIMISTIC,
-                                        req.isolation(),
-                                        req.isInvalidate(),
-                                        req.timeout(),
-                                        key,
-                                        bytes,
-                                        null, // Value.
-                                        null, // Value bytes.
-                                        drVer,
-                                        ctx,
-                                        req.txSize(),
-                                        req.groupLockKey()
-                                    );
-
-                                    if (req.groupLock())
-                                        tx.groupLockKey(key);
-
-                                    if (tx.empty()) {
-                                        if (evicted == null)
-                                            evicted = new LinkedList<>();
-
-                                        evicted.add(new T2<>(key, bytes));
-
-                                        tx = null;
-
-                                        break; // While.
-                                    }
-
-                                    tx = ctx.tm().onCreated(tx);
-
-                                    if (tx == null || !ctx.tm().onStarted(tx))
-                                        throw new GridCacheTxRollbackException("Failed to acquire lock " +
-                                            "(transaction has been completed): " + req.version());
-                                }
-                            }
-
-                            // Add remote candidate before reordering.
-                            // Owned candidates should be reordered inside entry lock.
-                            entry.addRemote(
-                                req.nodeId(),
-                                nodeId,
-                                req.threadId(),
-                                req.version(),
-                                req.timeout(),
-                                tx != null,
-                                tx != null && tx.implicitSingle(),
-                                req.owned(entry.key())
-                            );
-
-                            assert cands.isEmpty() : "Received non-empty candidates in dht lock request: " + cands;
-
-                            if (!req.inTx())
-                                ctx.evicts().touch(entry);
-                        }
-                        else {
-                            if (evicted == null)
-                                evicted = new LinkedList<>();
-
-                            evicted.add(new T2<>(key, bytes));
-                        }
-
-                        // Double-check in case if sender node left the grid.
-                        if (ctx.discovery().node(req.nodeId()) == null) {
-                            if (log.isDebugEnabled())
-                                log.debug("Node requesting lock left grid (lock request will be ignored): " + req);
-
-                            if (tx != null)
-                                tx.rollback();
-
-                            return null;
-                        }
-
-                        // Entry is legit.
-                        break;
-                    }
-                    catch (GridCacheEntryRemovedException ignored) {
-                        assert entry.obsoleteVersion() != null : "Obsolete flag not set on removed entry: " +
-                            entry;
-
-                        if (log.isDebugEnabled())
-                            log.debug("Received entry removed exception (will retry on renewed entry): " + entry);
-
-                        if (tx != null) {
-                            tx.clearEntry(entry.key());
-
-                            if (log.isDebugEnabled())
-                                log.debug("Cleared removed entry from remote transaction (will retry) [entry=" +
-                                    entry + ", tx=" + tx + ']');
-                        }
-                    }
-                }
-            }
-
-            if (tx != null && evicted != null) {
-                assert !evicted.isEmpty();
-
-                for (T2<K, byte[]> evict : evicted)
-                    tx.addEvicted(evict.get1(), evict.get2());
-            }
-        }
-        else {
-            String err = "Failed to acquire deployment class loader for message: " + req;
-
-            U.warn(log, err);
-
-            throw new GridException(err);
-        }
-
-        return tx;
-    }
-
-    /**
-     * @param nodeId Primary node ID.
-     * @param req Request.
-     * @return Remote transaction.
-     * @throws GridException If failed.
-     * @throws GridDistributedLockCancelledException If lock has been cancelled.
-     */
-    @SuppressWarnings({"RedundantTypeArguments"})
-    @Nullable public GridNearTxRemote<K, V> startRemoteTxForFinish(UUID nodeId, GridDhtTxFinishRequest<K, V> req)
-        throws GridException, GridDistributedLockCancelledException {
-        assert req.groupLock();
-
-        GridNearTxRemote<K, V> tx = null;
-
-        ClassLoader ldr = ctx.deploy().globalLoader();
-
-        if (ldr != null) {
-            boolean marked = false;
-
-            for (GridCacheTxEntry<K, V> txEntry : req.nearWrites()) {
-                GridDistributedCacheEntry<K, V> entry = null;
-
-                while (true) {
-                    try {
-                        entry = peekExx(txEntry.key());
-
-                        if (entry != null) {
-                            entry.keyBytes(txEntry.keyBytes());
-
-                            // Handle implicit locks for pessimistic transactions.
-                            tx = ctx.tm().tx(req.version());
-
-                            if (tx != null) {
-                                if (tx.local())
-                                    return null;
-
-                                if (!marked)
-                                    marked = tx.markFinalizing(USER_FINISH);
-
-                                if (marked)
-                                    tx.addWrite(txEntry.key(), txEntry.keyBytes(), txEntry.op(), txEntry.value(),
-                                        txEntry.valueBytes(), txEntry.drVersion());
-                                else
-                                    return null;
-                            }
-                            else {
-                                tx = new GridNearTxRemote<>(
-                                    nodeId,
-                                    req.nearNodeId(),
-                                    // We can pass null as nearXidVer as transaction will be committed right away.
-                                    null,
-                                    req.threadId(),
-                                    req.version(),
-                                    null,
-                                    PESSIMISTIC,
-                                    req.isolation(),
-                                    req.isInvalidate(),
-                                    0,
-                                    txEntry.key(),
-                                    txEntry.keyBytes(),
-                                    txEntry.value(),
-                                    txEntry.valueBytes(),
-                                    txEntry.drVersion(),
-                                    ctx,
-                                    req.txSize(),
-                                    req.groupLockKey());
-
-                                if (tx.empty())
-                                    return tx;
-
-                                tx = ctx.tm().onCreated(tx);
-
-                                if (tx == null || !ctx.tm().onStarted(tx))
-                                    throw new GridCacheTxRollbackException("Failed to acquire lock " +
-                                        "(transaction has been completed): " + req.version());
-
-                                if (!marked)
-                                    marked = tx.markFinalizing(USER_FINISH);
-
-                                if (!marked)
-                                    return null;
-                            }
-
-                            if (req.groupLock()) {
-                                tx.markGroupLock();
-
-                                if (!txEntry.groupLockEntry())
-                                    tx.groupLockKey(txEntry.key());
-                            }
-
-                            // Add remote candidate before reordering.
-                            if (txEntry.explicitVersion() == null && !txEntry.groupLockEntry())
-                                entry.addRemote(
-                                    req.nearNodeId(),
-                                    nodeId,
-                                    req.threadId(),
-                                    req.version(),
-                                    0,
-                                    /*tx*/true,
-                                    tx.implicitSingle(),
-                                    null
-                                );
-                        }
-
-                        // Double-check in case if sender node left the grid.
-                        if (ctx.discovery().node(req.nearNodeId()) == null) {
-                            if (log.isDebugEnabled())
-                                log.debug("Node requesting lock left grid (lock request will be ignored): " + req);
-
-                            if (tx != null)
-                                tx.rollback();
-
-                            return null;
-                        }
-
-                        // Entry is legit.
-                        break;
-                    }
-                    catch (GridCacheEntryRemovedException ignored) {
-                        assert entry.obsoleteVersion() != null : "Obsolete flag not set on removed entry: " +
-                            entry;
-
-                        if (log.isDebugEnabled())
-                            log.debug("Received entry removed exception (will retry on renewed entry): " + entry);
-
-                        if (tx != null) {
-                            tx.clearEntry(entry.key());
-
-                            if (log.isDebugEnabled())
-                                log.debug("Cleared removed entry from remote transaction (will retry) [entry=" +
-                                    entry + ", tx=" + tx + ']');
-                        }
-                    }
-                }
-            }
-        }
-        else {
-            String err = "Failed to acquire deployment class loader for message: " + req;
-
-            U.warn(log, err);
-
-            throw new GridException(err);
-        }
-
-        return tx;
->>>>>>> bb069244
     }
 
     /**
