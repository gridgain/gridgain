--- conflicted
+++ resolved
@@ -198,11 +198,7 @@
 
         GridTestUtils.runMultiThreaded(new Callable<Object>() {
             @Override public Object call() throws Exception {
-<<<<<<< HEAD
-                futs.add(kernal.context().cache().dynamicDestroyCache(DYNAMIC_CACHE_NAME, true, false));
-=======
-                futs.add(kernal.context().cache().dynamicDestroyCache(DYNAMIC_CACHE_NAME, false, true));
->>>>>>> 95890930
+                futs.add(kernal.context().cache().dynamicDestroyCache(DYNAMIC_CACHE_NAME, false, true, false));
 
                 return null;
             }
@@ -270,11 +266,7 @@
             @Override public Object call() throws Exception {
                 IgniteEx kernal = grid(ThreadLocalRandom.current().nextInt(nodeCount()));
 
-<<<<<<< HEAD
-                futs.add(kernal.context().cache().dynamicDestroyCache(DYNAMIC_CACHE_NAME, true, false));
-=======
-                futs.add(kernal.context().cache().dynamicDestroyCache(DYNAMIC_CACHE_NAME, false, true));
->>>>>>> 95890930
+                futs.add(kernal.context().cache().dynamicDestroyCache(DYNAMIC_CACHE_NAME, false, true, false));
 
                 return null;
             }
