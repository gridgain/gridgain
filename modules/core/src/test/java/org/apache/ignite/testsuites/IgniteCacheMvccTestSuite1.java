--- conflicted
+++ resolved
@@ -140,13 +140,6 @@
         ignoredTests.add(IgniteCacheAtomicInvokeTest.class);
         ignoredTests.add(IgniteCacheAtomicNearEnabledInvokeTest.class);
         ignoredTests.add(IgniteCacheAtomicWithStoreInvokeTest.class);
-<<<<<<< HEAD
-        ignoredTests.add(GridCachePartitionedLocalStoreSelfTest.class);
-        ignoredTests.add(GridCacheReplicatedLocalStoreSelfTest.class);
-=======
-        ignoredTests.add(IgniteCacheAtomicLocalInvokeTest.class);
-        ignoredTests.add(IgniteCacheAtomicLocalWithStoreInvokeTest.class);
->>>>>>> 79ff33e9
         ignoredTests.add(CacheStoreReadFromBackupTest.class);
 
         ignoredTests.add(IgniteCacheAtomicExecutionContextTest.class);
