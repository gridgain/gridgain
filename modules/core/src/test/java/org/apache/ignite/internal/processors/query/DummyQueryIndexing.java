/*
 * Copyright 2019 GridGain Systems, Inc. and Contributors.
 *
 * Licensed under the GridGain Community Edition License (the "License");
 * you may not use this file except in compliance with the License.
 * You may obtain a copy of the License at
 *
 *     https://www.gridgain.com/products/software/community-edition/gridgain-community-edition-license
 *
 * Unless required by applicable law or agreed to in writing, software
 * distributed under the License is distributed on an "AS IS" BASIS,
 * WITHOUT WARRANTIES OR CONDITIONS OF ANY KIND, either express or implied.
 * See the License for the specific language governing permissions and
 * limitations under the License.
 */
package org.apache.ignite.internal.processors.query;

import java.util.Collection;
import java.util.List;
import java.util.Set;
import org.apache.ignite.IgniteCheckedException;
import org.apache.ignite.IgniteDataStreamer;
import org.apache.ignite.cache.query.FieldsQueryCursor;
import org.apache.ignite.cache.query.SqlFieldsQuery;
import org.apache.ignite.cache.query.SqlQuery;
import org.apache.ignite.internal.GridKernalContext;
import org.apache.ignite.internal.IgniteInternalFuture;
import org.apache.ignite.internal.managers.IgniteMBeansManager;
import org.apache.ignite.internal.pagemem.PageMemory;
import org.apache.ignite.internal.processors.affinity.AffinityTopologyVersion;
import org.apache.ignite.internal.processors.cache.GridCacheContext;
import org.apache.ignite.internal.processors.cache.GridCacheContextInfo;
import org.apache.ignite.internal.processors.cache.mvcc.MvccSnapshot;
import org.apache.ignite.internal.processors.cache.persistence.CacheDataRow;
import org.apache.ignite.internal.processors.cache.persistence.RootPage;
import org.apache.ignite.internal.processors.cache.persistence.defragmentation.GridQueryIndexingDefragmentation;
import org.apache.ignite.internal.processors.cache.persistence.tree.reuse.ReuseList;
import org.apache.ignite.internal.processors.odbc.jdbc.JdbcParameterMeta;
import org.apache.ignite.internal.processors.query.schema.SchemaIndexCacheVisitor;
import org.apache.ignite.internal.processors.query.stat.IgniteStatisticsManager;
import org.apache.ignite.internal.util.GridAtomicLong;
import org.apache.ignite.internal.util.GridSpinBusyLock;
import org.apache.ignite.internal.util.lang.GridCloseableIterator;
import org.apache.ignite.lang.IgniteBiTuple;
import org.apache.ignite.lang.IgniteFuture;
import org.apache.ignite.spi.indexing.IndexingQueryFilter;
import org.jetbrains.annotations.Nullable;

/**
 * Empty indexing class used in tests to simulate failures.
 */
@SuppressWarnings({"deprecation", "RedundantThrows"})
public class DummyQueryIndexing implements GridQueryIndexing {
    /** {@inheritDoc} */
    @Override public void start(GridKernalContext ctx, GridSpinBusyLock busyLock) throws IgniteCheckedException {

    }

    /** {@inheritDoc} */
    @Override public void stop() throws IgniteCheckedException {

    }

    /** {@inheritDoc} */
    @Override public void onClientDisconnect() throws IgniteCheckedException {

    }

    /** {@inheritDoc} */
    @Override public SqlFieldsQuery generateFieldsQuery(String cacheName, SqlQuery qry) {
        return null;
    }

    /** {@inheritDoc} */
    @Override public List<FieldsQueryCursor<List<?>>> querySqlFields(
        String schemaName,
        SqlFieldsQuery qry,
        SqlClientContext cliCtx,
        boolean keepBinary,
        boolean failOnMultipleStmts,
        GridQueryCancel cancel
    ) {
        return null;
    }

    /** {@inheritDoc} */
    @Override public long streamUpdateQuery(
        String schemaName,
        String qry,
        @Nullable Object[] params,
        IgniteDataStreamer<?, ?> streamer,
        String qryInitiatorId
    ) throws IgniteCheckedException {
        return 0;
    }

    /** {@inheritDoc} */
    @Override public List<Long> streamBatchedUpdateQuery(
        String schemaName,
        String qry,
        List<Object[]> params,
        SqlClientContext cliCtx,
        String qryInitiatorId
    ) throws IgniteCheckedException {
        return null;
    }

    /** {@inheritDoc} */
    @Override public <K, V> GridCloseableIterator<IgniteBiTuple<K, V>> queryLocalText(
        String schemaName,
        String cacheName,
        String qry,
        String typeName,
        IndexingQueryFilter filter
    ) throws IgniteCheckedException {
        return null;
    }

    /** {@inheritDoc} */
    @Override public void dynamicIndexCreate(
        String schemaName,
        String tblName,
        QueryIndexDescriptorImpl idxDesc,
        boolean ifNotExists,
        SchemaIndexCacheVisitor cacheVisitor
    ) throws IgniteCheckedException {

    }

    /** {@inheritDoc} */
    @Override public void dynamicIndexDrop(
        String schemaName,
        String idxName,
        boolean ifExists
    ) throws IgniteCheckedException {

    }

    /** {@inheritDoc} */
    @Override public void dynamicAddColumn(
        String schemaName,
        String tblName,
        List<QueryField> cols,
        boolean ifTblExists,
        boolean ifColNotExists
    ) throws IgniteCheckedException {

    }

    /** {@inheritDoc} */
    @Override public void dynamicDropColumn(
        String schemaName,
        String tblName,
        List<String> cols,
        boolean ifTblExists,
        boolean ifColExists
    ) throws IgniteCheckedException {

    }

    /** {@inheritDoc} */
    @Override public void registerCache(
        String cacheName,
        String schemaName,
        GridCacheContextInfo<?, ?> cacheInfo
    ) throws IgniteCheckedException {

    }

    /** {@inheritDoc} */
    @Override public void unregisterCache(GridCacheContextInfo cacheInfo, boolean rmvIdx) throws IgniteCheckedException {

    }

    /** {@inheritDoc} */
    @Override public void destroyOrphanIndex(
        RootPage page,
        String idxName,
        int grpId,
        PageMemory pageMemory,
        GridAtomicLong rmvId,
        ReuseList reuseList,
        boolean mvccEnabled
    ) throws IgniteCheckedException {

    }

    /** {@inheritDoc} */
    @Override public UpdateSourceIterator<?> executeUpdateOnDataNodeTransactional(
        GridCacheContext<?, ?> cctx,
        int[] ids,
        int[] parts,
        String schema,
        String qry,
        Object[] params,
        int flags,
        int pageSize,
        int timeout,
        AffinityTopologyVersion topVer,
        MvccSnapshot mvccSnapshot,
        GridQueryCancel cancel
    ) throws IgniteCheckedException {
        return null;
    }

    /** {@inheritDoc} */
    @Override public boolean registerType(
        GridCacheContextInfo cacheInfo,
        GridQueryTypeDescriptor desc,
        boolean isSql
    ) throws IgniteCheckedException {
        return false;
    }

    /** {@inheritDoc} */
    @Override public List<JdbcParameterMeta> parameterMetaData(
        String schemaName,
        SqlFieldsQuery sql
    ) throws IgniteSQLException {
        return null;
    }

    /** {@inheritDoc} */
    @Override public @Nullable List<GridQueryFieldMetadata> resultMetaData(
        String schemaName,
        SqlFieldsQuery sql
    ) throws IgniteSQLException {
        return null;
    }

    /** {@inheritDoc} */
    @Override public void store(
        GridCacheContext cctx,
        GridQueryTypeDescriptor type,
        CacheDataRow row,
        CacheDataRow prevRow,
        boolean prevRowAvailable
    ) throws IgniteCheckedException {

    }

    /** {@inheritDoc} */
    @Override public void remove(GridCacheContext cctx, GridQueryTypeDescriptor type, CacheDataRow row) {

    }

    /** {@inheritDoc} */
    @Override public IgniteInternalFuture<?> rebuildIndexesFromHash(GridCacheContext cctx) {
        return null;
    }

    /** {@inheritDoc} */
    @Override public void markAsRebuildNeeded(GridCacheContext cctx) {

    }

    /** {@inheritDoc} */
    @Override public IndexingQueryFilter backupFilter(AffinityTopologyVersion topVer, int[] parts) {
        return null;
    }

    /** {@inheritDoc} */
    @Override public void onDisconnected(IgniteFuture<?> reconnectFut) {

    }

    /** {@inheritDoc} */
    @Override public Collection<GridRunningQueryInfo> runningQueries(long duration) {
        return null;
    }

    /** {@inheritDoc} */
    @Override public void cancelQueries(Collection<Long> queries) {

    }

    /** {@inheritDoc} */
    @Override public void onKernalStart() {

    }

    /** {@inheritDoc} */
    @Override public void onKernalStop() {

    }

    /** {@inheritDoc} */
    @Override public String schema(String cacheName) {
        return null;
    }

    /** {@inheritDoc} */
    @Override public Set<String> schemasNames() {
        return null;
    }

    /** {@inheritDoc} */
    @Override public boolean isStreamableInsertStatement(String schemaName, SqlFieldsQuery sql) {
        return false;
    }

    /** {@inheritDoc} */
    @Override public GridQueryRowCacheCleaner rowCacheCleaner(int cacheGrpId) {
        return null;
    }

    /** {@inheritDoc} */
    @Override public @Nullable GridCacheContextInfo registeredCacheInfo(String cacheName) {
        return null;
    }

    /** {@inheritDoc} */
    @Override public void closeCacheOnClient(String cacheName) {
        // No-op.
    }

    /** {@inheritDoc} */
    @Override public boolean initCacheContext(GridCacheContext ctx) throws IgniteCheckedException {
        return false;
    }

    /** {@inheritDoc} */
    @Override public void registerMxBeans(IgniteMBeansManager mbMgr) {

    }

    /** {@inheritDoc} */
    @Override public Collection<TableInformation> tablesInformation(
        String schemaNamePtrn,
        String tblNamePtrn,
        String... tblTypes) {
        return null;
    }

    /** {@inheritDoc} */
    @Override public Collection<ColumnInformation> columnsInformation(
        String schemaNamePtrn,
        String tblNamePtrn,
        String colNamePtrn) {
        return null;
    }

    /** {@inheritDoc} */
<<<<<<< HEAD
    @Override public GridQueryIndexingDefragmentation defragmentator() {
=======
    @Override public IgniteStatisticsManager statsManager() {
>>>>>>> a7cbafb5
        return null;
    }
}<|MERGE_RESOLUTION|>--- conflicted
+++ resolved
@@ -341,11 +341,12 @@
     }
 
     /** {@inheritDoc} */
-<<<<<<< HEAD
+    @Override public IgniteStatisticsManager statsManager() {
+        return null;
+    }
+
+    /** {@inheritDoc} */
     @Override public GridQueryIndexingDefragmentation defragmentator() {
-=======
-    @Override public IgniteStatisticsManager statsManager() {
->>>>>>> a7cbafb5
         return null;
     }
 }