--- conflicted
+++ resolved
@@ -552,11 +552,7 @@
                 evictCnt.incrementAndGet();
             }
 
-<<<<<<< HEAD
-            @Override public boolean removedEvicted() {
-=======
             @Override public boolean removeEvicted() {
->>>>>>> 367d805d
                 return true;
             }
         };
@@ -596,11 +592,7 @@
                 evictCnt.incrementAndGet();
             }
 
-<<<<<<< HEAD
-            @Override public boolean removedEvicted() {
-=======
             @Override public boolean removeEvicted() {
->>>>>>> 367d805d
                 return true;
             }
         };
@@ -639,11 +631,7 @@
                 evictCnt.incrementAndGet();
             }
 
-<<<<<<< HEAD
-            @Override public boolean removedEvicted() {
-=======
             @Override public boolean removeEvicted() {
->>>>>>> 367d805d
                 return true;
             }
         };
