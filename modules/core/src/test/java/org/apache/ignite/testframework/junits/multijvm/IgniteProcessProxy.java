/*
 * Licensed to the Apache Software Foundation (ASF) under one or more
 * contributor license agreements.  See the NOTICE file distributed with
 * this work for additional information regarding copyright ownership.
 * The ASF licenses this file to You under the Apache License, Version 2.0
 * (the "License"); you may not use this file except in compliance with
 * the License.  You may obtain a copy of the License at
 *
 *      http://www.apache.org/licenses/LICENSE-2.0
 *
 * Unless required by applicable law or agreed to in writing, software
 * distributed under the License is distributed on an "AS IS" BASIS,
 * WITHOUT WARRANTIES OR CONDITIONS OF ANY KIND, either express or implied.
 * See the License for the specific language governing permissions and
 * limitations under the License.
 */

package org.apache.ignite.testframework.junits.multijvm;

import java.util.ArrayList;
import java.util.Collection;
import java.util.UUID;
import java.util.concurrent.ConcurrentHashMap;
import java.util.concurrent.ConcurrentMap;
import java.util.concurrent.CountDownLatch;
import java.util.concurrent.ExecutorService;
import java.util.concurrent.TimeUnit;
import org.apache.ignite.Ignite;
import org.apache.ignite.IgniteAtomicLong;
import org.apache.ignite.IgniteAtomicReference;
import org.apache.ignite.IgniteAtomicSequence;
import org.apache.ignite.IgniteAtomicStamped;
import org.apache.ignite.IgniteBinary;
import org.apache.ignite.IgniteCache;
import org.apache.ignite.IgniteCompute;
import org.apache.ignite.IgniteCountDownLatch;
import org.apache.ignite.IgniteDataStreamer;
import org.apache.ignite.IgniteEvents;
import org.apache.ignite.IgniteException;
import org.apache.ignite.IgniteFileSystem;
import org.apache.ignite.IgniteIllegalStateException;
import org.apache.ignite.IgniteLogger;
import org.apache.ignite.IgniteMessaging;
import org.apache.ignite.IgniteQueue;
import org.apache.ignite.IgniteLock;
import org.apache.ignite.IgniteScheduler;
import org.apache.ignite.IgniteSemaphore;
import org.apache.ignite.IgniteServices;
import org.apache.ignite.IgniteSet;
import org.apache.ignite.IgniteTransactions;
import org.apache.ignite.cache.affinity.Affinity;
import org.apache.ignite.cluster.ClusterGroup;
import org.apache.ignite.cluster.ClusterNode;
import org.apache.ignite.configuration.CacheConfiguration;
import org.apache.ignite.configuration.CollectionConfiguration;
import org.apache.ignite.configuration.IgniteConfiguration;
import org.apache.ignite.configuration.NearCacheConfiguration;
import org.apache.ignite.events.DiscoveryEvent;
import org.apache.ignite.events.Event;
import org.apache.ignite.events.EventType;
import org.apache.ignite.internal.GridKernalContext;
import org.apache.ignite.internal.IgniteEx;
import org.apache.ignite.internal.IgniteInterruptedCheckedException;
import org.apache.ignite.internal.binary.BinaryMarshaller;
import org.apache.ignite.internal.cluster.IgniteClusterEx;
import org.apache.ignite.internal.processors.cache.GridCacheUtilityKey;
import org.apache.ignite.internal.processors.cache.IgniteInternalCache;
import org.apache.ignite.internal.processors.hadoop.Hadoop;
import org.apache.ignite.internal.util.GridJavaProcess;
import org.apache.ignite.internal.util.lang.IgnitePredicateX;
import org.apache.ignite.internal.util.typedef.G;
import org.apache.ignite.internal.util.typedef.X;
import org.apache.ignite.internal.util.typedef.internal.A;
import org.apache.ignite.internal.util.typedef.internal.U;
import org.apache.ignite.lang.IgniteCallable;
import org.apache.ignite.lang.IgniteInClosure;
import org.apache.ignite.lang.IgnitePredicate;
import org.apache.ignite.lang.IgniteProductVersion;
import org.apache.ignite.lang.IgniteRunnable;
import org.apache.ignite.marshaller.Marshaller;
import org.apache.ignite.plugin.IgnitePlugin;
import org.apache.ignite.plugin.PluginNotFoundException;
import org.apache.ignite.resources.IgniteInstanceResource;
import org.apache.ignite.testframework.junits.IgniteTestResources;
import org.jetbrains.annotations.Nullable;

/**
 * Ignite proxy for ignite instance at another JVM.
 */
@SuppressWarnings("TransientFieldInNonSerializableClass")
public class IgniteProcessProxy implements IgniteEx {
    /** Grid proxies. */
    private static final transient ConcurrentMap<String, IgniteProcessProxy> gridProxies = new ConcurrentHashMap<>();

    /** Property that specify alternative {@code JAVA_HOME}. */
    private static final String TEST_MULTIJVM_JAVA_HOME = "test.multijvm.java.home";

    /** Jvm process with ignite instance. */
    private final transient GridJavaProcess proc;

    /** Configuration. */
    private final transient IgniteConfiguration cfg;

    /** Local JVM grid. */
    private final transient Ignite locJvmGrid;

    /** Logger. */
    private final transient IgniteLogger log;

    /** Grid id. */
    private final UUID id = UUID.randomUUID();

    /**
     * @param cfg Configuration.
     * @param log Logger.
     * @param locJvmGrid Local JVM grid.
     */
    public IgniteProcessProxy(IgniteConfiguration cfg, IgniteLogger log, Ignite locJvmGrid)
        throws Exception {
        this.cfg = cfg;
        this.locJvmGrid = locJvmGrid;
        this.log = log.getLogger("jvm-" + id.toString().substring(0, id.toString().indexOf('-')));

        String cfgFileName = IgniteNodeRunner.storeToFile(cfg.setNodeId(id));

        Collection<String> filteredJvmArgs = new ArrayList<>();

        Marshaller marsh = cfg.getMarshaller();

        if (marsh != null)
            filteredJvmArgs.add("-D" + IgniteTestResources.MARSH_CLASS_NAME + "=" + marsh.getClass().getName());
        else
            filteredJvmArgs.add("-D" + IgniteTestResources.MARSH_CLASS_NAME + "=" + BinaryMarshaller.class.getName());

        for (String arg : U.jvmArgs()) {
            if (arg.startsWith("-Xmx") || arg.startsWith("-Xms") ||
                arg.startsWith("-cp") || arg.startsWith("-classpath") ||
                (marsh != null && arg.startsWith("-D" + IgniteTestResources.MARSH_CLASS_NAME)))
                filteredJvmArgs.add(arg);
        }

        final CountDownLatch rmtNodeStartedLatch = new CountDownLatch(1);

        locJvmGrid.events().localListen(new NodeStartedListener(id, rmtNodeStartedLatch), EventType.EVT_NODE_JOINED);

        proc = GridJavaProcess.exec(
            IgniteNodeRunner.class.getCanonicalName(),
            cfgFileName, // Params.
            this.log,
            // Optional closure to be called each time wrapped process prints line to system.out or system.err.
            new IgniteInClosure<String>() {
                @Override public void apply(String s) {
                    IgniteProcessProxy.this.log.info(s);
                }
            },
            null,
            System.getProperty(TEST_MULTIJVM_JAVA_HOME),
            filteredJvmArgs, // JVM Args.
            System.getProperty("surefire.test.class.path")
        );

        assert rmtNodeStartedLatch.await(30, TimeUnit.SECONDS): "Remote node has not joined [id=" + id + ']';

        IgniteProcessProxy prevVal = gridProxies.putIfAbsent(cfg.getGridName(), this);

        if (prevVal != null) {
            remoteCompute().run(new StopGridTask(cfg.getGridName(), true));

            throw new IllegalStateException("There was found instance assotiated with " + cfg.getGridName() +
                ", instance= " + prevVal + ". New started node was stopped.");
        }
    }

    /**
     */
    private static class NodeStartedListener extends IgnitePredicateX<Event> {
        /** Id. */
        private final UUID id;

        /** Remote node started latch. */
        private final CountDownLatch rmtNodeStartedLatch;

        /**
         * @param id Id.
         * @param rmtNodeStartedLatch Remote node started latch.
         */
        NodeStartedListener(UUID id, CountDownLatch rmtNodeStartedLatch) {
            this.id = id;
            this.rmtNodeStartedLatch = rmtNodeStartedLatch;
        }

        /** {@inheritDoc} */
        @Override public boolean applyx(Event e) {
            if (((DiscoveryEvent)e).eventNode().id().equals(id)) {
                rmtNodeStartedLatch.countDown();

                return false;
            }

            return true;
        }
    }

    /**
     * @param gridName Grid name.
     * @return Instance by name or exception wiil be thrown.
     */
    public static IgniteProcessProxy ignite(String gridName) {
        IgniteProcessProxy res = gridProxies.get(gridName);

        if (res == null)
            throw new IgniteIllegalStateException("Grid instance was not properly started " +
                "or was already stopped: " + gridName + ". All known grid instances: " + gridProxies.keySet());

        return res;
    }

    /**
     * Gracefully shut down the Grid.
     *
     * @param gridName Grid name.
     * @param cancel If {@code true} then all jobs currently will be cancelled.
     */
    public static void stop(String gridName, boolean cancel) {
        IgniteProcessProxy proxy = gridProxies.get(gridName);

        if (proxy != null) {
            proxy.remoteCompute().run(new StopGridTask(gridName, cancel));

            gridProxies.remove(gridName, proxy);
        }
    }

    /**
     * Forcefully shut down the Grid.
     *
     * @param gridName Grid name.
     */
    public static void kill(String gridName) {
        IgniteProcessProxy proxy = gridProxies.get(gridName);

        A.notNull(gridName, "gridName");

        try {
            proxy.getProcess().kill();
        }
        catch (Exception e) {
            U.error(proxy.log, "Exception while killing " + gridName, e);
        }

        gridProxies.remove(gridName, proxy);
    }

    /**
     * @param locNodeId ID of local node the requested grid instance is managing.
     * @return An instance of named grid. This method never returns {@code null}.
     * @throws IgniteIllegalStateException Thrown if grid was not properly initialized or grid instance was stopped or
     * was not started.
     */
    public static Ignite ignite(UUID locNodeId) {
        A.notNull(locNodeId, "locNodeId");

        for (IgniteProcessProxy ignite : gridProxies.values()) {
            if (ignite.getId().equals(locNodeId))
                return ignite;
        }

        throw new IgniteIllegalStateException("Grid instance with given local node ID was not properly " +
            "started or was stopped: " + locNodeId);
    }

    /**
     * Kill all running processes.
     */
    public static void killAll() {
        for (IgniteProcessProxy ignite : gridProxies.values()) {
            try {
                ignite.getProcess().kill();
            }
            catch (Exception e) {
                U.error(ignite.log, "Killing failed.", e);
            }
        }

        gridProxies.clear();
    }

    /**
     * @return Local JVM grid instance.
     */
    public Ignite localJvmGrid() {
        return locJvmGrid;
    }

    /**
     * @return Grid id.
     */
    public UUID getId() {
        return id;
    }

    /**
     * @throws Exception If failed to kill.
     */
    public void kill() throws Exception {
        getProcess().kill();

        gridProxies.remove(cfg.getGridName(), this);
    }

    /** {@inheritDoc} */
    @Override public String name() {
        return cfg.getGridName();
    }

    /** {@inheritDoc} */
    @Override public IgniteLogger log() {
        return log;
    }

    /** {@inheritDoc} */
    @Override public IgniteConfiguration configuration() {
        return cfg;
    }

    /** {@inheritDoc} */
    @Override public <K extends GridCacheUtilityKey, V> IgniteInternalCache<K, V> utilityCache() {
        throw new UnsupportedOperationException("Operation isn't supported yet.");
    }

    /** {@inheritDoc} */
    @Nullable @Override public <K, V> IgniteInternalCache<K, V> cachex(@Nullable String name) {
        throw new UnsupportedOperationException("Operation isn't supported yet.");
    }

    /** {@inheritDoc} */
    @Nullable @Override public <K, V> IgniteInternalCache<K, V> cachex() {
        throw new UnsupportedOperationException("Operation isn't supported yet.");
    }

    /** {@inheritDoc} */
    @Override public Collection<IgniteInternalCache<?, ?>> cachesx(
        @Nullable IgnitePredicate<? super IgniteInternalCache<?, ?>>... p) {
        throw new UnsupportedOperationException("Operation isn't supported yet.");
    }

    /** {@inheritDoc} */
    @Override public boolean eventUserRecordable(int type) {
        throw new UnsupportedOperationException("Operation isn't supported yet.");
    }

    /** {@inheritDoc} */
    @Override public boolean allEventsUserRecordable(int[] types) {
        throw new UnsupportedOperationException("Operation isn't supported yet.");
    }

    /** {@inheritDoc} */
    @Override public boolean isJmxRemoteEnabled() {
        throw new UnsupportedOperationException("Operation isn't supported yet.");
    }

    /** {@inheritDoc} */
    @Override public boolean isRestartEnabled() {
        throw new UnsupportedOperationException("Operation isn't supported yet.");
    }

    /** {@inheritDoc} */
    @Nullable @Override public IgniteFileSystem igfsx(@Nullable String name) {
        throw new UnsupportedOperationException("Operation isn't supported yet.");
    }

    /** {@inheritDoc} */
    @Override public Hadoop hadoop() {
        throw new UnsupportedOperationException("Operation isn't supported yet.");
    }

    /** {@inheritDoc} */
    @Override public IgniteClusterEx cluster() {
        return new IgniteClusterProcessProxy(this);
    }

    /** {@inheritDoc} */
    @Nullable @Override public String latestVersion() {
        throw new UnsupportedOperationException("Operation isn't supported yet.");
    }

    /** {@inheritDoc} */
    @Override public ClusterNode localNode() {
        return remoteCompute().call(new NodeTask());
    }

    /** {@inheritDoc} */
    @Override public GridKernalContext context() {
        throw new UnsupportedOperationException("Operation isn't supported yet.");
    }

    /** {@inheritDoc} */
    @Override public IgniteCompute compute() {
        throw new UnsupportedOperationException("Operation isn't supported yet.");
    }

    /** {@inheritDoc} */
    @Override public IgniteCompute compute(ClusterGroup grp) {
        throw new UnsupportedOperationException("Operation isn't supported yet.");
    }

    /** {@inheritDoc} */
    @Override public IgniteMessaging message() {
        throw new UnsupportedOperationException("Operation isn't supported yet.");
    }

    /** {@inheritDoc} */
    @Override public IgniteMessaging message(ClusterGroup grp) {
        throw new UnsupportedOperationException("Operation isn't supported yet.");
    }

    /** {@inheritDoc} */
    @Override public IgniteEvents events() {
        return new IgniteEventsProcessProxy(this);
    }

    /** {@inheritDoc} */
    @Override public IgniteEvents events(ClusterGroup grp) {
        throw new UnsupportedOperationException("Operation isn't supported yet.");
    }

    /** {@inheritDoc} */
    @Override public IgniteServices services() {
        throw new UnsupportedOperationException("Operation isn't supported yet.");
    }

    /** {@inheritDoc} */
    @Override public IgniteServices services(ClusterGroup grp) {
        throw new UnsupportedOperationException("Operation isn't supported yet.");
    }

    /** {@inheritDoc} */
    @Override public ExecutorService executorService() {
        throw new UnsupportedOperationException("Operation isn't supported yet.");
    }

    /** {@inheritDoc} */
    @Override public ExecutorService executorService(ClusterGroup grp) {
        throw new UnsupportedOperationException("Operation isn't supported yet.");
    }

    /** {@inheritDoc} */
    @Override public IgniteProductVersion version() {
        throw new UnsupportedOperationException("Operation isn't supported yet.");
    }

    /** {@inheritDoc} */
    @Override public IgniteScheduler scheduler() {
        throw new UnsupportedOperationException("Operation isn't supported yet.");
    }

    /** {@inheritDoc} */
    @Override public <K, V> IgniteCache<K, V> createCache(CacheConfiguration<K, V> cacheCfg) {
        throw new UnsupportedOperationException("Operation isn't supported yet.");
    }

    /** {@inheritDoc} */
    @Override public <K, V> IgniteCache<K, V> createCache(String cacheName) {
        throw new UnsupportedOperationException("Operation isn't supported yet.");
    }

    /** {@inheritDoc} */
    @Override public <K, V> IgniteCache<K, V> getOrCreateCache(CacheConfiguration<K, V> cacheCfg) {
        throw new UnsupportedOperationException("Operation isn't supported yet.");
    }

    /** {@inheritDoc} */
    @Override public <K, V> IgniteCache<K, V> getOrCreateCache(String cacheName) {
        throw new UnsupportedOperationException("Operation isn't supported yet.");
    }

    /** {@inheritDoc} */
    @Override public <K, V> void addCacheConfiguration(CacheConfiguration<K, V> cacheCfg) {
        throw new UnsupportedOperationException("Operation isn't supported yet.");
    }

    /** {@inheritDoc} */
    @Override public <K, V> IgniteCache<K, V> createCache(CacheConfiguration<K, V> cacheCfg,
        NearCacheConfiguration<K, V> nearCfg) {
        throw new UnsupportedOperationException("Operation isn't supported yet.");
    }

    /** {@inheritDoc} */
    @Override public <K, V> IgniteCache<K, V> getOrCreateCache(CacheConfiguration<K, V> cacheCfg,
        NearCacheConfiguration<K, V> nearCfg) {
        throw new UnsupportedOperationException("Operation isn't supported yet.");
    }

    /** {@inheritDoc} */
    @Override  public <K, V> IgniteCache<K, V> createNearCache(
        @Nullable String cacheName,
        NearCacheConfiguration<K, V> nearCfg)
    {
        throw new UnsupportedOperationException("Operation isn't supported yet.");
    }

    /** {@inheritDoc} */
    @Override public <K, V> IgniteCache<K, V> getOrCreateNearCache(@Nullable String cacheName,
        NearCacheConfiguration<K, V> nearCfg) {
        throw new UnsupportedOperationException("Operation isn't supported yet.");
    }

    /** {@inheritDoc} */
    @Override public void destroyCache(String cacheName) {
        throw new UnsupportedOperationException("Operation isn't supported yet.");
    }

    /** {@inheritDoc} */
    @Override public <K, V> IgniteCache<K, V> cache(@Nullable final String name) {
        return new IgniteCacheProcessProxy<>(name, this);
    }

    /** {@inheritDoc} */
    @Override public Collection<String> cacheNames() {
        return locJvmGrid.cacheNames();
    }

    /** {@inheritDoc} */
    @Override public IgniteTransactions transactions() {
        throw new UnsupportedOperationException("Transactions can't be supported automatically in multi JVM mode.");
    }

    /** {@inheritDoc} */
    @Override public <K, V> IgniteDataStreamer<K, V> dataStreamer(@Nullable String cacheName) {
        throw new UnsupportedOperationException("Operation isn't supported yet.");
    }

    /** {@inheritDoc} */
    @Override public IgniteFileSystem fileSystem(String name) {
        throw new UnsupportedOperationException("Operation isn't supported yet.");
    }

    /** {@inheritDoc} */
    @Override public Collection<IgniteFileSystem> fileSystems() {
        throw new UnsupportedOperationException("Operation isn't supported yet.");
    }

    /** {@inheritDoc} */
    @Override  public IgniteAtomicSequence atomicSequence(String name, long initVal, boolean create)
        throws IgniteException {
        throw new UnsupportedOperationException("Operation isn't supported yet.");
    }

    /** {@inheritDoc} */
    @Override public IgniteAtomicLong atomicLong(String name, long initVal, boolean create) throws IgniteException {
        throw new UnsupportedOperationException("Operation isn't supported yet.");
    }

    /** {@inheritDoc} */
    @Override public <T> IgniteAtomicReference<T> atomicReference(String name, @Nullable T initVal,
        boolean create) throws IgniteException {
        throw new UnsupportedOperationException("Operation isn't supported yet.");
    }

    /** {@inheritDoc} */
    @Override  public <T, S> IgniteAtomicStamped<T, S> atomicStamped(
        String name,
        @Nullable T initVal,
        @Nullable S initStamp,
        boolean create) throws IgniteException
    {
        throw new UnsupportedOperationException("Operation isn't supported yet.");
    }

    /** {@inheritDoc} */
    @Override public IgniteCountDownLatch countDownLatch(String name, int cnt, boolean autoDel,
        boolean create) throws IgniteException {
        throw new UnsupportedOperationException("Operation isn't supported yet.");
    }

    /** {@inheritDoc} */
    @Override public IgniteSemaphore semaphore(String name, int cnt, boolean failoverSafe,
        boolean create) throws IgniteException {
        throw new UnsupportedOperationException("Operation isn't supported yet.");
    }

    /** {@inheritDoc} */
    @Override public IgniteLock reentrantLock(String name, boolean failoverSafe,
        boolean fair, boolean create) throws IgniteException {
        throw new UnsupportedOperationException("Operation isn't supported yet.");
    }

    /** {@inheritDoc} */
    @Override public <T> IgniteQueue<T> queue(String name, int cap,
        @Nullable CollectionConfiguration cfg) throws IgniteException {
        throw new UnsupportedOperationException("Operation isn't supported yet.");
    }

    /** {@inheritDoc} */
    @Override public <T> IgniteSet<T> set(String name, @Nullable CollectionConfiguration cfg) throws IgniteException {
        throw new UnsupportedOperationException("Operation isn't supported yet.");
    }

    /** {@inheritDoc} */
    @Override public <T extends IgnitePlugin> T plugin(String name) throws PluginNotFoundException {
        throw new UnsupportedOperationException("Operation isn't supported yet.");
    }

    /** {@inheritDoc} */
    @Override public IgniteBinary binary() {
        throw new UnsupportedOperationException("Operation isn't supported yet.");
    }

    /** {@inheritDoc} */
    @Override public void close() throws IgniteException {
        final CountDownLatch rmtNodeStoppedLatch = new CountDownLatch(1);

        locJvmGrid.events().localListen(new IgnitePredicateX<Event>() {
            @Override public boolean applyx(Event e) {
                if (((DiscoveryEvent)e).eventNode().id().equals(id)) {
                    rmtNodeStoppedLatch.countDown();

                    return false;
                }

                return true;
            }
        }, EventType.EVT_NODE_LEFT, EventType.EVT_NODE_FAILED);

        compute().run(new StopGridTask(localJvmGrid().name(), true));

        try {
            assert U.await(rmtNodeStoppedLatch, 15, TimeUnit.SECONDS) : "NodeId=" + id;
        }
        catch (IgniteInterruptedCheckedException e) {
            throw new IgniteException(e);
        }

        try {
            getProcess().kill();
        }
        catch (Exception e) {
            X.printerr("Could not kill process after close.", e);
        }
    }

    /** {@inheritDoc} */
    @Override public <K> Affinity<K> affinity(String cacheName) {
        return new AffinityProcessProxy<>(cacheName, this);
    }

<<<<<<< HEAD
=======
    /** {@inheritDoc} */
    @Override public BackupFuture makeBackupAsync(Collection<String> cacheNames) {
        throw new UnsupportedOperationException("Operation isn't supported yet.");
    }

    /** {@inheritDoc} */
    @Override public boolean active() {
        throw new UnsupportedOperationException("Operation isn't supported yet.");
    }

    /** {@inheritDoc} */
    @Override public void active(boolean active) {
        throw new UnsupportedOperationException("Operation isn't supported yet.");
    }

>>>>>>> 9cfc1dd1
    /**
     * @return Jvm process in which grid node started.
     */
    public GridJavaProcess getProcess() {
        return proc;
    }

    /**
     * @return {@link IgniteCompute} instance to communicate with remote node.
     */
    public IgniteCompute remoteCompute() {
        ClusterGroup grp = locJvmGrid.cluster().forNodeId(id);

        if (grp.nodes().isEmpty())
            throw new IllegalStateException("Could not found node with id=" + id + ".");

        return locJvmGrid.compute(grp);
    }

    /**
     *
     */
    private static class StopGridTask implements IgniteRunnable {
        /** Grid name. */
        private final String gridName;

        /** Cancel. */
        private final boolean cancel;

        /**
         * @param gridName Grid name.
         * @param cancel Cancel.
         */
        public StopGridTask(String gridName, boolean cancel) {
            this.gridName = gridName;
            this.cancel = cancel;
        }

        /** {@inheritDoc} */
        @Override public void run() {
            G.stop(gridName, cancel);
        }
    }

    /**
     *
     */
    private static class NodeTask implements IgniteCallable<ClusterNode> {
        /** Ignite. */
        @IgniteInstanceResource
        private Ignite ignite;

        /** {@inheritDoc} */
        @Override public ClusterNode call() throws Exception {
            return ((IgniteEx)ignite).localNode();
        }
    }
}<|MERGE_RESOLUTION|>--- conflicted
+++ resolved
@@ -644,13 +644,6 @@
         return new AffinityProcessProxy<>(cacheName, this);
     }
 
-<<<<<<< HEAD
-=======
-    /** {@inheritDoc} */
-    @Override public BackupFuture makeBackupAsync(Collection<String> cacheNames) {
-        throw new UnsupportedOperationException("Operation isn't supported yet.");
-    }
-
     /** {@inheritDoc} */
     @Override public boolean active() {
         throw new UnsupportedOperationException("Operation isn't supported yet.");
@@ -661,7 +654,6 @@
         throw new UnsupportedOperationException("Operation isn't supported yet.");
     }
 
->>>>>>> 9cfc1dd1
     /**
      * @return Jvm process in which grid node started.
      */
