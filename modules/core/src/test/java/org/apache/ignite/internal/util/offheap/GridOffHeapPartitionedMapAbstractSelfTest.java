--- conflicted
+++ resolved
@@ -883,11 +883,7 @@
                 evictCnt.incrementAndGet();
             }
 
-<<<<<<< HEAD
-            @Override public boolean removedEvicted() {
-=======
             @Override public boolean removeEvicted() {
->>>>>>> 367d805d
                 return true;
             }
         };
@@ -930,11 +926,7 @@
                     evictCnt.incrementAndGet();
                 }
 
-<<<<<<< HEAD
-                @Override public boolean removedEvicted() {
-=======
                 @Override public boolean removeEvicted() {
->>>>>>> 367d805d
                     return true;
                 }
             };
@@ -974,11 +966,7 @@
                 evictCnt.incrementAndGet();
             }
 
-<<<<<<< HEAD
-            @Override public boolean removedEvicted() {
-=======
             @Override public boolean removeEvicted() {
->>>>>>> 367d805d
                 return true;
             }
         };
@@ -1034,11 +1022,7 @@
                 evicted.set(key);
             }
 
-<<<<<<< HEAD
-            @Override public boolean removedEvicted() {
-=======
             @Override public boolean removeEvicted() {
->>>>>>> 367d805d
                 return true;
             }
         };
@@ -1105,11 +1089,7 @@
                 evicted.set(key);
             }
 
-<<<<<<< HEAD
-            @Override public boolean removedEvicted() {
-=======
             @Override public boolean removeEvicted() {
->>>>>>> 367d805d
                 return true;
             }
         };
