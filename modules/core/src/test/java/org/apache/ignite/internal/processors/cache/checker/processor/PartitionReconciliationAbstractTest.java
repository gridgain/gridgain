/*
 * Copyright 2019 GridGain Systems, Inc. and Contributors.
 *
 * Licensed under the GridGain Community Edition License (the "License");
 * you may not use this file except in compliance with the License.
 * You may obtain a copy of the License at
 *
 *     https://www.gridgain.com/products/software/community-edition/gridgain-community-edition-license
 *
 * Unless required by applicable law or agreed to in writing, software
 * distributed under the License is distributed on an "AS IS" BASIS,
 * WITHOUT WARRANTIES OR CONDITIONS OF ANY KIND, either express or implied.
 * See the License for the specific language governing permissions and
 * limitations under the License.
 */

package org.apache.ignite.internal.processors.cache.checker.processor;

import java.util.Arrays;
import java.util.Collection;
import java.util.HashSet;
import java.util.List;
import java.util.Map;
import java.util.Random;
import java.util.Set;
<<<<<<< HEAD
import java.util.TreeMap;
import java.util.TreeSet;
import java.util.concurrent.atomic.AtomicReference;
=======
import java.util.function.Function;
>>>>>>> 8621fac5
import java.util.stream.Collectors;
import org.apache.ignite.Ignite;
import org.apache.ignite.IgniteCache;
import org.apache.ignite.IgniteException;
import org.apache.ignite.cluster.ClusterNode;
import org.apache.ignite.internal.IgniteEx;
import org.apache.ignite.internal.IgniteInternalFuture;
import org.apache.ignite.internal.processors.cache.GridCacheAdapter;
import org.apache.ignite.internal.processors.cache.GridCacheContext;
import org.apache.ignite.internal.processors.cache.checker.objects.ReconciliationResult;
import org.apache.ignite.internal.processors.cache.verify.PartitionReconciliationDataRowMeta;
import org.apache.ignite.internal.processors.cache.verify.PartitionReconciliationKeyMeta;
import org.apache.ignite.internal.processors.cache.verify.ReconType;
import org.apache.ignite.internal.processors.cache.verify.RepairAlgorithm;
import org.apache.ignite.internal.processors.cache.verify.checker.tasks.PartitionReconciliationProcessorTask;
import org.apache.ignite.internal.processors.cache.version.GridCacheVersion;
import org.apache.ignite.internal.util.typedef.internal.U;
import org.apache.ignite.internal.visor.checker.VisorPartitionReconciliationTaskArg;
import org.apache.ignite.testframework.GridTestUtils;
import org.apache.ignite.testframework.ListeningTestLogger;
import org.apache.ignite.testframework.junits.GridAbstractTest;
import org.apache.ignite.testframework.junits.common.GridCommonAbstractTest;
import org.apache.log4j.Logger;
import org.jetbrains.annotations.Nullable;

import static org.apache.ignite.TestStorageUtils.corruptDataEntry;

/**
 * Abstract utility class for partition reconciliation testing.
 */
public class PartitionReconciliationAbstractTest extends GridCommonAbstractTest {
<<<<<<< HEAD
    static final long BROKEN_PART_SIZE = 10;

    /**
     *
     */
=======
    /** */
>>>>>>> 8621fac5
    public static ReconciliationResult partitionReconciliation(
        Ignite ig,
        boolean repair,
        @Nullable RepairAlgorithm repairAlgorithm,
        int parallelism,
        Set<ReconType> reconTypes,
        String... caches
    ) {
        return partitionReconciliation(
            ig,
            new VisorPartitionReconciliationTaskArg.Builder()
                .caches(new HashSet<>(Arrays.asList(caches)))
                .recheckDelay(1)
                .parallelism(parallelism)
                .repair(repair)
                .repairAlg(repairAlgorithm)
                .reconTypes(reconTypes)
        );
    }

    /**
     *
     */
    public static ReconciliationResult partitionReconciliation(
        Ignite ig,
        VisorPartitionReconciliationTaskArg.Builder argBuilder
    ) {
        IgniteEx ig0 = (IgniteEx)ig;

        ClusterNode node = !ig0.localNode().isClient() ? ig0.localNode() : ig0.cluster().forServers().forRandom().node();

        if (node == null)
            throw new IgniteException("No server node for verification.");

        return ig.compute().execute(
            PartitionReconciliationProcessorTask.class.getName(),
            argBuilder.build()
        );
    }

    /**
     *
     */
    public static Set<Integer> conflictKeys(ReconciliationResult res, String cacheName) {
        return res.partitionReconciliationResult().inconsistentKeys().get(cacheName)
            .values()
            .stream()
            .flatMap(Collection::stream)
            .map(PartitionReconciliationDataRowMeta::keyMeta)
            .map(k -> (String)U.field(k, "strView"))
            .map(Integer::valueOf)
            .collect(Collectors.toSet());
    }

    /**
     *
     */
    public static <T> Set<T> conflictKeys(ReconciliationResult res, String cacheName, Function<String, T> map) {
        return res.partitionReconciliationResult().inconsistentKeys().get(cacheName)
            .values()
            .stream()
            .flatMap(Collection::stream)
            .map(PartitionReconciliationDataRowMeta::keyMeta)
            .map(k -> (String)U.field(k, "strView"))
            .map(map)
            .collect(Collectors.toSet());
    }

    /**
     *
     */
    public static Set<PartitionReconciliationKeyMeta> conflictKeyMetas(ReconciliationResult res, String cacheName) {
        return res.partitionReconciliationResult().inconsistentKeys().get(cacheName)
            .values()
            .stream()
            .flatMap(Collection::stream)
            .map(PartitionReconciliationDataRowMeta::keyMeta)
            .collect(Collectors.toSet());
    }

    /**
     *
     */
    public static void assertResultContainsConflictKeys(
        ReconciliationResult res,
        String cacheName,
        Set<Integer> keys
    ) {
        for (Integer key : keys)
            assertTrue("Key doesn't contain: " + key, conflictKeys(res, cacheName).contains(key));
    }

    /**
     *
     */
    public static <T> void assertResultContainsConflictKeys(
        ReconciliationResult res,
        String cacheName,
        Function<String, T> map,
        Set<T> keys
    ) {
        for (T key : keys)
            assertTrue("Key doesn't contain: " + key, conflictKeys(res, cacheName, map).contains(key));
    }

    /**
     *
     */
    public static void simulateOutdatedVersionCorruption(GridCacheContext<?, ?> ctx, Object key) {
        simulateOutdatedVersionCorruption(ctx, key, false);
    }

    /**
     *
     */
    public static void simulateOutdatedVersionCorruption(GridCacheContext<?, ?> ctx, Object key, boolean lockEntry) {
        corruptDataEntry(ctx, key, false, true,
            new GridCacheVersion(0, 0, 0L), "_broken", lockEntry);
    }

    /**
     *
     */
    public static void simulateMissingEntryCorruption(GridCacheContext<?, ?> ctx, Object key) {
        GridCacheAdapter<Object, Object> cache = (GridCacheAdapter<Object, Object>)ctx.cache();

        cache.clearLocally(key);
    }

    protected void setPartitionSize(IgniteEx grid, String cacheName, int partId, int delta) {

        GridCacheContext<Object, Object> cctx = grid.context().cache().cache(cacheName).context();

        int cacheId = cctx.cacheId();

        cctx.group().topology().localPartition(partId).dataStore().updateSize(cacheId, delta);
    }

    protected void updatePartitionsSize(IgniteEx grid, String cacheName) {

        GridCacheContext<Object, Object> cctx = grid
            .context()
            .cache()
            .cache(cacheName)
            .context();

        int cacheId = cctx.cacheId();

        cctx.group().topology().localPartitions().forEach(part -> part.dataStore().updateSize(cacheId, BROKEN_PART_SIZE/*Math.abs(rnd.nextInt())*/));
    }

    protected long getFullPartitionsSizeForCacheGroup(List<IgniteEx> nodes, String cacheName) {
        return nodes.stream().mapToLong(node -> getFullPartitionsSizeForCacheGroup(node, cacheName)).sum();
    }

    protected long getFullPartitionsSizeForCacheGroup(IgniteEx grid, String cacheName) {

        GridCacheContext<Object, Object> cctx = grid.context().cache().cache(cacheName).context();

        return cctx.group().topology().localPartitions().stream().mapToLong(part -> {
            System.out.println("qedsffd localPartition " + grid.name() + " " + cacheName + " " + part.dataStore().fullSize());
            return part.dataStore().fullSize();
        }).sum();
    }

    protected long getPartitionsSizeForCache(IgniteEx grid, String cacheName) {

        GridCacheContext<Object, Object> cctx = grid.context().cache().cache(cacheName).context();

        int cacheId = cctx.cacheId();

        System.out.println("qqqqqqqqqqqq");

        return cctx.group().topology().localPartitions()
            .stream()
            .mapToLong(part -> {
                    System.out.println("zdfdf " + part);
                    System.out.println("dfvfd " + part.dataStore());
                    System.out.println("xfgnf " + part.dataStore().cacheSizes());
                    if (cctx.group().sharedGroup())
                        return part
                            .dataStore()
                            .cacheSizes()
                            .get(cacheId);
                    else
                        return part.dataStore().fullSize();
                }
            )
//            .mapToLong(part -> Optional.of(part.dataStore().cacheSizes().get(cacheId)).orElseGet(() -> 0L))
            .sum();
    }

    protected void breakCacheSizes(List<IgniteEx> nodes, List<String> cacheNames) {
        nodes.forEach(node -> {
            cacheNames.forEach(cacheName -> {
                updatePartitionsSize(node, cacheName);
            });
        });
    }

    protected IgniteInternalFuture startAsyncLoad0(AtomicReference<ReconciliationResult> reconResult, IgniteCache cache,
        int startKey, int endKey, boolean clear) {
        Random rnd = new Random();

        return GridTestUtils.runAsync(() -> {
                int op = -1;

                long n = -1;

                while(reconResult.get() == null) {

                    if (clear)
                        op = rnd.nextInt(8);
                    else
                        op = rnd.nextInt(7);

                    switch (op) {
                        case 0:
                            Map map = new TreeMap();

                            n = startKey + rnd.nextInt(endKey - startKey);
                            map.put(n, n);
                            n = startKey + rnd.nextInt(endKey - startKey);
                            map.put(n, n);
                            n = startKey + rnd.nextInt(endKey - startKey);
                            map.put(n, n);
                            n = startKey + rnd.nextInt(endKey - startKey);
                            map.put(n, n);
                            n = startKey + rnd.nextInt(endKey - startKey);
                            map.put(n, n);

                            cache.putAll(map);

                            break;

                        case 1:
                            Set set = new TreeSet();

                            n = startKey + rnd.nextInt(endKey - startKey);
                            set.add(n);
                            n = startKey + rnd.nextInt(endKey - startKey);
                            set.add(n);
                            n = startKey + rnd.nextInt(endKey - startKey);
                            set.add(n);
                            n = startKey + rnd.nextInt(endKey - startKey);
                            set.add(n);
                            n = startKey + rnd.nextInt(endKey - startKey);
                            set.add(n);

                            cache.removeAll(set);

                            break;

                        case 2:
                            n = startKey + rnd.nextInt(endKey - startKey);

                            cache.put(n, n);

                            break;

                        case 3:
                            n = startKey + rnd.nextInt(endKey - startKey);

                            cache.remove(n);

                            break;

                        case 4:
                            n = startKey + rnd.nextInt(endKey - startKey);

                            cache.getAndPut(n, n+1);

                            break;

                        case 5:
                            n = startKey + rnd.nextInt(endKey - startKey);

                            cache.getAndRemove(n);

                            break;

                        case 6:
                            n = startKey + rnd.nextInt(endKey - startKey);

                            long n0 = n;

                            cache.invoke(n, (k, v) -> {
                                if (v == null)
                                    return n0;
                                else
                                    return null;
                            });

                            break;

                        case 7:
                            n = startKey + rnd.nextInt(endKey - startKey);

                            if (n % 10 == 0)
                                cache.clear();

                            break;
                    }
                }

                System.out.println("dfjklkvfod last op: " + op + ", n: "  + n + ", thread: " + Thread.currentThread().getName());
            },
            "LoadThread");
    }
}<|MERGE_RESOLUTION|>--- conflicted
+++ resolved
@@ -23,13 +23,10 @@
 import java.util.Map;
 import java.util.Random;
 import java.util.Set;
-<<<<<<< HEAD
+import java.util.function.Function;
 import java.util.TreeMap;
 import java.util.TreeSet;
 import java.util.concurrent.atomic.AtomicReference;
-=======
-import java.util.function.Function;
->>>>>>> 8621fac5
 import java.util.stream.Collectors;
 import org.apache.ignite.Ignite;
 import org.apache.ignite.IgniteCache;
@@ -61,15 +58,9 @@
  * Abstract utility class for partition reconciliation testing.
  */
 public class PartitionReconciliationAbstractTest extends GridCommonAbstractTest {
-<<<<<<< HEAD
     static final long BROKEN_PART_SIZE = 10;
 
-    /**
-     *
-     */
-=======
     /** */
->>>>>>> 8621fac5
     public static ReconciliationResult partitionReconciliation(
         Ignite ig,
         boolean repair,
