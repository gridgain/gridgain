--- conflicted
+++ resolved
@@ -59,11 +59,8 @@
 
         assertTrue(client.cluster().state() == ClusterState.ACTIVE);
 
-<<<<<<< HEAD
-=======
         doSleep(2000);
 
->>>>>>> 963bc477
         //check that cluster state changing works
         client.cluster().state(ClusterState.INACTIVE);
 
@@ -108,18 +105,10 @@
         @Override public void onEvent(DiscoveryEvent evt, DiscoCache cache) {
             if (latch.getCount() > 0 && ((DiscoveryCustomEvent)evt).customMessage() instanceof ChangeGlobalStateMessage) {
                 try {
-<<<<<<< HEAD
-                    assert GridTestUtils.waitForCondition(() -> client.context().state().clusterState().transition(), 5000)
-                        : "Cluster state change is not in progress";
-=======
                     assertTrue("Cluster state change is not in progress",
                             GridTestUtils.waitForCondition(() -> client.context().state().clusterState().transition(), 5000));
->>>>>>> 963bc477
 
-                    doSleep(3000);
-
-                    assert GridTestUtils.waitForCondition(() -> client.context().state().clusterState().transition(), 5000)
-                            : "Cluster state change is not in progress";
+                    doSleep(2000);
                 }
                 catch (IgniteInterruptedCheckedException e) {
                     throw new RuntimeException(e);
