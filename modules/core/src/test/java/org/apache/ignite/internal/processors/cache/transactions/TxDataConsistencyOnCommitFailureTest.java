--- conflicted
+++ resolved
@@ -228,11 +228,7 @@
             boolean storeEnabled, Boolean mvccOp, int txSize, @Nullable UUID subjId, int taskNameHash, @Nullable String lb,
             IgniteTxManager.TxDumpsThrottling txDumpsThrottling) {
             super(ctx, implicit, implicitSingle, sys, plc, concurrency, isolation, timeout, storeEnabled, mvccOp,
-<<<<<<< HEAD
-                txSize, subjId, taskNameHash, lb, txDumpsThrottling);
-=======
-                txSize, subjId, taskNameHash, lb, false);
->>>>>>> 9486ce49
+                txSize, subjId, taskNameHash, lb, false, txDumpsThrottling);
         }
 
         /** {@inheritDoc} */
