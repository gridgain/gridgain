/*
 * Licensed to the Apache Software Foundation (ASF) under one or more
 * contributor license agreements.  See the NOTICE file distributed with
 * this work for additional information regarding copyright ownership.
 * The ASF licenses this file to You under the Apache License, Version 2.0
 * (the "License"); you may not use this file except in compliance with
 * the License.  You may obtain a copy of the License at
 *
 *      http://www.apache.org/licenses/LICENSE-2.0
 *
 * Unless required by applicable law or agreed to in writing, software
 * distributed under the License is distributed on an "AS IS" BASIS,
 * WITHOUT WARRANTIES OR CONDITIONS OF ANY KIND, either express or implied.
 * See the License for the specific language governing permissions and
 * limitations under the License.
 */

package org.apache.ignite.internal.processors.service;

import java.util.concurrent.CountDownLatch;
import junit.framework.TestCase;
import org.apache.ignite.Ignite;
import org.apache.ignite.IgniteServices;
import org.apache.ignite.configuration.CacheConfiguration;
import org.apache.ignite.lang.IgniteFuture;
import org.apache.ignite.services.Service;
import org.apache.ignite.services.ServiceConfiguration;

/**
 * Single node services test.
 */
public class GridServiceProcessorMultiNodeSelfTest extends GridServiceProcessorAbstractSelfTest {
    /** {@inheritDoc} */
    @Override protected int nodeCount() {
        return 4;
    }

    /**
     * @throws Exception If failed.
     */
    public void testSingletonUpdateTopology() throws Exception {
        String name = "serviceSingletonUpdateTopology";

        Ignite g = randomGrid();

        CountDownLatch latch = new CountDownLatch(1);

        DummyService.exeLatch(name, latch);

        IgniteServices svcs = g.services();

        IgniteFuture<?> fut = svcs.deployClusterSingletonAsync(name, new DummyService());

        info("Deployed service: " + name);

        fut.get();

        info("Finished waiting for service future: " + name);

        latch.await();

        TestCase.assertEquals(name, 1, DummyService.started(name));
        TestCase.assertEquals(name, 0, DummyService.cancelled(name));

        int nodeCnt = 2;

        startExtraNodes(nodeCnt);

        try {
            TestCase.assertEquals(name, 1, DummyService.started(name));
            TestCase.assertEquals(name, 0, DummyService.cancelled(name));

            info(">>> Passed checks.");

            checkCount(name, g.services().serviceDescriptors(), 1);
        }
        finally {
            stopExtraNodes(nodeCnt);
        }
    }

    /**
     * @throws Exception If failed.
     */
    public void testAffinityDeployUpdateTopology() throws Exception {
        Ignite g = randomGrid();

        final Integer affKey = 1;

        // Store a cache key.
        g.cache(CACHE_NAME).put(affKey, affKey.toString());

        final String name = "serviceAffinityUpdateTopology";

        IgniteServices svcs = g.services();

        IgniteFuture<?> fut = svcs.deployKeyAffinitySingletonAsync(name, new AffinityService(affKey),
            CACHE_NAME, affKey);

        info("Deployed service: " + name);

        fut.get();

        info("Finished waiting for service future: " + name);

        checkCount(name, g.services().serviceDescriptors(), 1);

        int nodeCnt = 2;

        startExtraNodes(nodeCnt);

        try {
            checkCount(name, g.services().serviceDescriptors(), 1);
        }
        finally {
            stopExtraNodes(nodeCnt);
        }
    }

    /**
     * @throws Exception If failed.
     */
    public void testDeployOnEachNodeButClientUpdateTopology() throws Exception {
        // Prestart client node.
        Ignite client = startGrid("client", getConfiguration("client").setClientMode(true));

        try {
            final String name = "serviceOnEachNodeButClientUpdateTopology";

            Ignite g = randomGrid();

            CountDownLatch latch = new CountDownLatch(nodeCount());

            DummyService.exeLatch(name, latch);

            IgniteServices svcs = g.services();

            IgniteFuture<?> fut = svcs.deployNodeSingletonAsync(name, new DummyService());

            info("Deployed service: " + name);

            fut.get();

            info("Finished waiting for service future: " + name);

            latch.await();

            // Ensure service is deployed
            assertNotNull(client.services().serviceProxy(name, Service.class, false, 2000));

            assertEquals(name, nodeCount(), DummyService.started(name));
            assertEquals(name, 0, DummyService.cancelled(name));

            int servers = 2;

            latch = new CountDownLatch(servers);

            DummyService.exeLatch(name, latch);

            int clients = 2;

            startExtraNodes(servers, clients);

            try {
                latch.await();

                waitForDeployment(name, servers);
<<<<<<< HEAD

                assertEquals(name, nodeCount() + servers,  DummyService.started(name) - DummyService.cancelled(name));

//                 Next may fails. Server can be restarted on unstable topology.
//                assertEquals(name, nodeCount() + servers, DummyService.started(name));
//                assertEquals(name, 0, DummyService.cancelled(name));
=======

                // Since we start extra nodes, there may be extra start and cancel events,
                // so we check only the difference between start and cancel and
                // not start and cancel events individually.
                assertEquals(name, nodeCount() + servers,  DummyService.started(name) - DummyService.cancelled(name));
>>>>>>> 6998785a

                checkCount(name, g.services().serviceDescriptors(), nodeCount() + servers);
            }
            finally {
                stopExtraNodes(servers + clients);
            }
        }
        finally {
            stopGrid("client");
        }
    }

    /**
     * @throws Exception If failed.
     */
    public void testDeployOnEachNodeUpdateTopology() throws Exception {
        // Prestart client node.
        Ignite client = startGrid("client", getConfiguration("client").setClientMode(true));

        try {
            final String name = "serviceOnEachNodeUpdateTopology";

            Ignite g = randomGrid();

            final int prestartedNodes = nodeCount() + 1;

            CountDownLatch latch = new CountDownLatch(prestartedNodes);

            DummyService.exeLatch(name, latch);

            ServiceConfiguration srvcCfg = new ServiceConfiguration();

            srvcCfg.setNodeFilter(new CacheConfiguration.IgniteAllNodesPredicate());
            srvcCfg.setName(name);
            srvcCfg.setMaxPerNodeCount(1);
            srvcCfg.setService(new DummyService());

            IgniteServices svcs = g.services();

            IgniteFuture<?> fut = svcs.deployAsync(srvcCfg);

            info("Deployed service: " + name);

            fut.get();

            info("Finished waiting for service future: " + name);

            latch.await();

            // Ensure service is deployed
            assertNotNull(client.services().serviceProxy(name, Service.class, false, 2000));

            assertEquals(name, prestartedNodes, DummyService.started(name));
            assertEquals(name, 0, DummyService.cancelled(name));

            int servers = 2;
            int clients = 2;

            int extraNodes = servers + clients;

            latch = new CountDownLatch(extraNodes);

            DummyService.exeLatch(name, latch);

            startExtraNodes(servers, clients);

            try {
                latch.await();

                waitForDeployment(name, prestartedNodes + extraNodes);
<<<<<<< HEAD

                assertEquals(name, prestartedNodes + extraNodes,
                    DummyService.started(name) - DummyService.cancelled(name));

//                 Next may fails. Server can be restarted on unstable topology.
//                assertEquals(name, prestartedNodes + extraNodes, DummyService.started(name));
//                assertEquals(name, 0, DummyService.cancelled(name));
=======

                // Since we start extra nodes, there may be extra start and cancel events,
                // so we check only the difference between start and cancel and
                // not start and cancel events individually.
                assertEquals(name, prestartedNodes + extraNodes,
                    DummyService.started(name) - DummyService.cancelled(name));
>>>>>>> 6998785a

                checkCount(name, g.services().serviceDescriptors(), prestartedNodes + extraNodes);
            }
            finally {
                stopExtraNodes(extraNodes);
            }
        }
        finally {
            stopGrid("client");
        }
    }

    /**
     * @throws Exception If failed.
     */
    @SuppressWarnings("deprecation")
    public void testDeployLimits() throws Exception {
        final String name = "serviceWithLimitsUpdateTopology";

        Ignite g = randomGrid();

        final int totalInstances = nodeCount() + 1;

        CountDownLatch latch = new CountDownLatch(nodeCount());

        DummyService.exeLatch(name, latch);

        ServiceConfiguration srvcCfg = new ServiceConfiguration();

        srvcCfg.setName(name);
        srvcCfg.setMaxPerNodeCount(1);
        srvcCfg.setTotalCount(totalInstances);
        srvcCfg.setService(new DummyService());

        IgniteServices svcs = g.services().withAsync();

        svcs.deploy(srvcCfg);

        IgniteFuture<?> fut = svcs.future();

        info("Deployed service: " + name);

        fut.get();

        info("Finished waiting for service future: " + name);

        latch.await();

        assertEquals(name, nodeCount(), DummyService.started(name));
        assertEquals(name, 0, DummyService.cancelled(name));

        checkCount(name, g.services().serviceDescriptors(), nodeCount());

<<<<<<< HEAD
        int extraNodes = 2;

        latch = new CountDownLatch(1);

        DummyService.exeLatch(name, latch);

        startExtraNodes(2);
=======
        latch = new CountDownLatch(1);

        DummyService.exeLatch(name, latch);

        int extraNodes = 2;

        startExtraNodes(extraNodes);
>>>>>>> 6998785a

        try {
            latch.await();

            waitForDeployment(name, totalInstances);

<<<<<<< HEAD
            assertEquals(name, totalInstances,  DummyService.started(name) - DummyService.cancelled(name));

//            Next may fails. Server can be restarted on unstable topology.
//            assertEquals(name, totalInstances, DummyService.started(name));
//            assertEquals(name, 0, DummyService.cancelled(name));

=======
            // Since we start extra nodes, there may be extra start and cancel events,
            // so we check only the difference between start and cancel and
            // not start and cancel events individually.
            assertEquals(name, totalInstances,  DummyService.started(name) - DummyService.cancelled(name));

>>>>>>> 6998785a
            checkCount(name, g.services().serviceDescriptors(), totalInstances);
        }
        finally {
            stopExtraNodes(extraNodes);
        }
    }
}<|MERGE_RESOLUTION|>--- conflicted
+++ resolved
@@ -165,20 +165,11 @@
                 latch.await();
 
                 waitForDeployment(name, servers);
-<<<<<<< HEAD
-
-                assertEquals(name, nodeCount() + servers,  DummyService.started(name) - DummyService.cancelled(name));
-
-//                 Next may fails. Server can be restarted on unstable topology.
-//                assertEquals(name, nodeCount() + servers, DummyService.started(name));
-//                assertEquals(name, 0, DummyService.cancelled(name));
-=======
 
                 // Since we start extra nodes, there may be extra start and cancel events,
                 // so we check only the difference between start and cancel and
                 // not start and cancel events individually.
                 assertEquals(name, nodeCount() + servers,  DummyService.started(name) - DummyService.cancelled(name));
->>>>>>> 6998785a
 
                 checkCount(name, g.services().serviceDescriptors(), nodeCount() + servers);
             }
@@ -249,22 +240,12 @@
                 latch.await();
 
                 waitForDeployment(name, prestartedNodes + extraNodes);
-<<<<<<< HEAD
-
-                assertEquals(name, prestartedNodes + extraNodes,
-                    DummyService.started(name) - DummyService.cancelled(name));
-
-//                 Next may fails. Server can be restarted on unstable topology.
-//                assertEquals(name, prestartedNodes + extraNodes, DummyService.started(name));
-//                assertEquals(name, 0, DummyService.cancelled(name));
-=======
 
                 // Since we start extra nodes, there may be extra start and cancel events,
                 // so we check only the difference between start and cancel and
                 // not start and cancel events individually.
                 assertEquals(name, prestartedNodes + extraNodes,
                     DummyService.started(name) - DummyService.cancelled(name));
->>>>>>> 6998785a
 
                 checkCount(name, g.services().serviceDescriptors(), prestartedNodes + extraNodes);
             }
@@ -318,43 +299,24 @@
 
         checkCount(name, g.services().serviceDescriptors(), nodeCount());
 
-<<<<<<< HEAD
+        latch = new CountDownLatch(1);
+
+        DummyService.exeLatch(name, latch);
+
         int extraNodes = 2;
 
-        latch = new CountDownLatch(1);
-
-        DummyService.exeLatch(name, latch);
-
-        startExtraNodes(2);
-=======
-        latch = new CountDownLatch(1);
-
-        DummyService.exeLatch(name, latch);
-
-        int extraNodes = 2;
-
         startExtraNodes(extraNodes);
->>>>>>> 6998785a
 
         try {
             latch.await();
 
             waitForDeployment(name, totalInstances);
 
-<<<<<<< HEAD
-            assertEquals(name, totalInstances,  DummyService.started(name) - DummyService.cancelled(name));
-
-//            Next may fails. Server can be restarted on unstable topology.
-//            assertEquals(name, totalInstances, DummyService.started(name));
-//            assertEquals(name, 0, DummyService.cancelled(name));
-
-=======
             // Since we start extra nodes, there may be extra start and cancel events,
             // so we check only the difference between start and cancel and
             // not start and cancel events individually.
             assertEquals(name, totalInstances,  DummyService.started(name) - DummyService.cancelled(name));
 
->>>>>>> 6998785a
             checkCount(name, g.services().serviceDescriptors(), totalInstances);
         }
         finally {
