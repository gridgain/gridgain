/*
 * Copyright 2019 GridGain Systems, Inc. and Contributors.
 *
 * Licensed under the GridGain Community Edition License (the "License");
 * you may not use this file except in compliance with the License.
 * You may obtain a copy of the License at
 *
 *     https://www.gridgain.com/products/software/community-edition/gridgain-community-edition-license
 *
 * Unless required by applicable law or agreed to in writing, software
 * distributed under the License is distributed on an "AS IS" BASIS,
 * WITHOUT WARRANTIES OR CONDITIONS OF ANY KIND, either express or implied.
 * See the License for the specific language governing permissions and
 * limitations under the License.
 */

package org.apache.ignite.internal.metric;

import java.util.ArrayList;
import java.util.HashSet;
import java.util.List;
import java.util.Set;
import java.util.Spliterators;
import java.util.stream.StreamSupport;
import org.apache.ignite.internal.IgniteInternalFuture;
import org.apache.ignite.internal.processors.metric.MetricRegistry;
import org.apache.ignite.internal.processors.metric.impl.AtomicLongMetric;
import org.apache.ignite.internal.processors.metric.impl.BooleanMetricImpl;
import org.apache.ignite.internal.processors.metric.impl.DoubleMetricImpl;
import org.apache.ignite.internal.processors.metric.impl.HistogramMetric;
import org.apache.ignite.internal.processors.metric.impl.HitRateMetric;
import org.apache.ignite.internal.processors.metric.impl.IntMetricImpl;
import org.apache.ignite.internal.processors.metric.impl.LongAdderMetric;
import org.apache.ignite.internal.util.typedef.internal.U;
import org.apache.ignite.spi.metric.BooleanMetric;
import org.apache.ignite.spi.metric.DoubleMetric;
import org.apache.ignite.spi.metric.IntMetric;
import org.apache.ignite.spi.metric.LongMetric;
import org.apache.ignite.spi.metric.Metric;
import org.apache.ignite.spi.metric.ObjectMetric;
import org.apache.ignite.testframework.GridTestUtils;
import org.apache.ignite.testframework.junits.common.GridCommonAbstractTest;
import org.junit.Before;
import org.junit.Test;

import static java.util.Arrays.asList;
import static java.util.stream.Collectors.toSet;
import static org.apache.ignite.testframework.GridTestUtils.runAsync;

/** */
public class MetricsSelfTest extends GridCommonAbstractTest {
    /** */
    private MetricRegistry mreg;

    /** */
    @Before
    public void setUp() throws Exception {
<<<<<<< HEAD
        mreg = new MetricRegistry("group", null, log);
=======
        mreg = new MetricRegistry("type", "group", log);
>>>>>>> 2f74d9dd
    }

    /** */
    @Test
    public void testLongCounter() throws Exception {
        AtomicLongMetric l = mreg.longMetric("ltest", "test");

        run(l::increment, 100);

        assertEquals(100*100, l.value());

        l.reset();

        assertEquals(0, l.value());
    }

    /** */
    @Test
    public void testLongAdderCounter() throws Exception {
        LongAdderMetric l = mreg.longAdderMetric("latest", "test");

        run(l::increment, 100);

        assertEquals(100*100, l.value());

        l.reset();

        assertEquals(0, l.value());
    }

    /** */
    @Test
    public void testDoubleCounter() throws Exception {
        DoubleMetricImpl l = mreg.doubleMetric("dtest", "test");

        run(() -> l.add(1), 100);

        assertEquals(100*100f, l.value(), .000001);

        l.reset();

        assertEquals(0, l.value(), .000001);
    }

    /** */
    @Test
    public void testIntCounter() throws Exception {
        IntMetricImpl l = mreg.intMetric("itest", "test");

        run(() -> l.add(1), 100);

        assertEquals(100*100, l.value());

        l.reset();

        assertEquals(0, l.value());
    }

    /** */
    @Test
    public void testRegister() {
        AtomicLongMetric l = new AtomicLongMetric("rtest", "test");

        mreg.register(l);

        assertEquals(l, mreg.findMetric("rtest"));

        l.reset();

        assertEquals(0, l.value());
    }

    /** */
    @Test
    public void testBooleanMetric() {
        final boolean[] v = new boolean[1];

        mreg.register("bmtest", () -> v[0], "test");

        BooleanMetric m = mreg.findMetric("bmtest");

        assertEquals(v[0], m.value());

        v[0] = true;

        assertEquals(v[0], m.value());
    }

    /** */
    @Test
    public void testDoubleMetric() {
        final double[] v = new double[] {42};

        mreg.register("dmtest", () -> v[0], "test");

        DoubleMetric m = mreg.findMetric("dmtest");

        assertEquals(v[0], m.value(), 0);

        v[0] = 1;

        assertEquals(v[0], m.value(), 0);
    }

    /** */
    @Test
    public void testIntMetric() {
        final int[] v = new int[] {42};

        mreg.register("imtest", () -> v[0], "test");

        IntMetric m = mreg.findMetric("imtest");

        assertEquals(v[0], m.value());

        v[0] = 1;

        assertEquals(v[0], m.value());
    }

    /** */
    @Test
    public void testLongMetric() {
        final long[] v = new long[] {42};

        mreg.register("lmtest", () -> v[0], "test");

        LongMetric m = mreg.findMetric("lmtest");

        assertEquals(v[0], m.value());

        v[0] = 1;

        assertEquals(v[0], m.value());
    }

    /** */
    @Test
    public void testObjectMetric() {
        final String[] v = new String[] {"42"};

        mreg.register("omtest", () -> v[0], String.class, "test");

        ObjectMetric<String> m = mreg.findMetric("omtest");

        assertEquals(v[0], m.value());

        v[0] = "1";

        assertEquals(v[0], m.value());
    }

    /** */
    @Test
    public void testBooleanGauges() {
        BooleanMetricImpl bg = mreg.booleanMetric("bg", "test");

        bg.value(true);

        assertTrue(bg.value());

        bg.reset();

        assertFalse(bg.value());
    }

    /** */
    @Test
    public void testHistogram() throws Exception {
        HistogramMetric h = mreg.histogram("hmtest", new long[] {10, 100, 500}, "test");

        List<IgniteInternalFuture> futs = new ArrayList<>();

        int cnt = 10;

        futs.add(runAsync(() -> {
            for (int i = 0; i < cnt; i++)
                h.value(9);
        }));

        futs.add(runAsync(() -> {
            for (int i = 0; i < cnt*2; i++)
                h.value(99);
        }));

        futs.add(runAsync(() -> {
            for (int i = 0; i < cnt*3; i++)
                h.value(500);
        }));

        futs.add(runAsync(() -> {
            for (int i = 0; i < cnt*4; i++)
                h.value(501);
        }));

        for (IgniteInternalFuture fut : futs)
            fut.get();

        long[] res = h.value();

        assertEquals(cnt, res[0]);
        assertEquals(cnt*2, res[1]);
        assertEquals(cnt*3, res[2]);
        assertEquals(cnt*4, res[3]);
    }

    /** */
    @Test
<<<<<<< HEAD
    public void testGetMetrics() {
=======
    public void testGetMetrics() throws Exception {
>>>>>>> 2f74d9dd
        MetricRegistry mreg = new MetricRegistry("group", "group", log);

        mreg.longMetric("test1", "");
        mreg.longMetric("test2", "");
        mreg.longMetric("test3", "");
        mreg.longMetric("test4", "");
        mreg.longMetric("test5", "");

        Set<String> names = new HashSet<>(asList("group.test1", "group.test2", "group.test3", "group.test4",
            "group.test5"));

        Set<String> res = StreamSupport.stream(Spliterators.spliteratorUnknownSize(mreg.iterator(), 0), false)
            .map(Metric::name)
            .collect(toSet());

        assertEquals(names, res);
    }

    /** */
    @Test
<<<<<<< HEAD
    public void testRemove() {
=======
    public void testRemove() throws Exception {
>>>>>>> 2f74d9dd
        MetricRegistry mreg = new MetricRegistry("group", "group", log);

        AtomicLongMetric cntr = mreg.longMetric("my.name", null);
        AtomicLongMetric cntr2 = mreg.longMetric("my.name.x", null);

        assertNotNull(cntr);
        assertNotNull(cntr2);

        assertNotNull(mreg.findMetric("my.name"));
        assertNotNull(mreg.findMetric("my.name.x"));

        mreg.remove("my.name");

        assertNull(mreg.findMetric("my.name"));
        assertNotNull(mreg.findMetric("my.name.x"));

        mreg.longMetric("my.name", null);

        assertNotNull(mreg.findMetric("my.name"));
    }

    /** */
    @Test
    public void testHitRateMetric() throws Exception {
        long rateTimeInterval = 500;

        HitRateMetric metric = mreg.hitRateMetric("testHitRate", null, rateTimeInterval, 10);

        assertEquals(0, metric.value());

        long startTs = U.currentTimeMillis();

        GridTestUtils.runMultiThreaded(metric::increment, 10, "test-thread");

        assertTrue(metric.value() > 0 || U.currentTimeMillis() - startTs > rateTimeInterval);

        U.sleep(rateTimeInterval * 2);

        assertEquals(0, metric.value());

        assertEquals(rateTimeInterval, metric.rateTimeInterval());

        metric.reset(rateTimeInterval * 2, 10);

        assertEquals(rateTimeInterval * 2, metric.rateTimeInterval());
    }

    /** */
    private void run(Runnable r, int cnt) throws org.apache.ignite.IgniteCheckedException {
        List<IgniteInternalFuture> futs = new ArrayList<>();

        for (int i=0; i<cnt; i++) {
            futs.add(runAsync(() -> {
                for (int j = 0; j < cnt; j++)
                    r.run();
            }));
        }

        for (IgniteInternalFuture fut : futs)
            fut.get();
    }
}<|MERGE_RESOLUTION|>--- conflicted
+++ resolved
@@ -55,11 +55,7 @@
     /** */
     @Before
     public void setUp() throws Exception {
-<<<<<<< HEAD
-        mreg = new MetricRegistry("group", null, log);
-=======
         mreg = new MetricRegistry("type", "group", log);
->>>>>>> 2f74d9dd
     }
 
     /** */
@@ -268,11 +264,7 @@
 
     /** */
     @Test
-<<<<<<< HEAD
     public void testGetMetrics() {
-=======
-    public void testGetMetrics() throws Exception {
->>>>>>> 2f74d9dd
         MetricRegistry mreg = new MetricRegistry("group", "group", log);
 
         mreg.longMetric("test1", "");
@@ -293,11 +285,7 @@
 
     /** */
     @Test
-<<<<<<< HEAD
     public void testRemove() {
-=======
-    public void testRemove() throws Exception {
->>>>>>> 2f74d9dd
         MetricRegistry mreg = new MetricRegistry("group", "group", log);
 
         AtomicLongMetric cntr = mreg.longMetric("my.name", null);
