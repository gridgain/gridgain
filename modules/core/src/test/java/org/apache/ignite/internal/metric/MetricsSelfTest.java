/*
 * Copyright 2019 GridGain Systems, Inc. and Contributors.
 *
 * Licensed under the GridGain Community Edition License (the "License");
 * you may not use this file except in compliance with the License.
 * You may obtain a copy of the License at
 *
 *     https://www.gridgain.com/products/software/community-edition/gridgain-community-edition-license
 *
 * Unless required by applicable law or agreed to in writing, software
 * distributed under the License is distributed on an "AS IS" BASIS,
 * WITHOUT WARRANTIES OR CONDITIONS OF ANY KIND, either express or implied.
 * See the License for the specific language governing permissions and
 * limitations under the License.
 */

package org.apache.ignite.internal.metric;

import java.util.ArrayList;
import java.util.HashSet;
import java.util.List;
import java.util.Set;
import java.util.Spliterators;
import java.util.stream.StreamSupport;
import org.apache.ignite.internal.IgniteInternalFuture;
import org.apache.ignite.internal.processors.metric.MetricRegistry;
import org.apache.ignite.internal.processors.metric.impl.AtomicLongMetric;
import org.apache.ignite.internal.processors.metric.impl.BooleanMetricImpl;
import org.apache.ignite.internal.processors.metric.impl.DoubleMetricImpl;
import org.apache.ignite.internal.processors.metric.impl.HistogramMetric;
import org.apache.ignite.internal.processors.metric.impl.HitRateMetric;
import org.apache.ignite.internal.processors.metric.impl.IntMetricImpl;
import org.apache.ignite.internal.processors.metric.impl.LongAdderMetric;
<<<<<<< HEAD
import org.apache.ignite.internal.processors.metric.impl.AtomicLongMetric;
=======
import org.apache.ignite.internal.util.typedef.internal.U;
>>>>>>> 6ff386c6
import org.apache.ignite.spi.metric.BooleanMetric;
import org.apache.ignite.spi.metric.DoubleMetric;
import org.apache.ignite.spi.metric.IntMetric;
import org.apache.ignite.spi.metric.LongMetric;
import org.apache.ignite.spi.metric.Metric;
import org.apache.ignite.spi.metric.ObjectMetric;
import org.apache.ignite.testframework.GridTestUtils;
import org.apache.ignite.testframework.junits.common.GridCommonAbstractTest;
import org.junit.Before;
import org.junit.Test;

import static java.util.Arrays.asList;
import static java.util.stream.Collectors.toSet;
import static org.apache.ignite.testframework.GridTestUtils.runAsync;

/** */
public class MetricsSelfTest extends GridCommonAbstractTest {
    /** */
    private MetricRegistry mreg;

    /** */
    @Before
    public void setUp() throws Exception {
        mreg = new MetricRegistry("group", null);
    }

    /** */
    @Test
    public void testLongCounter() throws Exception {
<<<<<<< HEAD
        AtomicLongMetric l = mreg.metric("ltest", "test");
=======
        AtomicLongMetric l = mreg.longMetric("ltest", "test");
>>>>>>> 6ff386c6

        run(l::increment, 100);

        assertEquals(100*100, l.value());

        l.reset();

        assertEquals(0, l.value());
    }

    /** */
    @Test
    public void testLongAdderCounter() throws Exception {
        LongAdderMetric l = mreg.longAdderMetric("latest", "test");

        run(l::increment, 100);

        assertEquals(100*100, l.value());

        l.reset();

        assertEquals(0, l.value());
    }

    /** */
    @Test
    public void testDoubleCounter() throws Exception {
        DoubleMetricImpl l = mreg.doubleMetric("dtest", "test");

        run(() -> l.add(1), 100);

        assertEquals(100*100f, l.value(), .000001);

        l.reset();

        assertEquals(0, l.value(), .000001);
    }

    /** */
    @Test
    public void testIntCounter() throws Exception {
        IntMetricImpl l = mreg.intMetric("itest", "test");

        run(() -> l.add(1), 100);

        assertEquals(100*100, l.value());

        l.reset();

        assertEquals(0, l.value());
    }

    /** */
    @Test
    public void testRegister() throws Exception {
        AtomicLongMetric l = new AtomicLongMetric("rtest", "test");

        mreg.register(l);

        assertEquals(l, mreg.findMetric("rtest"));

        l.reset();

        assertEquals(0, l.value());
    }

    /** */
    @Test
    public void testBooleanMetric() throws Exception {
        final boolean[] v = new boolean[1];

        mreg.register("bmtest", () -> v[0], "test");

        BooleanMetric m = mreg.findMetric("bmtest");

        assertEquals(v[0], m.value());

        v[0] = true;

        assertEquals(v[0], m.value());
    }

    /** */
    @Test
    public void testDoubleMetric() throws Exception {
        final double[] v = new double[] {42};

        mreg.register("dmtest", () -> v[0], "test");

        DoubleMetric m = mreg.findMetric("dmtest");

        assertEquals(v[0], m.value(), 0);

        v[0] = 1;

        assertEquals(v[0], m.value(), 0);
    }

    /** */
    @Test
    public void testIntMetric() throws Exception {
        final int[] v = new int[] {42};

        mreg.register("imtest", () -> v[0], "test");

        IntMetric m = mreg.findMetric("imtest");

        assertEquals(v[0], m.value());

        v[0] = 1;

        assertEquals(v[0], m.value());
    }

    /** */
    @Test
    public void testLongMetric() throws Exception {
        final long[] v = new long[] {42};

        mreg.register("lmtest", () -> v[0], "test");

        LongMetric m = mreg.findMetric("lmtest");

        assertEquals(v[0], m.value());

        v[0] = 1;

        assertEquals(v[0], m.value());
    }

    /** */
    @Test
    public void testObjectMetric() throws Exception {
        final String[] v = new String[] {"42"};

        mreg.register("omtest", () -> v[0], String.class, "test");

        ObjectMetric<String> m = mreg.findMetric("omtest");

        assertEquals(v[0], m.value());

        v[0] = "1";

        assertEquals(v[0], m.value());
    }

    /** */
    @Test
    public void testBooleanGauges() throws Exception {
        BooleanMetricImpl bg = mreg.booleanMetric("bg", "test");

        bg.value(true);

        assertTrue(bg.value());

        bg.reset();

        assertFalse(bg.value());
    }

    /** */
    @Test
    public void testHistogram() throws Exception {
        HistogramMetric h = mreg.histogram("hmtest", new long[] {10, 100, 500}, "test");

        List<IgniteInternalFuture> futs = new ArrayList<>();

        int cnt = 10;

        futs.add(runAsync(() -> {
            for (int i = 0; i < cnt; i++)
                h.value(9);
        }));

        futs.add(runAsync(() -> {
            for (int i = 0; i < cnt*2; i++)
                h.value(99);
        }));

        futs.add(runAsync(() -> {
            for (int i = 0; i < cnt*3; i++)
                h.value(500);
        }));

        futs.add(runAsync(() -> {
            for (int i = 0; i < cnt*4; i++)
                h.value(501);
        }));

        for (IgniteInternalFuture fut : futs)
            fut.get();

        long[] res = h.value();

        assertEquals(cnt, res[0]);
        assertEquals(cnt*2, res[1]);
        assertEquals(cnt*3, res[2]);
        assertEquals(cnt*4, res[3]);
    }

    /** */
    @Test
    public void testGetMetrics() throws Exception {
        MetricRegistry mreg = new MetricRegistry("group", null);

        mreg.longMetric("test1", "");
        mreg.longMetric("test2", "");
        mreg.longMetric("test3", "");
        mreg.longMetric("test4", "");
        mreg.longMetric("test5", "");

        Set<String> names = new HashSet<>(asList("group.test1", "group.test2", "group.test3", "group.test4",
            "group.test5"));

        Set<String> res = StreamSupport.stream(Spliterators.spliteratorUnknownSize(mreg.iterator(), 0), false)
            .map(Metric::name)
            .collect(toSet());

        assertEquals(names, res);
    }

    /** */
    @Test
    public void testRemove() throws Exception {
        MetricRegistry mreg = new MetricRegistry("group", null);

<<<<<<< HEAD
        AtomicLongMetric cntr = mreg.metric("my.name", null);
        AtomicLongMetric cntr2 = mreg.metric("my.name.x", null);
=======
        AtomicLongMetric cntr = mreg.longMetric("my.name", null);
        AtomicLongMetric cntr2 = mreg.longMetric("my.name.x", null);
>>>>>>> 6ff386c6

        assertNotNull(cntr);
        assertNotNull(cntr2);

        assertNotNull(mreg.findMetric("my.name"));
        assertNotNull(mreg.findMetric("my.name.x"));

        mreg.remove("my.name");

        assertNull(mreg.findMetric("my.name"));
        assertNotNull(mreg.findMetric("my.name.x"));

        cntr = mreg.longMetric("my.name", null);

        assertNotNull(mreg.findMetric("my.name"));
    }

    /** */
    @Test
    public void testHitRateMetric() throws Exception {
        long rateTimeInterval = 500;

        HitRateMetric metric = mreg.hitRateMetric("testHitRate", null, rateTimeInterval, 10);

        assertEquals(0, metric.value());

        long startTs = U.currentTimeMillis();

        GridTestUtils.runMultiThreaded(metric::increment, 10, "test-thread");

        assertTrue(metric.value() > 0 || U.currentTimeMillis() - startTs > rateTimeInterval);

        U.sleep(rateTimeInterval * 2);

        assertEquals(0, metric.value());

        assertEquals(rateTimeInterval, metric.rateTimeInterval());

        metric.reset(rateTimeInterval * 2, 10);

        assertEquals(rateTimeInterval * 2, metric.rateTimeInterval());
    }

    /** */
    private void run(Runnable r, int cnt) throws org.apache.ignite.IgniteCheckedException {
        List<IgniteInternalFuture> futs = new ArrayList<>();

        for (int i=0; i<cnt; i++) {
            futs.add(runAsync(() -> {
                for (int j = 0; j < cnt; j++)
                    r.run();
            }));
        }

        for (IgniteInternalFuture fut : futs)
            fut.get();
    }
}<|MERGE_RESOLUTION|>--- conflicted
+++ resolved
@@ -31,11 +31,7 @@
 import org.apache.ignite.internal.processors.metric.impl.HitRateMetric;
 import org.apache.ignite.internal.processors.metric.impl.IntMetricImpl;
 import org.apache.ignite.internal.processors.metric.impl.LongAdderMetric;
-<<<<<<< HEAD
-import org.apache.ignite.internal.processors.metric.impl.AtomicLongMetric;
-=======
 import org.apache.ignite.internal.util.typedef.internal.U;
->>>>>>> 6ff386c6
 import org.apache.ignite.spi.metric.BooleanMetric;
 import org.apache.ignite.spi.metric.DoubleMetric;
 import org.apache.ignite.spi.metric.IntMetric;
@@ -65,11 +61,7 @@
     /** */
     @Test
     public void testLongCounter() throws Exception {
-<<<<<<< HEAD
-        AtomicLongMetric l = mreg.metric("ltest", "test");
-=======
         AtomicLongMetric l = mreg.longMetric("ltest", "test");
->>>>>>> 6ff386c6
 
         run(l::increment, 100);
 
@@ -296,13 +288,8 @@
     public void testRemove() throws Exception {
         MetricRegistry mreg = new MetricRegistry("group", null);
 
-<<<<<<< HEAD
-        AtomicLongMetric cntr = mreg.metric("my.name", null);
-        AtomicLongMetric cntr2 = mreg.metric("my.name.x", null);
-=======
         AtomicLongMetric cntr = mreg.longMetric("my.name", null);
         AtomicLongMetric cntr2 = mreg.longMetric("my.name.x", null);
->>>>>>> 6ff386c6
 
         assertNotNull(cntr);
         assertNotNull(cntr2);
