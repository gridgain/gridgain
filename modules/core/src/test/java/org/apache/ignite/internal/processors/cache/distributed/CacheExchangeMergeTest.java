--- conflicted
+++ resolved
@@ -17,12 +17,8 @@
 package org.apache.ignite.internal.processors.cache.distributed;
 
 import java.util.ArrayList;
-<<<<<<< HEAD
-import java.util.Arrays;
-=======
 import java.util.Collection;
 import java.util.ConcurrentModificationException;
->>>>>>> a9e32f74
 import java.util.HashMap;
 import java.util.List;
 import java.util.Map;
@@ -1464,7 +1460,7 @@
 
         List<Future<?>> futs = new ArrayList<>();
 
-        for (final String cacheName : Arrays.asList("c1")) {
+        for (final String cacheName : cacheNames) {
             final IgniteCache<Object, Object> cache = node.cache(cacheName);
 
             futs.add(executor.submit(new Runnable() {
