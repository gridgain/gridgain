/*
 * Copyright 2019 GridGain Systems, Inc. and Contributors.
 *
 * Licensed under the GridGain Community Edition License (the "License");
 * you may not use this file except in compliance with the License.
 * You may obtain a copy of the License at
 *
 *     https://www.gridgain.com/products/software/community-edition/gridgain-community-edition-license
 *
 * Unless required by applicable law or agreed to in writing, software
 * distributed under the License is distributed on an "AS IS" BASIS,
 * WITHOUT WARRANTIES OR CONDITIONS OF ANY KIND, either express or implied.
 * See the License for the specific language governing permissions and
 * limitations under the License.
 */

package org.apache.ignite.internal.processors.cache;

import java.util.Collection;
import java.util.Collections;
import java.util.List;
import java.util.UUID;
import javax.cache.Cache;
import javax.cache.expiry.ExpiryPolicy;
import javax.cache.processor.EntryProcessor;
import javax.cache.processor.EntryProcessorResult;
import org.apache.ignite.IgniteCheckedException;
import org.apache.ignite.cache.eviction.EvictableEntry;
import org.apache.ignite.internal.processors.affinity.AffinityTopologyVersion;
import org.apache.ignite.internal.processors.cache.distributed.dht.GridDhtTxLocalAdapter;
import org.apache.ignite.internal.processors.cache.distributed.dht.atomic.GridDhtAtomicAbstractUpdateFuture;
import org.apache.ignite.internal.processors.cache.mvcc.MvccSnapshot;
import org.apache.ignite.internal.processors.cache.mvcc.MvccVersion;
import org.apache.ignite.internal.processors.cache.persistence.CacheDataRow;
import org.apache.ignite.internal.processors.cache.transactions.IgniteInternalTx;
import org.apache.ignite.internal.processors.cache.transactions.IgniteTxKey;
import org.apache.ignite.internal.processors.cache.version.GridCacheVersion;
import org.apache.ignite.internal.processors.cache.version.GridCacheVersionedEntryEx;
import org.apache.ignite.internal.processors.dr.GridDrType;
import org.apache.ignite.internal.processors.query.schema.SchemaIndexCacheVisitorClosure;
import org.apache.ignite.internal.util.lang.GridMetadataAwareAdapter;
import org.apache.ignite.internal.util.lang.GridTuple3;
import org.apache.ignite.lang.IgniteUuid;
import org.jetbrains.annotations.Nullable;

/**
 * Test entry.
 */
@SuppressWarnings("unchecked")
public class GridCacheTestEntryEx extends GridMetadataAwareAdapter implements GridCacheEntryEx {
    /** Key. */
    private KeyCacheObject key;

    /** Val. */
    private CacheObject val;

    /** TTL. */
    private long ttl;

    /** Version. */
    private GridCacheVersion ver = new GridCacheVersion(0, 0, 1, 0);

    /** Obsolete version. */
    private GridCacheVersion obsoleteVer = ver;

    /** MVCC. */
    private GridCacheMvcc mvcc;

    /**
     * @param ctx Context.
     * @param key Key.
     */
    GridCacheTestEntryEx(GridCacheContext ctx, Object key) {
        mvcc = new GridCacheMvcc(ctx);

        this.key = ctx.toCacheKeyObject(key);
    }

    /** {@inheritDoc} */
    @Override public int memorySize() throws IgniteCheckedException {
        return 1024;
    }

    /** {@inheritDoc} */
    @Override public boolean initialValue(CacheObject val, GridCacheVersion ver, long ttl, long expireTime,
        boolean preload, AffinityTopologyVersion topVer, GridDrType drType, boolean fromStore) {
        assert false;

        return false;
    }

    /** {@inheritDoc} */
    @Override public boolean mvccPreloadEntry(
        List<GridCacheMvccEntryInfo> entries) {
        assert false;

        return false;
    }

    /** {@inheritDoc} */
    @Override public boolean isInternal() {
        return key instanceof GridCacheInternal;
    }

    /** {@inheritDoc} */
    @Override public boolean isDht() {
        return false;
    }

    /** {@inheritDoc} */
    @Override public boolean isNear() {
        return false;
    }

    /** {@inheritDoc} */
    @Override public boolean isLocal() {
        return false;
    }

    /** {@inheritDoc} */
    @Override public boolean isMvcc() {
        return false;
    }

    /** {@inheritDoc} */
    @Override public boolean detached() {
        return false;
    }

    /** {@inheritDoc} */
    @Nullable @Override public GridCacheContext context() {
        return null;
    }

    /** {@inheritDoc} */
    @Nullable @Override public EvictableEntry wrapEviction() {
        return null;
    }

    /** {@inheritDoc} */
    @Override public int partition() {
        return 0;
    }

    /**
     * @param threadId Thread ID.
     * @param ver Lock version.
     * @param timeout Lock acquisition timeout.
     * @param reenter Reentry flag ({@code true} if reentry is allowed).
     * @param tx Transaction flag.
     * @return New lock candidate if lock was added, or current owner if lock was reentered,
     *      or <tt>null</tt> if lock was owned by another thread and timeout is negative.
     */
    @Nullable GridCacheMvccCandidate addLocal(
        long threadId,
        GridCacheVersion ver,
        long timeout,
        boolean reenter,
        boolean tx) {
        return mvcc.addLocal(
            this,
            threadId,
            ver,
            timeout,
            reenter,
            tx,
            false,
            false
        );
    }

    /**
     * Adds new lock candidate.
     *
     * @param nodeId Node ID.
     * @param threadId Thread ID.
     * @param ver Lock version.
     * @param tx Transaction flag.
     * @return Remote candidate.
     */
    GridCacheMvccCandidate addRemote(UUID nodeId, long threadId, GridCacheVersion ver,
                                     boolean tx) {
        return mvcc.addRemote(this, nodeId, null, threadId, ver, tx, true, false);
    }

    /**
     * Adds new lock candidate.
     *
     * @param nodeId Node ID.
     * @param threadId Thread ID.
     * @param ver Lock version.
     * @param tx Transaction flag.
     * @return Remote candidate.
     */
    GridCacheMvccCandidate addNearLocal(UUID nodeId, long threadId, GridCacheVersion ver,
        boolean tx) {
        return mvcc.addNearLocal(this, nodeId, null, threadId, ver, tx, true, false);
    }

    /**
     *
     * @param baseVer Base version.
     */
    void salvageRemote(GridCacheVersion baseVer) {
        mvcc.salvageRemote(baseVer, false);
    }

    /**
     * Moves completed candidates right before the base one. Note that
     * if base is not found, then nothing happens and {@code false} is
     * returned.
     *
     * @param baseVer Base version.
     * @param committedVers Committed versions relative to base.
     * @param rolledbackVers Rolled back versions relative to base.
     */
    void orderCompleted(GridCacheVersion baseVer,
        Collection<GridCacheVersion> committedVers, Collection<GridCacheVersion> rolledbackVers) {
        mvcc.orderCompleted(baseVer, committedVers, rolledbackVers);
    }

    /**
     * @param ver Version.
     */
    void doneRemote(GridCacheVersion ver) {
        mvcc.doneRemote(ver, Collections.<GridCacheVersion>emptyList(),
            Collections.<GridCacheVersion>emptyList(), Collections.<GridCacheVersion>emptyList());
    }

    /**
     * @param baseVer Base version.
     * @param owned Owned.
     */
    void orderOwned(GridCacheVersion baseVer, GridCacheVersion owned) {
        mvcc.markOwned(baseVer, owned);
    }

    /**
     * @param ver Lock version to acquire or set to ready.
     */
    void readyLocal(GridCacheVersion ver) {
        mvcc.readyLocal(ver);
    }

    /**
     * @param ver Ready near lock version.
     * @param mapped Mapped version.
     * @param committedVers Committed versions.
     * @param rolledbackVers Rolled back versions.
     * @param pending Pending versions.
     */
    void readyNearLocal(GridCacheVersion ver, GridCacheVersion mapped,
        Collection<GridCacheVersion> committedVers, Collection<GridCacheVersion> rolledbackVers,
        Collection<GridCacheVersion> pending) {
        mvcc.readyNearLocal(ver, mapped, committedVers, rolledbackVers, pending);
    }

    /**
     * @param cand Candidate to set to ready.
     */
    void readyLocal(GridCacheMvccCandidate cand) {
        mvcc.readyLocal(cand);
    }

    /**
     * Local release.
     *
     * @param threadId ID of the thread.
     */
    void releaseLocal(long threadId) {
        mvcc.releaseLocal(threadId);
    }

    /**
     *
     */
    void recheckLock() {
        mvcc.recheck();
    }

    /** {@inheritDoc} */
    @Override public GridCacheEntryInfo info() {
        GridCacheEntryInfo info = new GridCacheEntryInfo();

        info.key(key());
        info.value(val);
        info.ttl(ttl());
        info.expireTime(expireTime());
        info.version(version());

        return info;
    }

    /** {@inheritDoc} */
    @Nullable @Override public List<GridCacheEntryInfo> allVersionsInfo()
        throws IgniteCheckedException {
        return null;
    }

    /** {@inheritDoc} */
    @Override public boolean valid(AffinityTopologyVersion topVer) {
        return true;
    }

    /** @inheritDoc */
    @Override public KeyCacheObject key() {
        return key;
    }

    /** {@inheritDoc} */
    @Override public IgniteTxKey txKey() {
        return new IgniteTxKey(key, 0);
    }

    /** @inheritDoc */
    @Override public CacheObject rawGet() {
        return val;
    }

    /** {@inheritDoc} */
    @Override public boolean hasValue() {
        return val != null;
    }

    /** @inheritDoc */
    public CacheObject rawPut(CacheObject val, long ttl) {
        CacheObject old = this.val;

        this.ttl = ttl;
        this.val = val;

        return old;
    }

    /** @inheritDoc */
    @Override public Cache.Entry wrap() {
        assert false;

        return null;
    }

    /** @inheritDoc */
    @Override public Cache.Entry wrapLazyValue(boolean keepBinary) {
        assert false;

        return null;
    }

    /** {@inheritDoc} */
    @Override public CacheEntryImplEx wrapVersioned() {
        assert false;

        return null;
    }

    /** @inheritDoc */
    @Nullable @Override public CacheObject peekVisibleValue() {
        assert false;

        return null;
    }

    /** @inheritDoc */
    @Override public GridCacheVersion obsoleteVersion() {
        return obsoleteVer;
    }

    /** @inheritDoc */
    @Override public boolean obsolete() {
        return obsoleteVer != null;
    }

    /** @inheritDoc */
    @Override public boolean invalidate(GridCacheVersion newVer)
        throws IgniteCheckedException {
        assert false;

        return false;
    }

    /** @inheritDoc */
    @Override public boolean evictInternal(GridCacheVersion obsoleteVer,
        @Nullable CacheEntryPredicate[] filter, boolean evictOffheap) {
        assert false;

        return false;
    }

    /** @inheritDoc */
    public boolean isNew() {
        assert false; return false;
    }

    /** {@inheritDoc} */
    @Override public boolean isNewLocked() throws GridCacheEntryRemovedException {
        assert false; return false;
    }

    /** @inheritDoc */
    @Override public CacheObject innerGet(
        @Nullable GridCacheVersion ver,
        @Nullable IgniteInternalTx tx,
        boolean readThrough,
        boolean updateMetrics,
        boolean evt,
        UUID subjId,
        Object transformClo,
        String taskName,
        @Nullable IgniteCacheExpiryPolicy expiryPlc,
        boolean keepBinary) {
        return val;
    }

    /** @inheritDoc */
    @Override public void clearReserveForLoad(GridCacheVersion ver) {
        assert false;
    }

    /** @inheritDoc */
    @Override public EntryGetResult innerGetAndReserveForLoad(
        boolean updateMetrics,
        boolean evt,
        UUID subjId,
        String taskName,
        @Nullable IgniteCacheExpiryPolicy expiryPlc,
        boolean keepBinary,
        @Nullable ReaderArguments args) throws IgniteCheckedException, GridCacheEntryRemovedException {
        assert false;

        return null;
    }

    /** @inheritDoc */
    @Nullable @Override public EntryGetResult innerGetVersioned(
        IgniteInternalTx tx,
        boolean updateMetrics,
        boolean signalEvent,
        UUID subjId,
        Object transformClo,
        String taskName,
        @Nullable IgniteCacheExpiryPolicy expiryPlc,
        boolean keepBinary,
        @Nullable ReaderArguments readerArgs) {
        assert false;

        return null;
    }

    /** @inheritDoc */
    @Override public CacheObject innerReload() {
        return val;
    }

    /** @inheritDoc */
    @Override public GridCacheUpdateTxResult innerSet(@Nullable IgniteInternalTx tx,
        UUID evtNodeId,
        UUID affNodeId,
        @Nullable CacheObject val,
        long ttl,
        boolean evt,
        boolean metrics,
        boolean keepBinary,
        boolean hasOldVal,
        @Nullable CacheObject oldVal,
        AffinityTopologyVersion topVer,
        GridDrType drType,
        long drExpireTime,
        @Nullable GridCacheVersion drVer,
        UUID subjId,
        String taskName,
        @Nullable GridCacheVersion dhtVer,
        @Nullable Long updateCntr
    )
        throws IgniteCheckedException, GridCacheEntryRemovedException
    {
        rawPut(val, ttl);

        return new GridCacheUpdateTxResult(true);
    }

    /** {@inheritDoc} */
    @Override public GridCacheUpdateTxResult mvccSet(@Nullable IgniteInternalTx tx, UUID affNodeId, CacheObject val,
        EntryProcessor entryProc, Object[] invokeArgs, long ttl0, AffinityTopologyVersion topVer, MvccSnapshot mvccVer,
        GridCacheOperation op, boolean needHistory,
        boolean noCreate, boolean needOldVal, CacheEntryPredicate filter, boolean retVal, boolean keepBinary)
        throws IgniteCheckedException, GridCacheEntryRemovedException {
        rawPut(val, ttl);

        return new GridCacheUpdateTxResult(true);
    }

    /** {@inheritDoc} */
    @Override public GridCacheUpdateTxResult mvccRemove(@Nullable IgniteInternalTx tx, UUID affNodeId,
        AffinityTopologyVersion topVer, MvccSnapshot mvccVer, boolean needHistory, boolean needOldVal,
        CacheEntryPredicate filter, boolean retVal)
        throws IgniteCheckedException, GridCacheEntryRemovedException {
        obsoleteVer = ver;

        val = null;

        return new GridCacheUpdateTxResult(true);
    }

    /** {@inheritDoc} */
    @Override public GridCacheUpdateTxResult mvccLock(GridDhtTxLocalAdapter tx,
        MvccSnapshot mvccVer) throws GridCacheEntryRemovedException, IgniteCheckedException {
        return new GridCacheUpdateTxResult(true);
    }

    /** {@inheritDoc} */
    @Override public GridTuple3<Boolean, Object, EntryProcessorResult<Object>> innerUpdateLocal(
        GridCacheVersion ver,
        GridCacheOperation op,
        @Nullable Object writeObj,
        @Nullable Object[] invokeArgs,
        boolean writeThrough,
        boolean readThrough,
        boolean retval,
        boolean keepBinary,
        @Nullable ExpiryPolicy expiryPlc,
        @Nullable CacheEntryPredicate[] filter,
        boolean intercept,
        UUID subjId,
        String taskName,
        boolean transformOp)
        throws IgniteCheckedException, GridCacheEntryRemovedException {
        return new GridTuple3<>(false, null, null);
    }

    /** {@inheritDoc} */
    @Override public GridCacheUpdateAtomicResult innerUpdate(
        GridCacheVersion ver,
        UUID evtNodeId,
        UUID affNodeId,
        GridCacheOperation op,
        @Nullable Object val,
        @Nullable Object[] invokeArgs,
        boolean writeThrough,
        boolean readThrough,
        boolean retval,
        boolean keepBinary,
        @Nullable IgniteCacheExpiryPolicy expiryPlc,
        boolean primary,
        boolean checkVer,
        AffinityTopologyVersion topVer,
        @Nullable CacheEntryPredicate[] filter,
        GridDrType drType,
        long conflictTtl,
        long conflictExpireTime,
        @Nullable GridCacheVersion conflictVer,
        boolean conflictResolve,
        boolean intercept,
        UUID subjId,
        String taskName,
        @Nullable CacheObject prevVal,
        @Nullable Long updateCntr,
        @Nullable GridDhtAtomicAbstractUpdateFuture fut,
        boolean transformOp)
        throws IgniteCheckedException, GridCacheEntryRemovedException {
        assert false;

        return null;
    }

    /** @inheritDoc */
    @Override public GridCacheUpdateTxResult innerRemove(
        @Nullable IgniteInternalTx tx,
        UUID evtNodeId,
        UUID affNodeId,
        boolean evt,
        boolean metrics,
        boolean keepBinary,
        boolean oldValPresent,
        @Nullable CacheObject oldVal,
        AffinityTopologyVersion topVer,
        GridDrType drType,
        @Nullable GridCacheVersion drVer,
        UUID subjId,
        String taskName,
        @Nullable GridCacheVersion dhtVer,
        @Nullable Long updateCntr
    ) throws IgniteCheckedException, GridCacheEntryRemovedException {
        obsoleteVer = ver;

        val = null;

        return new GridCacheUpdateTxResult(true);
    }

    /** @inheritDoc */
    @Override public boolean clear(GridCacheVersion ver, boolean readers) throws IgniteCheckedException {
        if (ver == null || ver.equals(this.ver)) {
            val = null;

            return true;
        }

        return false;
    }

    /** @inheritDoc */
    @Override public boolean tmLock(IgniteInternalTx tx,
        long timeout,
        @Nullable GridCacheVersion serOrder,
        GridCacheVersion serReadVer,
        boolean read) {
        assert false;
        return false;
    }

    /** @inheritDoc */
    @Override public void txUnlock(IgniteInternalTx tx) {
        assert false;
    }

    /** @inheritDoc */
    @Override public boolean removeLock(GridCacheVersion ver) {
        GridCacheMvccCandidate doomed = mvcc.candidate(ver);

        mvcc.remove(ver);

        return doomed != null;
    }

    /** @inheritDoc */
    @Override public boolean markObsolete(GridCacheVersion ver) {
        if (ver == null || ver.equals(obsoleteVer)) {
            obsoleteVer = ver;

            val = null;

            return true;
        }

        return false;
    }

    /** {@inheritDoc} */
    public void onMarkedObsolete() {
        // No-op.
    }

    /** {@inheritDoc} */
    @Override public boolean markObsoleteIfEmpty(GridCacheVersion ver) {
        if (val == null)
            obsoleteVer = ver;

        return obsoleteVer != null;
    }

    /** {@inheritDoc} */
    @Override public boolean markObsoleteVersion(GridCacheVersion ver) {
        if (this.ver.equals(ver)) {
            obsoleteVer = ver;

            return true;
        }

        return false;
    }

    /** @inheritDoc */
    @Override public GridCacheVersion version() {
        return ver;
    }

    /** @inheritDoc */
    @Override public boolean checkSerializableReadVersion(GridCacheVersion ver) {
        assert false;

        return false;
    }

    /** @inheritDoc */
    @Override public boolean initialValue(
        CacheObject val,
        GridCacheVersion ver,
        MvccVersion mvccVer,
        MvccVersion newMvccVer,
        byte mvccTxState,
        byte newMvccTxState,
        long ttl,
        long expireTime,
        boolean preload,
        AffinityTopologyVersion topVer,
        GridDrType drType,
        boolean fromStore
    ) throws IgniteCheckedException, GridCacheEntryRemovedException {
        assert false;

        return false;
    }

    /** @inheritDoc */
    @Override public GridCacheVersionedEntryEx versionedEntry(final boolean keepBinary) throws IgniteCheckedException {
        return null;
    }

    /** @inheritDoc */
    @Override public EntryGetResult versionedValue(CacheObject val,
        GridCacheVersion curVer,
        GridCacheVersion newVer,
        @Nullable IgniteCacheExpiryPolicy loadExpiryPlc,
        @Nullable ReaderArguments readerArgs) {
        assert false;

        return null;
    }

    /** @inheritDoc */
    @Override public boolean hasLockCandidate(GridCacheVersion ver) {
        return mvcc.hasCandidate(ver);
    }

    /** @inheritDoc */
    @Override public boolean lockedByAny(GridCacheVersion... exclude) {
        return !mvcc.isEmpty(exclude);
    }

    /** @inheritDoc */
    @Override public boolean lockedByThread()  {
        return lockedByThread(Thread.currentThread().getId());
    }

    /** @inheritDoc */
    @Override public boolean lockedLocally(GridCacheVersion lockVer) {
        return mvcc.isLocallyOwned(lockVer);
    }

    /** {@inheritDoc} */
    @Override public boolean lockedLocallyByIdOrThread(GridCacheVersion lockVer, long threadId)
        throws GridCacheEntryRemovedException {
        return lockedLocally(lockVer) || lockedByThread(threadId);
    }

    /** @inheritDoc */
    @Override public boolean lockedByThread(long threadId, GridCacheVersion exclude) {
        return mvcc.isLocallyOwnedByThread(threadId, false, exclude);
    }

    /** @inheritDoc */
    @Override public boolean lockedByThread(long threadId) {
        return mvcc.isLocallyOwnedByThread(threadId, true);
    }

    /** @inheritDoc */
    @Override public boolean lockedBy(GridCacheVersion ver) {
        return mvcc.isOwnedBy(ver);
    }

    /** @inheritDoc */
    @Override public boolean lockedByThreadUnsafe(long threadId) {
        return mvcc.isLocallyOwnedByThread(threadId, true);
    }

    /** @inheritDoc */
    @Override public boolean lockedByUnsafe(GridCacheVersion ver) {
        return mvcc.isOwnedBy(ver);
    }

    /** @inheritDoc */
    @Override public boolean hasLockCandidateUnsafe(GridCacheVersion ver) {
        return mvcc.hasCandidate(ver);
    }

    /** @inheritDoc */
    @Override public Collection<GridCacheMvccCandidate> localCandidates(GridCacheVersion... exclude) {
        return mvcc.localCandidates(exclude);
    }

    /** @inheritDoc */
    Collection<GridCacheMvccCandidate> localCandidates(boolean reentries, GridCacheVersion... exclude) {
        return mvcc.localCandidates(reentries, exclude);
    }

    /** @inheritDoc */
    @Override public Collection<GridCacheMvccCandidate> remoteMvccSnapshot(GridCacheVersion... exclude) {
        return mvcc.remoteCandidates(exclude);
    }

    /** @inheritDoc */
    @Override public GridCacheMvccCandidate candidate(GridCacheVersion ver) {
        return mvcc.candidate(ver);
    }

    /** {@inheritDoc} */
    @Override public GridCacheMvccCandidate candidate(UUID nodeId, long threadId)
        throws GridCacheEntryRemovedException {
        return mvcc.remoteCandidate(nodeId, threadId);
    }

    /**
     * @return Any MVCC owner.
     */
    GridCacheMvccCandidate anyOwner() {
        return mvcc.anyOwner();
    }

    /** @inheritDoc */
    @Override public GridCacheMvccCandidate localOwner() {
        return mvcc.localOwner();
    }

    /** @inheritDoc */
    @Override public CacheObject valueBytes() {
        assert false;

        return null;
    }

    /** {@inheritDoc} */
    @Override public long rawExpireTime() {
        return 0;
    }

    /** @inheritDoc */
    @Override public long expireTime() {
        return 0;
    }

    /** {@inheritDoc} */
    @Override public long expireTimeUnlocked() {
        return 0;
    }

    /** {@inheritDoc} */
    @Override public boolean onTtlExpired(GridCacheVersion obsoleteVer) {
        return false;
    }

    /** {@inheritDoc} */
    @Override public long rawTtl() {
        return ttl;
    }

    /** @inheritDoc */
    @Override public long ttl() {
        return ttl;
    }

    /** @inheritDoc */
    @Override public void updateTtl(GridCacheVersion ver, long ttl) {
        throw new UnsupportedOperationException();
    }

    /** {@inheritDoc} */
    @Override public CacheObject unswap() throws IgniteCheckedException {
        return null;
    }

    /** {@inheritDoc} */
    @Override public CacheObject unswap(boolean needVal) throws IgniteCheckedException {
        return null;
    }

    /** {@inheritDoc} */
    @Override public CacheObject unswap(CacheDataRow row) throws IgniteCheckedException {
        return null;
    }

    /** {@inheritDoc} */
<<<<<<< HEAD
    @Override public void updateIndex(SchemaIndexCacheFilter filter, SchemaIndexCacheVisitorClosure clo)
        throws IgniteCheckedException, GridCacheEntryRemovedException {
=======
    @Override public boolean hasLockCandidate(long threadId) throws GridCacheEntryRemovedException {
        return localCandidate(threadId) != null;
    }

    /** {@inheritDoc} */
    @Override public void updateIndex(SchemaIndexCacheVisitorClosure clo) throws IgniteCheckedException,
        GridCacheEntryRemovedException {
>>>>>>> 3dd983ff
        // No-op.
    }

    /** {@inheritDoc} */
    @Override public boolean deleted() {
        return false;
    }

    /** {@inheritDoc} */
    @Override public boolean obsoleteOrDeleted() {
        return false;
    }

    /** {@inheritDoc} */
    @Nullable @Override public CacheObject mvccPeek(boolean onheapOnly) {
        return null;
    }

    /** {@inheritDoc} */
    @Nullable @Override public CacheObject peek(boolean heap,
        boolean offheap,
        AffinityTopologyVersion topVer,
        @Nullable IgniteCacheExpiryPolicy plc) {
        return null;
    }

    /** {@inheritDoc} */
    @Nullable @Override public CacheObject peek()
        throws GridCacheEntryRemovedException, IgniteCheckedException {
        return null;
    }

    /** {@inheritDoc} */
    @Override public void onUnlock() {
        // No-op.
    }

    /** {@inheritDoc} */
    @Override public void lockEntry() {
        // No-op.
    }

    /** {@inheritDoc} */
    @Override public void unlockEntry() {
        // No-op.
    }

    /** {@inheritDoc} */
    @Override public boolean lockedByCurrentThread() {
        return false;
    }

    /** {@inheritDoc} */
    @Override public GridCacheUpdateTxResult mvccUpdateRowsWithPreloadInfo(IgniteInternalTx tx,
        UUID affNodeId,
        AffinityTopologyVersion topVer,
        List<GridCacheEntryInfo> entries,
        GridCacheOperation op,
        MvccSnapshot mvccVer,
        IgniteUuid futId,
        int batchNum) throws IgniteCheckedException, GridCacheEntryRemovedException {
        return null;
    }

    /** {@inheritDoc} */
    @Override public void touch() {
        context().evicts().touch(this);
    }
}<|MERGE_RESOLUTION|>--- conflicted
+++ resolved
@@ -859,18 +859,8 @@
     }
 
     /** {@inheritDoc} */
-<<<<<<< HEAD
-    @Override public void updateIndex(SchemaIndexCacheFilter filter, SchemaIndexCacheVisitorClosure clo)
-        throws IgniteCheckedException, GridCacheEntryRemovedException {
-=======
-    @Override public boolean hasLockCandidate(long threadId) throws GridCacheEntryRemovedException {
-        return localCandidate(threadId) != null;
-    }
-
-    /** {@inheritDoc} */
     @Override public void updateIndex(SchemaIndexCacheVisitorClosure clo) throws IgniteCheckedException,
         GridCacheEntryRemovedException {
->>>>>>> 3dd983ff
         // No-op.
     }
 
