--- conflicted
+++ resolved
@@ -89,19 +89,6 @@
   Start data center replication on all caches in cluster:
     control.(sh|bat) --dr resume <remoteDataCenterId> [--yes]
 
-<<<<<<< HEAD
-  Enable management:
-    control.(sh|bat) --management on
-
-  Disable management:
-    control.(sh|bat) --management off
-
-  Change management URI:
-    control.(sh|bat) --management uri MANAGEMENT_URIS [--management-cipher-suites MANAGEMENT_CIPHER_1[, MANAGEMENT_CIPHER_2, ..., MANAGEMENT_CIPHER_N]] [--management-keystore MANAGEMENT_KEYSTORE_PATH] [--management-keystore-password MANAGEMENT_KEYSTORE_PASSWORD] [--management-truststore MANAGEMENT_TRUSTSTORE_PATH] [--management-truststore-password MANAGEMENT_TRUSTSTORE_PASSWORD] [--management-session-timeout MANAGEMENT_SESSION_TIMEOUT] [--management-session-expiration-timeout MANAGEMENT_SESSION_EXPIRATION_TIMEOUT]
-
-  Get management status:
-    control.(sh|bat) --management status
-
   Print tracing configuration:
     control.(sh|bat) --tracing-configuration
 
@@ -120,8 +107,6 @@
   Set new tracing configuration. If both --scope and --label are specified then add or override label specific configuration, if only --scope is specified, then override scope specific configuration. Print applied configuration.
     control.(sh|bat) --tracing-configuration set (--scope DISCOVERY|EXCHANGE|COMMUNICATION|TX [--label] [--sampling-rate Decimal value between 0 and 1, where 0 means never and 1 means always. More or less reflects the probability of sampling specific trace.] [--included-scopes Set of scopes with comma as separator  DISCOVERY|EXCHANGE|COMMUNICATION|TX])
 
-=======
->>>>>>> fd8dd6a7
 By default commands affecting the cluster require interactive confirmation.
 Use --yes option to disable it.
 
