/*
 * Copyright 2021 GridGain Systems, Inc. and Contributors.
 *
 * Licensed under the GridGain Community Edition License (the "License");
 * you may not use this file except in compliance with the License.
 * You may obtain a copy of the License at
 *
 *     https://www.gridgain.com/products/software/community-edition/gridgain-community-edition-license
 *
 * Unless required by applicable law or agreed to in writing, software
 * distributed under the License is distributed on an "AS IS" BASIS,
 * WITHOUT WARRANTIES OR CONDITIONS OF ANY KIND, either express or implied.
 * See the License for the specific language governing permissions and
 * limitations under the License.
 */

package org.apache.ignite.internal.processors.cache.persistence.wal.serializer;

import java.io.DataInput;
import java.io.EOFException;
import java.io.IOException;
import java.io.Serializable;
import java.nio.ByteBuffer;
import java.util.ArrayList;
import java.util.Collections;
import java.util.HashMap;
import java.util.List;
import java.util.Map;
import java.util.UUID;
import org.apache.ignite.IgniteCheckedException;
import org.apache.ignite.IgniteLogger;
import org.apache.ignite.internal.managers.encryption.GridEncryptionManager;
import org.apache.ignite.internal.pagemem.FullPageId;
import org.apache.ignite.internal.pagemem.wal.record.CacheState;
import org.apache.ignite.internal.pagemem.wal.record.CheckpointRecord;
import org.apache.ignite.internal.pagemem.wal.record.DataEntry;
import org.apache.ignite.internal.pagemem.wal.record.DataRecord;
import org.apache.ignite.internal.pagemem.wal.record.EncryptedRecord;
import org.apache.ignite.internal.pagemem.wal.record.IndexRenameRootPageRecord;
import org.apache.ignite.internal.pagemem.wal.record.LazyDataEntry;
import org.apache.ignite.internal.pagemem.wal.record.MemoryRecoveryRecord;
import org.apache.ignite.internal.pagemem.wal.record.MetastoreDataRecord;
import org.apache.ignite.internal.pagemem.wal.record.PageSnapshot;
import org.apache.ignite.internal.pagemem.wal.record.PartitionClearingStarted;
import org.apache.ignite.internal.pagemem.wal.record.TxRecord;
import org.apache.ignite.internal.pagemem.wal.record.WALRecord;
import org.apache.ignite.internal.pagemem.wal.record.WALRecord.RecordType;
import org.apache.ignite.internal.pagemem.wal.record.WalRecordCacheGroupAware;
import org.apache.ignite.internal.pagemem.wal.record.delta.DataPageInsertFragmentRecord;
import org.apache.ignite.internal.pagemem.wal.record.delta.DataPageInsertRecord;
import org.apache.ignite.internal.pagemem.wal.record.delta.DataPageMvccMarkUpdatedRecord;
import org.apache.ignite.internal.pagemem.wal.record.delta.DataPageMvccUpdateNewTxStateHintRecord;
import org.apache.ignite.internal.pagemem.wal.record.delta.DataPageMvccUpdateTxStateHintRecord;
import org.apache.ignite.internal.pagemem.wal.record.delta.DataPageRemoveRecord;
import org.apache.ignite.internal.pagemem.wal.record.delta.DataPageSetFreeListPageRecord;
import org.apache.ignite.internal.pagemem.wal.record.delta.DataPageUpdateRecord;
import org.apache.ignite.internal.pagemem.wal.record.delta.FixCountRecord;
import org.apache.ignite.internal.pagemem.wal.record.delta.FixLeftmostChildRecord;
import org.apache.ignite.internal.pagemem.wal.record.delta.FixRemoveId;
import org.apache.ignite.internal.pagemem.wal.record.delta.InitNewPageRecord;
import org.apache.ignite.internal.pagemem.wal.record.delta.InnerReplaceRecord;
import org.apache.ignite.internal.pagemem.wal.record.delta.InsertRecord;
import org.apache.ignite.internal.pagemem.wal.record.delta.MergeRecord;
import org.apache.ignite.internal.pagemem.wal.record.delta.MetaPageAddRootRecord;
import org.apache.ignite.internal.pagemem.wal.record.delta.MetaPageCutRootRecord;
import org.apache.ignite.internal.pagemem.wal.record.delta.MetaPageInitRecord;
import org.apache.ignite.internal.pagemem.wal.record.delta.MetaPageInitRootInlineFlagsCreatedVersionRecord;
import org.apache.ignite.internal.pagemem.wal.record.delta.MetaPageInitRootInlineRecord;
import org.apache.ignite.internal.pagemem.wal.record.delta.MetaPageInitRootRecord;
import org.apache.ignite.internal.pagemem.wal.record.delta.MetaPageUpdateLastAllocatedIndex;
import org.apache.ignite.internal.pagemem.wal.record.delta.MetaPageUpdateLastSuccessfulFullSnapshotId;
import org.apache.ignite.internal.pagemem.wal.record.delta.MetaPageUpdateLastSuccessfulSnapshotId;
import org.apache.ignite.internal.pagemem.wal.record.delta.MetaPageUpdateNextSnapshotId;
import org.apache.ignite.internal.pagemem.wal.record.delta.MetaPageUpdatePartitionDataRecord;
import org.apache.ignite.internal.pagemem.wal.record.delta.MetaPageUpdatePartitionDataRecordV2;
import org.apache.ignite.internal.pagemem.wal.record.delta.NewRootInitRecord;
import org.apache.ignite.internal.pagemem.wal.record.delta.PageListMetaResetCountRecord;
import org.apache.ignite.internal.pagemem.wal.record.delta.PagesListAddPageRecord;
import org.apache.ignite.internal.pagemem.wal.record.delta.PagesListInitNewPageRecord;
import org.apache.ignite.internal.pagemem.wal.record.delta.PagesListRemovePageRecord;
import org.apache.ignite.internal.pagemem.wal.record.delta.PagesListSetNextRecord;
import org.apache.ignite.internal.pagemem.wal.record.delta.PagesListSetPreviousRecord;
import org.apache.ignite.internal.pagemem.wal.record.delta.PartitionDestroyRecord;
import org.apache.ignite.internal.pagemem.wal.record.delta.PartitionMetaStateRecord;
import org.apache.ignite.internal.pagemem.wal.record.delta.RecycleRecord;
import org.apache.ignite.internal.pagemem.wal.record.delta.RemoveRecord;
import org.apache.ignite.internal.pagemem.wal.record.delta.ReplaceRecord;
import org.apache.ignite.internal.pagemem.wal.record.delta.RotatedIdPartRecord;
import org.apache.ignite.internal.pagemem.wal.record.delta.SplitExistingPageRecord;
import org.apache.ignite.internal.pagemem.wal.record.delta.SplitForwardPageRecord;
import org.apache.ignite.internal.pagemem.wal.record.delta.TrackingPageDeltaRecord;
import org.apache.ignite.internal.processors.cache.CacheObject;
import org.apache.ignite.internal.processors.cache.CacheObjectContext;
import org.apache.ignite.internal.processors.cache.DynamicCacheDescriptor;
import org.apache.ignite.internal.processors.cache.GridCacheContext;
import org.apache.ignite.internal.processors.cache.GridCacheOperation;
import org.apache.ignite.internal.processors.cache.GridCacheSharedContext;
import org.apache.ignite.internal.processors.cache.KeyCacheObject;
import org.apache.ignite.internal.processors.cache.distributed.dht.topology.GridDhtPartitionState;
import org.apache.ignite.internal.processors.cache.persistence.tree.io.BPlusIO;
import org.apache.ignite.internal.processors.cache.persistence.tree.io.BPlusInnerIO;
import org.apache.ignite.internal.processors.cache.persistence.tree.io.CacheVersionIO;
import org.apache.ignite.internal.processors.cache.persistence.wal.ByteBufferBackedDataInput;
import org.apache.ignite.internal.processors.cache.persistence.wal.ByteBufferBackedDataInputImpl;
import org.apache.ignite.internal.processors.cache.persistence.wal.FileWALPointer;
import org.apache.ignite.internal.processors.cache.persistence.wal.record.HeaderRecord;
import org.apache.ignite.internal.processors.cache.version.GridCacheVersion;
import org.apache.ignite.internal.processors.cacheobject.IgniteCacheObjectProcessor;
import org.apache.ignite.internal.util.typedef.T2;
import org.apache.ignite.internal.util.typedef.T3;
import org.apache.ignite.internal.util.typedef.internal.CU;
import org.apache.ignite.internal.util.typedef.internal.U;
import org.apache.ignite.lang.IgniteProductVersion;
import org.apache.ignite.spi.encryption.EncryptionSpi;
import org.apache.ignite.spi.encryption.noop.NoopEncryptionSpi;
import org.jetbrains.annotations.Nullable;

import static org.apache.ignite.internal.pagemem.wal.record.WALRecord.RecordType.DATA_RECORD;
import static org.apache.ignite.internal.pagemem.wal.record.WALRecord.RecordType.ENCRYPTED_DATA_RECORD;
import static org.apache.ignite.internal.pagemem.wal.record.WALRecord.RecordType.ENCRYPTED_RECORD;
import static org.apache.ignite.internal.processors.cache.GridCacheOperation.READ;
import static org.apache.ignite.internal.processors.cache.persistence.wal.serializer.RecordV1Serializer.REC_TYPE_SIZE;
import static org.apache.ignite.internal.processors.cache.persistence.wal.serializer.RecordV1Serializer.putRecordType;

/**
 * Record data V1 serializer.
 */
public class RecordDataV1Serializer implements RecordDataSerializer {
    /** Length of HEADER record data. */
    static final int HEADER_RECORD_DATA_SIZE = /*Magic*/8 + /*Version*/4;

    /** Cache shared context. */
    protected final GridCacheSharedContext cctx;

    /** Size of page used for PageMemory regions. */
    protected final int pageSize;

    /** Size of page without encryption overhead. */
    protected final int realPageSize;

    /** Cache object processor to reading {@link DataEntry DataEntries}. */
    protected final IgniteCacheObjectProcessor co;

    /** Logger. */
    private final IgniteLogger log;

    /** Serializer of {@link TxRecord} records. */
    private TxRecordSerializer txRecordSerializer;

    /** Encryption SPI instance. */
    private final EncryptionSpi encSpi;

    /** Encryption manager. */
    private final GridEncryptionManager encMgr;

    /** */
    private final boolean encryptionDisabled;

    /** */
    private static final byte ENCRYPTED = 1;

    /** */
    private static final byte PLAIN = 0;

    /**
     * @param cctx Cache shared context.
     */
    public RecordDataV1Serializer(GridCacheSharedContext cctx) {
        this.cctx = cctx;
        this.txRecordSerializer = new TxRecordSerializer();
        this.co = cctx.kernalContext().cacheObjects();
        this.pageSize = cctx.database().pageSize();
        this.encSpi = cctx.gridConfig().getEncryptionSpi();
        this.encMgr = cctx.kernalContext().encryption();

        encryptionDisabled = encSpi instanceof NoopEncryptionSpi;

        //This happen on offline WAL iteration(we don't have encryption keys available).
        if (encSpi != null)
            this.realPageSize = CU.encryptedPageSize(pageSize, encSpi);
        else
            this.realPageSize = pageSize;

        log = cctx.logger(getClass());
    }

    /** {@inheritDoc} */
    @Override public int size(WALRecord record) throws IgniteCheckedException {
        int clSz = plainSize(record);

        if (needEncryption(record))
            return encSpi.encryptedSize(clSz) + 4 /* groupId */ + 4 /* data size */ + REC_TYPE_SIZE;

        return clSz;
    }

    /** {@inheritDoc} */
    @Override public WALRecord readRecord(RecordType type, ByteBufferBackedDataInput in, int size)
        throws IOException, IgniteCheckedException {
        if (type == ENCRYPTED_RECORD) {
            if (encSpi == null) {
                T2<Integer, RecordType> knownData = skipEncryptedRecord(in, true);

                //This happen on offline WAL iteration(we don't have encryption keys available).
                return new EncryptedRecord(knownData.get1(), knownData.get2());
            }

            T3<ByteBufferBackedDataInput, Integer, RecordType> clData = readEncryptedData(in, true);

            //This happen during startup. On first WAL iteration we restore only metastore.
            //So, no encryption keys available. See GridCacheDatabaseSharedManager#readMetastore
            if (clData.get1() == null)
                return new EncryptedRecord(clData.get2(), clData.get3());

            return readPlainRecord(clData.get3(), clData.get1(), true, clData.get1().buffer().capacity());
        }

        return readPlainRecord(type, in, false, size);
    }

    /** {@inheritDoc} */
    @Override public void writeRecord(WALRecord rec, ByteBuffer buf) throws IgniteCheckedException {
        if (needEncryption(rec)) {
            int clSz = plainSize(rec);

            ByteBuffer clData = ByteBuffer.allocate(clSz);

            writePlainRecord(rec, clData);

            clData.rewind();

            writeEncryptedData(((WalRecordCacheGroupAware)rec).groupId(), rec.type(), clData, buf);

            return;
        }

        writePlainRecord(rec, buf);
    }

    /**
     * @param rec Record to check.
     * @return {@code True} if this record should be encrypted.
     */
    private boolean needEncryption(WALRecord rec) {
        if (encryptionDisabled)
            return false;

        if (!(rec instanceof WalRecordCacheGroupAware))
            return false;

        return needEncryption(((WalRecordCacheGroupAware)rec).groupId());
    }

    /**
     * @param grpId Group id.
     * @return {@code True} if this record should be encrypted.
     */
    private boolean needEncryption(int grpId) {
        if (encryptionDisabled)
            return false;

        GridEncryptionManager encMgr = cctx.kernalContext().encryption();

        return encMgr != null && encMgr.groupKey(grpId) != null;
    }

    /**
     * Reads and decrypt data from {@code in} stream.
     *
     * @param in Input stream.
     * @param readType If {@code true} plain record type will be read from {@code in}.
     * @return Plain data stream, group id, plain record type,
     * @throws IOException If failed.
     * @throws IgniteCheckedException If failed.
     */
    private T3<ByteBufferBackedDataInput, Integer, RecordType> readEncryptedData(ByteBufferBackedDataInput in,
        boolean readType)
        throws IOException, IgniteCheckedException {
        int grpId = in.readInt();
        int encRecSz = in.readInt();
        RecordType plainRecType = null;

        if (readType)
            plainRecType = RecordV1Serializer.readRecordType(in);

        byte[] encData = new byte[encRecSz];

        in.readFully(encData);

        Serializable key = encMgr.groupKey(grpId);

        if (key == null)
            return new T3<>(null, grpId, plainRecType);

        byte[] clData = encSpi.decrypt(encData, key);

        return new T3<>(new ByteBufferBackedDataInputImpl().buffer(ByteBuffer.wrap(clData)), grpId, plainRecType);
    }

    /**
     * Reads encrypted record without decryption.
     * Should be used only for a offline WAL iteration.
     *
     * @param in Data stream.
     * @param readType If {@code true} plain record type will be read from {@code in}.
     * @return Group id and type of skipped record.
     */
    private T2<Integer, RecordType> skipEncryptedRecord(ByteBufferBackedDataInput in, boolean readType)
        throws IOException, IgniteCheckedException {
        int grpId = in.readInt();
        int encRecSz = in.readInt();
        RecordType plainRecType = null;

        if (readType)
            plainRecType = RecordV1Serializer.readRecordType(in);

        int skipped = in.skipBytes(encRecSz);

        assert skipped == encRecSz;

        return new T2<>(grpId, plainRecType);
    }

    /**
     * Writes encrypted {@code clData} to {@code dst} stream.
     *
     * @param grpId Group id;
     * @param plainRecType Plain record type
     * @param clData Plain data.
     * @param dst Destination buffer.
     */
    private void writeEncryptedData(int grpId, @Nullable RecordType plainRecType, ByteBuffer clData, ByteBuffer dst) {
        int dtSz = encSpi.encryptedSize(clData.capacity());

        dst.putInt(grpId);
        dst.putInt(dtSz);

        if (plainRecType != null)
            putRecordType(dst, plainRecType);

        Serializable key = encMgr.groupKey(grpId);

        assert key != null;

        encSpi.encrypt(clData, key, dst);
    }

    /**
     * @param record Record to measure.
     * @return Plain(without encryption) size of serialized rec in bytes.
     * @throws IgniteCheckedException If failed.
     */
    int plainSize(WALRecord record) throws IgniteCheckedException {
        switch (record.type()) {
            case PAGE_RECORD:
                assert record instanceof PageSnapshot;

                PageSnapshot pageRec = (PageSnapshot)record;

                return pageRec.pageDataSize() + 12;

            case CHECKPOINT_RECORD:
                CheckpointRecord cpRec = (CheckpointRecord)record;

                assert cpRec.checkpointMark() == null || cpRec.checkpointMark() instanceof FileWALPointer :
                        "Invalid WAL record: " + cpRec;

                int cacheStatesSize = cacheStatesSize(cpRec.cacheGroupStates());

                FileWALPointer walPtr = (FileWALPointer)cpRec.checkpointMark();

                return 18 + cacheStatesSize + (walPtr == null ? 0 : 16);

            case META_PAGE_INIT:
                return /*cache ID*/4 + /*page ID*/8 + /*ioType*/2 + /*ioVer*/2 +  /*tree root*/8 + /*reuse root*/8;

            case PARTITION_META_PAGE_UPDATE_COUNTERS:
                return /*cache ID*/4 + /*page ID*/8 + /*upd cntr*/8 + /*rmv id*/8 + /*part size*/4 + /*counters page id*/8 + /*state*/ 1
                        + /*allocatedIdxCandidate*/ 4;

            case PARTITION_META_PAGE_UPDATE_COUNTERS_V2:
                return /*cache ID*/4 + /*page ID*/8 + /*upd cntr*/8 + /*rmv id*/8 + /*part size*/4 + /*counters page id*/8 + /*state*/ 1
                    + /*allocatedIdxCandidate*/ 4 + /*link*/ 8;

            case MEMORY_RECOVERY:
                return 8;

            case PARTITION_DESTROY:
                return /*cacheId*/4 + /*partId*/4;

            case DATA_RECORD:
                DataRecord dataRec = (DataRecord)record;

                return 4 + dataSize(dataRec);

            case METASTORE_DATA_RECORD:
                MetastoreDataRecord metastoreDataRec = (MetastoreDataRecord)record;

                return 4 + metastoreDataRec.key().getBytes().length + 4 +
                    (metastoreDataRec.value() != null ? metastoreDataRec.value().length : 0);

            case HEADER_RECORD:
                return HEADER_RECORD_DATA_SIZE;

            case DATA_PAGE_INSERT_RECORD:
                DataPageInsertRecord diRec = (DataPageInsertRecord)record;

                return 4 + 8 + 2 + diRec.payload().length;

            case DATA_PAGE_UPDATE_RECORD:
                DataPageUpdateRecord uRec = (DataPageUpdateRecord)record;

                return 4 + 8 + 2 + 4 +
                        uRec.payload().length;

            case DATA_PAGE_INSERT_FRAGMENT_RECORD:
                final DataPageInsertFragmentRecord difRec = (DataPageInsertFragmentRecord)record;

                return 4 + 8 + 8 + 4 + difRec.payloadSize();

            case DATA_PAGE_REMOVE_RECORD:
                return 4 + 8 + 1;

            case DATA_PAGE_SET_FREE_LIST_PAGE:
                return 4 + 8 + 8;

            case MVCC_DATA_PAGE_MARK_UPDATED_RECORD:
                return 4 + 8 + 4 + 8 + 8 + 4;

            case MVCC_DATA_PAGE_TX_STATE_HINT_UPDATED_RECORD:
                return 4 + 8 + 4 + 1;

            case MVCC_DATA_PAGE_NEW_TX_STATE_HINT_UPDATED_RECORD:
                return 4 + 8 + 4 + 1;

            case INIT_NEW_PAGE_RECORD:
                return 4 + 8 + 2 + 2 + 8;

            case BTREE_META_PAGE_INIT_ROOT:
                return 4 + 8 + 8;

            case BTREE_META_PAGE_INIT_ROOT2:
                return 4 + 8 + 8 + 2;

            case BTREE_META_PAGE_INIT_ROOT_V3:
                return 4 + 8 + 8 + 2 + 8 + IgniteProductVersion.SIZE_IN_BYTES;

            case BTREE_META_PAGE_ADD_ROOT:
                return 4 + 8 + 8;

            case BTREE_META_PAGE_CUT_ROOT:
                return 4 + 8;

            case BTREE_INIT_NEW_ROOT:
                NewRootInitRecord<?> riRec = (NewRootInitRecord<?>)record;

                return 4 + 8 + 8 + 2 + 2 + 8 + 8 + riRec.io().getItemSize();

            case BTREE_PAGE_RECYCLE:
                return 4 + 8 + 8;

            case BTREE_PAGE_INSERT:
                InsertRecord<?> inRec = (InsertRecord<?>)record;

                return 4 + 8 + 2 + 2 + 2 + 8 + inRec.io().getItemSize();

            case BTREE_FIX_LEFTMOST_CHILD:
                return 4 + 8 + 8;

            case BTREE_FIX_COUNT:
                return 4 + 8 + 2;

            case BTREE_PAGE_REPLACE:
                ReplaceRecord<?> rRec = (ReplaceRecord<?>)record;

                return 4 + 8 + 2 + 2 + 2 + rRec.io().getItemSize();

            case BTREE_PAGE_REMOVE:
                return 4 + 8 + 2 + 2;

            case BTREE_PAGE_INNER_REPLACE:
                return 4 + 8 + 2 + 8 + 2 + 8;

            case BTREE_FORWARD_PAGE_SPLIT:
                return 4 + 8 + 8 + 2 + 2 + 8 + 2 + 2;

            case BTREE_EXISTING_PAGE_SPLIT:
                return 4 + 8 + 2 + 8;

            case BTREE_PAGE_MERGE:
                return 4 + 8 + 8 + 2 + 8 + 1;

            case BTREE_FIX_REMOVE_ID:
                return 4 + 8 + 8;

            case PAGES_LIST_SET_NEXT:
                return 4 + 8 + 8;

            case PAGES_LIST_SET_PREVIOUS:
                return 4 + 8 + 8;

            case PAGES_LIST_INIT_NEW_PAGE:
                return 4 + 8 + 4 + 4 + 8 + 8 + 8;

            case PAGES_LIST_ADD_PAGE:
                return 4 + 8 + 8;

            case PAGES_LIST_REMOVE_PAGE:
                return 4 + 8 + 8;

            case TRACKING_PAGE_DELTA:
                return 4 + 8 + 8 + 8 + 8;

            case META_PAGE_UPDATE_LAST_SUCCESSFUL_SNAPSHOT_ID:
                return 4 + 8 + 8 + 8;

            case META_PAGE_UPDATE_LAST_SUCCESSFUL_FULL_SNAPSHOT_ID:
                return 4 + 8 + 8;

            case META_PAGE_UPDATE_NEXT_SNAPSHOT_ID:
                return 4 + 8 + 8;

            case META_PAGE_UPDATE_LAST_ALLOCATED_INDEX:
                return 4 + 8 + 4;

            case PART_META_UPDATE_STATE:
                return /*cacheId*/ 4 + /*partId*/ 4 + /*State*/1 + /*Update Counter*/ 8;

            case PAGE_LIST_META_RESET_COUNT_RECORD:
                return /*cacheId*/ 4 + /*pageId*/ 8;

            case ROTATED_ID_PART_RECORD:
                return 4 + 8 + 1;

            case SWITCH_SEGMENT_RECORD:
                return 0;

            case TX_RECORD:
                return txRecordSerializer.size((TxRecord)record);

<<<<<<< HEAD
            case PARTITION_CLEARING_STARTED:
                return 4 + 4 + 8;
=======
            case INDEX_ROOT_PAGE_RENAME_RECORD:
                return ((IndexRenameRootPageRecord) record).dataSize();
>>>>>>> b24b215a

            default:
                throw new UnsupportedOperationException("Type: " + record.type());
        }
    }

    /**
     * Reads {@code WalRecord} of {@code type} from input.
     * Input should be plain(not encrypted).
     *
     * @param type Record type.
     * @param in Input
     * @param encrypted Record was encrypted.
     * @param recordSize Record size.
     * @return Deserialized record.
     * @throws IOException If failed.
     * @throws IgniteCheckedException If failed.
     */
    WALRecord readPlainRecord(RecordType type, ByteBufferBackedDataInput in,
        boolean encrypted, int recordSize) throws IOException, IgniteCheckedException {
        WALRecord res;

        switch (type) {
            case PAGE_RECORD:
                byte[] arr = new byte[pageSize];

                int cacheId = in.readInt();
                long pageId = in.readLong();

                in.readFully(arr);

                res = new PageSnapshot(new FullPageId(pageId, cacheId), arr, encrypted ? realPageSize : pageSize);

                break;

            case CHECKPOINT_RECORD:
                long msb = in.readLong();
                long lsb = in.readLong();
                boolean hasPtr = in.readByte() != 0;
                long idx = hasPtr ? in.readLong() : 0;
                int off = hasPtr ? in.readInt() : 0;
                int len = hasPtr ? in.readInt() : 0;

                Map<Integer, CacheState> states = readPartitionStates(in);

                boolean end = in.readByte() != 0;

                FileWALPointer walPtr = hasPtr ? new FileWALPointer(idx, off, len) : null;

                CheckpointRecord cpRec = new CheckpointRecord(new UUID(msb, lsb), walPtr, end);

                cpRec.cacheGroupStates(states);

                res = cpRec;

                break;

            case META_PAGE_INIT:
                cacheId = in.readInt();
                pageId = in.readLong();

                int ioType = in.readUnsignedShort();
                int ioVer = in.readUnsignedShort();
                long treeRoot = in.readLong();
                long reuseListRoot = in.readLong();

                res = new MetaPageInitRecord(cacheId, pageId, ioType, ioVer, treeRoot, reuseListRoot, log);

                break;

            case PARTITION_META_PAGE_UPDATE_COUNTERS:
                res = new MetaPageUpdatePartitionDataRecord(in);

                break;

            case PARTITION_META_PAGE_UPDATE_COUNTERS_V2:
                res = new MetaPageUpdatePartitionDataRecordV2(in);

                break;

            case MEMORY_RECOVERY:
                long ts = in.readLong();

                res = new MemoryRecoveryRecord(ts);

                break;

            case PARTITION_DESTROY:
                cacheId = in.readInt();
                int partId = in.readInt();

                res = new PartitionDestroyRecord(cacheId, partId);

                break;

            case DATA_RECORD:
                int entryCnt = in.readInt();

                List<DataEntry> entries = new ArrayList<>(entryCnt);

                for (int i = 0; i < entryCnt; i++)
                    entries.add(readPlainDataEntry(in));

                res = new DataRecord(entries, 0L);

                break;

            case ENCRYPTED_DATA_RECORD:
                entryCnt = in.readInt();

                entries = new ArrayList<>(entryCnt);

                for (int i = 0; i < entryCnt; i++)
                    entries.add(readEncryptedDataEntry(in));

                res = new DataRecord(entries, 0L);

                break;

            case METASTORE_DATA_RECORD:
                int strLen = in.readInt();

                byte[] strBytes = new byte[strLen];

                in.readFully(strBytes);

                String key = new String(strBytes);

                int valLen = in.readInt();

                assert valLen >= 0;

                byte[] val;

                if (valLen > 0) {
                    val = new byte[valLen];

                    in.readFully(val);
                }
                else
                    val = null;

                return new MetastoreDataRecord(key, val);

            case HEADER_RECORD:
                long magic = in.readLong();

                if (magic != HeaderRecord.REGULAR_MAGIC && magic != HeaderRecord.COMPACTED_MAGIC)
                    throw new EOFException("Magic is corrupted [actual=" + U.hexLong(magic) + ']');

                int ver = in.readInt();

                res = new HeaderRecord(ver);

                break;

            case DATA_PAGE_INSERT_RECORD: {
                cacheId = in.readInt();
                pageId = in.readLong();

                int size = in.readUnsignedShort();

                in.ensure(size);

                byte[] payload = new byte[size];

                in.readFully(payload);

                res = new DataPageInsertRecord(cacheId, pageId, payload);

                break;
            }

            case DATA_PAGE_UPDATE_RECORD: {
                cacheId = in.readInt();
                pageId = in.readLong();

                int itemId = in.readInt();

                int size = in.readUnsignedShort();

                in.ensure(size);

                byte[] payload = new byte[size];

                in.readFully(payload);

                res = new DataPageUpdateRecord(cacheId, pageId, itemId, payload);

                break;
            }

            case DATA_PAGE_INSERT_FRAGMENT_RECORD: {
                cacheId = in.readInt();
                pageId = in.readLong();

                final long lastLink = in.readLong();
                final int payloadSize = in.readInt();

                final byte[] payload = new byte[payloadSize];

                in.readFully(payload);

                res = new DataPageInsertFragmentRecord(cacheId, pageId, payload, lastLink);

                break;
            }

            case DATA_PAGE_REMOVE_RECORD:
                cacheId = in.readInt();
                pageId = in.readLong();

                int itemId = in.readUnsignedByte();

                res = new DataPageRemoveRecord(cacheId, pageId, itemId);

                break;

            case DATA_PAGE_SET_FREE_LIST_PAGE:
                cacheId = in.readInt();
                pageId = in.readLong();

                long freeListPage = in.readLong();

                res = new DataPageSetFreeListPageRecord(cacheId, pageId, freeListPage);

                break;

            case MVCC_DATA_PAGE_MARK_UPDATED_RECORD:
                cacheId = in.readInt();
                pageId = in.readLong();

                itemId = in.readInt();
                long newMvccCrd = in.readLong();
                long newMvccCntr = in.readLong();
                int newMvccOpCntr = in.readInt();

                res = new DataPageMvccMarkUpdatedRecord(cacheId, pageId, itemId, newMvccCrd, newMvccCntr, newMvccOpCntr);

                break;

            case MVCC_DATA_PAGE_TX_STATE_HINT_UPDATED_RECORD:
                cacheId = in.readInt();
                pageId = in.readLong();

                itemId = in.readInt();
                byte txState = in.readByte();

                res = new DataPageMvccUpdateTxStateHintRecord(cacheId, pageId, itemId, txState);

                break;

            case MVCC_DATA_PAGE_NEW_TX_STATE_HINT_UPDATED_RECORD:
                cacheId = in.readInt();
                pageId = in.readLong();

                itemId = in.readInt();
                byte newTxState = in.readByte();

                res = new DataPageMvccUpdateNewTxStateHintRecord(cacheId, pageId, itemId, newTxState);

                break;

            case INIT_NEW_PAGE_RECORD:
                cacheId = in.readInt();
                pageId = in.readLong();

                ioType = in.readUnsignedShort();
                ioVer = in.readUnsignedShort();
                long virtualPageId = in.readLong();

                res = new InitNewPageRecord(cacheId, pageId, ioType, ioVer, virtualPageId, log);

                break;

            case BTREE_META_PAGE_INIT_ROOT:
                cacheId = in.readInt();
                pageId = in.readLong();

                long rootId = in.readLong();

                res = new MetaPageInitRootRecord(cacheId, pageId, rootId);

                break;

            case BTREE_META_PAGE_INIT_ROOT2:
                cacheId = in.readInt();
                pageId = in.readLong();

                long rootId2 = in.readLong();
                int inlineSize = in.readShort();

                res = new MetaPageInitRootInlineRecord(cacheId, pageId, rootId2, inlineSize);

                break;

            case BTREE_META_PAGE_INIT_ROOT_V3:
                cacheId = in.readInt();
                pageId = in.readLong();

                long rootId3 = in.readLong();
                int inlineSize3 = in.readShort();

                long flags = in.readLong();

                byte[] revHash = new byte[IgniteProductVersion.REV_HASH_SIZE];
                byte maj = in.readByte();
                byte min = in.readByte();
                byte maint = in.readByte();
                long verTs = in.readLong();
                in.readFully(revHash);

                IgniteProductVersion createdVer = new IgniteProductVersion(
                    maj,
                    min,
                    maint,
                    verTs,
                    revHash);

                res = new MetaPageInitRootInlineFlagsCreatedVersionRecord(cacheId, pageId, rootId3,
                    inlineSize3, flags, createdVer);

                break;

            case BTREE_META_PAGE_ADD_ROOT:
                cacheId = in.readInt();
                pageId = in.readLong();

                rootId = in.readLong();

                res = new MetaPageAddRootRecord(cacheId, pageId, rootId);

                break;

            case BTREE_META_PAGE_CUT_ROOT:
                cacheId = in.readInt();
                pageId = in.readLong();

                res = new MetaPageCutRootRecord(cacheId, pageId);

                break;

            case BTREE_INIT_NEW_ROOT:
                cacheId = in.readInt();
                pageId = in.readLong();

                rootId = in.readLong();
                ioType = in.readUnsignedShort();
                ioVer = in.readUnsignedShort();
                long leftId = in.readLong();
                long rightId = in.readLong();

                BPlusIO<?> io = BPlusIO.getBPlusIO(ioType, ioVer);

                byte[] rowBytes = new byte[io.getItemSize()];

                in.readFully(rowBytes);

                res = new NewRootInitRecord<>(cacheId, pageId, rootId, (BPlusInnerIO<?>)io, leftId, rowBytes, rightId);

                break;

            case BTREE_PAGE_RECYCLE:
                cacheId = in.readInt();
                pageId = in.readLong();

                long newPageId = in.readLong();

                res = new RecycleRecord(cacheId, pageId, newPageId);

                break;

            case BTREE_PAGE_INSERT:
                cacheId = in.readInt();
                pageId = in.readLong();

                ioType = in.readUnsignedShort();
                ioVer = in.readUnsignedShort();
                int itemIdx = in.readUnsignedShort();
                rightId = in.readLong();

                io = BPlusIO.getBPlusIO(ioType, ioVer);

                rowBytes = new byte[io.getItemSize()];

                in.readFully(rowBytes);

                res = new InsertRecord<>(cacheId, pageId, io, itemIdx, rowBytes, rightId);

                break;

            case BTREE_FIX_LEFTMOST_CHILD:
                cacheId = in.readInt();
                pageId = in.readLong();

                rightId = in.readLong();

                res = new FixLeftmostChildRecord(cacheId, pageId, rightId);

                break;

            case BTREE_FIX_COUNT:
                cacheId = in.readInt();
                pageId = in.readLong();

                int cnt = in.readUnsignedShort();

                res = new FixCountRecord(cacheId, pageId, cnt);

                break;

            case BTREE_PAGE_REPLACE:
                cacheId = in.readInt();
                pageId = in.readLong();

                ioType = in.readUnsignedShort();
                ioVer = in.readUnsignedShort();
                itemIdx = in.readUnsignedShort();

                io = BPlusIO.getBPlusIO(ioType, ioVer);

                rowBytes = new byte[io.getItemSize()];

                in.readFully(rowBytes);

                res = new ReplaceRecord<>(cacheId, pageId, io, rowBytes, itemIdx);

                break;

            case BTREE_PAGE_REMOVE:
                cacheId = in.readInt();
                pageId = in.readLong();

                itemIdx = in.readUnsignedShort();
                cnt = in.readUnsignedShort();

                res = new RemoveRecord(cacheId, pageId, itemIdx, cnt);

                break;

            case BTREE_PAGE_INNER_REPLACE:
                cacheId = in.readInt();
                pageId = in.readLong();

                int dstIdx = in.readUnsignedShort();
                long srcPageId = in.readLong();
                int srcIdx = in.readUnsignedShort();
                long rmvId = in.readLong();

                res = new InnerReplaceRecord<>(cacheId, pageId, dstIdx, srcPageId, srcIdx, rmvId);

                break;

            case BTREE_FORWARD_PAGE_SPLIT:
                cacheId = in.readInt();
                pageId = in.readLong();

                long fwdId = in.readLong();
                ioType = in.readUnsignedShort();
                ioVer = in.readUnsignedShort();
                srcPageId = in.readLong();
                int mid = in.readUnsignedShort();
                cnt = in.readUnsignedShort();

                res = new SplitForwardPageRecord(cacheId, pageId, fwdId, ioType, ioVer, srcPageId, mid, cnt);

                break;

            case BTREE_EXISTING_PAGE_SPLIT:
                cacheId = in.readInt();
                pageId = in.readLong();

                mid = in.readUnsignedShort();
                fwdId = in.readLong();

                res = new SplitExistingPageRecord(cacheId, pageId, mid, fwdId);

                break;

            case BTREE_PAGE_MERGE:
                cacheId = in.readInt();
                pageId = in.readLong();

                long prntId = in.readLong();
                int prntIdx = in.readUnsignedShort();
                rightId = in.readLong();
                boolean emptyBranch = in.readBoolean();

                res = new MergeRecord<>(cacheId, pageId, prntId, prntIdx, rightId, emptyBranch);

                break;

            case BTREE_FIX_REMOVE_ID:
                cacheId = in.readInt();
                pageId = in.readLong();

                rmvId = in.readLong();

                res = new FixRemoveId(cacheId, pageId, rmvId);

                break;

            case PAGES_LIST_SET_NEXT:
                cacheId = in.readInt();
                pageId = in.readLong();
                long nextPageId = in.readLong();

                res = new PagesListSetNextRecord(cacheId, pageId, nextPageId);

                break;

            case PAGES_LIST_SET_PREVIOUS:
                cacheId = in.readInt();
                pageId = in.readLong();
                long prevPageId = in.readLong();

                res = new PagesListSetPreviousRecord(cacheId, pageId, prevPageId);

                break;

            case PAGES_LIST_INIT_NEW_PAGE:
                cacheId = in.readInt();
                pageId = in.readLong();
                ioType = in.readInt();
                ioVer = in.readInt();
                newPageId = in.readLong();
                prevPageId = in.readLong();
                long addDataPageId = in.readLong();

                res = new PagesListInitNewPageRecord(cacheId, pageId, ioType, ioVer, newPageId, prevPageId, addDataPageId, log);

                break;

            case PAGES_LIST_ADD_PAGE:
                cacheId = in.readInt();
                pageId = in.readLong();
                long dataPageId = in.readLong();

                res = new PagesListAddPageRecord(cacheId, pageId, dataPageId);

                break;

            case PAGES_LIST_REMOVE_PAGE:
                cacheId = in.readInt();
                pageId = in.readLong();
                long rmvdPageId = in.readLong();

                res = new PagesListRemovePageRecord(cacheId, pageId, rmvdPageId);

                break;

            case TRACKING_PAGE_DELTA:
                cacheId = in.readInt();
                pageId = in.readLong();

                long pageIdToMark = in.readLong();
                long nextSnapshotId0 = in.readLong();
                long lastSuccessfulSnapshotId0 = in.readLong();

                res = new TrackingPageDeltaRecord(cacheId, pageId, pageIdToMark, nextSnapshotId0, lastSuccessfulSnapshotId0);

                break;

            case META_PAGE_UPDATE_NEXT_SNAPSHOT_ID:
                cacheId = in.readInt();
                pageId = in.readLong();

                long nextSnapshotId = in.readLong();

                res = new MetaPageUpdateNextSnapshotId(cacheId, pageId, nextSnapshotId);

                break;

            case META_PAGE_UPDATE_LAST_SUCCESSFUL_FULL_SNAPSHOT_ID:
                cacheId = in.readInt();
                pageId = in.readLong();

                long lastSuccessfulFullSnapshotId = in.readLong();

                res = new MetaPageUpdateLastSuccessfulFullSnapshotId(cacheId, pageId, lastSuccessfulFullSnapshotId);

                break;

            case META_PAGE_UPDATE_LAST_SUCCESSFUL_SNAPSHOT_ID:
                cacheId = in.readInt();
                pageId = in.readLong();

                long lastSuccessfulSnapshotId = in.readLong();
                long lastSuccessfulSnapshotTag = in.readLong();

                res = new MetaPageUpdateLastSuccessfulSnapshotId(cacheId, pageId, lastSuccessfulSnapshotId, lastSuccessfulSnapshotTag);

                break;

            case META_PAGE_UPDATE_LAST_ALLOCATED_INDEX:
                cacheId = in.readInt();
                pageId = in.readLong();

                int lastAllocatedIdx = in.readInt();

                res = new MetaPageUpdateLastAllocatedIndex(cacheId, pageId, lastAllocatedIdx);

                break;

            case PART_META_UPDATE_STATE:
                cacheId = in.readInt();

                partId = in.readInt();

                byte state = in.readByte();

                long updateCntr = in.readLong();

                GridDhtPartitionState partState = GridDhtPartitionState.fromOrdinal(state);

                res = new PartitionMetaStateRecord(cacheId, partId, partState, updateCntr);

                break;

            case PAGE_LIST_META_RESET_COUNT_RECORD:
                cacheId = in.readInt();
                pageId = in.readLong();

                res = new PageListMetaResetCountRecord(cacheId, pageId);
                break;

            case ROTATED_ID_PART_RECORD:
                cacheId = in.readInt();
                pageId = in.readLong();

                byte rotatedIdPart = in.readByte();

                res = new RotatedIdPartRecord(cacheId, pageId, rotatedIdPart);

                break;

            case SWITCH_SEGMENT_RECORD:
                throw new EOFException("END OF SEGMENT");

            case TX_RECORD:
                res = txRecordSerializer.readTx(in);

                break;

<<<<<<< HEAD
            case PARTITION_CLEARING_STARTED:
                int partId0 = in.readInt();
                int grpId = in.readInt();
                long clearVer = in.readLong();

                res = new PartitionClearingStarted(partId0, grpId, clearVer);
=======
            case INDEX_ROOT_PAGE_RENAME_RECORD:
                res = new IndexRenameRootPageRecord(in);
>>>>>>> b24b215a

                break;

            default:
                throw new UnsupportedOperationException("Type: " + type);
        }

        return res;
    }

    /**
     * Write {@code rec} to {@code buf} without encryption.
     *
     * @param rec Record to serialize.
     * @param buf Output buffer.
     * @throws IgniteCheckedException If failed.
     */
    void writePlainRecord(WALRecord rec, ByteBuffer buf) throws IgniteCheckedException {
        switch (rec.type()) {
            case PAGE_RECORD:
                PageSnapshot snap = (PageSnapshot)rec;

                buf.putInt(snap.fullPageId().groupId());
                buf.putLong(snap.fullPageId().pageId());
                buf.put(snap.pageDataBuffer());

                break;

            case MEMORY_RECOVERY:
                MemoryRecoveryRecord memoryRecoveryRecord = (MemoryRecoveryRecord)rec;

                buf.putLong(memoryRecoveryRecord.time());

                break;

            case PARTITION_DESTROY:
                PartitionDestroyRecord partDestroy = (PartitionDestroyRecord)rec;

                buf.putInt(partDestroy.groupId());
                buf.putInt(partDestroy.partitionId());

                break;

            case META_PAGE_INIT:
                MetaPageInitRecord updRootsRec = (MetaPageInitRecord)rec;

                buf.putInt(updRootsRec.groupId());
                buf.putLong(updRootsRec.pageId());

                buf.putShort((short)updRootsRec.ioType());
                buf.putShort((short)updRootsRec.ioVersion());
                buf.putLong(updRootsRec.treeRoot());
                buf.putLong(updRootsRec.reuseListRoot());

                break;

            case PARTITION_META_PAGE_UPDATE_COUNTERS:
            case PARTITION_META_PAGE_UPDATE_COUNTERS_V2:
                ((MetaPageUpdatePartitionDataRecord)rec).toBytes(buf);

                break;

            case CHECKPOINT_RECORD:
                CheckpointRecord cpRec = (CheckpointRecord)rec;

                assert cpRec.checkpointMark() == null || cpRec.checkpointMark() instanceof FileWALPointer :
                        "Invalid WAL record: " + cpRec;

                FileWALPointer walPtr = (FileWALPointer)cpRec.checkpointMark();
                UUID cpId = cpRec.checkpointId();

                buf.putLong(cpId.getMostSignificantBits());
                buf.putLong(cpId.getLeastSignificantBits());

                buf.put(walPtr == null ? (byte)0 : 1);

                if (walPtr != null) {
                    buf.putLong(walPtr.index());
                    buf.putInt(walPtr.fileOffset());
                    buf.putInt(walPtr.length());
                }

                putCacheStates(buf, cpRec.cacheGroupStates());

                buf.put(cpRec.end() ? (byte)1 : 0);

                break;

            case DATA_RECORD:
                DataRecord dataRec = (DataRecord)rec;

                buf.putInt(dataRec.writeEntries().size());

                boolean encrypted = isDataRecordEncrypted(dataRec);

                for (DataEntry dataEntry : dataRec.writeEntries()) {
                    if (encrypted)
                        putEncryptedDataEntry(buf, dataEntry);
                    else
                        putPlainDataEntry(buf, dataEntry);
                }

                break;

            case METASTORE_DATA_RECORD:
                MetastoreDataRecord metastoreDataRecord = (MetastoreDataRecord)rec;

                byte[] strBytes = metastoreDataRecord.key().getBytes();

                buf.putInt(strBytes.length);
                buf.put(strBytes);
                if (metastoreDataRecord.value() != null) {
                    buf.putInt(metastoreDataRecord.value().length);
                    buf.put(metastoreDataRecord.value());
                }
                else
                    buf.putInt(0);

                break;

            case HEADER_RECORD:
                buf.putLong(HeaderRecord.REGULAR_MAGIC);

                buf.putInt(((HeaderRecord)rec).version());

                break;

            case DATA_PAGE_INSERT_RECORD:
                DataPageInsertRecord diRec = (DataPageInsertRecord)rec;

                buf.putInt(diRec.groupId());
                buf.putLong(diRec.pageId());

                buf.putShort((short)diRec.payload().length);

                buf.put(diRec.payload());

                break;

            case DATA_PAGE_UPDATE_RECORD:
                DataPageUpdateRecord uRec = (DataPageUpdateRecord)rec;

                buf.putInt(uRec.groupId());
                buf.putLong(uRec.pageId());
                buf.putInt(uRec.itemId());

                buf.putShort((short)uRec.payload().length);

                buf.put(uRec.payload());

                break;

            case DATA_PAGE_INSERT_FRAGMENT_RECORD:
                final DataPageInsertFragmentRecord difRec = (DataPageInsertFragmentRecord)rec;

                buf.putInt(difRec.groupId());
                buf.putLong(difRec.pageId());

                buf.putLong(difRec.lastLink());
                buf.putInt(difRec.payloadSize());
                buf.put(difRec.payload());

                break;

            case DATA_PAGE_REMOVE_RECORD:
                DataPageRemoveRecord drRec = (DataPageRemoveRecord)rec;

                buf.putInt(drRec.groupId());
                buf.putLong(drRec.pageId());

                buf.put((byte)drRec.itemId());

                break;

            case DATA_PAGE_SET_FREE_LIST_PAGE:
                DataPageSetFreeListPageRecord freeListRec = (DataPageSetFreeListPageRecord)rec;

                buf.putInt(freeListRec.groupId());
                buf.putLong(freeListRec.pageId());

                buf.putLong(freeListRec.freeListPage());

                break;

            case MVCC_DATA_PAGE_MARK_UPDATED_RECORD:
                DataPageMvccMarkUpdatedRecord rmvRec = (DataPageMvccMarkUpdatedRecord)rec;

                buf.putInt(rmvRec.groupId());
                buf.putLong(rmvRec.pageId());

                buf.putInt(rmvRec.itemId());
                buf.putLong(rmvRec.newMvccCrd());
                buf.putLong(rmvRec.newMvccCntr());
                buf.putInt(rmvRec.newMvccOpCntr());

                break;

            case MVCC_DATA_PAGE_TX_STATE_HINT_UPDATED_RECORD:
                DataPageMvccUpdateTxStateHintRecord txStRec = (DataPageMvccUpdateTxStateHintRecord)rec;

                buf.putInt(txStRec.groupId());
                buf.putLong(txStRec.pageId());

                buf.putInt(txStRec.itemId());
                buf.put(txStRec.txState());

                break;

            case MVCC_DATA_PAGE_NEW_TX_STATE_HINT_UPDATED_RECORD:
                DataPageMvccUpdateNewTxStateHintRecord newTxStRec = (DataPageMvccUpdateNewTxStateHintRecord)rec;

                buf.putInt(newTxStRec.groupId());
                buf.putLong(newTxStRec.pageId());

                buf.putInt(newTxStRec.itemId());
                buf.put(newTxStRec.txState());

                break;

            case INIT_NEW_PAGE_RECORD:
                InitNewPageRecord inpRec = (InitNewPageRecord)rec;

                buf.putInt(inpRec.groupId());
                buf.putLong(inpRec.pageId());

                buf.putShort((short)inpRec.ioType());
                buf.putShort((short)inpRec.ioVersion());
                buf.putLong(inpRec.newPageId());

                break;

            case BTREE_META_PAGE_INIT_ROOT:
                MetaPageInitRootRecord imRec = (MetaPageInitRootRecord)rec;

                buf.putInt(imRec.groupId());
                buf.putLong(imRec.pageId());

                buf.putLong(imRec.rootId());

                break;

            case BTREE_META_PAGE_INIT_ROOT2:
                MetaPageInitRootInlineRecord imRec2 = (MetaPageInitRootInlineRecord)rec;

                buf.putInt(imRec2.groupId());
                buf.putLong(imRec2.pageId());

                buf.putLong(imRec2.rootId());

                buf.putShort((short)imRec2.inlineSize());
                break;

            case BTREE_META_PAGE_INIT_ROOT_V3:
                MetaPageInitRootInlineFlagsCreatedVersionRecord imRec3 =
                    (MetaPageInitRootInlineFlagsCreatedVersionRecord)rec;

                buf.putInt(imRec3.groupId());
                buf.putLong(imRec3.pageId());

                buf.putLong(imRec3.rootId());

                buf.putShort((short)imRec3.inlineSize());

                buf.putLong(imRec3.flags());

                // Write created version.
                IgniteProductVersion createdVer = imRec3.createdVersion();
                buf.put(createdVer.major());
                buf.put(createdVer.minor());
                buf.put(createdVer.maintenance());
                buf.putLong(createdVer.revisionTimestamp());
                buf.put(createdVer.revisionHash());

                break;

            case BTREE_META_PAGE_ADD_ROOT:
                MetaPageAddRootRecord arRec = (MetaPageAddRootRecord)rec;

                buf.putInt(arRec.groupId());
                buf.putLong(arRec.pageId());

                buf.putLong(arRec.rootId());

                break;

            case BTREE_META_PAGE_CUT_ROOT:
                MetaPageCutRootRecord crRec = (MetaPageCutRootRecord)rec;

                buf.putInt(crRec.groupId());
                buf.putLong(crRec.pageId());

                break;

            case BTREE_INIT_NEW_ROOT:
                NewRootInitRecord<?> riRec = (NewRootInitRecord<?>)rec;

                buf.putInt(riRec.groupId());
                buf.putLong(riRec.pageId());

                buf.putLong(riRec.rootId());
                buf.putShort((short)riRec.io().getType());
                buf.putShort((short)riRec.io().getVersion());
                buf.putLong(riRec.leftId());
                buf.putLong(riRec.rightId());

                putRow(buf, riRec.rowBytes());

                break;

            case BTREE_PAGE_RECYCLE:
                RecycleRecord recRec = (RecycleRecord)rec;

                buf.putInt(recRec.groupId());
                buf.putLong(recRec.pageId());

                buf.putLong(recRec.newPageId());

                break;

            case BTREE_PAGE_INSERT:
                InsertRecord<?> inRec = (InsertRecord<?>)rec;

                buf.putInt(inRec.groupId());
                buf.putLong(inRec.pageId());

                buf.putShort((short)inRec.io().getType());
                buf.putShort((short)inRec.io().getVersion());
                buf.putShort((short)inRec.index());
                buf.putLong(inRec.rightId());

                putRow(buf, inRec.rowBytes());

                break;

            case BTREE_FIX_LEFTMOST_CHILD:
                FixLeftmostChildRecord flRec = (FixLeftmostChildRecord)rec;

                buf.putInt(flRec.groupId());
                buf.putLong(flRec.pageId());

                buf.putLong(flRec.rightId());

                break;

            case BTREE_FIX_COUNT:
                FixCountRecord fcRec = (FixCountRecord)rec;

                buf.putInt(fcRec.groupId());
                buf.putLong(fcRec.pageId());

                buf.putShort((short)fcRec.count());

                break;

            case BTREE_PAGE_REPLACE:
                ReplaceRecord<?> rRec = (ReplaceRecord<?>)rec;

                buf.putInt(rRec.groupId());
                buf.putLong(rRec.pageId());

                buf.putShort((short)rRec.io().getType());
                buf.putShort((short)rRec.io().getVersion());
                buf.putShort((short)rRec.index());

                putRow(buf, rRec.rowBytes());

                break;

            case BTREE_PAGE_REMOVE:
                RemoveRecord rmRec = (RemoveRecord)rec;

                buf.putInt(rmRec.groupId());
                buf.putLong(rmRec.pageId());

                buf.putShort((short)rmRec.index());
                buf.putShort((short)rmRec.count());

                break;

            case BTREE_PAGE_INNER_REPLACE:
                InnerReplaceRecord<?> irRec = (InnerReplaceRecord<?>)rec;

                buf.putInt(irRec.groupId());
                buf.putLong(irRec.pageId());

                buf.putShort((short)irRec.destinationIndex());
                buf.putLong(irRec.sourcePageId());
                buf.putShort((short)irRec.sourceIndex());
                buf.putLong(irRec.removeId());

                break;

            case BTREE_FORWARD_PAGE_SPLIT:
                SplitForwardPageRecord sfRec = (SplitForwardPageRecord)rec;

                buf.putInt(sfRec.groupId());
                buf.putLong(sfRec.pageId());

                buf.putLong(sfRec.forwardId());
                buf.putShort((short)sfRec.ioType());
                buf.putShort((short)sfRec.ioVersion());
                buf.putLong(sfRec.sourcePageId());
                buf.putShort((short)sfRec.middleIndex());
                buf.putShort((short)sfRec.count());

                break;

            case BTREE_EXISTING_PAGE_SPLIT:
                SplitExistingPageRecord seRec = (SplitExistingPageRecord)rec;

                buf.putInt(seRec.groupId());
                buf.putLong(seRec.pageId());

                buf.putShort((short)seRec.middleIndex());
                buf.putLong(seRec.forwardId());

                break;

            case BTREE_PAGE_MERGE:
                MergeRecord<?> mRec = (MergeRecord<?>)rec;

                buf.putInt(mRec.groupId());
                buf.putLong(mRec.pageId());

                buf.putLong(mRec.parentId());
                buf.putShort((short)mRec.parentIndex());
                buf.putLong(mRec.rightId());
                buf.put((byte)(mRec.isEmptyBranch() ? 1 : 0));

                break;

            case PAGES_LIST_SET_NEXT:
                PagesListSetNextRecord plNextRec = (PagesListSetNextRecord)rec;

                buf.putInt(plNextRec.groupId());
                buf.putLong(plNextRec.pageId());

                buf.putLong(plNextRec.nextPageId());

                break;

            case PAGES_LIST_SET_PREVIOUS:
                PagesListSetPreviousRecord plPrevRec = (PagesListSetPreviousRecord)rec;

                buf.putInt(plPrevRec.groupId());
                buf.putLong(plPrevRec.pageId());

                buf.putLong(plPrevRec.previousPageId());

                break;

            case PAGES_LIST_INIT_NEW_PAGE:
                PagesListInitNewPageRecord plNewRec = (PagesListInitNewPageRecord)rec;

                buf.putInt(plNewRec.groupId());
                buf.putLong(plNewRec.pageId());
                buf.putInt(plNewRec.ioType());
                buf.putInt(plNewRec.ioVersion());
                buf.putLong(plNewRec.newPageId());

                buf.putLong(plNewRec.previousPageId());
                buf.putLong(plNewRec.dataPageId());

                break;

            case PAGES_LIST_ADD_PAGE:
                PagesListAddPageRecord plAddRec = (PagesListAddPageRecord)rec;

                buf.putInt(plAddRec.groupId());
                buf.putLong(plAddRec.pageId());

                buf.putLong(plAddRec.dataPageId());

                break;

            case PAGES_LIST_REMOVE_PAGE:
                PagesListRemovePageRecord plRmvRec = (PagesListRemovePageRecord)rec;

                buf.putInt(plRmvRec.groupId());
                buf.putLong(plRmvRec.pageId());

                buf.putLong(plRmvRec.removedPageId());

                break;

            case BTREE_FIX_REMOVE_ID:
                FixRemoveId frRec = (FixRemoveId)rec;

                buf.putInt(frRec.groupId());
                buf.putLong(frRec.pageId());

                buf.putLong(frRec.removeId());

                break;

            case TRACKING_PAGE_DELTA:
                TrackingPageDeltaRecord tpDelta = (TrackingPageDeltaRecord)rec;

                buf.putInt(tpDelta.groupId());
                buf.putLong(tpDelta.pageId());

                buf.putLong(tpDelta.pageIdToMark());
                buf.putLong(tpDelta.nextSnapshotTag());
                buf.putLong(tpDelta.lastSuccessfulSnapshotTag());

                break;

            case META_PAGE_UPDATE_NEXT_SNAPSHOT_ID:
                MetaPageUpdateNextSnapshotId mpUpdateNextSnapshotId = (MetaPageUpdateNextSnapshotId)rec;

                buf.putInt(mpUpdateNextSnapshotId.groupId());
                buf.putLong(mpUpdateNextSnapshotId.pageId());

                buf.putLong(mpUpdateNextSnapshotId.nextSnapshotId());

                break;

            case META_PAGE_UPDATE_LAST_SUCCESSFUL_FULL_SNAPSHOT_ID:
                MetaPageUpdateLastSuccessfulFullSnapshotId mpUpdateLastSuccFullSnapshotId =
                        (MetaPageUpdateLastSuccessfulFullSnapshotId)rec;

                buf.putInt(mpUpdateLastSuccFullSnapshotId.groupId());
                buf.putLong(mpUpdateLastSuccFullSnapshotId.pageId());

                buf.putLong(mpUpdateLastSuccFullSnapshotId.lastSuccessfulFullSnapshotId());

                break;

            case META_PAGE_UPDATE_LAST_SUCCESSFUL_SNAPSHOT_ID:
                MetaPageUpdateLastSuccessfulSnapshotId mpUpdateLastSuccSnapshotId =
                        (MetaPageUpdateLastSuccessfulSnapshotId)rec;

                buf.putInt(mpUpdateLastSuccSnapshotId.groupId());
                buf.putLong(mpUpdateLastSuccSnapshotId.pageId());

                buf.putLong(mpUpdateLastSuccSnapshotId.lastSuccessfulSnapshotId());
                buf.putLong(mpUpdateLastSuccSnapshotId.lastSuccessfulSnapshotTag());

                break;

            case META_PAGE_UPDATE_LAST_ALLOCATED_INDEX:
                MetaPageUpdateLastAllocatedIndex mpUpdateLastAllocatedIdx =
                        (MetaPageUpdateLastAllocatedIndex) rec;

                buf.putInt(mpUpdateLastAllocatedIdx.groupId());
                buf.putLong(mpUpdateLastAllocatedIdx.pageId());

                buf.putInt(mpUpdateLastAllocatedIdx.lastAllocatedIndex());

                break;

            case PART_META_UPDATE_STATE:
                PartitionMetaStateRecord partMetaStateRecord = (PartitionMetaStateRecord) rec;

                buf.putInt(partMetaStateRecord.groupId());

                buf.putInt(partMetaStateRecord.partitionId());

                buf.put(partMetaStateRecord.state());

                buf.putLong(0);

                break;

            case PAGE_LIST_META_RESET_COUNT_RECORD:
                PageListMetaResetCountRecord pageListMetaResetCntRecord = (PageListMetaResetCountRecord) rec;

                buf.putInt(pageListMetaResetCntRecord.groupId());
                buf.putLong(pageListMetaResetCntRecord.pageId());

                break;

            case ROTATED_ID_PART_RECORD:
                RotatedIdPartRecord rotatedIdPartRecord = (RotatedIdPartRecord) rec;

                buf.putInt(rotatedIdPartRecord.groupId());
                buf.putLong(rotatedIdPartRecord.pageId());

                buf.put(rotatedIdPartRecord.rotatedIdPart());

                break;

            case TX_RECORD:
                txRecordSerializer.write((TxRecord)rec, buf);

                break;

            case SWITCH_SEGMENT_RECORD:
                break;

<<<<<<< HEAD
            case PARTITION_CLEARING_STARTED:
                PartitionClearingStarted partitionClearingStarted = (PartitionClearingStarted)rec;

                buf.putInt(partitionClearingStarted.partId());

                buf.putInt(partitionClearingStarted.grpId());

                buf.putLong(partitionClearingStarted.clearVer());
=======
            case INDEX_ROOT_PAGE_RENAME_RECORD:
                ((IndexRenameRootPageRecord)rec).writeRecord(buf);
>>>>>>> b24b215a

                break;

            default:
                throw new UnsupportedOperationException("Type: " + rec.type());
        }
    }

    /**
     * Return shared cache context.
     *
     * @return Shared cache context.
     */
    public GridCacheSharedContext cctx() {
        return cctx;
    }

    /**
     * @param buf Buffer to write to.
     * @param entry Data entry.
     * @throws IgniteCheckedException If failed.
     */
    void putEncryptedDataEntry(ByteBuffer buf, DataEntry entry) throws IgniteCheckedException {
        DynamicCacheDescriptor desc = cctx.cache().cacheDescriptor(entry.cacheId());

        if (desc != null && needEncryption(desc.groupId())) {
            int clSz = entrySize(entry);

            ByteBuffer clData = ByteBuffer.allocate(clSz);

            putPlainDataEntry(clData, entry);

            clData.rewind();

            buf.put(ENCRYPTED);

            writeEncryptedData(desc.groupId(), null, clData, buf);
        }
        else {
            buf.put(PLAIN);

            putPlainDataEntry(buf, entry);
        }
    }

    /**
     * @param buf Buffer to write to.
     * @param entry Data entry.
     */
    void putPlainDataEntry(ByteBuffer buf, DataEntry entry) throws IgniteCheckedException {
        buf.putInt(entry.cacheId());

        if (!entry.key().putValue(buf))
            throw new AssertionError();

        if (entry.value() == null)
            buf.putInt(-1);
        else if (!entry.value().putValue(buf))
            throw new AssertionError();

        buf.put((byte)entry.op().ordinal());

        putVersion(buf, entry.nearXidVersion(), true);
        putVersion(buf, entry.writeVersion(), false);

        buf.putInt(entry.partitionId());
        buf.putLong(entry.partitionCounter());
        buf.putLong(entry.expireTime());
    }

    /**
     * @param states Cache states.
     */
    private static void putCacheStates(ByteBuffer buf, Map<Integer, CacheState> states) {
        buf.putShort((short)states.size());

        for (Map.Entry<Integer, CacheState> entry : states.entrySet()) {
            buf.putInt(entry.getKey());

            CacheState state = entry.getValue();

            // Need 2 bytes for the number of partitions.
            buf.putShort((short)state.size());

            for (int i = 0; i < state.size(); i++) {
                buf.putShort((short)state.partitionByIndex(i));

                buf.putLong(state.partitionSizeByIndex(i));
                buf.putLong(state.partitionCounterByIndex(i));
            }
        }
    }

    /**
     * @param buf Buffer.
     * @param ver Version to write.
     * @param allowNull Is {@code null}version allowed.
     */
    static void putVersion(ByteBuffer buf, GridCacheVersion ver, boolean allowNull) {
        CacheVersionIO.write(buf, ver, allowNull);
    }

    /**
     * @param buf Buffer.
     * @param rowBytes Row bytes.
     */
    private static void putRow(ByteBuffer buf, byte[] rowBytes) {
        assert rowBytes.length > 0;

        buf.put(rowBytes);
    }

    /**
     * @param in Input to read from.
     * @return Read entry.
     * @throws IOException If failed.
     * @throws IgniteCheckedException If failed.
     */
    DataEntry readEncryptedDataEntry(ByteBufferBackedDataInput in) throws IOException, IgniteCheckedException {
        boolean needDecryption = in.readByte() == ENCRYPTED;

        if (needDecryption) {
            if (encSpi == null) {
                skipEncryptedRecord(in, false);

                return new EncryptedDataEntry();
            }

            T3<ByteBufferBackedDataInput, Integer, RecordType> clData = readEncryptedData(in, false);

            if (clData.get1() == null)
                return null;

            return readPlainDataEntry(clData.get1());
        }

        return readPlainDataEntry(in);
    }

    /**
     * @param in Input to read from.
     * @return Read entry.
     */
    DataEntry readPlainDataEntry(ByteBufferBackedDataInput in) throws IOException, IgniteCheckedException {
        int cacheId = in.readInt();

        int keySize = in.readInt();
        byte keyType = in.readByte();
        byte[] keyBytes = new byte[keySize];
        in.readFully(keyBytes);

        int valSize = in.readInt();

        byte valType = 0;
        byte[] valBytes = null;

        if (valSize >= 0) {
            valType = in.readByte();
            valBytes = new byte[valSize];
            in.readFully(valBytes);
        }

        byte ord = in.readByte();

        GridCacheOperation op = GridCacheOperation.fromOrdinal(ord & 0xFF);

        GridCacheVersion nearXidVer = readVersion(in, true);
        GridCacheVersion writeVer = readVersion(in, false);

        int partId = in.readInt();
        long partCntr = in.readLong();
        long expireTime = in.readLong();

        GridCacheContext cacheCtx = cctx.cacheContext(cacheId);

        if (cacheCtx != null) {
            CacheObjectContext coCtx = cacheCtx.cacheObjectContext();

            KeyCacheObject key = co.toKeyCacheObject(coCtx, keyType, keyBytes);

            if (key.partition() == -1)
                key.partition(partId);

            CacheObject val = valBytes != null ? co.toCacheObject(coCtx, valType, valBytes) : null;

            return new DataEntry(
                    cacheId,
                    key,
                    val,
                    op,
                    nearXidVer,
                    writeVer,
                    expireTime,
                    partId,
                    partCntr
            );
        }
        else
            return new LazyDataEntry(
                    cctx,
                    cacheId,
                    keyType,
                    keyBytes,
                    valType,
                    valBytes,
                    op,
                    nearXidVer,
                    writeVer,
                    expireTime,
                    partId,
                    partCntr);
    }

    /**
     * @param rec Record.
     * @return Real record type.
     */
    RecordType recordType(WALRecord rec) {
        if (encryptionDisabled)
            return rec.type();

        if (needEncryption(rec))
            return ENCRYPTED_RECORD;

        if (rec.type() != DATA_RECORD)
            return rec.type();

        return isDataRecordEncrypted((DataRecord)rec) ? ENCRYPTED_DATA_RECORD : DATA_RECORD;
    }

    /**
     * @param rec Data record.
     * @return {@code True} if this data record should be encrypted.
     */
    boolean isDataRecordEncrypted(DataRecord rec) {
        if (encryptionDisabled)
            return false;

        for (DataEntry e : rec.writeEntries()) {
            if (cctx.cacheContext(e.cacheId()) != null && needEncryption(cctx.cacheContext(e.cacheId()).groupId()))
                return true;
        }

        return false;
    }

    /**
     * @param buf Buffer to read from.
     * @return Read map.
     */
    private Map<Integer, CacheState> readPartitionStates(DataInput buf) throws IOException {
        int caches = buf.readShort() & 0xFFFF;

        if (caches == 0)
            return Collections.emptyMap();

        Map<Integer, CacheState> states = new HashMap<>(caches, 1.0f);

        for (int i = 0; i < caches; i++) {
            int cacheId = buf.readInt();

            int parts = buf.readShort() & 0xFFFF;

            CacheState state = new CacheState(parts);

            for (int p = 0; p < parts; p++) {
                int partId = buf.readShort() & 0xFFFF;
                long size = buf.readLong();
                long partCntr = buf.readLong();

                state.addPartitionState(partId, size, partCntr);
            }

            states.put(cacheId, state);
        }

        return states;
    }

    /**
     * Changes the buffer position by the number of read bytes.
     *
     * @param in Data input to read from.
     * @param allowNull Is {@code null}version allowed.
     * @return Read cache version.
     */
    GridCacheVersion readVersion(ByteBufferBackedDataInput in, boolean allowNull) throws IOException {
        // To be able to read serialization protocol version.
        in.ensure(1);

        try {
            int size = CacheVersionIO.readSize(in.buffer(), allowNull);

            in.ensure(size);

            return CacheVersionIO.read(in.buffer(), allowNull);
        }
        catch (IgniteCheckedException e) {
            throw new IOException(e);
        }
    }

    /**
     * @param dataRec Data record to serialize.
     * @return Full data record size.
     * @throws IgniteCheckedException If failed to obtain the length of one of the entries.
     */
    protected int dataSize(DataRecord dataRec) throws IgniteCheckedException {
        boolean encrypted = isDataRecordEncrypted(dataRec);

        int sz = 0;

        for (DataEntry entry : dataRec.writeEntries()) {
            int clSz = entrySize(entry);

            if (!encryptionDisabled && needEncryption(cctx.cacheContext(entry.cacheId()).groupId()))
                sz += encSpi.encryptedSize(clSz) + 1 /* encrypted flag */ + 4 /* groupId */ + 4 /* data size */;
            else {
                sz += clSz;

                if (encrypted)
                    sz += 1 /* encrypted flag */;
            }
        }

        return sz;
    }

    /**
     * @param entry Entry to get size for.
     * @return Entry size.
     * @throws IgniteCheckedException If failed to get key or value bytes length.
     */
    protected int entrySize(DataEntry entry) throws IgniteCheckedException {
        GridCacheContext cctx = this.cctx.cacheContext(entry.cacheId());
        CacheObjectContext coCtx = cctx.cacheObjectContext();

        return
            /*cache ID*/4 +
            /*key*/entry.key().valueBytesLength(coCtx) +
            /*value*/(entry.value() == null ? 4 : entry.value().valueBytesLength(coCtx)) +
            /*op*/1 +
            /*near xid ver*/CacheVersionIO.size(entry.nearXidVersion(), true) +
            /*write ver*/CacheVersionIO.size(entry.writeVersion(), false) +
            /*part ID*/4 +
            /*expire Time*/8 +
            /*part cnt*/8;
    }

    /**
     * @param states Partition states.
     * @return Size required to write partition states.
     */
    private int cacheStatesSize(Map<Integer, CacheState> states) {
        // Need 4 bytes for the number of caches.
        int size = 2;

        for (Map.Entry<Integer, CacheState> entry : states.entrySet()) {
            // Cache ID.
            size += 4;

            // Need 2 bytes for the number of partitions.
            size += 2;

            CacheState state = entry.getValue();

            // 2 bytes partition ID, size and counter per partition.
            size += 18 * state.size();
        }

        return size;
    }

    /**
     * Represents encrypted Data Entry ({@link #key}, {@link #val value}) pair.
     */
    public static class EncryptedDataEntry extends DataEntry {
        /** Constructor. */
        EncryptedDataEntry() {
            super(0, null, null, READ, null, null, 0, 0, 0);
        }
    }
}<|MERGE_RESOLUTION|>--- conflicted
+++ resolved
@@ -538,13 +538,11 @@
             case TX_RECORD:
                 return txRecordSerializer.size((TxRecord)record);
 
-<<<<<<< HEAD
+            case INDEX_ROOT_PAGE_RENAME_RECORD:
+                return ((IndexRenameRootPageRecord) record).dataSize();
+
             case PARTITION_CLEARING_STARTED:
                 return 4 + 4 + 8;
-=======
-            case INDEX_ROOT_PAGE_RENAME_RECORD:
-                return ((IndexRenameRootPageRecord) record).dataSize();
->>>>>>> b24b215a
 
             default:
                 throw new UnsupportedOperationException("Type: " + record.type());
@@ -1189,17 +1187,17 @@
 
                 break;
 
-<<<<<<< HEAD
+            case INDEX_ROOT_PAGE_RENAME_RECORD:
+                res = new IndexRenameRootPageRecord(in);
+
+                break;
+
             case PARTITION_CLEARING_STARTED:
                 int partId0 = in.readInt();
                 int grpId = in.readInt();
                 long clearVer = in.readLong();
 
                 res = new PartitionClearingStarted(partId0, grpId, clearVer);
-=======
-            case INDEX_ROOT_PAGE_RENAME_RECORD:
-                res = new IndexRenameRootPageRecord(in);
->>>>>>> b24b215a
 
                 break;
 
@@ -1790,7 +1788,11 @@
             case SWITCH_SEGMENT_RECORD:
                 break;
 
-<<<<<<< HEAD
+            case INDEX_ROOT_PAGE_RENAME_RECORD:
+                ((IndexRenameRootPageRecord)rec).writeRecord(buf);
+
+                break;
+
             case PARTITION_CLEARING_STARTED:
                 PartitionClearingStarted partitionClearingStarted = (PartitionClearingStarted)rec;
 
@@ -1799,10 +1801,6 @@
                 buf.putInt(partitionClearingStarted.grpId());
 
                 buf.putLong(partitionClearingStarted.clearVer());
-=======
-            case INDEX_ROOT_PAGE_RENAME_RECORD:
-                ((IndexRenameRootPageRecord)rec).writeRecord(buf);
->>>>>>> b24b215a
 
                 break;
 
