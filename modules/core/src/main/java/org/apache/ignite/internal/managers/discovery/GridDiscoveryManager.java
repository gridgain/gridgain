--- conflicted
+++ resolved
@@ -85,11 +85,7 @@
 import org.apache.ignite.internal.processors.cluster.DiscoveryDataClusterState;
 import org.apache.ignite.internal.processors.cluster.IGridClusterStateProcessor;
 import org.apache.ignite.internal.processors.security.SecurityContext;
-<<<<<<< HEAD
-import org.apache.ignite.internal.processors.tracing.messages.TraceContainer;
-=======
 import org.apache.ignite.internal.processors.tracing.messages.SpanContainer;
->>>>>>> ef24c0c1
 import org.apache.ignite.internal.util.GridAtomicLong;
 import org.apache.ignite.internal.util.GridBoundedConcurrentLinkedHashMap;
 import org.apache.ignite.internal.util.GridSpinBusyLock;
@@ -626,8 +622,6 @@
 
                     if (incMinorTopVer)
                         ctx.cache().onDiscoveryEvent(type, customMsg, node, nextTopVer, ctx.state().clusterState());
-
-                    log.warning("Here " + notification.getTraceContainer());
                 }
                 else {
                     nextTopVer = new AffinityTopologyVersion(topVer, minorTopVer);
@@ -731,13 +725,8 @@
 
                     discoEvt.topologySnapshot(topVer, new ArrayList<>(F.view(notification.getTopSnapshot(), FILTER_NOT_DAEMON)));
 
-<<<<<<< HEAD
-                    if (notification.getTraceContainer() != null)
-                        discoEvt.setSpan(notification.getTraceContainer().span());
-=======
                     if (notification.getSpanContainer() != null)
                         discoEvt.span(notification.getSpanContainer().span());
->>>>>>> ef24c0c1
 
                     discoWrk.discoCache = discoCache;
 
@@ -821,11 +810,7 @@
 
                                 discoWrk.addEvent(
                                     new NotificationEvent(
-<<<<<<< HEAD
-                                        EVT_CLIENT_NODE_RECONNECTED, nextTopVer, node, discoCache0, notification.getTopSnapshot(), null, notification.getTraceContainer()
-=======
                                         EVT_CLIENT_NODE_RECONNECTED, nextTopVer, node, discoCache0, notification.getTopSnapshot(), null, notification.getSpanContainer()
->>>>>>> ef24c0c1
                                     )
                                 );
                             }
@@ -840,20 +825,12 @@
 
                 if (type == EVT_CLIENT_NODE_DISCONNECTED || type == EVT_NODE_SEGMENTED || !ctx.clientDisconnected())
                     discoWrk.addEvent(
-<<<<<<< HEAD
-                        new NotificationEvent(type, nextTopVer, node, discoCache, notification.getTopSnapshot(), customMsg, notification.getTraceContainer())
-=======
                         new NotificationEvent(type, nextTopVer, node, discoCache, notification.getTopSnapshot(), customMsg, notification.getSpanContainer())
->>>>>>> ef24c0c1
                     );
 
                 if (stateFinishMsg != null)
                     discoWrk.addEvent(
-<<<<<<< HEAD
-                        new NotificationEvent(EVT_DISCOVERY_CUSTOM_EVT, nextTopVer, node, discoCache, notification.getTopSnapshot(), stateFinishMsg, notification.getTraceContainer())
-=======
                         new NotificationEvent(EVT_DISCOVERY_CUSTOM_EVT, nextTopVer, node, discoCache, notification.getTopSnapshot(), stateFinishMsg, notification.getSpanContainer())
->>>>>>> ef24c0c1
                     );
             }
         });
@@ -2706,18 +2683,6 @@
         }
     }
 
-<<<<<<< HEAD
-    private static class NotificationEvent {
-        int type;
-        AffinityTopologyVersion topVer;
-        ClusterNode node;
-        DiscoCache discoCache;
-        Collection<ClusterNode> topSnapshot;
-        @Nullable DiscoveryCustomMessage data;
-        TraceContainer traceContainer;
-
-        public NotificationEvent(int type, AffinityTopologyVersion topVer, ClusterNode node, DiscoCache discoCache, Collection<ClusterNode> topSnapshot, @Nullable DiscoveryCustomMessage data, TraceContainer traceContainer) {
-=======
     /**
      * Internal notification event.
      */
@@ -2755,18 +2720,13 @@
             @Nullable DiscoveryCustomMessage data,
             SpanContainer spanContainer
         ) {
->>>>>>> ef24c0c1
             this.type = type;
             this.topVer = topVer;
             this.node = node;
             this.discoCache = discoCache;
             this.topSnapshot = topSnapshot;
             this.data = data;
-<<<<<<< HEAD
-            this.traceContainer = traceContainer;
-=======
             this.spanContainer = spanContainer;
->>>>>>> ef24c0c1
         }
     }
 
@@ -2804,11 +2764,7 @@
          * @param topSnapshot Topology snapshot.
          */
         @SuppressWarnings("RedundantTypeArguments")
-<<<<<<< HEAD
-        private void recordEvent(int type, long topVer, ClusterNode node, DiscoCache discoCache, Collection<ClusterNode> topSnapshot, @Nullable TraceContainer traceContainer) {
-=======
         private void recordEvent(int type, long topVer, ClusterNode node, DiscoCache discoCache, Collection<ClusterNode> topSnapshot, @Nullable SpanContainer spanContainer) {
->>>>>>> ef24c0c1
             assert node != null;
 
             if (ctx.event().isRecordable(type)) {
@@ -2818,11 +2774,7 @@
                 evt.eventNode(node);
                 evt.type(type);
                 evt.topologySnapshot(topVer, U.<ClusterNode, ClusterNode>arrayList(topSnapshot, FILTER_NOT_DAEMON));
-<<<<<<< HEAD
-                evt.setSpan(traceContainer != null ? traceContainer.span() : null);
-=======
                 evt.span(spanContainer != null ? spanContainer.span() : null);
->>>>>>> ef24c0c1
 
                 if (type == EVT_NODE_METRICS_UPDATED)
                     evt.messageTemplate("Metrics were updated: ");
@@ -2852,14 +2804,6 @@
             }
         }
 
-<<<<<<< HEAD
-        void addEvent(
-            NotificationEvent notificationEvent
-        ) {
-            assert notificationEvent.node != null : notificationEvent.data;
-
-            evts.add(notificationEvent);
-=======
         /**
          * @param notificationEvt Notification event.
          */
@@ -2867,7 +2811,6 @@
             assert notificationEvt.node != null : notificationEvt.data;
 
             evts.add(notificationEvt);
->>>>>>> ef24c0c1
         }
 
         /** {@inheritDoc} */
@@ -3048,11 +2991,7 @@
                         customEvt.topologySnapshot(topVer.topologyVersion(), evt.topSnapshot);
                         customEvt.affinityTopologyVersion(topVer);
                         customEvt.customMessage(evt.data);
-<<<<<<< HEAD
-                        customEvt.setSpan(evt.traceContainer != null ? evt.traceContainer.span() : null);
-=======
                         customEvt.span(evt.spanContainer != null ? evt.spanContainer.span() : null);
->>>>>>> ef24c0c1
 
                         if (evt.discoCache == null) {
                             assert discoCache != null : evt.data;
@@ -3074,11 +3013,7 @@
                     assert false : "Invalid discovery event: " + type;
             }
 
-<<<<<<< HEAD
-            recordEvent(type, topVer.topologyVersion(), node, evt.discoCache, evt.topSnapshot, evt.traceContainer);
-=======
             recordEvent(type, topVer.topologyVersion(), node, evt.discoCache, evt.topSnapshot, evt.spanContainer);
->>>>>>> ef24c0c1
 
             if (segmented)
                 onSegmentation();
