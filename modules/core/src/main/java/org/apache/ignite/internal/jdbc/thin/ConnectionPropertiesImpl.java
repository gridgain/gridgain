/*
 * Copyright 2019 GridGain Systems, Inc. and Contributors.
 *
 * Licensed under the GridGain Community Edition License (the "License");
 * you may not use this file except in compliance with the License.
 * You may obtain a copy of the License at
 *
 *     https://www.gridgain.com/products/software/community-edition/gridgain-community-edition-license
 *
 * Unless required by applicable law or agreed to in writing, software
 * distributed under the License is distributed on an "AS IS" BASIS,
 * WITHOUT WARRANTIES OR CONDITIONS OF ANY KIND, either express or implied.
 * See the License for the specific language governing permissions and
 * limitations under the License.
 */

package org.apache.ignite.internal.jdbc.thin;

import java.io.Serializable;
import java.sql.DriverPropertyInfo;
import java.sql.SQLException;
import java.util.Arrays;
import java.util.Properties;
import java.util.StringTokenizer;
import org.apache.ignite.IgniteCheckedException;
import org.apache.ignite.configuration.ClientConnectorConfiguration;
import org.apache.ignite.internal.processors.odbc.SqlStateCode;
import org.apache.ignite.internal.processors.query.NestedTxMode;
import org.apache.ignite.internal.util.HostAndPortRange;
import org.apache.ignite.internal.util.typedef.F;
import org.jetbrains.annotations.Nullable;

/**
 * Holds JDBC connection properties.
 */
public class ConnectionPropertiesImpl implements ConnectionProperties, Serializable {
    /** */
    private static final long serialVersionUID = 0L;

    /** Prefix for property names. */
    public static final String PROP_PREFIX = "ignite.jdbc.";

    /** Default socket buffer size. */
    private static final int DFLT_SOCK_BUFFER_SIZE = 64 * 1024;

    /** Property: schema. */
    private static final String PROP_SCHEMA = "schema";

    /** Connection URL. */
    private String url;

    /** Addresses. */
    private HostAndPortRange [] addrs;

    /** Schema name. Hidden property. Is used to set default schema name part of the URL. */
    private StringProperty schema = new StringProperty(PROP_SCHEMA,
        "Schema name of the connection", "PUBLIC", null, false, null);

    /** Distributed joins property. */
    private BooleanProperty distributedJoins = new BooleanProperty(
        "distributedJoins", "Enable distributed joins", false, false);

    /** Enforce join order property. */
    private BooleanProperty enforceJoinOrder = new BooleanProperty(
        "enforceJoinOrder", "Enable enforce join order", false, false);

    /** Collocated property. */
    private BooleanProperty collocated = new BooleanProperty(
        "collocated", "Enable collocated query", false, false);

    /** Replicated only property. */
    private BooleanProperty replicatedOnly = new BooleanProperty(
        "replicatedOnly", "Specify if the all queries contain only replicated tables", false, false);

    /** Auto close server cursor property. */
    private BooleanProperty autoCloseServerCursor = new BooleanProperty(
        "autoCloseServerCursor", "Enable auto close server cursors when last piece of result set is retrieved. " +
        "If the server-side cursor is already closed, you may get an exception when trying to call " +
        "`ResultSet.getMetadata()` method.", false, false);

    /** TCP no delay property. */
    private BooleanProperty tcpNoDelay = new BooleanProperty(
        "tcpNoDelay", "TCP no delay flag", true, false);

    /** Lazy query execution property. */
    private BooleanProperty lazy = new BooleanProperty(
        "lazy", "Enable lazy query execution", false, false);

    /** Socket send buffer size property. */
    private IntegerProperty socketSendBuffer = new IntegerProperty(
        "socketSendBuffer", "Socket send buffer size",
        DFLT_SOCK_BUFFER_SIZE, false, 0, Integer.MAX_VALUE);

    /** Socket receive buffer size property. */
    private IntegerProperty socketReceiveBuffer = new IntegerProperty(
        "socketReceiveBuffer", "Socket send buffer size",
        DFLT_SOCK_BUFFER_SIZE, false, 0, Integer.MAX_VALUE);

    /** Executes update queries on ignite server nodes flag. */
    private BooleanProperty skipReducerOnUpdate = new BooleanProperty(
        "skipReducerOnUpdate", "Enable execution update queries on ignite server nodes", false, false);

    /** Nested transactions handling strategy. */
    private StringProperty nestedTxMode = new StringProperty(
        "nestedTransactionsMode", "Way to handle nested transactions", NestedTxMode.ERROR.name(),
        new String[] { NestedTxMode.COMMIT.name(), NestedTxMode.ERROR.name(), NestedTxMode.IGNORE.name() },
        false, new PropertyValidator() {
        private static final long serialVersionUID = 0L;

        @Override public void validate(String mode) throws SQLException {
            if (!F.isEmpty(mode)) {
                try {
                    NestedTxMode.valueOf(mode.toUpperCase());
                }
                catch (IllegalArgumentException e) {
                    throw new SQLException("Invalid nested transactions handling mode, allowed values: " +
                        Arrays.toString(nestedTxMode.choices), SqlStateCode.CLIENT_CONNECTION_FAILED);
                }
            }
        }
    });

    /** SSL: Use SSL connection to Ignite node. */
    private StringProperty sslMode = new StringProperty("sslMode",
        "The SSL mode of the connection", SSL_MODE_DISABLE,
        new String[] {SSL_MODE_DISABLE, SSL_MODE_REQUIRE}, false, null);

    /** SSL: Client certificate key store url. */
    private StringProperty sslProtocol = new StringProperty("sslProtocol",
        "SSL protocol name", null, null, false, null);

    /** SSL: Key algorithm name. */
    private StringProperty sslKeyAlgorithm = new StringProperty("sslKeyAlgorithm",
        "SSL key algorithm name", "SunX509", null, false, null);

    /** SSL: Client certificate key store url. */
    private StringProperty sslClientCertificateKeyStoreUrl =
        new StringProperty("sslClientCertificateKeyStoreUrl",
            "Client certificate key store URL",
            null, null, false, null);

    /** SSL: Client certificate key store password. */
    private StringProperty sslClientCertificateKeyStorePassword =
        new StringProperty("sslClientCertificateKeyStorePassword",
            "Client certificate key store password",
            null, null, false, null);

    /** SSL: Client certificate key store type. */
    private StringProperty sslClientCertificateKeyStoreType =
        new StringProperty("sslClientCertificateKeyStoreType",
            "Client certificate key store type",
            null, null, false, null);

    /** SSL: Trusted certificate key store url. */
    private StringProperty sslTrustCertificateKeyStoreUrl =
        new StringProperty("sslTrustCertificateKeyStoreUrl",
            "Trusted certificate key store URL", null, null, false, null);

    /** SSL Trusted certificate key store password. */
    private StringProperty sslTrustCertificateKeyStorePassword =
        new StringProperty("sslTrustCertificateKeyStorePassword",
            "Trusted certificate key store password", null, null, false, null);

    /** SSL: Trusted certificate key store type. */
    private StringProperty sslTrustCertificateKeyStoreType =
        new StringProperty("sslTrustCertificateKeyStoreType",
            "Trusted certificate key store type",
            null, null, false, null);

    /** SSL: Trust all certificates. */
    private BooleanProperty sslTrustAll = new BooleanProperty("sslTrustAll",
        "Trust all certificates", false, false);

    /** SSL: Custom class name that implements Factory&lt;SSLSocketFactory&gt;. */
    private StringProperty sslFactory = new StringProperty("sslFactory",
        "Custom class name that implements Factory<SSLSocketFactory>", null, null, false, null);

    /** User name to authenticate the client on the server side. */
    private StringProperty user = new StringProperty(
        "user", "User name to authenticate the client on the server side", null, null, false, null);

    /** User's password. */
    private StringProperty passwd = new StringProperty(
        "password", "User's password", null, null, false, null);

    /** Data page scan flag. */
    private BooleanProperty dataPageScanEnabled = new BooleanProperty("dataPageScanEnabled",
        "Whether data page scan for queries is allowed. If not specified, server defines the default behaviour.",
        null, false);

    /** Affinity awareness flag. */
    private BooleanProperty affinityAwareness = new BooleanProperty(
        "affinityAwareness",
        "Whether jdbc thin affinity awareness is enabled.",
        false, false);

    /** Update batch size (the size of internal batches are used for INSERT/UPDATE/DELETE operation). */
    private IntegerProperty updateBatchSize = new IntegerProperty("updateBatchSize",
        "Update bach size (the size of internal batches are used for INSERT/UPDATE/DELETE operation). " +
            "Set to 1 to prevent deadlock on update where keys sequence are different " +
            "in several concurrent updates.", null, false, 1, Integer.MAX_VALUE);

<<<<<<< HEAD
    /** Query memory limit. */
    private LongProperty maxMemory = new LongProperty("maxMemory",
        "Query max memory limit. Set to 0 to use default value. Set to negative value to disable memory limits.",
        0L, false, Long.MIN_VALUE, Long.MAX_VALUE);
=======
    /** Affinity awareness SQL cache size. */
    private IntegerProperty affinityAwarenessSQLCacheSize = new IntegerProperty("affinityAwarenessSQLCacheSize",
        "The size of sql cache that is used within affinity awareness optimization.",
        1_000, false, 1, Integer.MAX_VALUE);

    /** Affinity awareness partition distributions cache size. */
    private IntegerProperty affinityAwarenessPartDistributionsCacheSize = new IntegerProperty(
        "affinityAwarenessPartitionDistributionsCacheSize",
        "The size of partition distributions cache that is used within affinity awareness optimization.",
        1_000, false, 1, Integer.MAX_VALUE);
>>>>>>> eeae2b7a

    /** Properties array. */
    private final ConnectionProperty [] propsArray = {
        distributedJoins, enforceJoinOrder, collocated, replicatedOnly, autoCloseServerCursor,
        tcpNoDelay, lazy, socketSendBuffer, socketReceiveBuffer, skipReducerOnUpdate, nestedTxMode,
        sslMode, sslProtocol, sslKeyAlgorithm,
        sslClientCertificateKeyStoreUrl, sslClientCertificateKeyStorePassword, sslClientCertificateKeyStoreType,
        sslTrustCertificateKeyStoreUrl, sslTrustCertificateKeyStorePassword, sslTrustCertificateKeyStoreType,
        sslTrustAll, sslFactory,
        user, passwd,
        dataPageScanEnabled,
        affinityAwareness,
        updateBatchSize,
<<<<<<< HEAD
        maxMemory
=======
        affinityAwarenessSQLCacheSize,
        affinityAwarenessPartDistributionsCacheSize
>>>>>>> eeae2b7a
    };

    /** {@inheritDoc} */
    @Override public String getSchema() {
        return schema.value();
    }

    /** {@inheritDoc} */
    @Override public void setSchema(String schema) {
        this.schema.setValue(schema);
    }

    /** {@inheritDoc} */
    @Override public String getUrl() {
        if (url != null)
            return url;
        else {
            if (F.isEmpty(getAddresses()))
                return null;

            StringBuilder sbUrl = new StringBuilder(JdbcThinUtils.URL_PREFIX);

            HostAndPortRange [] addrs = getAddresses();

            for (int i = 0; i < addrs.length; i++) {
                if (i > 0)
                    sbUrl.append(',');

                sbUrl.append(addrs[i].toString());
            }

            if (!F.isEmpty(getSchema()))
                sbUrl.append('/').append(getSchema());

            return sbUrl.toString();
        }
    }

    /** {@inheritDoc} */
    @Override public void setUrl(String url) throws SQLException {
        this.url = url;

        init(url, new Properties());
    }

    /** {@inheritDoc} */
    @Override public HostAndPortRange[] getAddresses() {
        return addrs;
    }

    /** {@inheritDoc} */
    @Override public void setAddresses(HostAndPortRange[] addrs) {
        this.addrs = addrs;
    }

    /** {@inheritDoc} */
    @Override public boolean isDistributedJoins() {
        return distributedJoins.value();
    }

    /** {@inheritDoc} */
    @Override public void setDistributedJoins(boolean val) {
        distributedJoins.setValue(val);
    }

    /** {@inheritDoc} */
    @Override public boolean isEnforceJoinOrder() {
        return enforceJoinOrder.value();
    }

    /** {@inheritDoc} */
    @Override public void setEnforceJoinOrder(boolean val) {
        enforceJoinOrder.setValue(val);
    }

    /** {@inheritDoc} */
    @Override public boolean isCollocated() {
        return collocated.value();
    }

    /** {@inheritDoc} */
    @Override public void setCollocated(boolean val) {
        collocated.setValue(val);
    }

    /** {@inheritDoc} */
    @Override public boolean isReplicatedOnly() {
        return replicatedOnly.value();
    }

    /** {@inheritDoc} */
    @Override public void setReplicatedOnly(boolean val) {
        replicatedOnly.setValue(val);
    }

    /** {@inheritDoc} */
    @Override public boolean isAutoCloseServerCursor() {
        return autoCloseServerCursor.value();
    }

    /** {@inheritDoc} */
    @Override public void setAutoCloseServerCursor(boolean val) {
        autoCloseServerCursor.setValue(val);
    }

    /** {@inheritDoc} */
    @Override public int getSocketSendBuffer() {
        return socketSendBuffer.value();
    }

    /** {@inheritDoc} */
    @Override public void setSocketSendBuffer(int size) throws SQLException {
        socketSendBuffer.setValue(size);
    }

    /** {@inheritDoc} */
    @Override public int getSocketReceiveBuffer() {
        return socketReceiveBuffer.value();
    }

    /** {@inheritDoc} */
    @Override public void setSocketReceiveBuffer(int size) throws SQLException {
        socketReceiveBuffer.setValue(size);
    }

    /** {@inheritDoc} */
    @Override public boolean isTcpNoDelay() {
        return tcpNoDelay.value();
    }

    /** {@inheritDoc} */
    @Override public void setTcpNoDelay(boolean val) {
        tcpNoDelay.setValue(val);
    }

    /** {@inheritDoc} */
    @Override public boolean isLazy() {
        return lazy.value();
    }

    /** {@inheritDoc} */
    @Override public void setLazy(boolean val) {
        lazy.setValue(val);
    }

    /** {@inheritDoc} */
    @Override public boolean isSkipReducerOnUpdate() {
        return skipReducerOnUpdate.value();
    }

    /** {@inheritDoc} */
    @Override public void setSkipReducerOnUpdate(boolean val) {
        skipReducerOnUpdate.setValue(val);
    }

    /** {@inheritDoc} */
    @Override public String getSslMode() {
        return sslMode.value();
    }

    /** {@inheritDoc} */
    @Override public void setSslMode(String mode) {
        sslMode.setValue(mode);
    }

    /** {@inheritDoc} */
    @Override public String getSslProtocol() {
        return sslProtocol.value();
    }

    /** {@inheritDoc} */
    @Override public void setSslProtocol(String sslProtocol) {
        this.sslProtocol.setValue(sslProtocol);
    }

    /** {@inheritDoc} */
    @Override public String getSslKeyAlgorithm() {
        return sslKeyAlgorithm.value();
    }

    /** {@inheritDoc} */
    @Override public void setSslKeyAlgorithm(String keyAlgorithm) {
        sslKeyAlgorithm.setValue(keyAlgorithm);
    }

    /** {@inheritDoc} */
    @Override public String getSslClientCertificateKeyStoreUrl() {
        return sslClientCertificateKeyStoreUrl.value();
    }

    /** {@inheritDoc} */
    @Override public void setSslClientCertificateKeyStoreUrl(String url) {
        sslClientCertificateKeyStoreUrl.setValue(url);
    }

    /** {@inheritDoc} */
    @Override public String getSslClientCertificateKeyStorePassword() {
        return sslClientCertificateKeyStorePassword.value();
    }

    /** {@inheritDoc} */
    @Override public void setSslClientCertificateKeyStorePassword(String passwd) {
        sslClientCertificateKeyStorePassword.setValue(passwd);
    }

    /** {@inheritDoc} */
    @Override public String getSslClientCertificateKeyStoreType() {
        return sslClientCertificateKeyStoreType.value();
    }

    /** {@inheritDoc} */
    @Override public void setSslClientCertificateKeyStoreType(String ksType) {
        sslClientCertificateKeyStoreType.setValue(ksType);
    }

    /** {@inheritDoc} */
    @Override public String getSslTrustCertificateKeyStoreUrl() {
        return sslTrustCertificateKeyStoreUrl.value();
    }

    /** {@inheritDoc} */
    @Override public void setSslTrustCertificateKeyStoreUrl(String url) {
        sslTrustCertificateKeyStoreUrl.setValue(url);
    }

    /** {@inheritDoc} */
    @Override public String getSslTrustCertificateKeyStorePassword() {
        return sslTrustCertificateKeyStorePassword.value();
    }

    /** {@inheritDoc} */
    @Override public void setSslTrustCertificateKeyStorePassword(String passwd) {
        sslTrustCertificateKeyStorePassword.setValue(passwd);
    }

    /** {@inheritDoc} */
    @Override public String getSslTrustCertificateKeyStoreType() {
        return sslTrustCertificateKeyStoreType.value();
    }

    /** {@inheritDoc} */
    @Override public void setSslTrustCertificateKeyStoreType(String ksType) {
        sslTrustCertificateKeyStoreType.setValue(ksType);
    }

    /** {@inheritDoc} */
    @Override public boolean isSslTrustAll() {
        return sslTrustAll.value();
    }

    /** {@inheritDoc} */
    @Override public void setSslTrustAll(boolean trustAll) {
        this.sslTrustAll.setValue(trustAll);
    }

    /** {@inheritDoc} */
    @Override public String getSslFactory() {
        return sslFactory.value();
    }

    /** {@inheritDoc} */
    @Override public void setSslFactory(String sslFactory) {
        this.sslFactory.setValue(sslFactory);
    }

    /** {@inheritDoc} */
    @Override public String nestedTxMode() {
        return nestedTxMode.value();
    }

    /** {@inheritDoc} */
    @Override public void nestedTxMode(String val) {
        nestedTxMode.setValue(val);
    }

    /** {@inheritDoc} */
    @Override public void setUsername(String name) {
        user.setValue(name);
    }

    /** {@inheritDoc} */
    @Override public String getUsername() {
        return user.value();
    }

    /** {@inheritDoc} */
    @Override public void setPassword(String passwd) {
        this.passwd.setValue(passwd);
    }

    /** {@inheritDoc} */
    @Override public String getPassword() {
        return passwd.value();
    }

    /** {@inheritDoc} */
    @Override public @Nullable Boolean isDataPageScanEnabled() {
        return dataPageScanEnabled.value();
    }

    /** {@inheritDoc} */
    @Override public void setDataPageScanEnabled(@Nullable Boolean dataPageScanEnabled) {
        this.dataPageScanEnabled.setValue(dataPageScanEnabled);
    }

    /** {@inheritDoc} */
    @Override public boolean isAffinityAwareness() {
        return affinityAwareness.value();
    }

    /** {@inheritDoc} */
    @Override public void setAffinityAwareness(boolean affinityAwareness) {
        this.affinityAwareness.setValue(affinityAwareness);
    }

    /** {@inheritDoc} */
    @Override public @Nullable Integer getUpdateBatchSize() {
        return updateBatchSize.value();
    }

    /** {@inheritDoc} */
    @Override public void setUpdateBatchSize(@Nullable Integer updateBatchSize) throws SQLException {
        this.updateBatchSize.setValue(updateBatchSize);
    }

    /** {@inheritDoc} */
<<<<<<< HEAD
    @Override public Long getQueryMaxMemory() {
        return maxMemory.value();
    }

    /** {@inheritDoc} */
    @Override public void setQueryMaxMemory(Long maxMemory) throws SQLException {
        this.maxMemory.setValue(maxMemory);
=======
    @Override public int getAffinityAwarenessSqlCacheSize() {
        return affinityAwarenessSQLCacheSize.value();
    }

    /** {@inheritDoc} */
    @Override public void setAffinityAwarenessSqlCacheSize(int affinityAwarenessSQLCacheSize)
        throws SQLException {
        this.affinityAwarenessSQLCacheSize.setValue(affinityAwarenessSQLCacheSize);
    }

    /** {@inheritDoc} */
    @Override public int getAffinityAwarenessPartitionDistributionsCacheSize() {
        return affinityAwarenessPartDistributionsCacheSize.value();
    }

    /** {@inheritDoc} */
    @Override public void setAffinityAwarenessPartitionDistributionsCacheSize(
        int affinityAwarenessPartDistributionsCacheSize) throws SQLException {
        this.affinityAwarenessPartDistributionsCacheSize.setValue(
            affinityAwarenessPartDistributionsCacheSize);
>>>>>>> eeae2b7a
    }

    /**
     * @param url URL connection.
     * @param props Environment properties.
     * @throws SQLException On error.
     */
    public void init(String url, Properties props) throws SQLException {
        Properties props0 = (Properties)props.clone();

        if (!F.isEmpty(url))
            parseUrl(url, props0);

        for (ConnectionProperty aPropsArray : propsArray)
            aPropsArray.init(props0);

        if (!F.isEmpty(props.getProperty("user"))) {
            setUsername(props.getProperty("user"));
            setPassword(props.getProperty("password"));
        }
    }

    /**
     * Validates and parses connection URL.
     *
     * @param url URL.
     * @param props Properties.
     * @throws SQLException On error.
     */
    private void parseUrl(String url, Properties props) throws SQLException {
        if (F.isEmpty(url))
            throw new SQLException("URL cannot be null or empty.");

        if (!url.startsWith(JdbcThinUtils.URL_PREFIX))
            throw new SQLException("URL must start with \"" + JdbcThinUtils.URL_PREFIX + "\"");

        String nakedUrl = url.substring(JdbcThinUtils.URL_PREFIX.length()).trim();

        parseUrl0(nakedUrl, props);
    }

    /**
     * Parse naked URL (i.e. without {@link JdbcThinUtils#URL_PREFIX}).
     *
     * @param url Naked URL.
     * @param props Properties.
     * @throws SQLException If failed.
     */
    private void parseUrl0(String url, Properties props) throws SQLException {
        // Determine mode - semicolon or ampersand.
        int semicolonPos = url.indexOf(";");
        int slashPos = url.indexOf("/");
        int queryPos = url.indexOf("?");

        boolean semicolonMode;

        if (semicolonPos == -1 && slashPos == -1 && queryPos == -1)
            // No special char -> any mode could be used, choose semicolon for simplicity.
            semicolonMode = true;
        else {
            if (semicolonPos != -1) {
                // Use semicolon mode if it appears earlier than slash or query.
                semicolonMode =
                    (slashPos == -1 || semicolonPos < slashPos) && (queryPos == -1 || semicolonPos < queryPos);
            }
            else
                // Semicolon is not found.
                semicolonMode = false;
        }

        if (semicolonMode)
            parseUrlWithSemicolon(url, props);
        else
            parseUrlWithQuery(url, props);
    }

    /**
     * Parse URL in semicolon mode.
     *
     * @param url Naked URL
     * @param props Properties.
     * @throws SQLException If failed.
     */
    private void parseUrlWithSemicolon(String url, Properties props) throws SQLException {
        int pathPartEndPos = url.indexOf(';');

        if (pathPartEndPos == -1)
            pathPartEndPos = url.length();

        String pathPart = url.substring(0, pathPartEndPos);

        String paramPart = null;

        if (pathPartEndPos > 0 && pathPartEndPos < url.length())
            paramPart = url.substring(pathPartEndPos + 1, url.length());

        parseEndpoints(pathPart);

        if (!F.isEmpty(paramPart))
            parseParameters(paramPart, props, ";");
    }

    /**
     * Parse URL in query mode.
     *
     * @param url Naked URL
     * @param props Properties.
     * @throws SQLException If failed.
     */
    private void parseUrlWithQuery(String url, Properties props) throws SQLException {
        int pathPartEndPos = url.indexOf('?');

        if (pathPartEndPos == -1)
            pathPartEndPos = url.length();

        String pathPart = url.substring(0, pathPartEndPos);

        String paramPart = null;

        if (pathPartEndPos > 0 && pathPartEndPos < url.length())
            paramPart = url.substring(pathPartEndPos + 1, url.length());

        String[] pathParts = pathPart.split("/");

        parseEndpoints(pathParts[0]);

        if (pathParts.length > 2) {
            throw new SQLException("Invalid URL format (only schema name is allowed in URL path parameter " +
                "'host:port[/schemaName]'): " + this.url, SqlStateCode.CLIENT_CONNECTION_FAILED);
        }

        setSchema(pathParts.length == 2 ? pathParts[1] : null);

        if (!F.isEmpty(paramPart))
            parseParameters(paramPart, props, "&");
    }

    /**
     * Parse endpoints.
     *
     * @param endpointStr Endpoint string.
     * @throws SQLException If failed.
     */
    private void parseEndpoints(String endpointStr) throws SQLException {
        String [] endpoints = endpointStr.split(",");

        if (endpoints.length > 0)
            addrs = new HostAndPortRange[endpoints.length];

        for (int i = 0; i < endpoints.length; ++i ) {
            try {
                addrs[i] = HostAndPortRange.parse(endpoints[i],
                    ClientConnectorConfiguration.DFLT_PORT, ClientConnectorConfiguration.DFLT_PORT,
                    "Invalid endpoint format (should be \"host[:portRangeFrom[..portRangeTo]]\")");
            }
            catch (IgniteCheckedException e) {
                throw new SQLException(e.getMessage(), SqlStateCode.CLIENT_CONNECTION_FAILED, e);
            }
        }

        if (F.isEmpty(addrs) || F.isEmpty(addrs[0].host()))
            throw new SQLException("Host name is empty", SqlStateCode.CLIENT_CONNECTION_FAILED);
    }

    /**
     * Validates and parses URL parameters.
     *
     * @param paramStr Parameters string.
     * @param props Properties.
     * @param delimChar Delimiter character.
     * @throws SQLException If failed.
     */
    private void parseParameters(String paramStr, Properties props, String delimChar) throws SQLException {
        StringTokenizer st = new StringTokenizer(paramStr, delimChar);

        boolean insideBrace = false;

        String key = null;
        String val = null;

        while (st.hasMoreTokens()) {
            String token = st.nextToken();

            if (!insideBrace) {
                int eqSymPos = token.indexOf('=');

                if (eqSymPos < 0) {
                    throw new SQLException("Invalid parameter format (should be \"key1=val1" + delimChar +
                        "key2=val2" + delimChar + "...\"): " + token);
                }

                if (eqSymPos == token.length())
                    throw new SQLException("Invalid parameter format (key and value cannot be empty): " + token);

                key = token.substring(0, eqSymPos);
                val = token.substring(eqSymPos + 1, token.length());

                if (val.startsWith("{")) {
                    val = val.substring(1);

                    insideBrace = true;
                }
            }
            else
                val += delimChar + token;

            if (val.endsWith("}")) {
                insideBrace = false;

                val = val.substring(0, val.length() - 1);
            }

            if (val.contains("{") || val.contains("}")) {
                throw new SQLException("Braces cannot be escaped in the value. " +
                    "Please use the connection Properties for such values. [property=" + key + ']');
            }

            if (!insideBrace) {
                if (key.isEmpty() || val.isEmpty())
                    throw new SQLException("Invalid parameter format (key and value cannot be empty): " + token);

                if (PROP_SCHEMA.equalsIgnoreCase(key))
                    setSchema(val);
                else
                    props.setProperty(PROP_PREFIX + key, val);
            }
        }
    }

    /**
     * @return Driver's properties info array.
     */
    public DriverPropertyInfo[] getDriverPropertyInfo() {
        DriverPropertyInfo[] infos = new DriverPropertyInfo[propsArray.length];

        for (int i = 0; i < propsArray.length; ++i)
            infos[i] = propsArray[i].getDriverPropertyInfo();

        return infos;
    }

    /**
     * @return Properties set contains connection parameters.
     */
    public Properties storeToProperties() {
        Properties props = new Properties();

        for (ConnectionProperty prop : propsArray) {
            if (prop.valueObject() != null)
                props.setProperty(PROP_PREFIX + prop.getName(), prop.valueObject());
        }

        return props;
    }

    /**
     *
     */
    private interface PropertyValidator extends Serializable {
        /**
         * @param val String representation of the property value to validate.
         * @throws SQLException On validation fails.
         */
        void validate(String val) throws SQLException;
    }

    /**
     *
     */
    private abstract static class ConnectionProperty implements Serializable {
        /** */
        private static final long serialVersionUID = 0L;

        /** Name. */
        protected String name;

        /** Property description. */
        protected String desc;

        /** Default value. */
        protected Object dfltVal;

        /**
         * An array of possible values if the value may be selected
         * from a particular set of values; otherwise null.
         */
        protected String [] choices;

        /** Required flag. */
        protected boolean required;

        /** Property validator. */
        protected PropertyValidator validator;

        /**
         * @param name Name.
         * @param desc Description.
         * @param dfltVal Default value.
         * @param choices Possible values.
         * @param required {@code true} if the property is required.
         */
        ConnectionProperty(String name, String desc, Object dfltVal, String[] choices, boolean required) {
            this.name = name;
            this.desc = desc;
            this.dfltVal = dfltVal;
            this.choices = choices;
            this.required = required;
        }

        /**
         * @param name Name.
         * @param desc Description.
         * @param dfltVal Default value.
         * @param choices Possible values.
         * @param required {@code true} if the property is required.
         * @param validator Property validator.
         */
        ConnectionProperty(String name, String desc, Object dfltVal, String[] choices, boolean required,
            PropertyValidator validator) {
            this.name = name;
            this.desc = desc;
            this.dfltVal = dfltVal;
            this.choices = choices;
            this.required = required;
            this.validator = validator;
        }

        /**
         * @return Default value.
         */
        Object getDfltVal() {
            return dfltVal;
        }

        /**
         * @return Property name.
         */
        String getName() {
            return name;
        }

        /**
         * @return Array of possible values if the value may be selected
         * from a particular set of values; otherwise null
         */
        String[] choices() {
            return choices;
        }

        /**
         * @param props Properties.
         * @throws SQLException On error.
         */
        void init(Properties props) throws SQLException {
            String strVal = props.getProperty(PROP_PREFIX + name);

            if (required && strVal == null) {
                throw new SQLException("Property '" + name + "' is required but not defined",
                    SqlStateCode.CLIENT_CONNECTION_FAILED);
            }

            if (validator != null)
                validator.validate(strVal);

            checkChoices(strVal);

            props.remove(name);

            init(strVal);
        }

        /**
         * @param strVal Checked value.
         * @throws SQLException On check error.
         */
        protected void checkChoices(String strVal) throws SQLException {
            if (strVal == null)
                return;

            if (choices != null) {
                for (String ch : choices) {
                    if (ch.equalsIgnoreCase(strVal))
                        return;
                }

                throw new SQLException("Invalid property value. [name=" + name + ", val=" + strVal
                    + ", choices=" + Arrays.toString(choices) + ']', SqlStateCode.CLIENT_CONNECTION_FAILED);
            }
        }

        /**
         * @param str String representation of the
         * @throws SQLException on error.
         */
        abstract void init(String str) throws SQLException;

        /**
         * @return String representation of the property value.
         */
        abstract String valueObject();

        /**
         * @return JDBC property info object.
         */
        DriverPropertyInfo getDriverPropertyInfo() {
            DriverPropertyInfo dpi = new DriverPropertyInfo(name, valueObject());

            dpi.choices = choices();
            dpi.required = required;
            dpi.description = desc;

            return dpi;
        }
    }

    /**
     *
     */
    private static class BooleanProperty extends ConnectionProperty {
        /** */
        private static final long serialVersionUID = 0L;

        /** Bool choices. */
        private static final String [] boolChoices = new String[] {Boolean.TRUE.toString(), Boolean.FALSE.toString()};

        /** Value. */
        private Boolean val;

        /**
         * @param name Name.
         * @param desc Description.
         * @param dfltVal Default value.
         * @param required {@code true} if the property is required.
         */
        BooleanProperty(String name, String desc, @Nullable Boolean dfltVal, boolean required) {
            super(name, desc, dfltVal, boolChoices, required);

            val = dfltVal;
        }

        /**
         * @return Property value.
         */
        @Nullable Boolean value() {
            return val;
        }

        /** {@inheritDoc} */
        @Override void init(String str) throws SQLException {
            if (str == null)
                val = (Boolean)dfltVal;
            else {
                if (Boolean.TRUE.toString().equalsIgnoreCase(str))
                    val = true;
                else if (Boolean.FALSE.toString().equalsIgnoreCase(str))
                    val = false;
                else
                    throw new SQLException("Failed to parse boolean property [name=" + name +
                        ", value=" + str + ']', SqlStateCode.CLIENT_CONNECTION_FAILED);
            }
        }

        /** {@inheritDoc} */
        @Override String valueObject() {
            if (val == null)
                return null;

            return Boolean.toString(val);
        }

        /**
         * @param val Property value to set.
         */
        void setValue(Boolean val) {
            this.val = val;
        }
    }

    /**
     *
     */
    private abstract static class NumberProperty extends ConnectionProperty {
        /** */
        private static final long serialVersionUID = 0L;

        /** Value. */
        protected Number val;

        /** Allowed value range. */
        private Number [] range;

        /**
         * @param name Name.
         * @param desc Description.
         * @param dfltVal Default value.
         * @param required {@code true} if the property is required.
         * @param min Lower bound of allowed range.
         * @param max Upper bound of allowed range.
         */
        NumberProperty(String name, String desc, Number dfltVal, boolean required, Number min, Number max) {
            super(name, desc, dfltVal, null, required);

            val = dfltVal;

            range = new Number[] {min, max};
        }

        /** {@inheritDoc} */
        @Override void init(String str) throws SQLException {
            if (str == null)
                val = dfltVal != null ? (Number)dfltVal : null;
            else {
                try {
                    setValue(parse(str));
                }
                catch (NumberFormatException e) {
                    throw new SQLException("Failed to parse int property [name=" + name +
                        ", value=" + str + ']', SqlStateCode.CLIENT_CONNECTION_FAILED);
                }
            }
        }

        /**
         * @param str String value.
         * @return Number value.
         * @throws NumberFormatException On parse error.
         */
        protected abstract Number parse(String str) throws NumberFormatException;

        /** {@inheritDoc} */
        @Override String valueObject() {
            return val != null ? String.valueOf(val) : null;
        }

        /**
         * @param val Property value.
         * @throws SQLException On error.
         */
        void setValue(Number val) throws SQLException {
            if (range != null) {
                if (val.doubleValue() < range[0].doubleValue()) {
                    throw new SQLException("Property cannot be lower than " + range[0].toString() + " [name=" + name +
                        ", value=" + val.toString() + ']', SqlStateCode.CLIENT_CONNECTION_FAILED);
                }

                if (val.doubleValue() > range[1].doubleValue()) {
                    throw new SQLException("Property cannot be upper than " + range[1].toString() + " [name=" + name +
                        ", value=" + val.toString() + ']', SqlStateCode.CLIENT_CONNECTION_FAILED);
                }
            }

            this.val = val;
        }
    }

    /**
     *
     */
    private static class IntegerProperty extends NumberProperty {
        /** */
        private static final long serialVersionUID = 0L;

        /**
         * @param name Name.
         * @param desc Description.
         * @param dfltVal Default value.
         * @param required {@code true} if the property is required.
         * @param min Lower bound of allowed range.
         * @param max Upper bound of allowed range.
         */
        IntegerProperty(String name, String desc, Number dfltVal, boolean required, int min, int max) {
            super(name, desc, dfltVal, required, min, max);
        }

        /** {@inheritDoc} */
        @Override protected Number parse(String str) throws NumberFormatException {
            return Integer.parseInt(str);
        }

        /**
         * @return Property value.
         */
        Integer value() {
            return val != null ? val.intValue() : null;
        }
    }

    /**
     *
     */
    private static class LongProperty extends NumberProperty {
        /** */
        private static final long serialVersionUID = 0L;

        /**
         * @param name Name.
         * @param desc Description.
         * @param dfltVal Default value.
         * @param required {@code true} if the property is required.
         * @param min Lower bound of allowed range.
         * @param max Upper bound of allowed range.
         */
        LongProperty(String name, String desc, Number dfltVal, boolean required, long min, long max) {
            super(name, desc, dfltVal, required, min, max);
        }

        /** {@inheritDoc} */
        @Override protected Number parse(String str) throws NumberFormatException {
            return Long.parseLong(str);
        }

        /**
         * @return Property value.
         */
        Long value() {
            return val != null ? val.longValue() : 0L;
        }
    }

    /**
     *
     */
    private static class StringProperty extends ConnectionProperty {
        /** */
        private static final long serialVersionUID = 0L;

        /** Value */
        private String val;

        /**
         * @param name Name.
         * @param desc Description.
         * @param dfltVal Default value.
         * @param choices Possible values.
         * @param required {@code true} if the property is required.
         * @param validator Property value validator.
         */
        StringProperty(String name, String desc, String dfltVal, String[] choices, boolean required,
            PropertyValidator validator) {
            super(name, desc, dfltVal, choices, required, validator);

            val = dfltVal;
        }

        /**
         * @param val Property value.
         */
        void setValue(String val) {
            this.val = val;
        }

        /**
         * @return Property value.
         */
        String value() {
            return val;
        }

        /** {@inheritDoc} */
        @Override void init(String str) throws SQLException {
            if (validator != null)
                validator.validate(str);

            if (str == null)
                val = (String)dfltVal;
            else
                val = str;
        }

        /** {@inheritDoc} */
        @Override String valueObject() {
            return val;
        }
    }
}<|MERGE_RESOLUTION|>--- conflicted
+++ resolved
@@ -200,12 +200,6 @@
             "Set to 1 to prevent deadlock on update where keys sequence are different " +
             "in several concurrent updates.", null, false, 1, Integer.MAX_VALUE);
 
-<<<<<<< HEAD
-    /** Query memory limit. */
-    private LongProperty maxMemory = new LongProperty("maxMemory",
-        "Query max memory limit. Set to 0 to use default value. Set to negative value to disable memory limits.",
-        0L, false, Long.MIN_VALUE, Long.MAX_VALUE);
-=======
     /** Affinity awareness SQL cache size. */
     private IntegerProperty affinityAwarenessSQLCacheSize = new IntegerProperty("affinityAwarenessSQLCacheSize",
         "The size of sql cache that is used within affinity awareness optimization.",
@@ -216,7 +210,11 @@
         "affinityAwarenessPartitionDistributionsCacheSize",
         "The size of partition distributions cache that is used within affinity awareness optimization.",
         1_000, false, 1, Integer.MAX_VALUE);
->>>>>>> eeae2b7a
+
+    /** Query memory limit. */
+    private LongProperty maxMemory = new LongProperty("maxMemory",
+        "Query max memory limit. Set to 0 to use default value. Set to negative value to disable memory limits.",
+        0L, false, Long.MIN_VALUE, Long.MAX_VALUE);
 
     /** Properties array. */
     private final ConnectionProperty [] propsArray = {
@@ -230,12 +228,9 @@
         dataPageScanEnabled,
         affinityAwareness,
         updateBatchSize,
-<<<<<<< HEAD
+        affinityAwarenessSQLCacheSize,
+        affinityAwarenessPartDistributionsCacheSize,
         maxMemory
-=======
-        affinityAwarenessSQLCacheSize,
-        affinityAwarenessPartDistributionsCacheSize
->>>>>>> eeae2b7a
     };
 
     /** {@inheritDoc} */
@@ -562,15 +557,6 @@
     }
 
     /** {@inheritDoc} */
-<<<<<<< HEAD
-    @Override public Long getQueryMaxMemory() {
-        return maxMemory.value();
-    }
-
-    /** {@inheritDoc} */
-    @Override public void setQueryMaxMemory(Long maxMemory) throws SQLException {
-        this.maxMemory.setValue(maxMemory);
-=======
     @Override public int getAffinityAwarenessSqlCacheSize() {
         return affinityAwarenessSQLCacheSize.value();
     }
@@ -591,7 +577,16 @@
         int affinityAwarenessPartDistributionsCacheSize) throws SQLException {
         this.affinityAwarenessPartDistributionsCacheSize.setValue(
             affinityAwarenessPartDistributionsCacheSize);
->>>>>>> eeae2b7a
+    }
+
+    /** {@inheritDoc} */
+    @Override public Long getQueryMaxMemory() {
+        return maxMemory.value();
+    }
+
+    /** {@inheritDoc} */
+    @Override public void setQueryMaxMemory(Long maxMemory) throws SQLException {
+        this.maxMemory.setValue(maxMemory);
     }
 
     /**
@@ -1102,7 +1097,7 @@
         /** {@inheritDoc} */
         @Override void init(String str) throws SQLException {
             if (str == null)
-                val = dfltVal != null ? (Number)dfltVal : null;
+                val = dfltVal != null ? (int)dfltVal : null;
             else {
                 try {
                     setValue(parse(str));
