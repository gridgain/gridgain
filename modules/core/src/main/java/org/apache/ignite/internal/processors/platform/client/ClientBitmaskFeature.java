/*
 * Copyright 2019 GridGain Systems, Inc. and Contributors.
 *
 * Licensed under the GridGain Community Edition License (the "License");
 * you may not use this file except in compliance with the License.
 * You may obtain a copy of the License at
 *
 *     https://www.gridgain.com/products/software/community-edition/gridgain-community-edition-license
 *
 * Unless required by applicable law or agreed to in writing, software
 * distributed under the License is distributed on an "AS IS" BASIS,
 * WITHOUT WARRANTIES OR CONDITIONS OF ANY KIND, either express or implied.
 * See the License for the specific language governing permissions and
 * limitations under the License.
 */

package org.apache.ignite.internal.processors.platform.client;

import java.util.EnumSet;
import org.apache.ignite.internal.ThinProtocolFeature;

/**
 * Defines supported features for thin client.
 */
public enum ClientBitmaskFeature implements ThinProtocolFeature {
<<<<<<< HEAD
    /** Reserved for future use. */
    RESERVED(0),

    /** Feature for use default query timeout if the qry timeout isn't set explicitly. */
    DEFAULT_QRY_TIMEOUT(1);
=======
    /** Feature for user attributes. */
    USER_ATTRIBUTES(0),

    /** Compute tasks (execute by task name). */
    EXECUTE_TASK_BY_NAME(1),

    /** Adds cluster states besides ACTIVE and INACTIVE. */
    // CLUSTER_STATES(2),

    /** Client discovery. */
    CLUSTER_GROUP_GET_NODES_ENDPOINTS(3);
>>>>>>> 9bd9c9e3

    /** */
    private static final EnumSet<ClientBitmaskFeature> ALL_FEATURES_AS_ENUM_SET =
        EnumSet.allOf(ClientBitmaskFeature.class);

    /** Feature id. */
    private final int featureId;

    /**
     * @param id Feature ID.
     */
    ClientBitmaskFeature(int id) {
        featureId = id;
    }

    /** {@inheritDoc} */
    @Override public int featureId() {
        return featureId;
    }

    /**
     * @param bytes Feature byte array.
     * @return Set of supported features.
     */
    public static EnumSet<ClientBitmaskFeature> enumSet(byte[] bytes) {
        return ThinProtocolFeature.enumSet(bytes, ClientBitmaskFeature.class);
    }

    /** */
    public static EnumSet<ClientBitmaskFeature> allFeaturesAsEnumSet() {
        return ALL_FEATURES_AS_ENUM_SET.clone();
    }
}<|MERGE_RESOLUTION|>--- conflicted
+++ resolved
@@ -23,13 +23,6 @@
  * Defines supported features for thin client.
  */
 public enum ClientBitmaskFeature implements ThinProtocolFeature {
-<<<<<<< HEAD
-    /** Reserved for future use. */
-    RESERVED(0),
-
-    /** Feature for use default query timeout if the qry timeout isn't set explicitly. */
-    DEFAULT_QRY_TIMEOUT(1);
-=======
     /** Feature for user attributes. */
     USER_ATTRIBUTES(0),
 
@@ -40,8 +33,10 @@
     // CLUSTER_STATES(2),
 
     /** Client discovery. */
-    CLUSTER_GROUP_GET_NODES_ENDPOINTS(3);
->>>>>>> 9bd9c9e3
+    CLUSTER_GROUP_GET_NODES_ENDPOINTS(3),
+
+    /** Feature for use default query timeout if the qry timeout isn't set explicitly. */
+    DEFAULT_QRY_TIMEOUT(1);
 
     /** */
     private static final EnumSet<ClientBitmaskFeature> ALL_FEATURES_AS_ENUM_SET =
