--- conflicted
+++ resolved
@@ -66,15 +66,10 @@
     }
 
     /** {@inheritDoc} */
-<<<<<<< HEAD
-    @Override public List<MaintenanceAction> allActions() {
+    @Override public List<MaintenanceAction<?>> allActions() {
         return Arrays.asList(
             new CleanCacheStoresMaintenanceAction(workDir, cacheStoreDirs.toArray(new String[0])),
             new CheckCorruptedCacheStoresCleanAction(workDir, cacheStoreDirs.toArray(new String[0])));
-=======
-    @Override public List<MaintenanceAction<?>> allActions() {
-        return Arrays.asList(new CleanCacheStoresMaintenanceAction(workDir, cacheStoreDirs.toArray(new String[0])));
->>>>>>> 9b85974e
     }
 
     /** {@inheritDoc} */
