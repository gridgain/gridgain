/*
 * Copyright 2021 GridGain Systems, Inc. and Contributors.
 *
 * Licensed under the GridGain Community Edition License (the "License");
 * you may not use this file except in compliance with the License.
 * You may obtain a copy of the License at
 *
 *     https://www.gridgain.com/products/software/community-edition/gridgain-community-edition-license
 *
 * Unless required by applicable law or agreed to in writing, software
 * distributed under the License is distributed on an "AS IS" BASIS,
 * WITHOUT WARRANTIES OR CONDITIONS OF ANY KIND, either express or implied.
 * See the License for the specific language governing permissions and
 * limitations under the License.
 */

package org.apache.ignite.internal.processors.cache.persistence;

import java.util.ArrayList;
import java.util.Arrays;
import java.util.Collection;
import java.util.Collections;
import java.util.HashMap;
import java.util.HashSet;
import java.util.Iterator;
import java.util.List;
import java.util.Map;
import java.util.NoSuchElementException;
import java.util.Set;
import java.util.concurrent.CountDownLatch;
import java.util.concurrent.Executor;
import java.util.concurrent.atomic.AtomicBoolean;
import java.util.concurrent.atomic.AtomicLong;
import java.util.function.ToIntFunction;
import java.util.function.ToLongFunction;
import javax.cache.processor.EntryProcessor;
import org.apache.ignite.IgniteCheckedException;
import org.apache.ignite.IgniteException;
import org.apache.ignite.IgniteLogger;
import org.apache.ignite.IgniteSystemProperties;
import org.apache.ignite.failure.FailureContext;
import org.apache.ignite.internal.managers.discovery.DiscoCache;
import org.apache.ignite.internal.managers.encryption.GridEncryptionManager;
import org.apache.ignite.internal.managers.encryption.ReencryptStateUtils;
import org.apache.ignite.internal.pagemem.FullPageId;
import org.apache.ignite.internal.pagemem.PageIdAllocator;
import org.apache.ignite.internal.pagemem.PageIdUtils;
import org.apache.ignite.internal.pagemem.PageMemory;
import org.apache.ignite.internal.pagemem.PageSupport;
import org.apache.ignite.internal.pagemem.store.IgnitePageStoreManager;
import org.apache.ignite.internal.pagemem.store.PageStore;
import org.apache.ignite.internal.pagemem.wal.IgniteWriteAheadLogManager;
import org.apache.ignite.internal.pagemem.wal.WALIterator;
import org.apache.ignite.internal.pagemem.wal.WALPointer;
import org.apache.ignite.internal.pagemem.wal.record.DataEntry;
import org.apache.ignite.internal.pagemem.wal.record.DataRecord;
import org.apache.ignite.internal.pagemem.wal.record.PageSnapshot;
import org.apache.ignite.internal.pagemem.wal.record.RollbackRecord;
import org.apache.ignite.internal.pagemem.wal.record.WALRecord;
import org.apache.ignite.internal.pagemem.wal.record.delta.MetaPageInitRecord;
import org.apache.ignite.internal.pagemem.wal.record.delta.MetaPageUpdateIndexDataRecord;
import org.apache.ignite.internal.pagemem.wal.record.delta.MetaPageUpdatePartitionDataRecordV4;
import org.apache.ignite.internal.pagemem.wal.record.delta.PartitionDestroyRecord;
import org.apache.ignite.internal.processors.affinity.AffinityTopologyVersion;
import org.apache.ignite.internal.processors.cache.CacheDiagnosticManager;
import org.apache.ignite.internal.processors.cache.CacheEntryPredicate;
import org.apache.ignite.internal.processors.cache.CacheGroupContext;
import org.apache.ignite.internal.processors.cache.CacheObject;
import org.apache.ignite.internal.processors.cache.GridCacheContext;
import org.apache.ignite.internal.processors.cache.GridCacheEntryEx;
import org.apache.ignite.internal.processors.cache.GridCacheMvccEntryInfo;
import org.apache.ignite.internal.processors.cache.GridCacheOperation;
import org.apache.ignite.internal.processors.cache.GridCacheSharedContext;
import org.apache.ignite.internal.processors.cache.IgniteCacheOffheapManagerImpl;
import org.apache.ignite.internal.processors.cache.KeyCacheObject;
import org.apache.ignite.internal.processors.cache.PartitionUpdateCounter;
import org.apache.ignite.internal.processors.cache.checker.objects.NodePartitionSize;
import org.apache.ignite.internal.processors.cache.distributed.dht.preloader.CachePartitionPartialCountersMap;
import org.apache.ignite.internal.processors.cache.distributed.dht.preloader.GridDhtPartitionsExchangeFuture;
import org.apache.ignite.internal.processors.cache.distributed.dht.preloader.IgniteHistoricalIterator;
import org.apache.ignite.internal.processors.cache.distributed.dht.preloader.IgniteHistoricalIteratorException;
import org.apache.ignite.internal.processors.cache.distributed.dht.topology.GridDhtLocalPartition;
import org.apache.ignite.internal.processors.cache.distributed.dht.topology.GridDhtPartitionState;
import org.apache.ignite.internal.processors.cache.mvcc.MvccSnapshot;
import org.apache.ignite.internal.processors.cache.mvcc.MvccVersion;
import org.apache.ignite.internal.processors.cache.persistence.checkpoint.CheckpointListener;
import org.apache.ignite.internal.processors.cache.persistence.file.FilePageStoreManager;
import org.apache.ignite.internal.processors.cache.persistence.freelist.AbstractFreeList;
import org.apache.ignite.internal.processors.cache.persistence.freelist.CacheFreeList;
import org.apache.ignite.internal.processors.cache.persistence.freelist.SimpleDataRow;
import org.apache.ignite.internal.processors.cache.persistence.migration.UpgradePendingTreeToPerPartitionTask;
import org.apache.ignite.internal.processors.cache.persistence.pagemem.PageMemoryEx;
import org.apache.ignite.internal.processors.cache.persistence.pagemem.PageMetrics;
import org.apache.ignite.internal.processors.cache.persistence.partstate.GroupPartitionId;
import org.apache.ignite.internal.processors.cache.persistence.partstate.PagesAllocationRange;
import org.apache.ignite.internal.processors.cache.persistence.partstate.PartitionAllocationMap;
import org.apache.ignite.internal.processors.cache.persistence.partstorage.PartitionMetaStorage;
import org.apache.ignite.internal.processors.cache.persistence.partstorage.PartitionMetaStorageImpl;
import org.apache.ignite.internal.processors.cache.persistence.tree.BPlusTree;
import org.apache.ignite.internal.processors.cache.persistence.tree.io.PageIO;
import org.apache.ignite.internal.processors.cache.persistence.tree.io.PageMetaIO;
import org.apache.ignite.internal.processors.cache.persistence.tree.io.PageMetaIOV2;
import org.apache.ignite.internal.processors.cache.persistence.tree.io.PagePartitionCountersIO;
import org.apache.ignite.internal.processors.cache.persistence.tree.io.PagePartitionMetaIO;
import org.apache.ignite.internal.processors.cache.persistence.tree.io.PagePartitionMetaIOGG;
import org.apache.ignite.internal.processors.cache.persistence.tree.io.PagePartitionMetaIOV3;
import org.apache.ignite.internal.processors.cache.persistence.tree.reuse.ReuseList;
import org.apache.ignite.internal.processors.cache.persistence.tree.reuse.ReuseListImpl;
import org.apache.ignite.internal.processors.cache.persistence.tree.util.PageHandler;
import org.apache.ignite.internal.processors.cache.persistence.wal.FileWALPointer;
import org.apache.ignite.internal.processors.cache.tree.CacheDataRowStore;
import org.apache.ignite.internal.processors.cache.tree.CacheDataTree;
import org.apache.ignite.internal.processors.cache.tree.PendingEntriesTree;
import org.apache.ignite.internal.processors.cache.tree.PendingRow;
import org.apache.ignite.internal.processors.cache.tree.mvcc.data.MvccUpdateResult;
import org.apache.ignite.internal.processors.cache.tree.mvcc.search.MvccLinkAwareSearchRow;
import org.apache.ignite.internal.processors.cache.tree.updatelog.PartitionLogTree;
import org.apache.ignite.internal.processors.cache.version.GridCacheVersion;
import org.apache.ignite.internal.processors.query.GridQueryRowCacheCleaner;
import org.apache.ignite.internal.util.GridLongList;
import org.apache.ignite.internal.util.GridSpinBusyLock;
import org.apache.ignite.internal.util.lang.GridCursor;
import org.apache.ignite.internal.util.lang.IgniteClosure2X;
import org.apache.ignite.internal.util.tostring.GridToStringInclude;
import org.apache.ignite.internal.util.typedef.X;
import org.apache.ignite.internal.util.typedef.internal.CU;
import org.apache.ignite.internal.util.typedef.internal.S;
import org.apache.ignite.internal.util.typedef.internal.U;
import org.apache.ignite.lang.IgniteBiTuple;
import org.jetbrains.annotations.Nullable;

import static java.lang.Boolean.TRUE;
import static org.apache.ignite.failure.FailureType.CRITICAL_ERROR;
import static org.apache.ignite.internal.processors.cache.distributed.dht.topology.GridDhtPartitionState.EVICTED;
import static org.apache.ignite.internal.processors.cache.distributed.dht.topology.GridDhtPartitionState.MOVING;
import static org.apache.ignite.internal.processors.cache.distributed.dht.topology.GridDhtPartitionState.OWNING;
import static org.apache.ignite.internal.processors.cache.distributed.dht.topology.GridDhtPartitionState.RENTING;
import static org.apache.ignite.internal.processors.cache.persistence.tree.util.PageHandler.isWalDeltaRecordNeeded;
import static org.apache.ignite.internal.util.lang.GridCursor.EMPTY_CURSOR;

/**
 * Used when persistence enabled.
 */
public class GridCacheOffheapManager extends IgniteCacheOffheapManagerImpl implements CheckpointListener {
    /**
     * Margin for WAL iterator, that used for historical rebalance on atomic cache.
     * It is intended for prevent  partition divergence due to reordering in WAL.
     * <p>
     * Default is {@code 5}. Iterator starts from 5 updates earlier than expected.
     *
     */
    private final long walAtomicCacheMargin = IgniteSystemProperties.getLong(
        "WAL_MARGIN_FOR_ATOMIC_CACHE_HISTORICAL_REBALANCE", 5);

    /** */
    private IndexStorage indexStorage;

    /** */
    private ReuseListImpl reuseList;

    /** Page list cache limit for data region of this cache group. */
    private AtomicLong pageListCacheLimit;

    /** Flag indicates that all group partitions have restored their state from page memory / disk. */
    private volatile boolean partitionStatesRestored;

    /** */
    private DataStorageMetricsImpl persStoreMetrics;

    /** {@inheritDoc} */
    @Override protected void initPendingTree(GridCacheContext cctx) throws IgniteCheckedException {
        // No-op. Per-partition PendingTree should be used.
    }

    /** {@inheritDoc} */
    @Override protected void initDataStructures() throws IgniteCheckedException {
        assert ctx.database().checkpointLockIsHeldByThread();

        Metas metas = getOrAllocateCacheMetas();

        CacheDiagnosticManager diagnosticMgr = ctx.diagnostic();

        String reuseListName = grp.cacheOrGroupName() + "##ReuseList";
        String indexStorageTreeName = grp.cacheOrGroupName() + "##IndexStorageTree";

        RootPage reuseListRoot = metas.reuseListRoot;

        GridCacheDatabaseSharedManager databaseSharedManager = (GridCacheDatabaseSharedManager)ctx.database();

        pageListCacheLimit = databaseSharedManager.pageListCacheLimitHolder(grp.dataRegion());

        reuseList = new ReuseListImpl(
            grp.groupId(),
            grp.cacheOrGroupName(),
            grp.dataRegion().pageMemory(),
            ctx.wal(),
            reuseListRoot.pageId().pageId(),
            reuseListRoot.isAllocated(),
            diagnosticMgr.pageLockTracker().createPageLockTracker(reuseListName),
            ctx.kernalContext(),
            pageListCacheLimit,
            PageIdAllocator.FLAG_IDX
        );

        RootPage metastoreRoot = metas.treeRoot;

        indexStorage = new IndexStorageImpl(
            grp.dataRegion().pageMemory(),
            ctx.wal(),
            globalRemoveId(),
            grp.groupId(),
            grp.sharedGroup(),
            PageIdAllocator.INDEX_PARTITION,
            PageIdAllocator.FLAG_IDX,
            reuseList,
            metastoreRoot.pageId().pageId(),
            metastoreRoot.isAllocated(),
            ctx.kernalContext().failure(),
            diagnosticMgr.pageLockTracker().createPageLockTracker(indexStorageTreeName)
        );

        persStoreMetrics = databaseSharedManager.persistentStoreMetricsImpl();

        databaseSharedManager.addCheckpointListener(this, grp.dataRegion());
    }

    /**
     * Get internal IndexStorage.
     * See {@link UpgradePendingTreeToPerPartitionTask} for details.
     */
    public IndexStorage getIndexStorage() {
        return indexStorage;
    }

    /** {@inheritDoc} */
    @Override protected CacheDataStore createCacheDataStore0(int p) throws IgniteCheckedException {
        if (ctx.database() instanceof GridCacheDatabaseSharedManager)
            ((GridCacheDatabaseSharedManager) ctx.database()).cancelOrWaitPartitionDestroy(grp.groupId(), p);

        boolean exists = ctx.pageStore() != null && ctx.pageStore().exists(grp.groupId(), p);

        return createGridCacheDataStore(grp, p, exists, log);
    }

    /** {@inheritDoc} */
    @Override public void onCheckpointBegin(Context ctx) throws IgniteCheckedException {
        /* No-op. */
    }

    /** {@inheritDoc} */
    @Override public void onMarkCheckpointBegin(Context ctx) throws IgniteCheckedException {
        assert grp.dataRegion().pageMemory() instanceof PageMemoryEx;

        syncMetadata(ctx);

        // Double flushing memory buckets for decrease a time on write lock.
        syncMetadata(ctx, ctx.executor(), false);
    }

    /** {@inheritDoc} */
    @Override public void beforeCheckpointBegin(Context ctx) throws IgniteCheckedException {
        if (!ctx.nextSnapshot())
            syncMetadata(ctx);
    }

    /** {@inheritDoc} */
    @Override public void afterCheckpointEnd(Context ctx) throws IgniteCheckedException {
        persStoreMetrics.onStorageSizeChanged(
            forAllPageStores(PageStore::size),
            forAllPageStores(PageStore::getSparseSize)
        );
    }

    /**
     * @param f Consumer.
     * @return Accumulated result for all page stores.
     */
    private long forAllPageStores(ToLongFunction<PageStore> f) {
        return forGroupPageStores(grp, f);
    }

    /**
     * @param gctx Group context.
     * @param f Consumer.
     * @return Accumulated result for all page stores.
     */
    private long forGroupPageStores(CacheGroupContext gctx, ToLongFunction<PageStore> f) {
        int groupId = gctx.groupId();

        long res = 0;

        try {
            Collection<PageStore> stores = ((FilePageStoreManager)ctx.cache().context().pageStore()).getStores(groupId);

            if (stores != null) {
                for (PageStore store : stores)
                    res += f.applyAsLong(store);
            }
        }
        catch (IgniteCheckedException e) {
            throw new IgniteException(e);
        }

        return res;
    }

    /**
     * Syncs and saves meta-information of all data structures to page memory.
     *
     * @throws IgniteCheckedException If failed.
     */
    private void syncMetadata(Context ctx) throws IgniteCheckedException {
        Executor execSvc = ctx.executor();

        boolean needSnapshot = ctx.nextSnapshot() && ctx.needToSnapshot(grp.cacheOrGroupName());

        if (needSnapshot) {
            if (execSvc == null)
                addPartitions(ctx);
            else {
                execSvc.execute(() -> {
                    try {
                        addPartitions(ctx);
                    }
                    catch (IgniteCheckedException e) {
                        throw new IgniteException(e);
                    }
                });
            }
        }

        syncMetadata(ctx, ctx.executor(), needSnapshot);
    }

    /**
     * Syncs and saves meta-information of all data structures to page memory.
     *
     * @param execSvc Executor service to run save process
     * @throws IgniteCheckedException If failed.
     */
    private void syncMetadata(Context ctx, Executor execSvc, boolean needSnapshot) throws IgniteCheckedException {
        if (execSvc == null) {
            reuseList.saveMetadata(grp.statisticsHolderData());

            for (CacheDataStore store : partDataStores.values())
                saveStoreMetadata(store, ctx, false, needSnapshot);
        }
        else {
            execSvc.execute(() -> {
                try {
                    reuseList.saveMetadata(grp.statisticsHolderData());
                }
                catch (IgniteCheckedException e) {
                    throw new IgniteException(e);
                }
            });

            for (CacheDataStore store : partDataStores.values())
                execSvc.execute(() -> {
                    try {
                        saveStoreMetadata(store, ctx, false, needSnapshot);
                    }
                    catch (IgniteCheckedException e) {
                        throw new IgniteException(e);
                    }
                });
        }

        if (grp.config().isEncryptionEnabled())
            saveIndexReencryptionStatus(grp.groupId());
    }

    /**
     * @param store Store to save metadata.
     * @throws IgniteCheckedException If failed.
     */
    private void saveStoreMetadata(
        CacheDataStore store,
        Context ctx,
        boolean beforeDestroy,
        boolean needSnapshot
    ) throws IgniteCheckedException {
        RowStore rowStore0 = store.rowStore();

        if (rowStore0 != null) {
            ((CacheFreeList)rowStore0.freeList()).saveMetadata(grp.statisticsHolderData());

            long updCntr = store.updateCounter();
            long size = store.fullSize();
            long rmvId = globalRemoveId().get();

            PageMemoryEx pageMem = (PageMemoryEx)grp.dataRegion().pageMemory();
            IgniteWriteAheadLogManager wal = this.ctx.wal();
            GridEncryptionManager encMgr = this.ctx.kernalContext().encryption();

            if (size > 0 || updCntr > 0 || !store.partUpdateCounter().sequential() ||
                (grp.config().isEncryptionEnabled() && encMgr.getEncryptionState(grp.groupId(), store.partId()) > 0)) {
                GridDhtPartitionState state = null;

                // localPartition will not acquire writeLock here because create=false.
                GridDhtLocalPartition part = null;

                if (!grp.isLocal()) {
                    if (beforeDestroy)
                        state = GridDhtPartitionState.EVICTED;
                    else {
                        part = getPartition(store);

                        if (part != null && part.state() != GridDhtPartitionState.EVICTED)
                            state = part.state();
                    }

                    // Do not save meta for evicted partitions on next checkpoints.
                    if (state == null)
                        return;
                }

                assert state != null || grp.isLocal() : "Partition state is undefined " +
                    "[grp=" + grp.cacheOrGroupName() + ", part=" + part + "]";

                int grpId = grp.groupId();
                long partMetaId = pageMem.partitionMetaPageId(grpId, store.partId());

                long partMetaPage = pageMem.acquirePage(grpId, partMetaId);
                try {
                    long partMetaPageAddr = pageMem.writeLock(grpId, partMetaId, partMetaPage);

                    if (partMetaPageAddr == 0L) {
                        U.warn(log, "Failed to acquire write lock for meta page [metaPage=" + partMetaPage +
                            ", beforeDestroy=" + beforeDestroy + ", size=" + size +
                            ", updCntr=" + updCntr + ", state=" + state + ']');

                        return;
                    }

                    boolean changed = false;

                    try {
                        PagePartitionMetaIO io = PageIO.getPageIO(partMetaPageAddr);

                        changed |= io.setPartitionState(partMetaPageAddr, state != null ? (byte)state.ordinal() : -1);
                        changed |= io.setUpdateCounter(partMetaPageAddr, updCntr);
                        changed |= io.setGlobalRemoveId(partMetaPageAddr, rmvId);
                        changed |= io.setSize(partMetaPageAddr, size);
                        changed |= io.setTombstonesCount(partMetaPageAddr, store.tombstonesCount());
                        changed |= savePartitionUpdateCounterGaps(store, io, partMetaPageAddr);
                        changed |= saveCacheSizes(store, io, partMetaPageAddr);
                        changed |= saveEncryptionState(store, encMgr, io, partMetaPageAddr);

                        if (needSnapshot)
                            changed |= savePagesCount(ctx, part, store, io, partMetaPageAddr);

                        if (changed && isWalDeltaRecordNeeded(pageMem, grpId, partMetaId, partMetaPage, wal, null))
                            wal.log(new MetaPageUpdatePartitionDataRecordV4(
                                grpId,
                                partMetaId,
                                updCntr,
                                rmvId,
                                (int)size, // TODO: Partition size may be long
                                io.getCacheSizesPageId(partMetaPageAddr),
                                io.getPartitionState(partMetaPageAddr),
                                io.getCandidatePageCount(partMetaPageAddr),
                                io.getGapsLink(partMetaPageAddr),
                                io.getEncryptedPageIndex(partMetaPageAddr),
                                io.getEncryptedPageCount(partMetaPageAddr),
                                io.getTombstonesCount(partMetaPageAddr)
                            ));
                    }
                    finally {
                        pageMem.writeUnlock(grpId, partMetaId, partMetaPage, null, changed);
                    }
                }
                finally {
                    pageMem.releasePage(grpId, partMetaId, partMetaPage);
                }
            }
            else if (needSnapshot)
                tryAddEmptyPartitionToSnapshot(store, ctx);
        }
        else if (needSnapshot)
            tryAddEmptyPartitionToSnapshot(store, ctx);
    }

    /**
     * Saves to partition meta page information about partition update counter gaps.
     *
     * @param store Partition data store.
     * @param io I/O for partition meta page.
     * @param partMetaPageAddr Partition meta page address.
     * @return {@code True} if partition meta data is changed.
     * @throws IgniteCheckedException If failed.
     */
    private boolean savePartitionUpdateCounterGaps(
        CacheDataStore store,
        PagePartitionMetaIO io,
        long partMetaPageAddr
    ) throws IgniteCheckedException {
        PartitionMetaStorage<SimpleDataRow> partStore = store.partStorage();

        byte[] updCntrsBytes = store.partUpdateCounter().getBytes();

        long gapsLink = io.getGapsLink(partMetaPageAddr);

        boolean changed = false;

        if (updCntrsBytes == null && gapsLink != 0) {
            partStore.removeDataRowByLink(gapsLink, grp.statisticsHolderData());

            io.setGapsLink(partMetaPageAddr, 0);

            changed = true;
        }
        else if (updCntrsBytes != null && gapsLink == 0) {
            SimpleDataRow row = new SimpleDataRow(store.partId(), updCntrsBytes);

            partStore.insertDataRow(row, grp.statisticsHolderData());

            io.setGapsLink(partMetaPageAddr, row.link());

            changed = true;
        }
        else if (updCntrsBytes != null && gapsLink != 0) {
            byte[] prev = partStore.readRow(gapsLink);

            assert prev != null : "Read null gaps using link=" + gapsLink;

            if (!Arrays.equals(prev, updCntrsBytes)) {
                partStore.removeDataRowByLink(gapsLink, grp.statisticsHolderData());

                SimpleDataRow row = new SimpleDataRow(store.partId(), updCntrsBytes);

                partStore.insertDataRow(row, grp.statisticsHolderData());

                io.setGapsLink(partMetaPageAddr, row.link());

                changed = true;
            }
        }

        if (changed) {
            partStore.saveMetadata(grp.statisticsHolderData());

            io.setPartitionMetaStoreReuseListRoot(partMetaPageAddr, partStore.metaPageId());
        }

        return changed;
    }

    /**
     * Saves to partition meta page information about logical cache sizes inside cache group.
     *
     * @param store Partition data store.
     * @param io I/O for partition meta page.
     * @param partMetaPageAddr Partition meta page address.
     * @return {@code True} if partition meta data is changed.
     * @throws IgniteCheckedException If failed.
     */
    private boolean saveCacheSizes(
        CacheDataStore store,
        PagePartitionMetaIO io,
        long partMetaPageAddr
    ) throws IgniteCheckedException {
        if (grp.sharedGroup()) {
            PageMemoryEx pageMem = (PageMemoryEx)grp.dataRegion().pageMemory();

            long oldCacheSizesPageId = io.getCacheSizesPageId(partMetaPageAddr);

            Map<Integer, Long> newSizes = store.cacheSizes();
            Map<Integer, Long> prevSizes = readSharedGroupCacheSizes(pageMem, grp.groupId(), oldCacheSizesPageId);

            if (prevSizes == null || !prevSizes.equals(newSizes)) {
                long cacheSizesPageId = writeSharedGroupCacheSizes(pageMem, grp.groupId(), oldCacheSizesPageId,
                    store.partId(), newSizes);

                if (oldCacheSizesPageId == 0 && cacheSizesPageId != 0) {
                    io.setCacheSizesPageId(partMetaPageAddr, cacheSizesPageId);

                    return true;
                }
            }
        }
        else
            io.setCacheSizesPageId(partMetaPageAddr, 0);

        return false;
    }

    /**
     * @param store Store.
     * @param encMgr Encryption manager.
     * @param io page IO.
     * @param partMetaPageAddr Partition meta page address.
     */
    private boolean saveEncryptionState(
        CacheDataStore store,
        GridEncryptionManager encMgr,
        PagePartitionMetaIO io,
        long partMetaPageAddr
    ) {
        if (grp.config().isEncryptionEnabled()) {
            long reencryptState = encMgr.getEncryptionState(grp.groupId(), store.partId());

            if (reencryptState != 0) {
                int encryptIdx = ReencryptStateUtils.pageIndex(reencryptState);
                int encryptCnt = ReencryptStateUtils.pageCount(reencryptState);

                if (encryptIdx == encryptCnt) {
                    encMgr.setEncryptionState(grp, store.partId(), 0, 0);

                    encryptIdx = encryptCnt = 0;
                }

                boolean changed = false;

                changed |= io.setEncryptedPageIndex(partMetaPageAddr, encryptIdx);
                changed |= io.setEncryptedPageCount(partMetaPageAddr, encryptCnt);

                return changed;
            }
        }

        return false;
    }

    /**
     * Saves to partition meta page information about pages count.
     *
     * @param ctx Checkpoint context.
     * @param part Partition.
     * @param store Partition data store.
     * @param io I/O for partition meta page.
     * @param partMetaPageAddr Partition meta page address.
     * @return {@code True} if partition meta data is changed.
     * @throws IgniteCheckedException If failed.
     */
    private boolean savePagesCount(
        Context ctx,
        GridDhtLocalPartition part,
        CacheDataStore store,
        PagePartitionMetaIO io,
        long partMetaPageAddr
    ) throws IgniteCheckedException {
        int grpId = grp.groupId();
        int pageCnt = this.ctx.pageStore().pages(grpId, store.partId());

        io.setCandidatePageCount(partMetaPageAddr, io.getSize(partMetaPageAddr) == 0 ? 0 : pageCnt);

        if (part.state() == OWNING) {
            assert part != null;

            if (!addPartition(
                part,
                ctx.partitionStatMap(),
                partMetaPageAddr,
                io,
                grpId,
                store.partId(),
                this.ctx.pageStore().pages(grp.groupId(), store.partId()),
                store.fullSize()
            ))
                U.warn(log, "Partition was concurrently evicted grpId=" + grpId +
                    ", partitionId=" + part.id());
        }
        else if (part.state() == MOVING || part.state() == RENTING) {
            if (ctx.partitionStatMap().forceSkipIndexPartition(grpId)) {
                if (log.isInfoEnabled())
                    log.info("Will not include SQL indexes to snapshot because there is " +
                        "a partition not in " + OWNING + " state [grp=" + grp.cacheOrGroupName() +
                        ", partId=" + store.partId() + ", state=" + part.state() + ']');
            }
        }

        return true;
    }

    /** {@inheritDoc} */
    @Override public Map<Integer, Long> restorePartitionStates(
        Map<GroupPartitionId, Integer> partRecoveryStates
    ) throws IgniteCheckedException {
        if (grp.isLocal() || !grp.affinityNode() || !grp.dataRegion().config().isPersistenceEnabled()
            || partitionStatesRestored)
            return Collections.emptyMap();

        Map<Integer, Long> processed = new HashMap<>();

        PageMemoryEx pageMem = (PageMemoryEx)grp.dataRegion().pageMemory();

        for (int p = 0; p < grp.affinity().partitions(); p++) {
            Integer recoverState = partRecoveryStates.get(new GroupPartitionId(grp.groupId(), p));

            long startTime = U.currentTimeMillis();

            if (log.isDebugEnabled())
                log.debug("Started restoring partition state [grp=" + grp.cacheOrGroupName() + ", p=" + p + ']');

            if (ctx.pageStore().exists(grp.groupId(), p)) {
                ctx.pageStore().ensure(grp.groupId(), p);

                if (ctx.pageStore().pages(grp.groupId(), p) <= 1) {
                    if (log.isDebugEnabled()) {
                        log.debug("Skipping partition on recovery (pages less than 1) " +
                            "[grp=" + grp.cacheOrGroupName() + ", p=" + p + "]");
                    }

                    continue;
                }

                if (log.isDebugEnabled()) {
                    log.debug("Creating partition on recovery (exists in page store) " +
                        "[grp=" + grp.cacheOrGroupName() + ", p=" + p + "]");
                }

                GridDhtLocalPartition part = grp.topology().forceCreatePartition(p);

                // Triggers initialization of existing(having datafile) partition before acquiring cp read lock.
                part.dataStore().init();

                ctx.database().checkpointReadLock();

                try {
                    long partMetaId = pageMem.partitionMetaPageId(grp.groupId(), p);
                    long partMetaPage = pageMem.acquirePage(grp.groupId(), partMetaId);

                    try {
                        long pageAddr = pageMem.writeLock(grp.groupId(), partMetaId, partMetaPage);

                        boolean changed = false;

                        try {
                            PagePartitionMetaIO io = PagePartitionMetaIO.VERSIONS.forPage(pageAddr);

                            if (recoverState != null) {
                                changed = io.setPartitionState(pageAddr, (byte)recoverState.intValue());

                                updateState(part, recoverState);

                                if (log.isDebugEnabled()) {
                                    log.debug("Restored partition state (from WAL) " +
                                        "[grp=" + grp.cacheOrGroupName() + ", p=" + p + ", state=" + part.state() +
                                        ", updCntr=" + part.initialUpdateCounter() +
                                        ", size=" + part.fullSize() + "]");
                                }
                            }
                            else {
                                int stateId = io.getPartitionState(pageAddr);

                                updateState(part, stateId);

                                if (log.isDebugEnabled()) {
                                    log.debug("Restored partition state (from page memory) " +
                                        "[grp=" + grp.cacheOrGroupName() + ", p=" + p + ", state=" + part.state() +
                                        ", updCntr=" + part.initialUpdateCounter() + ", stateId=" + stateId +
                                        ", size=" + part.fullSize() + "]");
                                }
                            }
                        }
                        finally {
                            pageMem.writeUnlock(grp.groupId(), partMetaId, partMetaPage, null, changed);
                        }
                    }
                    finally {
                        pageMem.releasePage(grp.groupId(), partMetaId, partMetaPage);
                    }
                }
                finally {
                    ctx.database().checkpointReadUnlock();
                }

                processed.put(p, U.currentTimeMillis() - startTime);
            }
            else if (recoverState != null) { // Pre-create partition if having valid state.
                GridDhtLocalPartition part = grp.topology().forceCreatePartition(p);

                updateState(part, recoverState);

                processed.put(p, U.currentTimeMillis() - startTime);

                if (log.isDebugEnabled()) {
                    log.debug("Restored partition state (from WAL) " +
                        "[grp=" + grp.cacheOrGroupName() + ", p=" + p + ", state=" + part.state() +
                        ", updCntr=" + part.initialUpdateCounter() +
                        ", size=" + part.fullSize() + "]");
                }
            }
            else {
                if (log.isDebugEnabled()) {
                    log.debug("Skipping partition on recovery (no page store OR wal state) " +
                        "[grp=" + grp.cacheOrGroupName() + ", p=" + p + "]");
                }
            }

            if (log.isDebugEnabled()) {
                log.debug("Finished restoring partition state " +
                    "[grp=" + grp.cacheOrGroupName() + ", p=" + p +
                    ", time=" + U.humanReadableDuration(U.currentTimeMillis() - startTime) + ']');
            }
        }

        partitionStatesRestored = true;

        return processed;
    }

    /**
     * @param part Partition to restore state for.
     * @param stateId State enum ordinal.
     */
    private void updateState(GridDhtLocalPartition part, int stateId) {
        if (stateId != -1) {
            GridDhtPartitionState state = GridDhtPartitionState.fromOrdinal(stateId);

            assert state != null;

            part.restoreState(state == EVICTED ? RENTING : state);
        }
    }

    /**
     * Check that we need to snapshot this partition and add it to map.
     *
     * @param store Store.
     * @param ctx Snapshot context.
     */
    private void tryAddEmptyPartitionToSnapshot(CacheDataStore store, Context ctx) {
        GridDhtLocalPartition locPart = getPartition(store);

        if (locPart != null && locPart.state() == OWNING) {
            ctx.partitionStatMap().put(
                new GroupPartitionId(grp.groupId(), store.partId()),
                new PagesAllocationRange(0, 0));
        }
    }

    /**
     * @param store Store.
     *
     * @return corresponding to store local partition
     */
    private GridDhtLocalPartition getPartition(CacheDataStore store) {
        return grp.topology().localPartition(store.partId(),
            AffinityTopologyVersion.NONE, false, true);
    }

    /**
     * Loads cache sizes for all caches in shared group.
     *
     * @param pageMem page memory to perform operations on pages.
     * @param grpId Cache group ID.
     * @param cntrsPageId Counters page ID, if zero is provided that means no counters page exist.
     * @return Cache sizes if store belongs to group containing multiple caches and sizes are available in memory. May
     * return null if counter page does not exist.
     * @throws IgniteCheckedException If page memory operation failed.
     */
    public static Map<Integer, Long> readSharedGroupCacheSizes(
        PageSupport pageMem,
        int grpId,
        long cntrsPageId
    ) throws IgniteCheckedException {
        if (cntrsPageId == 0L)
            return Collections.emptyMap();

        Map<Integer, Long> cacheSizes = new HashMap<>();

        long nextId = cntrsPageId;

        while (true) {
            final long curId = nextId;
            final long curPage = pageMem.acquirePage(grpId, curId);

            try {
                final long curAddr = pageMem.readLock(grpId, curId, curPage);

                assert curAddr != 0;

                try {
                    PagePartitionCountersIO cntrsIO = PageIO.getPageIO(curAddr);

                    if (cntrsIO.readCacheSizes(curAddr, cacheSizes))
                        break;

                    nextId = cntrsIO.getNextCountersPageId(curAddr);

                    assert nextId != 0;
                }
                finally {
                    pageMem.readUnlock(grpId, curId, curPage);
                }
            }
            finally {
                pageMem.releasePage(grpId, curId, curPage);
            }
        }

        return cacheSizes;
    }

    /**
     * Saves cache sizes for all caches in shared group. Unconditionally marks pages as dirty.
     *
     * @param pageMem page memory to perform operations on pages.
     * @param grpId Cache group ID.
     * @param cntrsPageId Counters page ID, if zero is provided that means no counters page exist.
     * @param partId Partition ID.
     * @param sizes Cache sizes of all caches in group. Not null.
     * @return new counter page Id. Same as {@code cntrsPageId} or new value if cache size pages were initialized.
     * @throws IgniteCheckedException if page memory operation failed.
     */
    public static long writeSharedGroupCacheSizes(PageMemory pageMem, int grpId,
        long cntrsPageId, int partId, Map<Integer, Long> sizes) throws IgniteCheckedException {
        byte[] data = PagePartitionCountersIO.VERSIONS.latest().serializeCacheSizes(sizes);

        int items = data.length / PagePartitionCountersIO.ITEM_SIZE;
        boolean init = cntrsPageId == 0;

        if (init && !sizes.isEmpty())
            cntrsPageId = pageMem.allocatePage(grpId, partId, PageIdAllocator.FLAG_AUX);

        long nextId = cntrsPageId;
        int written = 0;

        PageMetrics metrics = pageMem.metrics().cacheGrpPageMetrics(grpId);

        while (written != items) {
            final long curId = nextId;
            final long curPage = pageMem.acquirePage(grpId, curId);

            try {
                final long curAddr = pageMem.writeLock(grpId, curId, curPage);

                assert curAddr != 0;

                try {
                    PagePartitionCountersIO partCntrIo;

                    if (init) {
                        partCntrIo = PagePartitionCountersIO.VERSIONS.latest();

                        partCntrIo.initNewPage(curAddr, curId, pageMem.realPageSize(grpId), metrics);
                    }
                    else
                        partCntrIo = PageIO.getPageIO(curAddr);

                    written += partCntrIo.writeCacheSizes(pageMem.realPageSize(grpId), curAddr, data, written);

                    nextId = partCntrIo.getNextCountersPageId(curAddr);

                    if (written != items && (init = nextId == 0)) {
                        //allocate new counters page
                        nextId = pageMem.allocatePage(grpId, partId, PageIdAllocator.FLAG_AUX);
                        partCntrIo.setNextCountersPageId(curAddr, nextId);
                    }
                }
                finally {
                    // Write full page
                    pageMem.writeUnlock(grpId, curId, curPage, TRUE, true);
                }
            }
            finally {
                pageMem.releasePage(grpId, curId, curPage);
            }
        }

        return cntrsPageId;
    }

    /**
     * @param ctx Context.
     */
    private void addPartitions(Context ctx) throws IgniteCheckedException {
        int grpId = grp.groupId();
        PageMemoryEx pageMem = (PageMemoryEx)grp.dataRegion().pageMemory();

        long metaPageId = PageIdUtils.pageId(PageIdAllocator.INDEX_PARTITION, PageIdAllocator.FLAG_IDX, 0);

        long metaPage = pageMem.acquirePage(grpId, metaPageId);

        try {
            long metaPageAddr = pageMem.writeLock(grpId, metaPageId, metaPage);

            if (metaPageAddr == 0L) {
                U.warn(log, "Failed to acquire write lock for index meta page [grpId=" + grpId +
                    ", metaPageId=" + metaPageId + ']');

                return;
            }

            boolean changed = false;

            try {
                PageMetaIO metaIo = PageMetaIO.getPageIO(metaPageAddr);

                int pageCnt = this.ctx.pageStore().pages(grpId, PageIdAllocator.INDEX_PARTITION);

                changed = metaIo.setCandidatePageCount(metaPageAddr, pageCnt);

                // Following method doesn't modify page data, it only reads last allocated page count from it.
                addPartition(
                    null,
                    ctx.partitionStatMap(),
                    metaPageAddr,
                    metaIo,
                    grpId,
                    PageIdAllocator.INDEX_PARTITION,
                    pageCnt,
                    -1);
            }
            finally {
                pageMem.writeUnlock(grpId, metaPageId, metaPage, null, changed);
            }
        }
        finally {
            pageMem.releasePage(grpId, metaPageId, metaPage);
        }
    }

    /**
     * @param part Local partition.
     * @param map Map to add values to.
     * @param metaPageAddr Meta page address
     * @param io Page Meta IO
     * @param grpId Cache Group ID.
     * @param currAllocatedPageCnt total number of pages allocated for partition <code>[partition, grpId]</code>
     */
    private static boolean addPartition(
        GridDhtLocalPartition part,
        final PartitionAllocationMap map,
        final long metaPageAddr,
        final PageMetaIO io,
        final int grpId,
        final int partId,
        final int currAllocatedPageCnt,
        final long partSize
    ) {
        if (part != null) {
            boolean reserved = part.reserve();

            if (!reserved)
                return false;
        }
        else
            assert partId == PageIdAllocator.INDEX_PARTITION : partId;

        assert PageIO.getPageId(metaPageAddr) != 0;

        int lastAllocatedPageCnt = io.getLastAllocatedPageCount(metaPageAddr);

        int curPageCnt = partSize == 0 ? 0 : currAllocatedPageCnt;

        map.put(
            new GroupPartitionId(grpId, partId),
            new PagesAllocationRange(lastAllocatedPageCnt, curPageCnt));

        return true;
    }

    /** {@inheritDoc} */
    @Override public void destroyCacheDataStore(CacheDataStore store) throws IgniteCheckedException {
        ctx.database().checkpointReadLock();

        try {
            super.destroyCacheDataStore(store);
        }
        finally {
            ctx.database().checkpointReadUnlock();
        }
    }

    /** {@inheritDoc} */
    @Override protected void destroyCacheDataStore0(CacheDataStore store) throws IgniteCheckedException {
        assert ctx.database() instanceof GridCacheDatabaseSharedManager
            : "Destroying cache data store when persistence is not enabled: " + ctx.database();

        assert ctx.database().checkpointLockIsHeldByThread();

        int partId = store.partId();

        saveStoreMetadata(store, null, true, false);

        store.markDestroyed();

        ((GridCacheDatabaseSharedManager)ctx.database()).schedulePartitionDestroy(grp.groupId(), partId);
    }

    /**
     * Invalidates page memory for given partition. Destroys partition store.
     * <b>NOTE:</b> This method can be invoked only within checkpoint lock or checkpointer thread.
     *
     * @param grpId Group ID.
     * @param partId Partition ID.
     *
     * @throws IgniteCheckedException If destroy has failed.
     */
    public void destroyPartitionStore(int grpId, int partId) throws IgniteCheckedException {
        PageMemoryEx pageMemory = (PageMemoryEx)grp.dataRegion().pageMemory();

        if (grp.config().isEncryptionEnabled())
            ctx.kernalContext().encryption().onDestroyPartitionStore(grp, partId);

        int tag = pageMemory.invalidate(grp.groupId(), partId);

        if (grp.walEnabled())
            ctx.wal().log(new PartitionDestroyRecord(grp.groupId(), partId));

        ctx.pageStore().onPartitionDestroyed(grpId, partId, tag);
    }

    /** {@inheritDoc} */
    @Override public void onPartitionCounterUpdated(int part, long cntr) {
        CacheDataStore store = partDataStores.get(part);

        assert store != null;

        long oldCnt = store.updateCounter();

        if (oldCnt < cntr)
            store.updateCounter(cntr);
    }

    /** {@inheritDoc} */
    @Override public void onPartitionInitialCounterUpdated(int part, long start, long delta) {
        CacheDataStore store = partDataStores.get(part);

        assert store != null;

        store.updateInitialCounter(start, delta);
    }

    /** {@inheritDoc} */
    @Override public long lastUpdatedPartitionCounter(int part) {
        return partDataStores.get(part).updateCounter();
    }

    /** {@inheritDoc} */
    @Override public RootPage rootPageForIndex(int cacheId, String idxName, int segment) throws IgniteCheckedException {
        return indexStorage.allocateCacheIndex(cacheId, idxName, segment);
    }

    /** {@inheritDoc} */
    @Override public @Nullable RootPage findRootPageForIndex(int cacheId, String idxName, int segment) throws IgniteCheckedException {
        return indexStorage.findCacheIndex(cacheId, idxName, segment);
    }

    /** {@inheritDoc} */
    @Override public void dropRootPageForIndex(int cacheId, String idxName, int segment) throws IgniteCheckedException {
        indexStorage.dropCacheIndex(cacheId, idxName, segment);
    }

    /** {@inheritDoc} */
    @Override public ReuseList reuseListForIndex(String idxName) {
        return reuseList;
    }

    /** {@inheritDoc} */
    @Override public void stop() {
        if (grp.affinityNode())
            ((GridCacheDatabaseSharedManager)ctx.database()).removeCheckpointListener(this);
    }

    /**
     * @return Meta root pages info.
     * @throws IgniteCheckedException If failed.
     */
    private Metas getOrAllocateCacheMetas() throws IgniteCheckedException {
        PageMemoryEx pageMem = (PageMemoryEx)grp.dataRegion().pageMemory();
        IgniteWriteAheadLogManager wal = ctx.wal();

        int grpId = grp.groupId();
        long metaId = PageMemory.META_PAGE_ID;
        long metaPage = pageMem.acquirePage(grpId, metaId);

        try {
            final long pageAddr = pageMem.writeLock(grpId, metaId, metaPage);

            boolean allocated = false;
            boolean markDirty = false;

            try {
                long metastoreRoot, reuseListRoot;

                PageMetaIOV2 io = (PageMetaIOV2)PageMetaIO.VERSIONS.latest();

                if (PageIO.getType(pageAddr) != PageIO.T_META) {
                    PageMetrics metrics = pageMem.metrics().cacheGrpPageMetrics(grpId);

                    io.initNewPage(pageAddr, metaId, pageMem.realPageSize(grpId), metrics);

                    metastoreRoot = pageMem.allocatePage(grpId, PageIdAllocator.INDEX_PARTITION, PageMemory.FLAG_IDX);
                    reuseListRoot = pageMem.allocatePage(grpId, PageIdAllocator.INDEX_PARTITION, PageMemory.FLAG_IDX);

                    io.setTreeRoot(pageAddr, metastoreRoot);
                    io.setReuseListRoot(pageAddr, reuseListRoot);

                    if (isWalDeltaRecordNeeded(pageMem, grpId, metaId, metaPage, wal, null)) {
                        assert io.getType() == PageIO.T_META;

                        wal.log(new MetaPageInitRecord(
                            grpId,
                            metaId,
                            io.getType(),
                            io.getVersion(),
                            metastoreRoot,
                            reuseListRoot
                        ));
                    }

                    allocated = true;
                }
                else {
                    if (io != PageIO.getPageIO(pageAddr)) {
                        if (log.isDebugEnabled()) {
                            log.debug("Upgrade index partition meta page version: [grpId=" + grpId +
                                ", oldVer=" + PagePartitionMetaIO.getVersion(pageAddr) +
                                ", newVer=" + io.getVersion() + ']');
                        }

                        io.upgradePage(pageAddr);

                        markDirty = true;
                    }

                    metastoreRoot = io.getTreeRoot(pageAddr);
                    reuseListRoot = io.getReuseListRoot(pageAddr);

                    int encrPageCnt = io.getEncryptedPageCount(pageAddr);

                    if (encrPageCnt > 0) {
                        ctx.kernalContext().encryption().setEncryptionState(grp, PageIdAllocator.INDEX_PARTITION,
                            io.getEncryptedPageIndex(pageAddr), encrPageCnt);

                        markDirty = true;
                    }

                    assert reuseListRoot != 0L;

                    if (markDirty && isWalDeltaRecordNeeded(pageMem, grpId, metaId, metaPage, wal, null)) {
                        wal.log(new PageSnapshot(new FullPageId(PageIdAllocator.INDEX_PARTITION, grpId), pageAddr,
                            pageMem.pageSize(), pageMem.realPageSize(grpId)));
                    }
                }

                return new Metas(
                        new RootPage(new FullPageId(metastoreRoot, grpId), allocated),
                        new RootPage(new FullPageId(reuseListRoot, grpId), allocated),
                        null,
                        null,
                        null);
            }
            finally {
                pageMem.writeUnlock(grpId, metaId, metaPage, null, allocated || markDirty);
            }
        }
        finally {
            pageMem.releasePage(grpId, metaId, metaPage);
        }
    }

    /** {@inheritDoc} */
    @Override @Nullable protected IgniteHistoricalIterator historicalIterator(
        CachePartitionPartialCountersMap partCntrs,
        Set<Integer> missing
    ) throws IgniteCheckedException {
        if (partCntrs == null || partCntrs.isEmpty())
            return null;

        if (grp.mvccEnabled()) // TODO IGNITE-7384
            return super.historicalIterator(partCntrs, missing);

        GridCacheDatabaseSharedManager database = (GridCacheDatabaseSharedManager)grp.shared().database();

        Map<Integer, Long> partsCounters = new HashMap<>();

        for (int i = 0; i < partCntrs.size(); i++) {
            int p = partCntrs.partitionAt(i);
            long initCntr = partCntrs.initialUpdateCounterAt(i);

            partsCounters.put(p, initCntr);
        }

        try {
            FileWALPointer minPtr = database.checkpointHistory().searchEarliestWalPointer(grp.groupId(),
                partsCounters, grp.hasAtomicCaches() ? walAtomicCacheMargin : 0L);

            FileWALPointer latestReservedPointer = (FileWALPointer)database.latestWalPointerReservedForPreloading();

            assert latestReservedPointer == null || latestReservedPointer.compareTo(minPtr) <= 0
                : "Historical iterator tries to iterate WAL out of reservation [cache=" + grp.cacheOrGroupName()
                + ", reservedPointer=" + latestReservedPointer
                + ", historicalPointer=" + minPtr + ']';

            if (latestReservedPointer == null)
                log.warning("History for the preloading has not reserved yet.");

            WALIterator it = grp.shared().wal().replay(minPtr);

            WALHistoricalIterator iterator = new WALHistoricalIterator(log, grp, partCntrs, partsCounters, it);

            // Add historical partitions which are unabled to reserve to missing set.
            missing.addAll(iterator.missingParts);

            return iterator;
        }
        catch (Exception ex) {
            if (!X.hasCause(ex, IgniteHistoricalIteratorException.class))
                throw new IgniteHistoricalIteratorException(ex);

            throw ex;
        }
    }

    /** {@inheritDoc} */
    @Override public boolean expireTombstones(
        IgniteClosure2X<GridCacheEntryEx, Long, Boolean> c,
        int amount,
        long now
    ) {
        long tsCnt = tombstonesCount();

        // Even if tombstones count is zero, we have some entries in the queue and they must be processed.

        DiscoCache discoCache = ctx.discovery().discoCache();

        long tsLimit = ctx.ttl().tombstonesLimit();

        // Do not clear tombstones if not full baseline or while rebalancing is going and if the limit is not exceeded.
        // This will allow offline node to join faster using fast full rebalancing.
        GridDhtPartitionsExchangeFuture fut = ctx.exchange().lastTopologyFuture();

        if (tsCnt <= tsLimit &&
            (!discoCache.fullBaseline() ||
                !(fut.isDone() && fut.rebalanced()) ||
                ctx.ttl().tombstoneCleanupSuspended()))
            return false;

        if (tsCnt > tsLimit) { // Force removal of tombstones beyond the limit.
            amount = (int) (tsCnt - tsLimit);

            now = Long.MAX_VALUE;
        }

        // Prevent manager being stopped in the middle of pds operation.
        if (!busyLock.enterBusy())
            return false;

        try {
            return ctx.evict().expire(true, c, amount, now);
        }
        finally {
            busyLock.leaveBusy();
        }
    }

    /** {@inheritDoc} */
    @Override public int fillQueue(boolean tombstone, int amount, long upper, ToIntFunction<PendingRow> c) throws IgniteCheckedException {
        if (!busyLock.enterBusy())
            return 0;

        int cnt = 0;

        long upper0 = upper;

        // Adjust upper bound if tombstone limit is exceeded.
        if (tombstone) {
            long tsCnt = tombstonesCount(), tsLimit = ctx.ttl().tombstonesLimit();

            if (tsCnt > tsLimit) {
                amount = (int) (tsCnt - tsLimit);

                upper0 = Long.MAX_VALUE;
            }
        }

        try {
            for (CacheDataStore store : cacheDataStores()) {
                if (!store.init())
                    continue;

                GridDhtLocalPartition part = null;

                int partId = store.partId();

                if (!grp.isLocal()) {
                    part = grp.topology().localPartition(partId, AffinityTopologyVersion.NONE, false, false);

                    // Skip non-owned partitions.
                    if (part == null || part.state() != OWNING && part.state() != MOVING)
                        continue;
                }

                if (part != null && !part.reserve())
                    continue;

                try {
                    for (GridCacheContext ctx : grp.caches()) {
                        if (!ctx.started())
                            continue;

                        cnt += fillQueueInternal(store.pendingTree(), ctx, grp.sharedGroup() ? ctx.cacheId() :
                            CU.UNDEFINED_CACHE_ID, tombstone, amount - cnt, upper0, c);

                        if (amount != -1 && cnt >= amount)
                            break;
                    }
                }
                finally {
                    if (part != null)
                        part.release();
                }
            }
        }
        finally {
            busyLock.leaveBusy();
        }

        return cnt;
    }

    /**
     * @param part Partition.
     * @return Tombstones count.
     */
    private long tombstoneCount(@Nullable GridDhtLocalPartition part) {
        return part == null || part.state() == EVICTED ? 0 : part.dataStore().tombstonesCount();
    }

    /** {@inheritDoc} */
    @Override public long expiredSize() throws IgniteCheckedException {
        long size = 0;

        for (CacheDataStore store : cacheDataStores())
            size += ((GridCacheDataStore)store).expiredSize();

        return size;
    }

    /** {@inheritDoc} */
    @Override public void preloadPartition(int part) throws IgniteCheckedException {
        if (grp.isLocal()) {
            dataStore(part).preload();

            return;
        }

        GridDhtLocalPartition locPart = grp.topology().localPartition(part, AffinityTopologyVersion.NONE, false, false);

        assert locPart != null && locPart.reservations() > 0;

        locPart.dataStore().preload();
    }

    /**
     * Calculates free space of all partition data stores - number of bytes available for use in allocated pages.
     *
     * @return free space size in bytes.
     */
    long freeSpace() {
        long freeSpace = 0;

        for (CacheDataStore store : partDataStores.values()) {
            assert store instanceof GridCacheDataStore;

            AbstractFreeList freeList = ((GridCacheDataStore)store).getCacheStoreFreeList();

            if (freeList == null)
                continue;

            freeSpace += freeList.freeSpace();
        }

        return freeSpace;
    }

    /**
     * Calculates empty data pages of all partition data stores.
     *
     * @return empty data pages count.
     */
    long emptyDataPages() {
        long emptyDataPages = 0;

        for (CacheDataStore store : partDataStores.values()) {
            assert store instanceof GridCacheDataStore;

            AbstractFreeList freeList = ((GridCacheDataStore)store).getCacheStoreFreeList();

            if (freeList == null)
                continue;

            emptyDataPages += freeList.emptyDataPages();
        }

        return emptyDataPages;
    }

    /**
     * @param cacheId Which was stopped, but its data still presented.
     * @throws IgniteCheckedException If failed.
     */
    public void findAndCleanupLostIndexesForStoppedCache(int cacheId) throws IgniteCheckedException {
        for (String name : indexStorage.getIndexNames()) {
            if (indexStorage.nameIsAssosiatedWithCache(name, cacheId)) {
                ctx.database().checkpointReadLock();

                try {
                    RootPage page = indexStorage.allocateIndex(name);

                    ctx.kernalContext().query().getIndexing().destroyOrphanIndex(
                        page,
                        name,
                        grp.groupId(),
                        grp.dataRegion().pageMemory(), globalRemoveId(),
                        reuseListForIndex(name),
                        grp.mvccEnabled()
                    );

                    indexStorage.dropIndex(name);
                }
                finally {
                    ctx.database().checkpointReadUnlock();
                }
            }
        }
    }

    /**
     * @param grpId Cache group ID.
     * @throws IgniteCheckedException If failed.
     */
    private void saveIndexReencryptionStatus(int grpId) throws IgniteCheckedException {
        long state = ctx.kernalContext().encryption().getEncryptionState(grpId, PageIdAllocator.INDEX_PARTITION);

        if (state == 0)
            return;

        PageMemoryEx pageMem = (PageMemoryEx)grp.dataRegion().pageMemory();

        long metaPageId = PageIdAllocator.META_PAGE_ID;
        long metaPage = pageMem.acquirePage(grpId, metaPageId);

        try {
            boolean changed = false;

            long metaPageAddr = pageMem.writeLock(grpId, metaPageId, metaPage);

            try {
                PageMetaIOV2 metaIo = PageMetaIO.getPageIO(metaPageAddr);

                int encryptIdx = ReencryptStateUtils.pageIndex(state);
                int encryptCnt = ReencryptStateUtils.pageCount(state);

                if (encryptIdx == encryptCnt) {
                    ctx.kernalContext().encryption().setEncryptionState(grp, PageIdAllocator.INDEX_PARTITION, 0, 0);

                    encryptIdx = encryptCnt = 0;
                }

                changed |= metaIo.setEncryptedPageIndex(metaPageAddr, encryptIdx);
                changed |= metaIo.setEncryptedPageCount(metaPageAddr, encryptCnt);

                IgniteWriteAheadLogManager wal = ctx.cache().context().wal();

                if (changed && PageHandler.isWalDeltaRecordNeeded(pageMem, grpId, metaPageId, metaPage, wal, null))
                    wal.log(new MetaPageUpdateIndexDataRecord(grpId, metaPageId, encryptIdx, encryptCnt));
            }
            finally {
                pageMem.writeUnlock(grpId, metaPageId, metaPage, null, changed);
            }
        }
        finally {
            pageMem.releasePage(grpId, metaPageId, metaPage);
        }
    }

    /** */
    public GridCacheDataStore createGridCacheDataStore(
        CacheGroupContext grpCtx,
        int partId,
        boolean exists,
        IgniteLogger log
    ) {
        return new GridCacheDataStore(
            grpCtx,
            partId,
            exists,
            busyLock,
            nodeIsStopping,
            log
        );
    }

    /**
     *
     */
    private static class WALHistoricalIterator implements IgniteHistoricalIterator {
        /** */
        private static final long serialVersionUID = 0L;

        /** Logger. */
        private IgniteLogger log;

        /** Cache context. */
        private final CacheGroupContext grp;

        /** Partition counters map. */
        private final CachePartitionPartialCountersMap partMap;

        /** Partitions marked as missing (unable to reserve or partition is not in OWNING state). */
        private final Set<Integer> missingParts = new HashSet<>();

        /** Partitions marked as done. */
        private final Set<Integer> doneParts = new HashSet<>();

        /** Cache IDs. This collection is stored as field to avoid re-calculation on each iteration. */
        private final Set<Integer> cacheIds;

        /** WAL iterator. */
        private WALIterator walIt;

        /** */
        private Iterator<DataEntry> entryIt;

        /** */
        private DataEntry next;

        /**
         * Rebalanced counters in the range from initialUpdateCntr to updateCntr.
         * Invariant: initUpdCntr[idx] + rebalancedCntrs[idx] = updateCntr[idx]
         */
        private long[] rebalancedCntrs;

        /** A partition what will be finished on next iteration. */
        private int donePart = -1;

        /**
         * @param log Logger.
         * @param grp Cache context.
         * @param walIt WAL iterator.
         */
        private WALHistoricalIterator(
            IgniteLogger log,
            CacheGroupContext grp,
            CachePartitionPartialCountersMap partMap,
            Map<Integer, Long> updatedPartCntr,
            WALIterator walIt) {
            this.log = log;
            this.grp = grp;
            this.partMap = partMap;
            this.walIt = walIt;

            cacheIds = grp.cacheIds();

            rebalancedCntrs = new long[partMap.size()];

            for (int i = 0; i < rebalancedCntrs.length; i++) {
                int p = partMap.partitionAt(i);

                rebalancedCntrs[i] = updatedPartCntr.get(p);

                partMap.initialUpdateCounterAt(i, rebalancedCntrs[i]);
            }

            reservePartitions();

            advance();
        }

        /** {@inheritDoc} */
        @Override public boolean contains(int partId) {
            return partMap.contains(partId);
        }

        /** {@inheritDoc} */
        @Override public boolean isDone(int partId) {
            return doneParts.contains(partId);
        }

        /** {@inheritDoc} */
        @Override public boolean allHistoricalPartitionsDone() {
            return doneParts.size() == partMap.size();
        }

        /** {@inheritDoc} */
        @Override public void close() throws IgniteCheckedException {
            walIt.close();
            releasePartitions();
        }

        /** {@inheritDoc} */
        @Override public boolean isClosed() {
            return walIt.isClosed();
        }

        /** {@inheritDoc} */
        @Override public boolean hasNextX() {
            return hasNext();
        }

        /** {@inheritDoc} */
        @Override public CacheDataRow nextX() throws IgniteCheckedException {
            return next();
        }

        /** {@inheritDoc} */
        @Override public void removeX() throws IgniteCheckedException {
            throw new UnsupportedOperationException();
        }

        /** {@inheritDoc} */
        @Override public Iterator<CacheDataRow> iterator() {
            return this;
        }

        /** {@inheritDoc} */
        @Override public boolean hasNext() {
            return next != null;
        }

        /** {@inheritDoc} */
        @Override public CacheDataRow next() {
            if (next == null)
                throw new NoSuchElementException();

            CacheDataRow val = new DataEntryRow(next);

            if (donePart != -1) {
                int pIdx = partMap.partitionIndex(donePart);

                if (log.isDebugEnabled()) {
                    log.debug("Partition done [grpId=" + grp.groupId() +
                        ", partId=" + donePart +
                        ", from=" + partMap.initialUpdateCounterAt(pIdx) +
                        ", to=" + partMap.updateCounterAt(pIdx) + ']');
                }

                doneParts.add(donePart);

                donePart = -1;
            }

            advance();

            return val;
        }

        /** {@inheritDoc} */
        @Override public void remove() {
            throw new UnsupportedOperationException();
        }

        /**
         * Reserve historical partitions.
         * If partition is unable to reserve, id of that partition is placed to {@link #missingParts} set.
         */
        private void reservePartitions() {
            for (int i = 0; i < partMap.size(); i++) {
                int p = partMap.partitionAt(i);
                GridDhtLocalPartition part = grp.topology().localPartition(p);

                if (part == null || !part.reserve()) {
                    missingParts.add(p);
                    continue;
                }

                if (part.state() != OWNING) {
                    part.release();
                    missingParts.add(p);
                }
            }
        }

        /**
         * Release historical partitions.
         */
        private void releasePartitions() {
            for (int i = 0; i < partMap.size(); i++) {
                int p = partMap.partitionAt(i);

                if (missingParts.contains(p))
                    continue;

                GridDhtLocalPartition part = grp.topology().localPartition(p);

                assert part != null && part.state() == OWNING && part.reservations() > 0
                    : "Partition should in OWNING state and has at least 1 reservation";

                part.release();
            }
        }

        /**
         *
         */
        private void advance() {
            try {
                next = null;

                outer:
                while (doneParts.size() != partMap.size()) {
                    if (entryIt != null) {
                        while (entryIt.hasNext()) {
                            DataEntry entry = entryIt.next();

                            if (cacheIds.contains(entry.cacheId())) {
                                int idx = partMap.partitionIndex(entry.partitionId());

                                if (idx < 0 || missingParts.contains(idx))
                                    continue;

                                long from = partMap.initialUpdateCounterAt(idx);
                                long to = partMap.updateCounterAt(idx);

                                if (entry.partitionCounter() > from && entry.partitionCounter() <= to) {
                                    // Partition will be marked as done for current entry on next iteration.
                                    if (++rebalancedCntrs[idx] == to)
                                        donePart = entry.partitionId();

                                    next = entry;

                                    return;
                                }
                            }
                        }
                    }

                    entryIt = null;

                    // Search for next DataEntry while applying rollback counters.
                    while (walIt.hasNext()) {
                        IgniteBiTuple<WALPointer, WALRecord> rec = walIt.next();

                        if (rec.get2() instanceof DataRecord) {
                            DataRecord data = (DataRecord)rec.get2();

                            entryIt = data.writeEntries().iterator();

                            // Move on to the next valid data entry.
                            continue outer;
                        }
                        else if (rec.get2() instanceof RollbackRecord) {
                            RollbackRecord rbRec = (RollbackRecord)rec.get2();

                            if (grp.groupId() == rbRec.groupId()) {
                                int idx = partMap.partitionIndex(rbRec.partitionId());

                                if (idx < 0 || missingParts.contains(idx))
                                    continue;

                                long from = partMap.initialUpdateCounterAt(idx);
                                long to = partMap.updateCounterAt(idx);

                                rebalancedCntrs[idx] += rbRec.overlap(from, to);

                                if (rebalancedCntrs[idx] == partMap.updateCounterAt(idx)) {
                                    if (log.isDebugEnabled()) {
                                        log.debug("Partition done [grpId=" + grp.groupId() +
                                            ", partId=" + donePart +
                                            ", from=" + from +
                                            ", to=" + to + ']');
                                    }

                                    doneParts.add(rbRec.partitionId()); // Add to done set immediately.
                                }
                            }
                        }
                    }

                    if (entryIt == null && doneParts.size() != partMap.size()) {
                        for (int i = 0; i < partMap.size(); i++) {
                            int p = partMap.partitionAt(i);

                            if (!doneParts.contains(p)) {
                                log.warning("Some partition entries were missed during historical rebalance [grp=" + grp + ", part=" + p + ", missed=" +
                                    (partMap.updateCounterAt(i) - rebalancedCntrs[i]) + ']');

                                doneParts.add(p);
                            }
                        }

                        return;
                    }
                }
            }
            catch (Exception ex) {
                throw new IgniteHistoricalIteratorException(ex);
            }
        }
    }

    /**
     * Data entry row.
     */
    private static class DataEntryRow implements CacheDataRow {
        /** */
        private final DataEntry entry;

        /**
         * @param entry Data entry.
         */
        private DataEntryRow(DataEntry entry) {
            this.entry = entry;
        }

        /** {@inheritDoc} */
        @Override public KeyCacheObject key() {
            return entry.key();
        }

        /** {@inheritDoc} */
        @Override public void key(KeyCacheObject key) {
            throw new IllegalStateException();
        }

        /** {@inheritDoc} */
        @Override public CacheObject value() {
            return entry.value();
        }

        /** {@inheritDoc} */
        @Override public GridCacheVersion version() {
            return entry.writeVersion();
        }

        /** {@inheritDoc} */
        @Override public long expireTime() {
            return entry.expireTime();
        }

        /** {@inheritDoc} */
        @Override public int partition() {
            return entry.partitionId();
        }

        /** {@inheritDoc} */
        @Override public int size() throws IgniteCheckedException {
            throw new UnsupportedOperationException();
        }

        /** {@inheritDoc} */
        @Override public int headerSize() {
            throw new UnsupportedOperationException();
        }

        /** {@inheritDoc} */
        @Override public long link() {
            return 0;
        }

        /** {@inheritDoc} */
        @Override public void link(long link) {
            throw new UnsupportedOperationException();
        }

        /** {@inheritDoc} */
        @Override public int hash() {
            return entry.key().hashCode();
        }

        /** {@inheritDoc} */
        @Override public int cacheId() {
            return entry.cacheId();
        }

        /** {@inheritDoc} */
        @Override public void cacheId(int cacheId) {
            throw new UnsupportedOperationException();
        }

        /** {@inheritDoc} */
        @Override public long mvccCoordinatorVersion() {
            return 0; // TODO IGNITE-7384
        }

        /** {@inheritDoc} */
        @Override public long mvccCounter() {
            return 0;  // TODO IGNITE-7384
        }

        /** {@inheritDoc} */
        @Override public int mvccOperationCounter() {
            return 0;  // TODO IGNITE-7384
        }

        /** {@inheritDoc} */
        @Override public long newMvccCoordinatorVersion() {
            return 0; // TODO IGNITE-7384
        }

        /** {@inheritDoc} */
        @Override public long newMvccCounter() {
            return 0; // TODO IGNITE-7384
        }

        /** {@inheritDoc} */
        @Override public int newMvccOperationCounter() {
            return 0;  // TODO IGNITE-7384
        }

        /** {@inheritDoc} */
        @Override public byte mvccTxState() {
            return 0;  // TODO IGNITE-7384
        }

        /** {@inheritDoc} */
        @Override public byte newMvccTxState() {
            return 0; // TODO IGNITE-7384
        }

        /** {@inheritDoc} */
        @Override public boolean tombstone() {
            return entry.op() == GridCacheOperation.DELETE;
        }
    }

    /**
     *
     */
    static class Metas {
        /** */
        @GridToStringInclude
        public final RootPage reuseListRoot;

        /** */
        @GridToStringInclude
        public final RootPage treeRoot;

        /** */
        @GridToStringInclude
        public final RootPage pendingTreeRoot;

        /** */
        @GridToStringInclude
        public final RootPage partMetastoreReuseListRoot;

        /** */
        @GridToStringInclude
        private final RootPage updateLogTreeRoot;

        /**
         * @param treeRoot Metadata storage root.
         * @param reuseListRoot Reuse list root.
         * @param updateLogTreeRoot Partition update log root.
         */
        Metas(RootPage treeRoot,
              RootPage reuseListRoot,
              RootPage pendingTreeRoot,
              RootPage partMetastoreReuseListRoot,
              RootPage updateLogTreeRoot) {
            this.treeRoot = treeRoot;
            this.reuseListRoot = reuseListRoot;
            this.pendingTreeRoot = pendingTreeRoot;
            this.partMetastoreReuseListRoot = partMetastoreReuseListRoot;
            this.updateLogTreeRoot = updateLogTreeRoot;
        }

        /** {@inheritDoc} */
        @Override public String toString() {
            return S.toString(Metas.class, this);
        }
    }

    /**
     *
     */
    public static class GridCacheDataStore implements CacheDataStore {
        /** */
        private final int partId;

        /** */
        private final CacheGroupContext grp;

        /** */
        private volatile CacheFreeList freeList;

        /** */
        private PendingEntriesTree pendingTree;

        /** */
        private volatile CacheDataStoreImpl delegate;

        /** */
        private GridQueryRowCacheCleaner rowCacheCleaner;

        /**
         * Mutex used to synchronise publication of initialized delegate link and actions that should change
         * the delegate's state, so the delegate will not be in obsolete state.
         */
        private final Object delegatePublicationMux = new Object();

        /** */
        private PartitionMetaStorage<SimpleDataRow> partStorage;

        /** */
        private final boolean exists;

        /** */
        private final GridSpinBusyLock busyLock;

        /** */
        private final AtomicBoolean nodeIsStopping;

        /** */
        private final IgniteLogger log;

        /** */
        private final AtomicBoolean init = new AtomicBoolean();

        /** */
        private final CountDownLatch latch = new CountDownLatch(1);

        /** */
        private CacheDataTree dataTree;

        /**
         * @param partId Partition.
         * @param exists {@code True} if store exists.
         */
        public GridCacheDataStore(CacheGroupContext grp, int partId, boolean exists,
            GridSpinBusyLock busyLock,
            AtomicBoolean nodeIsStopping,
            IgniteLogger log) {
            this.grp = grp;
            this.partId = partId;
            this.exists = exists;
            this.busyLock = busyLock;
            this.nodeIsStopping = nodeIsStopping;
            this.log = log;
        }

        /** */
        public AbstractFreeList<CacheDataRow> getCacheStoreFreeList() {
            return freeList;
        }

        /**
         * @return Name of free pages list.
         */
        private String freeListName() {
            return grp.cacheOrGroupName() + "-" + partId;
        }

        /**
         * @return Name of partition meta store.
         */
        private String partitionMetaStoreName() {
            return grp.cacheOrGroupName() + "-partstore-" + partId;
        }

        /**
         * @return Name of data tree.
         */
        private String dataTreeName() {
            return grp.cacheOrGroupName() + "-" + BPlusTree.treeName("p-" + partId, "CacheData");
        }

        /**
         * @return Name of pending entires tree.
         */
        private String pendingEntriesTreeName() {
            return grp.cacheOrGroupName() + "-PendingEntries-" + partId;
        }

        /**
         * @return Name of update log tree.
         */
        private String updateLogTreeName() {
            return grp.cacheOrGroupName() + "-updateLog-" + partId;
        }

        /**
         * @param checkExists If {@code true} data store won't be initialized if it doesn't exists
         * (has non empty data file). This is an optimization for lazy store initialization on writes.
         *
         * @return Store delegate.
         * @throws IgniteCheckedException If failed.
         */
        private CacheDataStore init0(boolean checkExists) throws IgniteCheckedException {
            CacheDataStoreImpl delegate0 = delegate;

            if (delegate0 != null)
                return delegate0;

            if (checkExists) {
                if (!exists)
                    return null;
            }

            final GridCacheSharedContext ctx = grp.shared();

            AtomicLong pageListCacheLimit = ((GridCacheDatabaseSharedManager) ctx.database()).pageListCacheLimitHolder(grp.dataRegion());

            IgniteCacheDatabaseSharedManager dbMgr = ctx.database();

            dbMgr.checkpointReadLock();

            if (init.compareAndSet(false, true)) {
                try {
                    Metas metas = getOrAllocatePartitionMetas();

                    if (PageIdUtils.partId(metas.reuseListRoot.pageId().pageId()) != partId ||
                        PageIdUtils.partId(metas.treeRoot.pageId().pageId()) != partId ||
                        PageIdUtils.partId(metas.pendingTreeRoot.pageId().pageId()) != partId ||
                        PageIdUtils.partId(metas.partMetastoreReuseListRoot.pageId().pageId()) != partId ||
                        PageIdUtils.partId(metas.updateLogTreeRoot.pageId().pageId()) != partId
                    ) {
                        throw new IgniteCheckedException("Invalid meta root allocated [" +
                            "cacheOrGroupName=" + grp.cacheOrGroupName() +
                            ", partId=" + partId +
                            ", metas=" + metas + ']');
                    }

                    String freeListName = freeListName();

                    RootPage reuseRoot = metas.reuseListRoot;

                    freeList = new CacheFreeList(
                        grp.groupId(),
                        freeListName,
                        grp.dataRegion(),
                        ctx.wal(),
                        reuseRoot.pageId().pageId(),
                        reuseRoot.isAllocated(),
                        ctx.diagnostic().pageLockTracker().createPageLockTracker(freeListName),
                        ctx.kernalContext(),
                        pageListCacheLimit,
                        PageIdAllocator.FLAG_AUX
                    ) {
                        /** {@inheritDoc} */
                        @Override protected long allocatePageNoReuse() throws IgniteCheckedException {
                            assert ctx.database().checkpointLockIsHeldByThread();

                            return pageMem.allocatePage(grpId, partId, PageIdAllocator.FLAG_AUX);
                        }
                    };

                    RootPage partMetastoreReuseListRoot = metas.partMetastoreReuseListRoot;

                    String partMetastoreName = partitionMetaStoreName();

                    partStorage = new PartitionMetaStorageImpl<SimpleDataRow>(
                        grp.groupId(),
                        partMetastoreName,
                        grp.dataRegion(),
                        null, // TODO: cannot use reuseList
                        ctx.wal(),
                        partMetastoreReuseListRoot.pageId().pageId(),
                        partMetastoreReuseListRoot.isAllocated(),
                        ctx.diagnostic().pageLockTracker().createPageLockTracker(partMetastoreName),
                        ctx.kernalContext(),
                        pageListCacheLimit,
                        PageIdAllocator.FLAG_AUX
                    ) {
                        /** {@inheritDoc} */
                        @Override protected long allocatePageNoReuse() throws IgniteCheckedException {
                            assert ctx.database().checkpointLockIsHeldByThread();

                            return pageMem.allocatePage(grpId, partId, PageIdAllocator.FLAG_AUX);
                        }
                    };

                    String dataTreeName = dataTreeName();

                    CacheDataRowStore rowStore = new CacheDataRowStore(grp, freeList, partId);

                    RootPage treeRoot = metas.treeRoot;

                    dataTree = new CacheDataTree(
                        grp,
                        dataTreeName,
                        freeList,
                        rowStore,
                        treeRoot.pageId().pageId(),
                        treeRoot.isAllocated(),
                        ctx.diagnostic().pageLockTracker().createPageLockTracker(dataTreeName),
                        PageIdAllocator.FLAG_AUX
                    ) {
                        /** {@inheritDoc} */
                        @Override protected long allocatePageNoReuse() throws IgniteCheckedException {
                            assert ctx.database().checkpointLockIsHeldByThread();

                            return pageMem.allocatePage(grpId, partId, PageIdAllocator.FLAG_AUX);
                        }
                    };

                    String pendingEntriesTreeName = pendingEntriesTreeName();

                    RootPage pendingTreeRoot = metas.pendingTreeRoot;

                    final PendingEntriesTree pendingTree0 = new PendingEntriesTree(
                        grp,
                        pendingEntriesTreeName,
                        grp.dataRegion().pageMemory(),
                        pendingTreeRoot.pageId().pageId(),
                        freeList,
                        pendingTreeRoot.isAllocated(),
                        ctx.diagnostic().pageLockTracker().createPageLockTracker(pendingEntriesTreeName),
                        PageIdAllocator.FLAG_AUX
                    ) {
                        /** {@inheritDoc} */
                        @Override protected long allocatePageNoReuse() throws IgniteCheckedException {
                            assert ctx.database().checkpointLockIsHeldByThread();

                            return pageMem.allocatePage(grpId, partId, PageIdAllocator.FLAG_AUX);
                        }
                    };

                    String logTreeName = updateLogTreeName();

                    RootPage logTreeRoot = metas.updateLogTreeRoot;

                    final PartitionLogTree logTree = new PartitionLogTree(
                            grp,
                            logTreeName,
                            grp.dataRegion().pageMemory(),
                            logTreeRoot.pageId().pageId(),
                            freeList,
                            logTreeRoot.isAllocated(),
                            ctx.diagnostic().pageLockTracker().createPageLockTracker(logTreeName),
                            PageIdAllocator.FLAG_AUX
                    ) {
                        /** {@inheritDoc} */
                        @Override protected long allocatePageNoReuse() throws IgniteCheckedException {
                            assert grp.shared().database().checkpointLockIsHeldByThread();

                            return pageMem.allocatePage(grpId, partId, PageIdAllocator.FLAG_AUX);
                        }
                    };

                    PageMemoryEx pageMem = (PageMemoryEx) grp.dataRegion().pageMemory();

                    int grpId = grp.groupId();

                    delegate0 = new CacheDataStoreImpl(partId,
                        rowStore,
                        dataTree,
                        logTree,
                        () -> pendingTree0,
                        grp,
                        busyLock,
                        nodeIsStopping,
                        log
                    ) {
                        /** {@inheritDoc} */
                        @Override public PendingEntriesTree pendingTree() {
                            return pendingTree0;
                        }

                        /** {@inheritDoc} */
                        @Override public void preload() throws IgniteCheckedException {
                            IgnitePageStoreManager pageStoreMgr = ctx.pageStore();

                            if (pageStoreMgr == null)
                                return;

                            final int pages = pageStoreMgr.pages(grpId, partId);

                            long pageId = pageMem.partitionMetaPageId(grpId, partId);

                            // For each page sequentially pin/unpin.
                            for (int pageNo = 0; pageNo < pages; pageId++, pageNo++) {
                                long pagePointer = -1;

                                try {
                                    pagePointer = pageMem.acquirePage(grpId, pageId);
                                }
                                finally {
                                    if (pagePointer != -1)
                                        pageMem.releasePage(grpId, pageId, pagePointer);
                                }
                            }
                        }
                    };

                    pendingTree = pendingTree0;

                    long partMetaId = pageMem.partitionMetaPageId(grpId, partId);
                    long partMetaPage = pageMem.acquirePage(grpId, partMetaId);

                    try {
                        long pageAddr = pageMem.readLock(grpId, partMetaId, partMetaPage);

                        try {
                            if (PageIO.getType(pageAddr) != 0) {
                                PagePartitionMetaIO io = PagePartitionMetaIO.VERSIONS.latest();

                                long gapsLink = io.getGapsLink(pageAddr);

                                byte[] updCntrGapsData = gapsLink == 0 ? null : partStorage.readRow(gapsLink);

                                delegate0.restoreState(
                                    io.getSize(pageAddr),
                                    io.getUpdateCounter(pageAddr),
                                    grp.sharedGroup()
                                        ? readSharedGroupCacheSizes(pageMem, grpId, io.getCacheSizesPageId(pageAddr))
                                        : Collections.emptyMap(),
                                    updCntrGapsData,
                                    io.getTombstonesCount(pageAddr)
                                );

                                int encrPageCnt = io.getEncryptedPageCount(pageAddr);

                                if (encrPageCnt > 0) {
                                    ctx.kernalContext().encryption().setEncryptionState(
                                        grp, partId, io.getEncryptedPageIndex(pageAddr), encrPageCnt);
                                }

                                grp.offheap().globalRemoveId().setIfGreater(io.getGlobalRemoveId(pageAddr));
                            }
                        }
                        finally {
                            pageMem.readUnlock(grpId, partMetaId, partMetaPage);
                        }
                    }
                    finally {
                        pageMem.releasePage(grpId, partMetaId, partMetaPage);
                    }

                    synchronized (delegatePublicationMux) {
                        delegate0.setRowCacheCleaner(rowCacheCleaner);

                        delegate = delegate0;
                    }
                }
                catch (Throwable ex) {
                    U.error(log, "Unhandled exception during page store initialization. All further operations will " +
                        "be failed and local node will be stopped.", ex);

                    ctx.kernalContext().failure().process(new FailureContext(CRITICAL_ERROR, ex));

                    throw ex;
                }
                finally {
                    latch.countDown();

                    dbMgr.checkpointReadUnlock();
                }
            }
            else {
                dbMgr.checkpointReadUnlock();

                U.await(latch);

                delegate0 = delegate;

                if (delegate0 == null)
                    throw new IgniteCheckedException("Cache store initialization failed.");
            }

            return delegate0;
        }

        /**
         * @return Partition metas.
         */
        private Metas getOrAllocatePartitionMetas() throws IgniteCheckedException {
            PageMemoryEx pageMem = (PageMemoryEx)grp.dataRegion().pageMemory();

            IgniteWriteAheadLogManager wal = grp.shared().wal();

            int grpId = grp.groupId();
            long partMetaId = pageMem.partitionMetaPageId(grpId, partId);

            AtomicBoolean metaPageAllocated = new AtomicBoolean(false);

            long partMetaPage = pageMem.acquirePage(grpId, partMetaId, metaPageAllocated);

            if (metaPageAllocated.get())
                grp.metrics().incrementInitializedLocalPartitions();

            try {
                boolean allocated = false;
                boolean pageUpgraded = false;
                boolean pendingTreeAllocated = false;
                boolean partMetastoreReuseListAllocated = false;
                boolean updateLogTreeRootAllocated = false;

                long pageAddr = pageMem.writeLock(grpId, partMetaId, partMetaPage);
                try {
                    long treeRoot, reuseListRoot, pendingTreeRoot, partMetaStoreReuseListRoot, updateLogTreeRoot;

                    PagePartitionMetaIOV3 io = (PagePartitionMetaIOV3)PagePartitionMetaIO.VERSIONS.latest();

                    // Initialize new page.
                    if (PageIO.getType(pageAddr) != PageIO.T_PART_META) {
                        PageMetrics metrics = pageMem.metrics().cacheGrpPageMetrics(grpId);

                        io.initNewPage(pageAddr, partMetaId, pageMem.realPageSize(grpId), metrics);

                        treeRoot = pageMem.allocatePage(grpId, partId, PageMemory.FLAG_AUX);
                        reuseListRoot = pageMem.allocatePage(grpId, partId, PageMemory.FLAG_AUX);
                        pendingTreeRoot = pageMem.allocatePage(grpId, partId, PageMemory.FLAG_AUX);
                        partMetaStoreReuseListRoot = pageMem.allocatePage(grpId, partId, PageMemory.FLAG_AUX);
                        updateLogTreeRoot = pageMem.allocatePage(grpId, partId, PageMemory.FLAG_AUX);

                        assert PageIdUtils.flag(treeRoot) == PageMemory.FLAG_AUX;
                        assert PageIdUtils.flag(reuseListRoot) == PageMemory.FLAG_AUX;
                        assert PageIdUtils.flag(pendingTreeRoot) == PageMemory.FLAG_AUX;
                        assert PageIdUtils.flag(partMetaStoreReuseListRoot) == PageMemory.FLAG_AUX;
                        assert PageIdUtils.flag(updateLogTreeRoot) == PageMemory.FLAG_AUX;

                        io.setTreeRoot(pageAddr, treeRoot);
                        io.setReuseListRoot(pageAddr, reuseListRoot);
                        io.setPendingTreeRoot(pageAddr, pendingTreeRoot);
                        io.setPartitionMetaStoreReuseListRoot(pageAddr, partMetaStoreReuseListRoot);
                        io.setUpdateTreeRoot(pageAddr, updateLogTreeRoot);

                        allocated = true;
                    }
                    else {
                        if (io != PageIO.getPageIO(pageAddr)) {
                            if (log.isDebugEnabled()) {
                                log.debug("Upgrade partition meta page version: [part=" + partId +
                                    ", grpId=" + grpId +
                                    ", oldVer=" + PagePartitionMetaIO.getVersion(pageAddr) +
                                    ", newVer=" + io.getVersion() + ']');
                            }

                            assert io instanceof PagePartitionMetaIOGG :
                                "Unexpected page IO class [type=" + io.getType() + '(' + io.getClass().getSimpleName() +
                                    "), ver=" + io.getVersion() + ']';

                            ((PagePartitionMetaIOGG)io).upgradePage(pageAddr);

                            pageUpgraded = true;
                        }

                        treeRoot = io.getTreeRoot(pageAddr);
                        reuseListRoot = io.getReuseListRoot(pageAddr);

                        if ((pendingTreeRoot = io.getPendingTreeRoot(pageAddr)) == 0) {
                            pendingTreeRoot = pageMem.allocatePage(grpId, partId, PageMemory.FLAG_AUX);

                            io.setPendingTreeRoot(pageAddr, pendingTreeRoot);

                            pendingTreeAllocated = true;
                        }

                        checkGapsLinkAndPartMetaStorage(io, partMetaId, pageAddr, grpId, partId);

                        if ((partMetaStoreReuseListRoot = io.getPartitionMetaStoreReuseListRoot(pageAddr)) == 0) {
                            partMetaStoreReuseListRoot = pageMem.allocatePage(grpId, partId, PageMemory.FLAG_AUX);

                            io.setPartitionMetaStoreReuseListRoot(pageAddr, partMetaStoreReuseListRoot);

                            partMetastoreReuseListAllocated = true;
                        }

                        if ((updateLogTreeRoot = io.getUpdateTreeRoot(pageAddr)) == 0) {
                            updateLogTreeRoot = pageMem.allocatePage(grpId, partId, PageMemory.FLAG_AUX);

                            io.setUpdateTreeRoot(pageAddr, updateLogTreeRoot);

                            updateLogTreeRootAllocated = true;
                        }

                        if (PageIdUtils.flag(treeRoot) != PageMemory.FLAG_AUX
                            && PageIdUtils.flag(treeRoot) != PageMemory.FLAG_DATA)
                            throw new StorageException("Wrong tree root page id flag: treeRoot="
                                    + U.hexLong(treeRoot) + ", part=" + partId + ", grpId=" + grpId);

                        if (PageIdUtils.flag(reuseListRoot) != PageMemory.FLAG_AUX
                            && PageIdUtils.flag(reuseListRoot) != PageMemory.FLAG_DATA)
                            throw new StorageException("Wrong reuse list root page id flag: reuseListRoot="
                                + U.hexLong(reuseListRoot) + ", part=" + partId + ", grpId=" + grpId);

                        if (PageIdUtils.flag(pendingTreeRoot) != PageMemory.FLAG_AUX
                            && PageIdUtils.flag(pendingTreeRoot) != PageMemory.FLAG_DATA)
                            throw new StorageException("Wrong pending tree root page id flag: reuseListRoot="
                                + U.hexLong(pendingTreeRoot) + ", part=" + partId + ", grpId=" + grpId);

                        if (PageIdUtils.flag(partMetaStoreReuseListRoot) != PageMemory.FLAG_AUX
                            && PageIdUtils.flag(partMetaStoreReuseListRoot) != PageMemory.FLAG_DATA)
                            throw new StorageException("Wrong partition meta store list root page id flag: partMetaStoreReuseListRoot="
                                + U.hexLong(partMetaStoreReuseListRoot) + ", part=" + partId + ", grpId=" + grpId);

                        if (PageIdUtils.flag(updateLogTreeRoot) != PageMemory.FLAG_AUX
                            && PageIdUtils.flag(updateLogTreeRoot) != PageMemory.FLAG_DATA)
                            throw new StorageException("Wrong partition update log root page id flag: updateLogTreeRoot="
                                + U.hexLong(updateLogTreeRoot) + ", part=" + partId + ", grpId=" + grpId);
                    }

                    if ((allocated || pageUpgraded || pendingTreeAllocated || partMetastoreReuseListAllocated || updateLogTreeRootAllocated) &&
                        isWalDeltaRecordNeeded(pageMem, grpId, partMetaId, partMetaPage, wal, null)) {
                        wal.log(new PageSnapshot(new FullPageId(partMetaId, grpId), pageAddr,
                            pageMem.pageSize(), pageMem.realPageSize(grpId)));
                    }

                    return new Metas(
                        new RootPage(new FullPageId(treeRoot, grpId), allocated),
                        new RootPage(new FullPageId(reuseListRoot, grpId), allocated),
                        new RootPage(new FullPageId(pendingTreeRoot, grpId), allocated || pendingTreeAllocated),
                        new RootPage(new FullPageId(partMetaStoreReuseListRoot, grpId), allocated || partMetastoreReuseListAllocated),
                        new RootPage(new FullPageId(updateLogTreeRoot, grpId), allocated || updateLogTreeRootAllocated));
                }
                finally {
                    pageMem.writeUnlock(grpId, partMetaId, partMetaPage, null,
                        allocated || pageUpgraded || pendingTreeAllocated || partMetastoreReuseListAllocated || updateLogTreeRootAllocated);
                }
            }
            finally {
                pageMem.releasePage(grpId, partMetaId, partMetaPage);
            }
        }

<<<<<<< HEAD
        /** {@inheritDoc} */
        @Override public CacheDataStoreImpl.ReconciliationContext startReconciliation(int cacheId) {
            if (delegate != null)
                return delegate.startReconciliation(cacheId);
            else
                return null;
        }

        /** {@inheritDoc} */
        @Override public void flushReconciliationResult(int cacheId, NodePartitionSize nodePartitionSize, boolean repair) {
            if (delegate != null)
                delegate.flushReconciliationResult(cacheId, nodePartitionSize, repair);
        }

        /** {@inheritDoc} */
        @Override public CacheDataStoreImpl.ReconciliationContext reconciliationCtx() throws IgniteCheckedException {
            CacheDataStore delegate = init0(false);

            if (delegate != null)
                return delegate.reconciliationCtx();
            else
                return null;
=======
        /**
         * Checks that links to counter data page and partition meta store are both present or both absent in partition.
         *
         * @param io Meta page io.
         * @param pageAddr Meta page address.
         * @param grpId Group id.
         * @param partId Partition id.
         */
        private void checkGapsLinkAndPartMetaStorage(PagePartitionMetaIOV3 io, long pageId, long pageAddr, int grpId, int partId) {
            if (io.getPartitionMetaStoreReuseListRoot(pageAddr) == 0 && io.getGapsLink(pageAddr) != 0) {
                String msg = "Partition meta page corruption: links to counter data page and partition " +
                    "meta store must both be present, or both be absent in partition [" +
                    "grpId=" + grpId +
                    ", partId=" + partId +
                    ", cntrUpdDataPageId=" + io.getGapsLink(pageAddr) +
                    ", partitionMetaStoreReuseListRoot=" + io.getPartitionMetaStoreReuseListRoot(pageAddr) +
                    ']';

                List<Long> pages = new ArrayList<>();

                pages.add(pageId);

                if (io.getPartitionMetaStoreReuseListRoot(pageAddr) != 0)
                    pages.add(io.getPartitionMetaStoreReuseListRoot(pageAddr));

                if (io.getGapsLink(pageAddr) != 0)
                    pages.add(io.getGapsLink(pageAddr));

                CorruptedPartitionMetaPageException e =
                    new CorruptedPartitionMetaPageException(msg, null, grpId, pages.stream().mapToLong(l -> l).toArray());

                grp.shared().kernalContext().failure().process(new FailureContext(CRITICAL_ERROR, e));
            }
>>>>>>> ab2da711
        }

        /** {@inheritDoc} */
        @Override public CacheDataTree tree() {
            return dataTree;
        }

        /** {@inheritDoc} */
        @Override public boolean init() {
            try {
                return init0(true) != null;
            }
            catch (IgniteCheckedException e) {
                throw new IgniteException(e);
            }
        }

        /** {@inheritDoc} */
        @Override public int partId() {
            return partId;
        }

        /** {@inheritDoc} */
        @Override public RowStore rowStore() {
            CacheDataStore delegate0 = delegate;

            return delegate0 == null ? null : delegate0.rowStore();
        }

        /** {@inheritDoc} */
        @Override public PartitionLogTree logTree() {
            try {
                CacheDataStore delegate0 = init0(true);

                return delegate0 == null ? null : delegate0.logTree();
            }
            catch (IgniteCheckedException e) {
                throw new IgniteException(e);
            }
        }

        /** {@inheritDoc} */
        @Override public long fullSize() {
            try {
                CacheDataStore delegate0 = init0(true);

                return delegate0 == null ? 0 : delegate0.fullSize();
            }
            catch (IgniteCheckedException e) {
                throw new IgniteException(e);
            }
        }

        /** {@inheritDoc} */
        @Override public boolean isEmpty() {
            try {
                CacheDataStore delegate0 = init0(true);

                return delegate0 == null || delegate0.isEmpty();
            }
            catch (IgniteCheckedException e) {
                throw new IgniteException(e);
            }
        }

        /** {@inheritDoc} */
        @Override public long cacheSize(int cacheId) {
            try {
                CacheDataStore delegate0 = init0(true);

                return delegate0 == null ? 0 : delegate0.cacheSize(cacheId);
            }
            catch (IgniteCheckedException e) {
                throw new IgniteException(e);
            }
        }

        /** {@inheritDoc} */
        @Override public Map<Integer, Long> cacheSizes() {
            try {
                CacheDataStore delegate0 = init0(true);

                return delegate0 == null ? null : delegate0.cacheSizes();
            }
            catch (IgniteCheckedException e) {
                throw new IgniteException(e);
            }
        }

        /** {@inheritDoc} */
        @Override public void updateSize(int cacheId, long delta) {
            try {
                CacheDataStore delegate0 = init0(false);

                if (delegate0 != null)
                    delegate0.updateSize(cacheId, delta);
            }
            catch (IgniteCheckedException e) {
                throw new IgniteException(e);
            }
        }

        /** {@inheritDoc} */
        @Override public long updateCounter() {
            try {
                CacheDataStore delegate0 = init0(true);

                return delegate0 == null ? 0 : delegate0.updateCounter();
            }
            catch (IgniteCheckedException e) {
                throw new IgniteException(e);
            }
        }

        /** {@inheritDoc} */
        @Override public long reservedCounter() {
            try {
                CacheDataStore delegate0 = init0(true);

                return delegate0 == null ? 0 : delegate0.reservedCounter();
            }
            catch (IgniteCheckedException e) {
                throw new IgniteException(e);
            }
        }

        /** {@inheritDoc} */
        @Override public PartitionUpdateCounter partUpdateCounter() {
            try {
                CacheDataStore delegate0 = init0(true);

                return delegate0 == null ? null : delegate0.partUpdateCounter();
            }
            catch (IgniteCheckedException e) {
                throw new IgniteException(e);
            }
        }

        /** {@inheritDoc} */
        @Override public long getAndIncrementUpdateCounter(long delta) {
            try {
                CacheDataStore delegate0 = init0(false);

                return delegate0 == null ? 0 : delegate0.getAndIncrementUpdateCounter(delta);
            }
            catch (IgniteCheckedException e) {
                throw new IgniteException(e);
            }
        }

        /** {@inheritDoc} */
        @Override public long reserve(long delta) {
            try {
                CacheDataStore delegate0 = init0(false);

                if (delegate0 == null)
                    throw new IllegalStateException("Should be never called.");

                return delegate0.reserve(delta);
            }
            catch (IgniteCheckedException e) {
                throw new IgniteException(e);
            }
        }

        /** {@inheritDoc} */
        @Override public void updateCounter(long val) {
            try {
                CacheDataStore delegate0 = init0(false);

                if (delegate0 != null)
                    delegate0.updateCounter(val);
            }
            catch (IgniteCheckedException e) {
                throw new IgniteException(e);
            }
        }

        /** {@inheritDoc} */
        @Override public boolean updateCounter(long start, long delta) {
            try {
                CacheDataStore delegate0 = init0(false);

                return delegate0 != null && delegate0.updateCounter(start, delta);
            }
            catch (IgniteCheckedException e) {
                throw new IgniteException(e);
            }
        }

        /** {@inheritDoc} */
        @Override public GridLongList finalizeUpdateCounters() {
            try {
                CacheDataStore delegate0 = init0(true);

                return delegate0 != null ? delegate0.finalizeUpdateCounters() : null;
            }
            catch (IgniteCheckedException e) {
                throw new IgniteException(e);
            }
        }

        /** {@inheritDoc} */
        @Override public long nextUpdateCounter() {
            try {
                CacheDataStore delegate0 = init0(false);

                if (delegate0 == null)
                    throw new IllegalStateException("Should be never called.");

                return delegate0.nextUpdateCounter();
            }
            catch (IgniteCheckedException e) {
                throw new IgniteException(e);
            }
        }

        /** {@inheritDoc} */
        @Override public long initialUpdateCounter() {
            try {
                CacheDataStore delegate0 = init0(true);

                return delegate0 == null ? 0 : delegate0.initialUpdateCounter();
            }
            catch (IgniteCheckedException e) {
                throw new IgniteException(e);
            }
        }

        /** {@inheritDoc} */
        @Override public void updateInitialCounter(long start, long delta) {
            try {
                CacheDataStore delegate0 = init0(false);

                // Partition may not exists before recovery starts in case of recovering counters from RollbackRecord.
                delegate0.updateInitialCounter(start, delta);
            }
            catch (IgniteCheckedException e) {
                throw new IgniteException(e);
            }
        }

        /** {@inheritDoc} */
        @Override public void setRowCacheCleaner(GridQueryRowCacheCleaner rowCacheCleaner) {
            try {
                synchronized (delegatePublicationMux) {
                    this.rowCacheCleaner = rowCacheCleaner;
                }

                CacheDataStore delegate0 = init0(true);

                if (delegate0 != null)
                    delegate0.setRowCacheCleaner(rowCacheCleaner);
            }
            catch (IgniteCheckedException e) {
                throw new IgniteException(e);
            }
        }

        /** {@inheritDoc} */
        @Override public void update(
            GridCacheContext cctx,
            KeyCacheObject key,
            CacheObject val,
            GridCacheVersion ver,
            long expireTime,
            @Nullable CacheDataRow oldRow
        ) throws IgniteCheckedException {
            assert grp.shared().database().checkpointLockIsHeldByThread();

            CacheDataStore delegate = init0(false);

            delegate.update(cctx, key, val, ver, expireTime, oldRow);
        }

        /** {@inheritDoc} */
        @Override public boolean mvccInitialValue(
            GridCacheContext cctx,
            KeyCacheObject key,
            @Nullable CacheObject val,
            GridCacheVersion ver,
            long expireTime,
            MvccVersion mvccVer,
            MvccVersion newMvccVer)
            throws IgniteCheckedException
        {
            CacheDataStore delegate = init0(false);

            return delegate.mvccInitialValue(cctx, key, val, ver, expireTime, mvccVer, newMvccVer);
        }

        /** {@inheritDoc} */
        @Override public boolean mvccApplyHistoryIfAbsent(
            GridCacheContext cctx,
            KeyCacheObject key,
            List<GridCacheMvccEntryInfo> hist)
            throws IgniteCheckedException {
            CacheDataStore delegate = init0(false);

            return delegate.mvccApplyHistoryIfAbsent(cctx, key, hist);
        }

        /** {@inheritDoc} */
        @Override public boolean mvccUpdateRowWithPreloadInfo(
            GridCacheContext cctx,
            KeyCacheObject key,
            @Nullable CacheObject val,
            GridCacheVersion ver,
            long expireTime,
            MvccVersion mvccVer,
            MvccVersion newMvccVer,
            byte mvccTxState,
            byte newMvccTxState) throws IgniteCheckedException {

            CacheDataStore delegate = init0(false);

            return delegate.mvccUpdateRowWithPreloadInfo(cctx,
                key,
                val,
                ver,
                expireTime,
                mvccVer,
                newMvccVer,
                mvccTxState,
                newMvccTxState);
        }

        /** {@inheritDoc} */
        @Override public MvccUpdateResult mvccUpdate(
            GridCacheContext cctx,
            KeyCacheObject key,
            CacheObject val,
            GridCacheVersion ver,
            long expireTime,
            MvccSnapshot mvccVer,
            CacheEntryPredicate filter,
            EntryProcessor entryProc,
            Object[] invokeArgs,
            boolean primary,
            boolean needHistory,
            boolean noCreate,
            boolean needOldVal,
            boolean retVal,
            boolean keepBinary) throws IgniteCheckedException {
            CacheDataStore delegate = init0(false);

            return delegate.mvccUpdate(cctx, key, val, ver, expireTime, mvccVer, filter, entryProc, invokeArgs, primary,
                needHistory, noCreate, needOldVal, retVal, keepBinary);
        }

        /** {@inheritDoc} */
        @Override public MvccUpdateResult mvccRemove(
            GridCacheContext cctx,
            KeyCacheObject key,
            MvccSnapshot mvccVer,
            CacheEntryPredicate filter,
            boolean primary,
            boolean needHistory,
            boolean needOldVal,
            boolean retVal) throws IgniteCheckedException {
            CacheDataStore delegate = init0(false);

            return delegate.mvccRemove(cctx, key, mvccVer,filter, primary, needHistory, needOldVal, retVal);
        }

        /** {@inheritDoc} */
        @Override public MvccUpdateResult mvccLock(
            GridCacheContext cctx,
            KeyCacheObject key,
            MvccSnapshot mvccSnapshot) throws IgniteCheckedException {
            CacheDataStore delegate = init0(false);

            return delegate.mvccLock(cctx, key, mvccSnapshot);
        }

        /** {@inheritDoc} */
        @Override public void mvccRemoveAll(GridCacheContext cctx, KeyCacheObject key) throws IgniteCheckedException {
            CacheDataStore delegate = init0(false);

            delegate.mvccRemoveAll(cctx, key);
        }

        /** {@inheritDoc} */
        @Override public void mvccApplyUpdate(GridCacheContext cctx, KeyCacheObject key, CacheObject val, GridCacheVersion ver,
            long expireTime, MvccVersion mvccVer) throws IgniteCheckedException {
            CacheDataStore delegate = init0(false);

            delegate.mvccApplyUpdate(cctx, key, val, ver, expireTime, mvccVer);
        }

        /** {@inheritDoc} */
        @Override public CacheDataRow createRow(
            GridCacheContext cctx,
            KeyCacheObject key,
            CacheObject val,
            GridCacheVersion ver,
            long expireTime,
            @Nullable CacheDataRow oldRow) throws IgniteCheckedException {
            assert grp.shared().database().checkpointLockIsHeldByThread();

            CacheDataStore delegate = init0(false);

            return delegate.createRow(cctx, key, val, ver, expireTime, oldRow);
        }

        /** {@inheritDoc} */
        @Override public int cleanup(GridCacheContext cctx,
            @Nullable List<MvccLinkAwareSearchRow> cleanupRows) throws IgniteCheckedException {
            CacheDataStore delegate = init0(false);

            return delegate.cleanup(cctx, cleanupRows);
        }

        /** {@inheritDoc} */
        @Override public void updateTxState(GridCacheContext cctx, CacheSearchRow row) throws IgniteCheckedException {
            CacheDataStore delegate = init0(false);

            delegate.updateTxState(cctx, row);
        }

        /** {@inheritDoc} */
        @Override public void invoke(GridCacheContext cctx, KeyCacheObject key, OffheapInvokeClosure c)
            throws IgniteCheckedException {
            assert grp.shared().database().checkpointLockIsHeldByThread();

            CacheDataStore delegate = init0(false);

            delegate.invoke(cctx, key, c);
        }

        /** {@inheritDoc} */
        @Override public void remove(GridCacheContext cctx, KeyCacheObject key, int partId)
            throws IgniteCheckedException {
            assert grp.shared().database().checkpointLockIsHeldByThread();

            CacheDataStore delegate = init0(false);

            delegate.remove(cctx, key, partId);
        }

        /** {@inheritDoc} */
        @Override public void removeWithTombstone(
            GridCacheContext cctx,
            KeyCacheObject key,
            GridCacheVersion ver,
            GridDhtLocalPartition part
        ) throws IgniteCheckedException {
            assert grp.shared().database().checkpointLockIsHeldByThread();

            CacheDataStore delegate = init0(false);

            delegate.removeWithTombstone(cctx, key, ver, part);
        }

        /** {@inheritDoc} */
        @Override public CacheDataRow find(GridCacheContext cctx, KeyCacheObject key) throws IgniteCheckedException {
            CacheDataStore delegate = init0(true);

            if (delegate != null)
                return delegate.find(cctx, key);

            return null;
        }

        /** {@inheritDoc} */
        @Override public CacheDataRow mvccFind(GridCacheContext cctx, KeyCacheObject key, MvccSnapshot snapshot)
            throws IgniteCheckedException {
            CacheDataStore delegate = init0(true);

            if (delegate != null)
                return delegate.mvccFind(cctx, key, snapshot);

            return null;
        }

        /** {@inheritDoc} */
        @Override public List<IgniteBiTuple<Object, MvccVersion>> mvccFindAllVersions(GridCacheContext cctx, KeyCacheObject key)
            throws IgniteCheckedException {
            CacheDataStore delegate = init0(true);

            if (delegate != null)
                return delegate.mvccFindAllVersions(cctx, key);

            return Collections.emptyList();
        }

        /** {@inheritDoc} */
        @Override public GridCursor<CacheDataRow> mvccAllVersionsCursor(GridCacheContext cctx,
            KeyCacheObject key, CacheDataRowAdapter.RowData x) throws IgniteCheckedException {
            CacheDataStore delegate = init0(true);

            if (delegate != null)
                return delegate.mvccAllVersionsCursor(cctx, key, x);

            return EMPTY_CURSOR;
        }


        /** {@inheritDoc} */
        @Override public GridCursor<? extends CacheDataRow> cursor(int flags) throws IgniteCheckedException {
            CacheDataStore delegate = init0(true);

            if (delegate != null)
                return delegate.cursor(flags);

            return EMPTY_CURSOR;
        }

        /** {@inheritDoc} */
        @Override public GridCursor<? extends CacheDataRow> cursor(CacheDataRowAdapter.RowData x) throws IgniteCheckedException {
            CacheDataStore delegate = init0(true);

            if (delegate != null)
                return delegate.cursor(x);

            return EMPTY_CURSOR;
        }

        /** {@inheritDoc} */
        @Override public GridCursor<? extends CacheDataRow> cursor(MvccSnapshot mvccSnapshot)
            throws IgniteCheckedException {
            CacheDataStore delegate = init0(true);

            if (delegate != null)
                return delegate.cursor(mvccSnapshot);

            return EMPTY_CURSOR;
        }

        /** {@inheritDoc} */
        @Override public GridCursor<? extends CacheDataRow> cursor(
            int cacheId,
            KeyCacheObject lower,
            KeyCacheObject upper) throws IgniteCheckedException {
            CacheDataStore delegate = init0(true);

            if (delegate != null)
                return delegate.cursor(cacheId, lower, upper);

            return EMPTY_CURSOR;
        }

        /** {@inheritDoc} */
        @Override public GridCursor<? extends CacheDataRow> cursor(int cacheId,
            KeyCacheObject lower,
            KeyCacheObject upper,
            CacheDataRowAdapter.RowData x)
            throws IgniteCheckedException {
            CacheDataStore delegate = init0(true);

            if (delegate != null)
                return delegate.cursor(cacheId, lower, upper, x);

            return EMPTY_CURSOR;
        }

        /** {@inheritDoc} */
        @Override public GridCursor<? extends CacheDataRow> cursor(int cacheId,
            KeyCacheObject lower,
            KeyCacheObject upper,
            CacheDataRowAdapter.RowData x,
            MvccSnapshot mvccSnapshot,
            int flags
        )
            throws IgniteCheckedException {
            CacheDataStore delegate = init0(true);

            if (delegate != null)
                return delegate.cursor(cacheId, lower, upper, x, mvccSnapshot, flags);

            return EMPTY_CURSOR;
        }

        /** {@inheritDoc} */
        @Override public GridCursor<? extends CacheDataRow> reconCursor(int cacheId,
            KeyCacheObject lower,
            KeyCacheObject upper,
            CacheDataRowAdapter.RowData x,
            MvccSnapshot snapshot,
            int flags
        ) throws IgniteCheckedException {
            CacheDataStore delegate = init0(true);

            if (delegate != null)
                return delegate.reconCursor(cacheId, lower, upper, x, snapshot, flags);

            return EMPTY_CURSOR;
        }

        /** {@inheritDoc} */
        @Override public void destroy() throws IgniteCheckedException {
            // No need to destroy delegate.
        }

        /** {@inheritDoc} */
        @Override public void markDestroyed() throws IgniteCheckedException {
            CacheDataStore delegate = init0(true);

            if (delegate != null)
                delegate.markDestroyed();
        }

        /** {@inheritDoc} */
        @Override public GridCursor<? extends CacheDataRow> cursor(int cacheId, int flags) throws IgniteCheckedException {
            CacheDataStore delegate = init0(true);

            if (delegate != null)
                return delegate.cursor(cacheId, flags);

            return EMPTY_CURSOR;
        }

        /** {@inheritDoc} */
        @Override public GridCursor<? extends CacheDataRow> cursor(int cacheId,
            MvccSnapshot mvccSnapshot) throws IgniteCheckedException {
            CacheDataStore delegate = init0(true);

            if (delegate != null)
                return delegate.cursor(cacheId, mvccSnapshot);

            return EMPTY_CURSOR;
        }

        /** {@inheritDoc} */
        @Override public void clear(int cacheId) throws IgniteCheckedException {
            assert grp.shared().database().checkpointLockIsHeldByThread();

            CacheDataStore delegate0 = init0(true);

            if (delegate0 == null)
                return;

            // Clear persistent pendingTree
            if (pendingTree != null) {
                PendingRow row = new PendingRow(cacheId);

                GridCursor<PendingRow> cursor = pendingTree.find(row, row, PendingEntriesTree.WITHOUT_KEY);

                while (cursor.next()) {
                    PendingRow row0 = cursor.get();

                    assert row0.link != 0 : row;

                    boolean res = pendingTree.removex(row0);

                    assert res;
                }
            }

            delegate0.clear(cacheId);
        }

        /**
         * Gets the number of entries pending expire.
         *
         * @return Number of pending entries.
         * @throws IgniteCheckedException If failed to get number of pending entries.
         */
        public long expiredSize() throws IgniteCheckedException {
            CacheDataStore delegate0 = init0(true);

            return delegate0 == null ? 0 : pendingTree.size();
        }

        /** {@inheritDoc} */
        @Override public PendingEntriesTree pendingTree() {
            try {
                CacheDataStore delegate0 = init0(true);

                return delegate0 == null ? null : pendingTree;
            }
            catch (IgniteCheckedException e) {
                throw new IgniteException(e);
            }
        }

        /** {@inheritDoc} */
        @Override public void preload() throws IgniteCheckedException {
            CacheDataStore delegate0 = init0(true);

            if (delegate0 != null)
                delegate0.preload();
        }

        /** {@inheritDoc} */
        @Override public void resetUpdateCounter() {
            try {
                CacheDataStore delegate0 = init0(true);

                if (delegate0 == null)
                    return;

                delegate0.resetUpdateCounter();
            }
            catch (IgniteCheckedException e) {
                throw new IgniteException(e);
            }
        }

        /** {@inheritDoc} */
        @Override public void resetInitialUpdateCounter() {
            try {
                CacheDataStore delegate0 = init0(true);

                if (delegate0 == null)
                    return;

                delegate0.resetInitialUpdateCounter();
            }
            catch (IgniteCheckedException e) {
                throw new IgniteException(e);
            }
        }

        /** */
        @Override public PartitionMetaStorage<SimpleDataRow> partStorage() {
            return partStorage;
        }

        /** {@inheritDoc} */
        @Override public long tombstonesCount() {
            try {
                CacheDataStore delegate0 = init0(true);

                if (delegate0 == null)
                    return 0;

                return delegate0.tombstonesCount();
            }
            catch (IgniteCheckedException e) {
                throw new IgniteException(e);
            }
        }

        @Override public void tombstoneRemoved() {
            try {
                CacheDataStore delegate0 = init0(true);

                if (delegate0 == null)
                    return;

                delegate0.tombstoneRemoved();
            }
            catch (IgniteCheckedException e) {
                throw new IgniteException(e);
            }
        }

        @Override public void tombstoneCreated() {
            try {
                CacheDataStore delegate0 = init0(true);

                if (delegate0 == null)
                    return;

                delegate0.tombstoneCreated();
            }
            catch (IgniteCheckedException e) {
                throw new IgniteException(e);
            }
        }

        /** {@inheritDoc} */
        @Override public void block() {
            try {
                CacheDataStore delegate0 = init0(true);

                if (delegate0 == null)
                    return;

                delegate0.block();
            }
            catch (IgniteCheckedException e) {
                throw new IgniteException(e);
            }
        }

        /** {@inheritDoc} */
        @Override public void unblock() {
            try {
                CacheDataStore delegate0 = init0(true);

                if (delegate0 == null)
                    return;

                delegate0.unblock();
            }
            catch (IgniteCheckedException e) {
                throw new IgniteException(e);
            }
        }
    }
}<|MERGE_RESOLUTION|>--- conflicted
+++ resolved
@@ -2600,7 +2600,6 @@
             }
         }
 
-<<<<<<< HEAD
         /** {@inheritDoc} */
         @Override public CacheDataStoreImpl.ReconciliationContext startReconciliation(int cacheId) {
             if (delegate != null)
@@ -2623,7 +2622,8 @@
                 return delegate.reconciliationCtx();
             else
                 return null;
-=======
+        }
+
         /**
          * Checks that links to counter data page and partition meta store are both present or both absent in partition.
          *
@@ -2657,7 +2657,6 @@
 
                 grp.shared().kernalContext().failure().process(new FailureContext(CRITICAL_ERROR, e));
             }
->>>>>>> ab2da711
         }
 
         /** {@inheritDoc} */
