/*
 * Licensed to the Apache Software Foundation (ASF) under one or more
 * contributor license agreements.  See the NOTICE file distributed with
 * this work for additional information regarding copyright ownership.
 * The ASF licenses this file to You under the Apache License, Version 2.0
 * (the "License"); you may not use this file except in compliance with
 * the License.  You may obtain a copy of the License at
 *
 *      http://www.apache.org/licenses/LICENSE-2.0
 *
 * Unless required by applicable law or agreed to in writing, software
 * distributed under the License is distributed on an "AS IS" BASIS,
 * WITHOUT WARRANTIES OR CONDITIONS OF ANY KIND, either express or implied.
 * See the License for the specific language governing permissions and
 * limitations under the License.
 */

package org.apache.ignite.internal.processors.cache.persistence.tree;

import java.util.ArrayList;
import java.util.Arrays;
import java.util.Collections;
import java.util.Comparator;
import java.util.List;
import java.util.concurrent.atomic.AtomicBoolean;
import java.util.concurrent.atomic.AtomicLong;
import org.apache.ignite.IgniteCheckedException;
import org.apache.ignite.IgniteException;
import org.apache.ignite.IgniteSystemProperties;
import org.apache.ignite.failure.FailureContext;
import org.apache.ignite.failure.FailureType;
import org.apache.ignite.internal.IgniteInterruptedCheckedException;
import org.apache.ignite.internal.UnregisteredBinaryTypeException;
import org.apache.ignite.internal.UnregisteredClassException;
import org.apache.ignite.internal.pagemem.PageIdUtils;
import org.apache.ignite.internal.pagemem.PageMemory;
import org.apache.ignite.internal.pagemem.wal.IgniteWriteAheadLogManager;
import org.apache.ignite.internal.pagemem.wal.record.delta.FixCountRecord;
import org.apache.ignite.internal.pagemem.wal.record.delta.FixLeftmostChildRecord;
import org.apache.ignite.internal.pagemem.wal.record.delta.FixRemoveId;
import org.apache.ignite.internal.pagemem.wal.record.delta.InsertRecord;
import org.apache.ignite.internal.pagemem.wal.record.delta.MetaPageAddRootRecord;
import org.apache.ignite.internal.pagemem.wal.record.delta.MetaPageCutRootRecord;
import org.apache.ignite.internal.pagemem.wal.record.delta.MetaPageInitRootInlineRecord;
import org.apache.ignite.internal.pagemem.wal.record.delta.NewRootInitRecord;
import org.apache.ignite.internal.pagemem.wal.record.delta.RemoveRecord;
import org.apache.ignite.internal.pagemem.wal.record.delta.ReplaceRecord;
import org.apache.ignite.internal.pagemem.wal.record.delta.SplitExistingPageRecord;
import org.apache.ignite.internal.processors.cache.persistence.DataStructure;
import org.apache.ignite.internal.processors.cache.persistence.tree.io.BPlusIO;
import org.apache.ignite.internal.processors.cache.persistence.tree.io.BPlusInnerIO;
import org.apache.ignite.internal.processors.cache.persistence.tree.io.BPlusLeafIO;
import org.apache.ignite.internal.processors.cache.persistence.tree.io.BPlusMetaIO;
import org.apache.ignite.internal.processors.cache.persistence.tree.io.IOVersions;
import org.apache.ignite.internal.processors.cache.persistence.tree.io.PageIO;
import org.apache.ignite.internal.processors.cache.persistence.tree.reuse.LongListReuseBag;
import org.apache.ignite.internal.processors.cache.persistence.tree.reuse.ReuseBag;
import org.apache.ignite.internal.processors.cache.persistence.tree.reuse.ReuseList;
import org.apache.ignite.internal.processors.cache.persistence.tree.util.PageHandler;
import org.apache.ignite.internal.processors.cache.persistence.tree.util.PageHandlerWrapper;
import org.apache.ignite.internal.processors.failure.FailureProcessor;
import org.apache.ignite.internal.stat.IoStatisticsHolder;
import org.apache.ignite.internal.stat.IoStatisticsHolderNoOp;
import org.apache.ignite.internal.util.GridArrays;
import org.apache.ignite.internal.util.GridLongList;
import org.apache.ignite.internal.util.IgniteTree;
import org.apache.ignite.internal.util.lang.GridCursor;
import org.apache.ignite.internal.util.lang.GridTreePrinter;
import org.apache.ignite.internal.util.typedef.F;
import org.apache.ignite.internal.util.typedef.internal.S;
import org.apache.ignite.internal.util.typedef.internal.SB;
import org.apache.ignite.internal.util.typedef.internal.U;
import org.apache.ignite.lang.IgniteInClosure;
import org.jetbrains.annotations.Nullable;

import static org.apache.ignite.IgniteSystemProperties.IGNITE_BPLUS_TREE_LOCK_RETRIES;
import static org.apache.ignite.internal.processors.cache.persistence.tree.BPlusTree.Bool.DONE;
import static org.apache.ignite.internal.processors.cache.persistence.tree.BPlusTree.Bool.FALSE;
import static org.apache.ignite.internal.processors.cache.persistence.tree.BPlusTree.Bool.READY;
import static org.apache.ignite.internal.processors.cache.persistence.tree.BPlusTree.Bool.TRUE;
import static org.apache.ignite.internal.processors.cache.persistence.tree.BPlusTree.Result.FOUND;
import static org.apache.ignite.internal.processors.cache.persistence.tree.BPlusTree.Result.GO_DOWN;
import static org.apache.ignite.internal.processors.cache.persistence.tree.BPlusTree.Result.GO_DOWN_X;
import static org.apache.ignite.internal.processors.cache.persistence.tree.BPlusTree.Result.NOT_FOUND;
import static org.apache.ignite.internal.processors.cache.persistence.tree.BPlusTree.Result.RETRY;
import static org.apache.ignite.internal.processors.cache.persistence.tree.BPlusTree.Result.RETRY_ROOT;

/**
 * Abstract B+Tree.
 */
@SuppressWarnings({"ConstantValueVariableUse"})
public abstract class BPlusTree<L, T extends L> extends DataStructure implements IgniteTree<L, T> {
    /** */
    private static final Object[] EMPTY = {};

    /** Wrapper for tree pages operations. Noop by default. Override for test purposes. */
    public static volatile PageHandlerWrapper<Result> pageHndWrapper = (tree, hnd) -> hnd;

    /** */
    private static volatile boolean interrupted;

    /** */
    private static final int IGNITE_BPLUS_TREE_LOCK_RETRIES_DEFAULT = 1000;

    /** */
    private static final int LOCK_RETRIES = IgniteSystemProperties.getInteger(
        IGNITE_BPLUS_TREE_LOCK_RETRIES, IGNITE_BPLUS_TREE_LOCK_RETRIES_DEFAULT);

    /** */
    private final AtomicBoolean destroyed = new AtomicBoolean(false);

    /** */
    private final String name;

    /** */
    private final float minFill;

    /** */
    private final float maxFill;

    /** */
    protected final long metaPageId;

    /** */
    private boolean canGetRowFromInner;

    /** */
    private IOVersions<? extends BPlusInnerIO<L>> innerIos;

    /** */
    private IOVersions<? extends BPlusLeafIO<L>> leafIos;

    /** */
    private final AtomicLong globalRmvId;

    /** */
    private volatile TreeMetaData treeMeta;

    /** Failure processor. */
    private final FailureProcessor failureProcessor;

    /** */
    private final GridTreePrinter<Long> treePrinter = new GridTreePrinter<Long>() {
        /** */
        private boolean keys = true;

        /** {@inheritDoc} */
        @Override protected List<Long> getChildren(final Long pageId) {
            if (pageId == null || pageId == 0L)
                return null;

            try {
                long page = acquirePage(pageId);

                try {
                    long pageAddr = readLock(pageId, page); // No correctness guaranties.

                    if (pageAddr == 0)
                        return null;

                    try {
                        BPlusIO io = io(pageAddr);

                        if (io.isLeaf())
                            return Collections.emptyList();

                        int cnt = io.getCount(pageAddr);

                        assert cnt >= 0 : cnt;

                        List<Long> res;

                        if (cnt > 0) {
                            res = new ArrayList<>(cnt + 1);

                            for (int i = 0; i < cnt; i++)
                                res.add(inner(io).getLeft(pageAddr, i));

                            res.add(inner(io).getRight(pageAddr, cnt - 1));
                        }
                        else {
                            long left = inner(io).getLeft(pageAddr, 0);

                            res = left == 0 ? Collections.<Long>emptyList() : Collections.singletonList(left);
                        }

                        return res;
                    }
                    finally {
                        readUnlock(pageId, page, pageAddr);
                    }
                }
                finally {
                    releasePage(pageId, page);
                }
            }
            catch (IgniteCheckedException ignored) {
                throw new AssertionError("Can not acquire page.");
            }
        }

        /** {@inheritDoc} */
        @Override protected String formatTreeNode(final Long pageId) {
            if (pageId == null)
                return ">NPE<";

            if (pageId == 0L)
                return "<Zero>";

            try {
                long page = acquirePage(pageId);
                try {
                    long pageAddr = readLock(pageId, page); // No correctness guaranties.
                    if (pageAddr == 0)
                        return "<Obsolete>";

                    try {
                        BPlusIO<L> io = io(pageAddr);

                        return printPage(io, pageAddr, keys);
                    }
                    finally {
                        readUnlock(pageId, page, pageAddr);
                    }
                }
                finally {
                    releasePage(pageId, page);
                }
            }
            catch (IgniteCheckedException e) {
                throw new IllegalStateException(e);
            }
        }
    };

    /** */
    private final PageHandler<Get, Result> askNeighbor;

    /**
     *
     */
    private class AskNeighbor extends GetPageHandler<Get> {
        /** {@inheritDoc} */
        @Override public Result run0(long pageId, long page, long pageAddr, BPlusIO<L> io, Get g, int isBack) {
            assert !io.isLeaf(); // Inner page.

            boolean back = isBack == TRUE.ordinal();

            long res = doAskNeighbor(io, pageAddr, back);

            if (back) {
                if (io.getForward(pageAddr) != g.backId) // See how g.backId is setup in removeDown for this check.
                    return RETRY;

                g.backId(res);
            }
            else {
                assert isBack == FALSE.ordinal() : isBack;

                g.fwdId(res);
            }

            return FOUND;
        }
    }

    /** */
    private final PageHandler<Get, Result> search;

    /**
     *
     */
    public class Search extends GetPageHandler<Get> {
        /** {@inheritDoc} */
        @Override public Result run0(long pageId, long page, long pageAddr, BPlusIO<L> io, Get g, int lvl)
            throws IgniteCheckedException {
            // Check the triangle invariant.
            if (io.getForward(pageAddr) != g.fwdId)
                return RETRY;

            boolean needBackIfRouting = g.backId != 0;

            g.backId(0L); // Usually we'll go left down and don't need it.

            int cnt = io.getCount(pageAddr);

            int idx;

            if (g.findLast)
                idx = io.isLeaf() ? cnt - 1 : -cnt - 1; // (-cnt - 1) mimics not_found result of findInsertionPoint
                // in case of cnt = 0 we end up in 'not found' branch below with idx being 0 after fix() adjustment
            else
                idx = findInsertionPoint(lvl, io, pageAddr, 0, cnt, g.row, g.shift);

            boolean found = idx >= 0;

            if (found) { // Found exact match.
                assert g.getClass() != GetCursor.class;

                if (g.found(io, pageAddr, idx, lvl))
                    return FOUND;

                // Else we need to reach leaf page, go left down.
            }
            else {
                idx = fix(idx);

                if (g.notFound(io, pageAddr, idx, lvl)) // No way down, stop here.
                    return NOT_FOUND;
            }

            assert !io.isLeaf() : io;

            // If idx == cnt then we go right down, else left down: getLeft(cnt) == getRight(cnt - 1).
            g.pageId(inner(io).getLeft(pageAddr, idx));

            // If we see the tree in consistent state, then our right down page must be forward for our left down page,
            // we need to setup fwdId and/or backId to be able to check this invariant on lower level.
            if (idx < cnt) {
                // Go left down here.
                g.fwdId(inner(io).getRight(pageAddr, idx));
            }
            else {
                // Go right down here or it is an empty branch.
                assert idx == cnt;

                // Here child's forward is unknown to us (we either go right or it is an empty "routing" page),
                // need to ask our forward about the child's forward (it must be leftmost child of our forward page).
                // This is ok from the locking standpoint because we take all locks in the forward direction.
                long fwdId = io.getForward(pageAddr);

                // Setup fwdId.
                if (fwdId == 0)
                    g.fwdId(0L);
                else {
                    // We can do askNeighbor on forward page here because we always take locks in forward direction.
                    Result res = askNeighbor(fwdId, g, false);

                    if (res != FOUND)
                        return res; // Retry.
                }

                // Setup backId.
                if (cnt != 0) // It is not a routing page and we are going to the right, can get backId here.
                    g.backId(inner(io).getLeft(pageAddr, cnt - 1));
                else if (needBackIfRouting) {
                    // Can't get backId here because of possible deadlock and it is only needed for remove operation.
                    return GO_DOWN_X;
                }
            }

            return GO_DOWN;
        }
    }

    /** */
    private final PageHandler<Put, Result> replace;

    /**
     *
     */
    public class Replace extends GetPageHandler<Put> {
        /** {@inheritDoc} */
        @Override public Result run0(long pageId, long page, long pageAddr, BPlusIO<L> io, Put p, int lvl)
            throws IgniteCheckedException  {
            // Check the triangle invariant.
            if (io.getForward(pageAddr) != p.fwdId)
                return RETRY;

            assert p.btmLvl == 0 : "split is impossible with replace";

            final int cnt = io.getCount(pageAddr);
            final int idx = findInsertionPoint(lvl, io, pageAddr, 0, cnt, p.row, 0);

            if (idx < 0) // Not found, split or merge happened.
                return RETRY;

            // Replace link at idx with new one.
            // Need to read link here because `p.finish()` will clear row.
            L newRow = p.row;

            // Detach the old row if we are on a leaf page.
            if (lvl == 0) {
                assert p.oldRow == null; // The old row must be set only once.

                // Inner replace state must be consistent by the end of the operation.
                assert p.needReplaceInner == FALSE || p.needReplaceInner == DONE : p.needReplaceInner;

                // Need to replace inner key if now we are replacing the rightmost row and have a forward page.
                if (canGetRowFromInner && idx + 1 == cnt && p.fwdId != 0L && p.needReplaceInner == FALSE) {
                    // Can happen only for invoke, otherwise inner key must be replaced on the way down.
                    assert p.invoke != null;

                    // We need to restart the operation from root to perform inner replace.
                    // On the second pass we will not get here (will avoid infinite loop) because
                    // needReplaceInner will be DONE or our key will not be the rightmost anymore.
                    return RETRY_ROOT;
                }

                // Get old row in leaf page to reduce contention at upper level.
                p.oldRow = p.needOld ? getRow(io, pageAddr, idx) : (T)Boolean.TRUE;

                p.finish();
            }

            boolean needWal = needWalDeltaRecord(pageId, page, null);

            byte[] newRowBytes = io.store(pageAddr, idx, newRow, null, needWal);

            if (needWal)
                wal.log(new ReplaceRecord<>(grpId, pageId, io, newRowBytes, idx));

            return FOUND;
        }
    }

    /** */
    private final PageHandler<Put, Result> insert;

    /**
     *
     */
    public class Insert extends GetPageHandler<Put> {
        /** {@inheritDoc} */
        @Override public Result run0(long pageId, long page, long pageAddr, BPlusIO<L> io, Put p, int lvl)
            throws IgniteCheckedException {
            assert p.btmLvl == lvl : "we must always insert at the bottom level: " + p.btmLvl + " " + lvl;

            // Check triangle invariant.
            if (io.getForward(pageAddr) != p.fwdId)
                return RETRY;

            int cnt = io.getCount(pageAddr);
            int idx = findInsertionPoint(lvl, io, pageAddr, 0, cnt, p.row, 0);

            if (idx >= 0) // We do not support concurrent put of the same key.
                throw new IllegalStateException("Duplicate row in index.");

            idx = fix(idx);

            // Do insert.
            L moveUpRow = p.insert(pageId, page, pageAddr, io, idx, lvl);

            // Check if split happened.
            if (moveUpRow != null) {
                p.btmLvl++; // Get high.
                p.row = moveUpRow;

                if (p.invoke != null)
                    p.invoke.row = moveUpRow;

                // Here forward page can't be concurrently removed because we keep write lock on tail which is the only
                // page who knows about the forward page, because it was just produced by split.
                p.rightId = io.getForward(pageAddr);
                p.tail(pageId, page, pageAddr);

                assert p.rightId != 0;
            }
            else
                p.finish();

            return FOUND;
        }
    }

    /** */
    private final PageHandler<Remove, Result> rmvFromLeaf;

    /**
     *
     */
    private class RemoveFromLeaf extends GetPageHandler<Remove> {
        /** {@inheritDoc} */
        @Override public Result run0(long leafId, long leafPage, long leafAddr, BPlusIO<L> io, Remove r, int lvl)
            throws IgniteCheckedException {
            assert lvl == 0 : lvl; // Leaf.

            // Check the triangle invariant.
            if (io.getForward(leafAddr) != r.fwdId)
                return RETRY;

            final int cnt = io.getCount(leafAddr);

            assert cnt <= Short.MAX_VALUE: cnt;

            int idx = findInsertionPoint(lvl, io, leafAddr, 0, cnt, r.row, 0);

            if (idx < 0)
                return RETRY; // We've found exact match on search but now it's gone.

            assert idx >= 0 && idx < cnt: idx;

            // Need to do inner replace when we remove the rightmost element and the leaf have no forward page,
            // i.e. it is not the rightmost leaf of the tree.
            boolean needReplaceInner = canGetRowFromInner && idx == cnt - 1 && io.getForward(leafAddr) != 0;

            // !!! Before modifying state we have to make sure that we will not go for retry.

            // We may need to replace inner key or want to merge this leaf with sibling after the remove -> keep lock.
            if (needReplaceInner ||
                // We need to make sure that we have back or forward to be able to merge.
                ((r.fwdId != 0 || r.backId != 0) && mayMerge(cnt - 1, io.getMaxCount(leafAddr, pageSize())))) {
                // If we have backId then we've already locked back page, nothing to do here.
                if (r.fwdId != 0 && r.backId == 0) {
                    Result res = r.lockForward(0);

                    if (res != FOUND) {
                        assert r.tail == null;

                        return res; // Retry.
                    }

                    assert r.tail != null; // We've just locked forward page.
                }

                // Retry must reset these fields when we release the whole branch without remove.
                assert r.needReplaceInner == FALSE: "needReplaceInner";
                assert r.needMergeEmptyBranch == FALSE: "needMergeEmptyBranch";

                if (cnt == 1) // It was the last element on the leaf.
                    r.needMergeEmptyBranch = TRUE;

                if (needReplaceInner)
                    r.needReplaceInner = TRUE;

                Tail<L> t = r.addTail(leafId, leafPage, leafAddr, io, 0, Tail.EXACT);

                t.idx = (short)idx;

                // We will do the actual remove only when we made sure that
                // we've locked the whole needed branch correctly.
                return FOUND;
            }

            r.removeDataRowFromLeaf(leafId, leafPage, leafAddr, null, io, cnt, idx);

            return FOUND;
        }
    }

    /** */
    private final PageHandler<Remove, Result> lockBackAndRmvFromLeaf;

    /**
     *
     */
    private class LockBackAndRmvFromLeaf extends GetPageHandler<Remove> {
        /** {@inheritDoc} */
        @Override protected Result run0(long backId, long backPage, long backAddr, BPlusIO<L> io, Remove r, int lvl)
            throws IgniteCheckedException {
            // Check that we have consistent view of the world.
            if (io.getForward(backAddr) != r.pageId)
                return RETRY;

            // Correct locking order: from back to forward.
            Result res = r.doRemoveFromLeaf();

            // Keep locks on back and leaf pages for subsequent merges.
            if (res == FOUND && r.tail != null)
                r.addTail(backId, backPage, backAddr, io, lvl, Tail.BACK);

            return res;
        }
    }

    /** */
    private final PageHandler<Remove, Result> lockBackAndTail;

    /**
     *
     */
    private class LockBackAndTail extends GetPageHandler<Remove> {
        /** {@inheritDoc} */
        @Override public Result run0(long backId, long backPage, long backAddr, BPlusIO<L> io, Remove r, int lvl)
            throws IgniteCheckedException {
            // Check that we have consistent view of the world.
            if (io.getForward(backAddr) != r.pageId)
                return RETRY;

            // Correct locking order: from back to forward.
            Result res = r.doLockTail(lvl);

            if (res == FOUND)
                r.addTail(backId, backPage, backAddr, io, lvl, Tail.BACK);

            return res;
        }
    }

    /** */
    private final PageHandler<Remove, Result> lockTailForward;

    /**
     *
     */
    private class LockTailForward extends GetPageHandler<Remove> {
        /** {@inheritDoc} */
        @Override protected Result run0(long pageId, long page, long pageAddr, BPlusIO<L> io, Remove r, int lvl)
            throws IgniteCheckedException {
            r.addTail(pageId, page, pageAddr, io, lvl, Tail.FORWARD);

            return FOUND;
        }
    }

    /** */
    private final PageHandler<Remove, Result> lockTail;

    /**
     *
     */
    private class LockTail extends GetPageHandler<Remove> {
        /** {@inheritDoc} */
        @Override public Result run0(long pageId, long page, long pageAddr, BPlusIO<L> io, Remove r, int lvl)
            throws IgniteCheckedException {
            assert lvl > 0 : lvl; // We are not at the bottom.

            // Check that we have a correct view of the world.
            if (io.getForward(pageAddr) != r.fwdId)
                return RETRY;

            // We don't have a back page, need to lock our forward and become a back for it.
            if (r.fwdId != 0 && r.backId == 0) {
                Result res = r.lockForward(lvl);

                if (res != FOUND)
                    return res; // Retry.
            }

            r.addTail(pageId, page, pageAddr, io, lvl, Tail.EXACT);

            return FOUND;
        }
    }

    /** */
    private final PageHandler<Void, Bool> cutRoot = new CutRoot();

    /**
     *
     */
    private class CutRoot extends PageHandler<Void, Bool> {
        /** {@inheritDoc} */
        @Override public Bool run(int cacheId, long metaId, long metaPage, long metaAddr, PageIO iox, Boolean walPlc,
            Void ignore, int lvl,
            IoStatisticsHolder statHolder)
            throws IgniteCheckedException {
            // Safe cast because we should never recycle meta page until the tree is destroyed.
            BPlusMetaIO io = (BPlusMetaIO)iox;

            assert lvl == io.getRootLevel(metaAddr); // Can drop only root.

            io.cutRoot(metaAddr, pageSize());

            if (needWalDeltaRecord(metaId, metaPage, walPlc))
                wal.log(new MetaPageCutRootRecord(cacheId, metaId));

            int newLvl = lvl - 1;

            assert io.getRootLevel(metaAddr) == newLvl;

            treeMeta = new TreeMetaData(newLvl, io.getFirstPageId(metaAddr, newLvl));

            return TRUE;
        }
    }

    /** */
    private final PageHandler<Long, Bool> addRoot = new AddRoot();

    /**
     *
     */
    private class AddRoot extends PageHandler<Long, Bool> {
        /** {@inheritDoc} */
        @Override public Bool run(int cacheId, long metaId, long metaPage, long pageAddr, PageIO iox, Boolean walPlc,
            Long rootPageId, int lvl,
            IoStatisticsHolder statHolder)
            throws IgniteCheckedException {
            assert rootPageId != null;

            // Safe cast because we should never recycle meta page until the tree is destroyed.
            BPlusMetaIO io = (BPlusMetaIO)iox;

            assert lvl == io.getLevelsCount(pageAddr);

            io.addRoot(pageAddr, rootPageId, pageSize());

            if (needWalDeltaRecord(metaId, metaPage, walPlc))
                wal.log(new MetaPageAddRootRecord(cacheId, metaId, rootPageId));

            assert io.getRootLevel(pageAddr) == lvl;
            assert io.getFirstPageId(pageAddr, lvl) == rootPageId;

            treeMeta = new TreeMetaData(lvl, rootPageId);

            return TRUE;
        }
    }

    /** */
    private final PageHandler<Long, Bool> initRoot = new InitRoot();

    /**
     *
     */
    private class InitRoot extends PageHandler<Long, Bool> {
        /** {@inheritDoc} */
        @Override public Bool run(int cacheId, long metaId, long metaPage, long pageAddr, PageIO iox, Boolean walPlc,
            Long rootId, int inlineSize,
            IoStatisticsHolder statHolder)
            throws IgniteCheckedException {
            assert rootId != null;

            // Safe cast because we should never recycle meta page until the tree is destroyed.
            BPlusMetaIO io = (BPlusMetaIO)iox;

            io.initRoot(pageAddr, rootId, pageSize());
            io.setInlineSize(pageAddr, inlineSize);

            if (needWalDeltaRecord(metaId, metaPage, walPlc))
                wal.log(new MetaPageInitRootInlineRecord(cacheId, metaId, rootId, inlineSize));

            assert io.getRootLevel(pageAddr) == 0;
            assert io.getFirstPageId(pageAddr, 0) == rootId;

            treeMeta = new TreeMetaData(0, rootId);

            return TRUE;
        }
    }

    /**
     * @param name Tree name.
     * @param cacheId Cache ID.
     * @param pageMem Page memory.
     * @param wal Write ahead log manager.
     * @param globalRmvId Remove ID.
     * @param metaPageId Meta page ID.
     * @param reuseList Reuse list.
     * @param innerIos Inner IO versions.
     * @param leafIos Leaf IO versions.
     * @param failureProcessor if the tree is corrupted.
     * @throws IgniteCheckedException If failed.
     */
    protected BPlusTree(
        String name,
        int cacheId,
        PageMemory pageMem,
        IgniteWriteAheadLogManager wal,
        AtomicLong globalRmvId,
        long metaPageId,
        ReuseList reuseList,
        IOVersions<? extends BPlusInnerIO<L>> innerIos,
        IOVersions<? extends BPlusLeafIO<L>> leafIos,
        @Nullable FailureProcessor failureProcessor
    ) throws IgniteCheckedException {
        this(name, cacheId, pageMem, wal, globalRmvId, metaPageId, reuseList, failureProcessor);
        setIos(innerIos, leafIos);
    }

    /**
     * @param name Tree name.
     * @param cacheId Cache ID.
     * @param pageMem Page memory.
     * @param wal Write ahead log manager.
     * @param globalRmvId Remove ID.
     * @param metaPageId Meta page ID.
     * @param reuseList Reuse list.
     * @param failureProcessor if the tree is corrupted.
     * @throws IgniteCheckedException If failed.
     */
    protected BPlusTree(
        String name,
        int cacheId,
        PageMemory pageMem,
        IgniteWriteAheadLogManager wal,
        AtomicLong globalRmvId,
        long metaPageId,
        ReuseList reuseList,
        @Nullable FailureProcessor failureProcessor
    ) throws IgniteCheckedException {
        super(cacheId, pageMem, wal);

        assert !F.isEmpty(name);

        // TODO make configurable: 0 <= minFill <= maxFill <= 1
        minFill = 0f; // Testing worst case when merge happens only on empty page.
        maxFill = 0f; // Avoiding random effects on testing.

        assert metaPageId != 0L;

        this.metaPageId = metaPageId;
        this.name = name;
        this.reuseList = reuseList;
        this.globalRmvId = globalRmvId;
        this.failureProcessor = failureProcessor;

        // Initialize page handlers.
        askNeighbor = (PageHandler<Get, Result>) pageHndWrapper.wrap(this, new AskNeighbor());
        search = (PageHandler<Get, Result>) pageHndWrapper.wrap(this, new Search());
        lockTail = (PageHandler<Remove, Result>) pageHndWrapper.wrap(this, new LockTail());
        lockTailForward = (PageHandler<Remove, Result>) pageHndWrapper.wrap(this, new LockTailForward());
        lockBackAndTail = (PageHandler<Remove, Result>) pageHndWrapper.wrap(this, new LockBackAndTail());
        lockBackAndRmvFromLeaf = (PageHandler<Remove, Result>) pageHndWrapper.wrap(this, new LockBackAndRmvFromLeaf());
        rmvFromLeaf = (PageHandler<Remove, Result>) pageHndWrapper.wrap(this, new RemoveFromLeaf());
        insert = (PageHandler<Put, Result>) pageHndWrapper.wrap(this, new Insert());
        replace = (PageHandler<Put, Result>) pageHndWrapper.wrap(this, new Replace());
    }

    /**
     * @param innerIos Inner IO versions.
     * @param leafIos Leaf IO versions.
     */
    protected void setIos(IOVersions<? extends BPlusInnerIO<L>> innerIos,
        IOVersions<? extends BPlusLeafIO<L>> leafIos) {
        assert innerIos != null;
        assert leafIos != null;

        this.canGetRowFromInner = innerIos.latest().canGetRow(); // TODO refactor
        this.innerIos = innerIos;
        this.leafIos = leafIos;
    }

    /**
     * @return Tree name.
     */
    public final String getName() {
        return name;
    }

    /**
     * Initialize new tree.
     *
     * @param initNew {@code True} if new tree should be created.
     * @throws IgniteCheckedException If failed.
     */
    protected final void initTree(boolean initNew) throws IgniteCheckedException {
        initTree(initNew, 0);
    }

    /**
     * Initialize new tree.
     *
     * @param initNew {@code True} if new tree should be created.
     * @param inlineSize Inline size.
     * @throws IgniteCheckedException If failed.
     */
    protected final void initTree(boolean initNew, int inlineSize) throws IgniteCheckedException {
        if (initNew) {
            // Allocate the first leaf page, it will be our root.
            long rootId = allocatePage(null);

            init(rootId, latestLeafIO());

            // Initialize meta page with new root page.
            Bool res = write(metaPageId, initRoot, BPlusMetaIO.VERSIONS.latest(), rootId, inlineSize, FALSE,
                statisticsHolder());

            assert res == TRUE: res;

            assert treeMeta != null;
        }
    }

    /**
     * @return Tree meta data.
     * @throws IgniteCheckedException If failed.
     */
    private TreeMetaData treeMeta() throws IgniteCheckedException {
        TreeMetaData meta0 = treeMeta;

        if (meta0 != null)
            return meta0;

        final long metaPage = acquirePage(metaPageId);
        try {
            long pageAddr = readLock(metaPageId, metaPage); // Meta can't be removed.

            assert pageAddr != 0 : "Failed to read lock meta page [metaPageId=" +
                U.hexLong(metaPageId) + ']';

            try {
                BPlusMetaIO io = BPlusMetaIO.VERSIONS.forPage(pageAddr);

                int rootLvl = io.getRootLevel(pageAddr);
                long rootId = io.getFirstPageId(pageAddr, rootLvl);

                treeMeta = meta0 = new TreeMetaData(rootLvl, rootId);
            }
            finally {
                readUnlock(metaPageId, metaPage, pageAddr);
            }
        }
        finally {
            releasePage(metaPageId, metaPage);
        }

        return meta0;
    }

    /**
     * @return Root level.
     * @throws IgniteCheckedException If failed.
     */
    private int getRootLevel() throws IgniteCheckedException {
        TreeMetaData meta0 = treeMeta();

        assert meta0 != null;

        return meta0.rootLvl;
    }

    /**
     * @param metaId Meta page ID.
     * @param metaPage Meta page pointer.
     * @param lvl Level, if {@code 0} then it is a bottom level, if negative then root.
     * @return Page ID.
     */
    private long getFirstPageId(long metaId, long metaPage, int lvl) {
        long pageAddr = readLock(metaId, metaPage); // Meta can't be removed.

        try {
            BPlusMetaIO io = BPlusMetaIO.VERSIONS.forPage(pageAddr);

            if (lvl < 0)
                lvl = io.getRootLevel(pageAddr);

            if (lvl >= io.getLevelsCount(pageAddr))
                return 0;

            return io.getFirstPageId(pageAddr, lvl);
        }
        finally {
            readUnlock(metaId, metaPage, pageAddr);
        }
    }

    /**
     * @param upper Upper bound.
     * @param c Filter closure.
     * @param x Implementation specific argument, {@code null} always means that we need to return full detached data row.
     * @return Cursor.
     * @throws IgniteCheckedException If failed.
     */
    private GridCursor<T> findLowerUnbounded(L upper, TreeRowClosure<L, T> c, Object x) throws IgniteCheckedException {
        ForwardCursor cursor = new ForwardCursor(null, upper, c, x);

        long firstPageId;

        long metaPage = acquirePage(metaPageId);
        try  {
            firstPageId = getFirstPageId(metaPageId, metaPage, 0); // Level 0 is always at the bottom.
        }
        finally {
            releasePage(metaPageId, metaPage);
        }

        long firstPage = acquirePage(firstPageId);

        try {
            long pageAddr = readLock(firstPageId, firstPage); // We always merge pages backwards, the first page is never removed.

            try {
                cursor.init(pageAddr, io(pageAddr), -1);
            }
            finally {
                readUnlock(firstPageId, firstPage, pageAddr);
            }
        }
        finally {
            releasePage(firstPageId, firstPage);
        }

        return cursor;
    }

    /**
     * Check if the tree is getting destroyed.
     */
    private void checkDestroyed() {
        if (destroyed.get())
            throw new IllegalStateException("Tree is being concurrently destroyed: " + getName());
    }

    /** {@inheritDoc} */
    @Override public GridCursor<T> find(L lower, L upper) throws IgniteCheckedException {
        return find(lower, upper, null);
    }

    /** {@inheritDoc} */
    @Override public final GridCursor<T> find(L lower, L upper, Object x) throws IgniteCheckedException {
        return find(lower, upper, null, x);
    }

    /**
     * @param lower Lower bound inclusive or {@code null} if unbounded.
     * @param upper Upper bound inclusive or {@code null} if unbounded.
     * @param c Filter closure.
     * @param x Implementation specific argument, {@code null} always means that we need to return full detached data row.
     * @return Cursor.
     * @throws IgniteCheckedException If failed.
     */
    public final GridCursor<T> find(L lower, L upper, TreeRowClosure<L, T> c, Object x) throws IgniteCheckedException {
        checkDestroyed();

        try {
            if (lower == null)
                return findLowerUnbounded(upper, c, x);

            ForwardCursor cursor = new ForwardCursor(lower, upper, c, x);

            cursor.find();

            return cursor;
        }
        catch (IgniteCheckedException e) {
            throw new IgniteCheckedException("Runtime failure on bounds: [lower=" + lower + ", upper=" + upper + "]", e);
        }
        catch (RuntimeException | AssertionError e) {
            throw createCorruptedTreeException("Runtime failure on bounds: [lower=%s, upper=%s]", e, lower, upper);
        }
        finally {
            checkDestroyed();
        }
    }

    /**
     * @param lower Lower bound inclusive.
     * @param upper Upper bound inclusive.
     * @param c Closure applied for all found items, iteration is stopped if closure returns {@code false}.
     * @throws IgniteCheckedException If failed.
     */
    public void iterate(L lower, L upper, TreeRowClosure<L, T> c) throws IgniteCheckedException {
        checkDestroyed();

        try {
            ClosureCursor cursor = new ClosureCursor(lower, upper, c);

            cursor.iterate();
        }
        catch (IgniteCheckedException e) {
            throw new IgniteCheckedException("Runtime failure on bounds: [lower=" + lower + ", upper=" + upper + "]", e);
        }
        catch (RuntimeException e) {
            throw new IgniteException("Runtime failure on bounds: [lower=" + lower + ", upper=" + upper + "]", e);
        }
        catch (AssertionError e) {
            throw new AssertionError("Assertion error on bounds: [lower=" + lower + ", upper=" + upper + "]", e);
        }
        finally {
            checkDestroyed();
        }
    }

    /**
     * @param lower Lower bound inclusive.
     * @param upper Upper bound inclusive.
     * @param c Closure applied for all found items.
     * @throws IgniteCheckedException If failed.
     */
    public void visit(L lower, L upper, TreeVisitorClosure<L, T> c) throws IgniteCheckedException {
        checkDestroyed();

        try {
           new TreeVisitor(lower, upper, c).visit();
        }
        catch (IgniteCheckedException e) {
            throw new IgniteCheckedException("Runtime failure on bounds: [lower=" + lower + ", upper=" + upper + "]", e);
        }
        catch (RuntimeException e) {
            throw new IgniteException("Runtime failure on bounds: [lower=" + lower + ", upper=" + upper + "]", e);
        }
        catch (AssertionError e) {
            throw new AssertionError("Assertion error on bounds: [lower=" + lower + ", upper=" + upper + "]", e);
        }
        finally {
            checkDestroyed();
        }
    }

    /** {@inheritDoc} */
    @Override public T findFirst() throws IgniteCheckedException {
        return findFirst(null);
    }

    /**
     * Returns a value mapped to the lowest key, or {@code null} if tree is empty or no entry matches the passed filter.
     * @param filter Filter closure.
     * @return Value.
     * @throws IgniteCheckedException If failed.
     */
    public T findFirst(TreeRowClosure<L, T> filter) throws IgniteCheckedException {
        checkDestroyed();

        try {
            for (;;) {
                long curPageId;

                long metaPage = acquirePage(metaPageId);

                try {
                    curPageId = getFirstPageId(metaPageId, metaPage, 0); // Level 0 is always at the bottom.
                }
                finally {
                    releasePage(metaPageId, metaPage);
                }

                long curPage = acquirePage(curPageId);
                try {
                    long curPageAddr = readLock(curPageId, curPage);

                    if (curPageAddr == 0)
                        continue; // The first page has gone: restart scan.

                    try {
                        BPlusIO<L> io = io(curPageAddr);

                        assert io.isLeaf();

                        for (;;) {
                            int cnt = io.getCount(curPageAddr);

                            for (int i = 0; i < cnt; ++i) {
                                if (filter == null || filter.apply(this, io, curPageAddr, i))
                                    return getRow(io, curPageAddr, i);
                            }

                            long nextPageId = io.getForward(curPageAddr);

                            if (nextPageId == 0)
                                return null;

                            long nextPage = acquirePage(nextPageId);

                            try {
                                long nextPageAddr = readLock(nextPageId, nextPage);

                                // In the current implementation the next page can't change when the current page is locked.
                                assert nextPageAddr != 0 : nextPageAddr;

                                try {
                                    long pa = curPageAddr;
                                    curPageAddr = 0; // Set to zero to avoid double unlocking in finalizer.

                                    readUnlock(curPageId, curPage, pa);

                                    long p = curPage;
                                    curPage = 0; // Set to zero to avoid double release in finalizer.

                                    releasePage(curPageId, p);

                                    curPageId = nextPageId;
                                    curPage = nextPage;
                                    curPageAddr = nextPageAddr;

                                    nextPage = 0;
                                    nextPageAddr = 0;
                                }
                                finally {
                                    if (nextPageAddr != 0)
                                        readUnlock(nextPageId, nextPage, nextPageAddr);
                                }
                            }
                            finally {
                                if (nextPage != 0)
                                    releasePage(nextPageId, nextPage);
                            }
                        }
                    }
                    finally {
                        if (curPageAddr != 0)
                            readUnlock(curPageId, curPage, curPageAddr);
                    }
                }
                finally {
                    if (curPage != 0)
                        releasePage(curPageId, curPage);
                }
            }
        }
        catch (IgniteCheckedException e) {
            throw new IgniteCheckedException("Runtime failure on first row lookup", e);
        }
        catch (RuntimeException | AssertionError e) {
            throw createCorruptedTreeException("Runtime failure on first row lookup", e);
        }
        finally {
            checkDestroyed();
        }
    }

    /** {@inheritDoc} */
    @Override public T findLast() throws IgniteCheckedException {
        return findLast(null);
    }

    /**
     * Returns a value mapped to the greatest key, or {@code null} if tree is empty or no entry matches the passed filter.
     * @param c Filter closure.
     * @return Value.
     * @throws IgniteCheckedException If failed.
     */
    public T findLast(final TreeRowClosure<L, T> c) throws IgniteCheckedException {
        checkDestroyed();

        try {
            if (c == null) {
                GetOne g = new GetOne(null, null, null, true);
                doFind(g);

                return (T)g.row;
            } else
                return new GetLast(c).find();
        }
        catch (IgniteCheckedException e) {
            throw new IgniteCheckedException("Runtime failure on last row lookup", e);
        }
        catch (RuntimeException | AssertionError e) {
            throw new IgniteException("Runtime failure on last row lookup", e);
        }
        finally {
            checkDestroyed();
        }
    }

    /**
     * @param row Lookup row for exact match.
     * @param x Implementation specific argument, {@code null} always means that we need to return full detached data row.
     * @return Found result or {@code null}
     * @throws IgniteCheckedException If failed.
     */
    public final <R> R findOne(L row, Object x) throws IgniteCheckedException {
        return findOne(row, null, x);
    }

    /**
     * @param row Lookup row for exact match.
     * @param x Implementation specific argument, {@code null} always means that we need to return full detached data row.
     * @return Found result or {@code null}.
     * @throws IgniteCheckedException If failed.
     */
    public final <R> R findOne(L row, TreeRowClosure<L, T> c, Object x) throws IgniteCheckedException {
        checkDestroyed();

        try {
            GetOne g = new GetOne(row, c, x, false);

            doFind(g);

            return (R)g.row;
        }
        catch (IgniteCheckedException e) {
            throw new IgniteCheckedException("Runtime failure on lookup row: " + row, e);
        }
        catch (RuntimeException | AssertionError e) {
            throw createCorruptedTreeException("Runtime failure on lookup row: %s", e, row);
        }
        finally {
            checkDestroyed();
        }
    }

    /**
     * @param row Lookup row for exact match.
     * @return Found row.
     * @throws IgniteCheckedException If failed.
     */
    @Override public final T findOne(L row) throws IgniteCheckedException {
        return findOne(row, null, null);
    }

    /**
     * @param g Get.
     * @throws IgniteCheckedException If failed.
     */
    private void doFind(Get g) throws IgniteCheckedException {
        for (;;) { // Go down with retries.
            g.init();

            switch (findDown(g, g.rootId, 0L, g.rootLvl)) {
                case RETRY:
                case RETRY_ROOT:
                    checkInterrupted();

                    continue;

                default:
                    return;
            }
        }
    }

    /**
     * @param g Get.
     * @param pageId Page ID.
     * @param fwdId Expected forward page ID.
     * @param lvl Level.
     * @return Result code.
     * @throws IgniteCheckedException If failed.
     */
    private Result findDown(final Get g, final long pageId, final long fwdId, final int lvl)
        throws IgniteCheckedException {
        long page = acquirePage(pageId);

        try {
            for (;;) {
                g.checkLockRetry();

                // Init args.
                g.pageId = pageId;
                g.fwdId = fwdId;

                Result res = read(pageId, page, search, g, lvl, RETRY);

                switch (res) {
                    case GO_DOWN:
                    case GO_DOWN_X:
                        assert g.pageId != pageId;
                        assert g.fwdId != fwdId || fwdId == 0;

                        // Go down recursively.
                        res = findDown(g, g.pageId, g.fwdId, lvl - 1);

                        switch (res) {
                            case RETRY:
                                checkInterrupted();

                                continue; // The child page got split, need to reread our page.

                            default:
                                return res;
                        }

                    case NOT_FOUND:
                        assert lvl == 0 : lvl;

                        g.row = null; // Mark not found result.

                        return res;

                    default:
                        return res;
                }
            }
        }
        finally {
            if (g.canRelease(pageId, lvl))
                releasePage(pageId, page);
        }
    }

    /**
     * @param instance Instance name.
     * @param type Tree type.
     * @return Tree name.
     */
    public static String treeName(String instance, String type) {
        return instance + "##" + type;
    }

    /**
     * For debug.
     *
     * @return Tree as {@link String}.
     * @throws IgniteCheckedException If failed.
     */
    @SuppressWarnings("unused")
    public final String printTree() throws IgniteCheckedException {
        long rootPageId;

        long metaPage = acquirePage(metaPageId);
        try {
            rootPageId = getFirstPageId(metaPageId, metaPage, -1);
        }
        finally {
            releasePage(metaPageId, metaPage);
        }

        return treePrinter.print(rootPageId);
    }

    /**
     * @throws IgniteCheckedException If failed.
     */
    public final void validateTree() throws IgniteCheckedException {
        long rootPageId;
        int rootLvl;

        long metaPage = acquirePage(metaPageId);
        try  {
            rootLvl = getRootLevel();

            if (rootLvl < 0)
                fail("Root level: " + rootLvl);

            validateFirstPages(metaPageId, metaPage, rootLvl);

            rootPageId = getFirstPageId(metaPageId, metaPage, rootLvl);

            validateDownPages(rootPageId, 0L, rootLvl);

            validateDownKeys(rootPageId, null, rootLvl);
        }
        finally {
            releasePage(metaPageId, metaPage);
        }
    }

    /**
     * @param pageId Page ID.
     * @param minRow Minimum row.
     * @throws IgniteCheckedException If failed.
     */
    private void validateDownKeys(long pageId, L minRow, int lvl) throws IgniteCheckedException {
        long page = acquirePage(pageId);
        try {
            long pageAddr = readLock(pageId, page); // No correctness guaranties.

            try {
                BPlusIO<L> io = io(pageAddr);

                int cnt = io.getCount(pageAddr);

                if (cnt < 0)
                    fail("Negative count: " + cnt);

                if (io.isLeaf()) {
                    for (int i = 0; i < cnt; i++) {
                        if (minRow != null && compare(lvl, io, pageAddr, i, minRow) <= 0)
                            fail("Wrong sort order: " + U.hexLong(pageId) + " , at " + i + " , minRow: " + minRow);

                        minRow = io.getLookupRow(this, pageAddr, i);
                    }

                    return;
                }

                // To find our inner key we have to go left and then always go to the right.
                for (int i = 0; i < cnt; i++) {
                    L row = io.getLookupRow(this, pageAddr, i);

                    if (minRow != null && compare(lvl, io, pageAddr, i, minRow) <= 0)
                        fail("Min row violated: " + row + " , minRow: " + minRow);

                    long leftId = inner(io).getLeft(pageAddr, i);

                    L leafRow = getGreatestRowInSubTree(leftId);

                    int cmp = compare(lvl, io, pageAddr, i, leafRow);

                    if (cmp < 0 || (cmp != 0 && canGetRowFromInner))
                        fail("Wrong inner row: " + U.hexLong(pageId) + " , at: " + i + " , leaf:  " + leafRow +
                            " , inner: " + row);

                    validateDownKeys(leftId, minRow, lvl - 1);

                    minRow = row;
                }

                // Need to handle the rightmost child subtree separately or handle empty routing page.
                long rightId = inner(io).getLeft(pageAddr, cnt); // The same as getRight(cnt - 1)

                validateDownKeys(rightId, minRow, lvl - 1);
            }
            finally {
                readUnlock(pageId, page, pageAddr);
            }
        }
        finally {
            releasePage(pageId, page);
        }
    }

    /**
     * @param pageId Page ID.
     * @return Search row.
     * @throws IgniteCheckedException If failed.
     */
    private L getGreatestRowInSubTree(long pageId) throws IgniteCheckedException {
        long page = acquirePage(pageId);
        try {
            long pageAddr = readLock(pageId, page); // No correctness guaranties.

            try {
                BPlusIO<L> io = io(pageAddr);

                int cnt = io.getCount(pageAddr);

                if (io.isLeaf()) {
                    if (cnt <= 0) // This code is called only if the tree is not empty, so we can't see empty leaf.
                        fail("Invalid leaf count: " + cnt + " " + U.hexLong(pageId));

                    return io.getLookupRow(this, pageAddr, cnt - 1);
                }

                long rightId = inner(io).getLeft(pageAddr, cnt);// The same as getRight(cnt - 1), but good for routing pages.

                return getGreatestRowInSubTree(rightId);
            }
            finally {
                readUnlock(pageId, page, pageAddr);
            }
        }
        finally {
            releasePage(pageId, page);
        }
    }

    /**
     * @param metaId Meta page ID.
     * @param metaPage Meta page pointer.
     * @param rootLvl Root level.
     * @throws IgniteCheckedException If failed.
     */
    private void validateFirstPages(long metaId, long metaPage, int rootLvl) throws IgniteCheckedException {
        for (int lvl = rootLvl; lvl > 0; lvl--)
            validateFirstPage(metaId, metaPage, lvl);
    }

    /**
     * @param msg Message.
     */
    private static void fail(Object msg) {
        throw new AssertionError(msg);
    }

    /**
     * @param metaId Meta page ID.
     * @param metaPage Meta page pointer.
     * @param lvl Level.
     * @throws IgniteCheckedException If failed.
     */
    private void validateFirstPage(long metaId, long metaPage, int lvl) throws IgniteCheckedException {
        if (lvl == 0)
            fail("Leaf level: " + lvl);

        long pageId = getFirstPageId(metaId, metaPage, lvl);

        long leftmostChildId;

        long page = acquirePage(pageId);
        try {
            long pageAddr = readLock(pageId, page); // No correctness guaranties.

            try {
                BPlusIO<L> io = io(pageAddr);

                if (io.isLeaf())
                    fail("Leaf.");

                leftmostChildId = inner(io).getLeft(pageAddr, 0);
            }
            finally {
                readUnlock(pageId, page, pageAddr);
            }
        }
        finally {
            releasePage(pageId, page);
        }

        long firstDownPageId = getFirstPageId(metaId, metaPage, lvl - 1);

        if (firstDownPageId != leftmostChildId)
            fail(new SB("First: meta ").appendHex(firstDownPageId).a(", child ").appendHex(leftmostChildId));
    }

    /**
     * @param pageId Page ID.
     * @param fwdId Forward ID.
     * @param lvl Level.
     * @throws IgniteCheckedException If failed.
     */
    private void validateDownPages(long pageId, long fwdId, int lvl) throws IgniteCheckedException {
        long page = acquirePage(pageId);
        try {
            long pageAddr = readLock(pageId, page); // No correctness guaranties.

            try {
                long realPageId = BPlusIO.getPageId(pageAddr);

                if (realPageId != pageId)
                    fail(new SB("ABA on page ID: ref ").appendHex(pageId).a(", buf ").appendHex(realPageId));

                BPlusIO<L> io = io(pageAddr);

                if (io.isLeaf() != (lvl == 0)) // Leaf pages only at the level 0.
                    fail("Leaf level mismatch: " + lvl);

                long actualFwdId = io.getForward(pageAddr);

                if (actualFwdId != fwdId)
                    fail(new SB("Triangle: expected fwd ").appendHex(fwdId).a(", actual fwd ").appendHex(actualFwdId));

                int cnt = io.getCount(pageAddr);

                if (cnt < 0)
                    fail("Negative count: " + cnt);

                if (io.isLeaf()) {
                    if (cnt == 0 && getRootLevel() != 0)
                        fail("Empty leaf page.");
                }
                else {
                    // Recursively go down if we are on inner level.
                    for (int i = 0; i < cnt; i++)
                        validateDownPages(inner(io).getLeft(pageAddr, i), inner(io).getRight(pageAddr, i), lvl - 1);

                    if (fwdId != 0) {
                        // For the rightmost child ask neighbor.
                        long fwdId0 = fwdId;
                        long fwdPage = acquirePage(fwdId0);
                        try {
                            long fwdPageAddr = readLock(fwdId0, fwdPage); // No correctness guaranties.

                            try {
                                if (io(fwdPageAddr) != io)
                                    fail("IO on the same level must be the same");

                                fwdId = inner(io).getLeft(fwdPageAddr, 0);
                            }
                            finally {
                                readUnlock(fwdId0, fwdPage, fwdPageAddr);
                            }
                        }
                        finally {
                            releasePage(fwdId0, fwdPage);
                        }
                    }

                    long leftId = inner(io).getLeft(pageAddr, cnt); // The same as io.getRight(cnt - 1) but works for routing pages.

                    validateDownPages(leftId, fwdId, lvl - 1);
                }
            }
            finally {
                readUnlock(pageId, page, pageAddr);
            }
        }
        finally {
            releasePage(pageId, page);
        }
    }

    /**
     * @param io IO.
     * @param pageAddr Page address.
     * @param keys Keys.
     * @return String.
     * @throws IgniteCheckedException If failed.
     */
    private String printPage(BPlusIO<L> io, long pageAddr, boolean keys) throws IgniteCheckedException {
        StringBuilder b = new StringBuilder();

        b.append(formatPageId(PageIO.getPageId(pageAddr)));

        b.append(" [ ");
        b.append(io.isLeaf() ? "L " : "I ");

        int cnt = io.getCount(pageAddr);
        long fwdId = io.getForward(pageAddr);

        b.append("cnt=").append(cnt).append(' ');
        b.append("fwd=").append(formatPageId(fwdId)).append(' ');

        if (!io.isLeaf()) {
            b.append("lm=").append(formatPageId(inner(io).getLeft(pageAddr, 0))).append(' ');

            if (cnt > 0)
                b.append("rm=").append(formatPageId(inner(io).getRight(pageAddr, cnt - 1))).append(' ');
        }

        if (keys)
            b.append("keys=").append(printPageKeys(io, pageAddr)).append(' ');

        b.append(']');

        return b.toString();
    }

    /**
     * @param io IO.
     * @param pageAddr Page address.
     * @return Keys as String.
     * @throws IgniteCheckedException If failed.
     */
    private String printPageKeys(BPlusIO<L> io, long pageAddr) throws IgniteCheckedException {
        int cnt = io.getCount(pageAddr);

        StringBuilder b = new StringBuilder();

        b.append('[');

        for (int i = 0; i < cnt; i++) {
            if (i != 0)
                b.append(',');

            b.append(io.isLeaf() || canGetRowFromInner ? getRow(io, pageAddr, i) : io.getLookupRow(this, pageAddr, i));
        }

        b.append(']');

        return b.toString();
    }

    /**
     * @param x Long.
     * @return String.
     */
    private static String formatPageId(long x) {
        return U.hexLong(x);
    }

    /**
     * @param idx Index after binary search, which can be negative.
     * @return Always positive index.
     */
    private static int fix(int idx) {
        assert checkIndex(idx): idx;

        if (idx < 0)
            idx = -idx - 1;

        return idx;
    }

    /**
     * @param idx Index.
     * @return {@code true} If correct.
     */
    private static boolean checkIndex(int idx) {
        return idx > -Short.MAX_VALUE && idx < Short.MAX_VALUE;
    }

    /**
     * Check if interrupted.
     * @throws IgniteInterruptedCheckedException If interrupted.
     */
    private static void checkInterrupted() throws IgniteInterruptedCheckedException {
        // We should not interrupt operations in the middle, because otherwise we'll end up in inconsistent state.
        // Because of that we do not check for Thread.interrupted()
        if (interrupted)
            throw new IgniteInterruptedCheckedException("Interrupted.");
    }

    /**
     * Interrupt all operations on all threads and all indexes.
     */
    @SuppressWarnings("unused")
    public static void interruptAll() {
        interrupted = true;
    }

    /**
     * @param row Lookup row.
     * @return Removed row.
     * @throws IgniteCheckedException If failed.
     */
    @Override public final T remove(L row) throws IgniteCheckedException {
        return doRemove(row, true);
    }

    /**
     * @param row Lookup row.
     * @throws IgniteCheckedException If failed.
     * @return {@code True} if removed row.
     */
    public final boolean removex(L row) throws IgniteCheckedException {
        Boolean res = (Boolean)doRemove(row, false);

        return res != null ? res : false;
    }

    /** {@inheritDoc} */
    @Override public void invoke(L row, Object z, InvokeClosure<T> c) throws IgniteCheckedException {
        checkDestroyed();

        Invoke x = new Invoke(row, z, c);

        try {
            for (;;) {
                x.init();

                Result res = invokeDown(x, x.rootId, 0L, 0L, x.rootLvl);

                switch (res) {
                    case RETRY:
                    case RETRY_ROOT:
                        checkInterrupted();

                        continue;

                    default:
                        if (!x.isFinished()) {
                            res = x.tryFinish();

                            if (res == RETRY || res == RETRY_ROOT) {
                                checkInterrupted();

                                continue;
                            }

                            assert x.isFinished(): res;
                        }

                        return;
                }
            }
        }
        catch (UnregisteredClassException | UnregisteredBinaryTypeException e) {
            throw e;
        }
        catch (IgniteCheckedException e) {
            throw new IgniteCheckedException("Runtime failure on search row: " + row, e);
        }
        catch (RuntimeException | AssertionError e) {
            throw createCorruptedTreeException("Runtime failure on search row: %s", e, row);
        }
        finally {
            x.releaseAll();
            checkDestroyed();
        }
    }

    /**
     * @param x Invoke operation.
     * @param pageId Page ID.
     * @param backId Expected backward page ID if we are going to the right.
     * @param fwdId Expected forward page ID.
     * @param lvl Level.
     * @return Result code.
     * @throws IgniteCheckedException If failed.
     */
    private Result invokeDown(final Invoke x, final long pageId, final long backId, final long fwdId, final int lvl)
        throws IgniteCheckedException {
        assert lvl >= 0 : lvl;

        if (x.isTail(pageId, lvl))
            return FOUND; // We've already locked this page, so return that we are ok.

        long page = acquirePage(pageId);

        try {
            Result res = RETRY;

            for (;;) {
                if (res == RETRY)
                    x.checkLockRetry();

                // Init args.
                x.pageId(pageId);
                x.fwdId(fwdId);
                x.backId(backId);

                res = read(pageId, page, search, x, lvl, RETRY);

                switch (res) {
                    case GO_DOWN_X:
                        assert backId != 0;
                        assert x.backId == 0; // We did not setup it yet.

                        x.backId(pageId); // Dirty hack to setup a check inside of askNeighbor.

                        // We need to get backId here for our child page, it must be the last child of our back.
                        res = askNeighbor(backId, x, true);

                        if (res != FOUND)
                            return res; // Retry.

                        assert x.backId != pageId; // It must be updated in askNeighbor.

                        // Intentional fallthrough.
                    case GO_DOWN:
                        res = x.tryReplaceInner(pageId, page, fwdId, lvl);

                        if (res != RETRY)
                            res = invokeDown(x, x.pageId, x.backId, x.fwdId, lvl - 1);

                        if (res == RETRY_ROOT || x.isFinished())
                            return res;

                        if (res == RETRY) {
                            checkInterrupted();

                            continue;
                        }

                        // Unfinished Put does insertion on the same level.
                        if (x.isPut())
                            continue;

                        assert x.isRemove(); // Guarded by isFinished.

                        res = x.finishOrLockTail(pageId, page, backId, fwdId, lvl);

                        return res;

                    case NOT_FOUND:
                        if (lvl == 0)
                            x.invokeClosure();

                        return x.onNotFound(pageId, page, fwdId, lvl);

                    case FOUND:
                        if (lvl == 0)
                            x.invokeClosure();

                        return x.onFound(pageId, page, backId, fwdId, lvl);

                    default:
                        return res;
                }
            }
        }
        finally {
            x.levelExit();

            if (x.canRelease(pageId, lvl))
                releasePage(pageId, page);
        }
    }


    /**
     * @param row Lookup row.
     * @param needOld {@code True} if need return removed row.
     * @return Removed row.
     * @throws IgniteCheckedException If failed.
     */
    private T doRemove(L row, boolean needOld) throws IgniteCheckedException {
        checkDestroyed();

        Remove r = new Remove(row, needOld);

        try {
            for (;;) {
                r.init();

                Result res = removeDown(r, r.rootId, 0L, 0L, r.rootLvl);

                switch (res) {
                    case RETRY:
                    case RETRY_ROOT:
                        checkInterrupted();

                        continue;

                    default:
                        if (!r.isFinished()) {
                            res = r.finishTail();

                            // If not found, then the tree grew beyond our call stack -> retry from the actual root.
                            if (res == RETRY || res == NOT_FOUND) {
                                assert r.checkTailLevel(getRootLevel()) : "tail=" + r.tail + ", res=" + res;

                                checkInterrupted();

                                continue;
                            }

                            assert res == FOUND: res;
                        }

                        assert r.isFinished();

                        return r.rmvd;
                }
            }
        }
        catch (IgniteCheckedException e) {
            throw new IgniteCheckedException("Runtime failure on search row: " + row, e);
        }
        catch (RuntimeException | AssertionError e) {
            throw createCorruptedTreeException("Runtime failure on search row: %s", e, row);
        }
        finally {
            r.releaseAll();
            checkDestroyed();
        }
    }

    /**
     * @param r Remove operation.
     * @param pageId Page ID.
     * @param backId Expected backward page ID if we are going to the right.
     * @param fwdId Expected forward page ID.
     * @param lvl Level.
     * @return Result code.
     * @throws IgniteCheckedException If failed.
     */
    private Result removeDown(final Remove r, final long pageId, final long backId, final long fwdId, final int lvl)
        throws IgniteCheckedException {
        assert lvl >= 0 : lvl;

        if (r.isTail(pageId, lvl))
            return FOUND; // We've already locked this page, so return that we are ok.

        long page = acquirePage(pageId);

        try {
            for (;;) {
                r.checkLockRetry();

                // Init args.
                r.pageId = pageId;
                r.fwdId = fwdId;
                r.backId = backId;

                Result res = read(pageId, page, search, r, lvl, RETRY);

                switch (res) {
                    case GO_DOWN_X:
                        assert backId != 0;
                        assert r.backId == 0; // We did not setup it yet.

                        r.backId = pageId; // Dirty hack to setup a check inside of askNeighbor.

                        // We need to get backId here for our child page, it must be the last child of our back.
                        res = askNeighbor(backId, r, true);

                        if (res != FOUND)
                            return res; // Retry.

                        assert r.backId != pageId; // It must be updated in askNeighbor.

                        // Intentional fallthrough.
                    case GO_DOWN:
                        res = removeDown(r, r.pageId, r.backId, r.fwdId, lvl - 1);

                        if (res == RETRY) {
                            checkInterrupted();

                            continue;
                        }

                        if (res == RETRY_ROOT || r.isFinished())
                            return res;

                        res = r.finishOrLockTail(pageId, page, backId, fwdId, lvl);

                        return res;

                    case NOT_FOUND:
                        // We are at the bottom.
                        assert lvl == 0 : lvl;

                        r.finish();

                        return res;

                    case FOUND:
                        return r.tryRemoveFromLeaf(pageId, page, backId, fwdId, lvl);

                    default:
                        return res;
                }
            }
        }
        finally {
            r.page = 0L;

            if (r.canRelease(pageId, lvl))
                releasePage(pageId, page);
        }
    }

    /**
     * @param cnt Count.
     * @param cap Capacity.
     * @return {@code true} If may merge.
     */
    private boolean mayMerge(int cnt, int cap) {
        int minCnt = (int)(minFill * cap);

        if (cnt <= minCnt) {
            assert cnt == 0; // TODO remove

            return true;
        }

        assert cnt > 0;

        int maxCnt = (int)(maxFill * cap);

        if (cnt > maxCnt)
            return false;

        assert false; // TODO remove

        // Randomization is for smoothing worst case scenarios. Probability of merge attempt
        // is proportional to free space in our page (discounted on fill factor).
        return randomInt(maxCnt - minCnt) >= cnt - minCnt;
    }

    /**
     * @return Root level.
     * @throws IgniteCheckedException If failed.
     */
    public final int rootLevel() throws IgniteCheckedException {
        checkDestroyed();

        return getRootLevel();
    }

    /**
     * @return {@code True} in case the tree is empty.
     * @throws IgniteCheckedException If failed.
     */
    public final boolean isEmpty() throws IgniteCheckedException {
        checkDestroyed();

        for (;;) {
            TreeMetaData treeMeta = treeMeta();

            long rootId, rootPage = acquirePage(rootId = treeMeta.rootId);

            try {
                long rootAddr = readLock(rootId, rootPage);

                if (rootAddr == 0) {
                    checkDestroyed();

                    continue;
                }

                try {
                    BPlusIO<L> io = io(rootAddr);

                    return io.getCount(rootAddr) == 0;
                }
                finally {
                    readUnlock(rootId, rootPage, rootAddr);
                }
            }
            finally {
                releasePage(rootId, rootPage);
            }
        }
    }

    /**
     * Returns number of elements in the tree by scanning pages of the bottom (leaf) level.
     * Since a concurrent access is permitted, there is no guarantee about
     * momentary consistency: the method may miss updates made in already scanned pages.
     *
     * @return Number of elements in the tree.
     * @throws IgniteCheckedException If failed.
     */
    @Override public final long size() throws IgniteCheckedException {
        return size(null);
    }

    /**
     * Returns number of elements in the tree that match the filter by scanning through the pages of the leaf level.
     * Since a concurrent access to the tree is permitted, there is no guarantee about
     * momentary consistency: the method may not see updates made in already scanned pages.
     *
     * @param filter The filter to use or null to count all elements.
     * @return Number of either all elements in the tree or the elements that match the filter.
     * @throws IgniteCheckedException If failed.
     */
    public long size(@Nullable TreeRowClosure<L, T> filter) throws IgniteCheckedException {
        checkDestroyed();

        for (;;) {
            long curPageId;

            long metaPage = acquirePage(metaPageId);

            try {
                curPageId = getFirstPageId(metaPageId, metaPage, 0); // Level 0 is always at the bottom.
            }
            finally {
                releasePage(metaPageId, metaPage);
            }

            long cnt = 0;

            long curPage = acquirePage(curPageId);
            try {
                long curPageAddr = readLock(curPageId, curPage);

                if (curPageAddr == 0)
                    continue; // The first page has gone: restart scan.

                try {
                    BPlusIO<L> io = io(curPageAddr);

                    assert io.isLeaf();

                    for (;;) {
                        int curPageSize = io.getCount(curPageAddr);

                        if (filter == null)
                            cnt += curPageSize;
                        else {
                            for (int i = 0; i < curPageSize; ++i) {
                                if (filter.apply(this, io, curPageAddr, i))
                                    cnt++;
                            }
                        }

                        long nextPageId = io.getForward(curPageAddr);

                        if (nextPageId == 0) {
                            checkDestroyed();

                            return cnt;
                        }

                        long nextPage = acquirePage(nextPageId);

                        try {
                            long nextPageAddr = readLock(nextPageId, nextPage);

                            // In the current implementation the next page can't change when the current page is locked.
                            assert nextPageAddr != 0 : nextPageAddr;

                            try {
                                long pa = curPageAddr;
                                curPageAddr = 0; // Set to zero to avoid double unlocking in finalizer.

                                readUnlock(curPageId, curPage, pa);

                                long p = curPage;
                                curPage = 0; // Set to zero to avoid double release in finalizer.

                                releasePage(curPageId, p);

                                curPageId = nextPageId;
                                curPage = nextPage;
                                curPageAddr = nextPageAddr;

                                nextPage = 0;
                                nextPageAddr = 0;
                            }
                            finally {
                                if (nextPageAddr != 0)
                                    readUnlock(nextPageId, nextPage, nextPageAddr);
                            }
                        }
                        finally {
                            if (nextPage != 0)
                                releasePage(nextPageId, nextPage);
                        }
                    }
                }
                finally {
                    if (curPageAddr != 0)
                        readUnlock(curPageId, curPage, curPageAddr);
                }
            }
            finally {
                if (curPage != 0)
                    releasePage(curPageId, curPage);
            }
        }
    }

    /**
     * {@inheritDoc}
     */
    @Override public final T put(T row) throws IgniteCheckedException {
        return doPut(row, true);
    }

    /**
     * @param row New value.
     * @throws IgniteCheckedException If failed.
     * @return {@code True} if replaced existing row.
     */
    public boolean putx(T row) throws IgniteCheckedException {
        Boolean res = (Boolean)doPut(row, false);

        return res != null ? res : false;
    }

    /**
     * @param row New value.
     * @param needOld {@code True} If need return old value.
     * @return Old row.
     * @throws IgniteCheckedException If failed.
     */
    private T doPut(T row, boolean needOld) throws IgniteCheckedException {
        checkDestroyed();

        Put p = new Put(row, needOld);

        try {
            for (;;) { // Go down with retries.
                p.init();

                Result res = putDown(p, p.rootId, 0L, p.rootLvl);

                switch (res) {
                    case RETRY:
                    case RETRY_ROOT:
                        checkInterrupted();

                        continue;

                    case FOUND:
                        // We may need to insert split key into upper level here.
                        if (!p.isFinished()) {
                            // It must be impossible to have an insert higher than the current root,
                            // because we are making decision about creating new root while keeping
                            // write lock on current root, so it can't concurrently change.
                            assert p.btmLvl <= getRootLevel();

                            checkInterrupted();

                            continue;
                        }

                        return p.oldRow;

                    default:
                        throw new IllegalStateException("Result: " + res);
                }
            }
        }
        catch (IgniteCheckedException e) {
            throw new IgniteCheckedException("Runtime failure on row: " + row, e);
        }
        catch (RuntimeException | AssertionError e) {
            throw createCorruptedTreeException("Runtime failure on row: %s", e, row);
        }
        finally {
            checkDestroyed();
        }
    }

    /**
     * Destroys tree. This method is allowed to be invoked only when the tree is out of use (no concurrent operations
     * are trying to read or update the tree after destroy beginning).
     *
     * @return Number of pages recycled from this tree. If the tree was destroyed by someone else concurrently returns
     *     {@code 0}, otherwise it should return at least {@code 2} (for meta page and root page), unless this tree is
     *     used as metadata storage, or {@code -1} if we don't have a reuse list and did not do recycling at all.
     * @throws IgniteCheckedException If failed.
     */
    public final long destroy() throws IgniteCheckedException {
        return destroy(null);
    }

    /**
     * Destroys tree. This method is allowed to be invoked only when the tree is out of use (no concurrent operations
     * are trying to read or update the tree after destroy beginning).
     *
     * @param c Visitor closure. Visits only leaf pages.
     * @return Number of pages recycled from this tree. If the tree was destroyed by someone else concurrently returns
     *     {@code 0}, otherwise it should return at least {@code 2} (for meta page and root page), unless this tree is
     *     used as metadata storage, or {@code -1} if we don't have a reuse list and did not do recycling at all.
     * @throws IgniteCheckedException If failed.
     */
    public final long destroy(IgniteInClosure<L> c) throws IgniteCheckedException {
        if (!markDestroyed())
            return 0;

        if (reuseList == null)
            return -1;

        LongListReuseBag bag = new LongListReuseBag();

        long pagesCnt = 0;

        long metaPage = acquirePage(metaPageId);
        try {
            long metaPageAddr = writeLock(metaPageId, metaPage); // No checks, we must be out of use.

            assert metaPageAddr != 0L;

            try {
                for (long pageId : getFirstPageIds(metaPageAddr)) {
                    assert pageId != 0;

                    do {
                        final long pId = pageId;

                        long page = acquirePage(pId);

                        try {
                            long pageAddr = writeLock(pId, page); // No checks, we must be out of use.

                            try {
                                BPlusIO<L> io = io(pageAddr);

                                if (c != null && io.isLeaf())
                                    io.visit(pageAddr, c);

                                long fwdPageId = io.getForward(pageAddr);

                                bag.addFreePage(recyclePage(pageId, page, pageAddr, null));
                                pagesCnt++;

                                pageId = fwdPageId;
                            }
                            finally {
                                writeUnlock(pId, page, pageAddr, true);
                            }
                        }
                        finally {
                            releasePage(pId, page);
                        }

                        if (bag.size() == 128) {
                            reuseList.addForRecycle(bag);

                            assert bag.isEmpty() : bag.size();
                        }
                    }
                    while (pageId != 0);
                }

                bag.addFreePage(recyclePage(metaPageId, metaPage, metaPageAddr, null));
                pagesCnt++;
            }
            finally {
                writeUnlock(metaPageId, metaPage, metaPageAddr, true);
            }
        }
        finally {
            releasePage(metaPageId, metaPage);
        }

        reuseList.addForRecycle(bag);

        assert bag.isEmpty() : bag.size();

        return pagesCnt;
    }

    /**
     * @return {@code True} if state was changed.
     */
    private boolean markDestroyed() {
        return destroyed.compareAndSet(false, true);
    }

    /**
     * @param pageAddr Meta page address.
     * @return First page IDs.
     */
    protected Iterable<Long> getFirstPageIds(long pageAddr) {
        List<Long> res = new ArrayList<>();

        BPlusMetaIO mio = BPlusMetaIO.VERSIONS.forPage(pageAddr);

        for (int lvl = mio.getRootLevel(pageAddr); lvl >= 0; lvl--)
            res.add(mio.getFirstPageId(pageAddr, lvl));

        return res;
    }

    /**
     * @param pageId Page ID.
     * @param page Page pointer.
     * @param pageAddr Page address
     * @param io IO.
     * @param fwdId Forward page ID.
     * @param fwdBuf Forward buffer.
     * @param idx Insertion index.
     * @return {@code true} The middle index was shifted to the right.
     * @throws IgniteCheckedException If failed.
     */
    private boolean splitPage(
        long pageId, long page, long pageAddr, BPlusIO io, long fwdId, long fwdBuf, int idx
    ) throws IgniteCheckedException {
        int cnt = io.getCount(pageAddr);
        int mid = cnt >>> 1;

        boolean res = false;

        if (idx > mid) { // If insertion is going to be to the forward page, keep more in the back page.
            mid++;

            res = true;
        }

        // Update forward page.
        io.splitForwardPage(pageAddr, fwdId, fwdBuf, mid, cnt, pageSize());

        // Update existing page.
        io.splitExistingPage(pageAddr, mid, fwdId);

        if (needWalDeltaRecord(pageId, page, null))
            wal.log(new SplitExistingPageRecord(grpId, pageId, mid, fwdId));

        return res;
    }

    /**
     * @param pageId Page ID.
     * @param page Page pointer.
     * @param pageAddr Page address
     * @param walPlc Full page WAL record policy.
     */
    private void writeUnlockAndClose(long pageId, long page, long pageAddr, Boolean walPlc) {
        try {
            writeUnlock(pageId, page, pageAddr, walPlc, true);
        }
        finally {
            releasePage(pageId, page);
        }
    }

    /**
     * @param pageId Inner page ID.
     * @param g Get.
     * @param back Get back (if {@code true}) or forward page (if {@code false}).
     * @return Operation result.
     * @throws IgniteCheckedException If failed.
     */
    private Result askNeighbor(long pageId, Get g, boolean back) throws IgniteCheckedException {
        return read(pageId, askNeighbor, g, back ? TRUE.ordinal() : FALSE.ordinal(), RETRY);
    }

    /**
     * @param p Put.
     * @param pageId Page ID.
     * @param fwdId Expected forward page ID.
     * @param lvl Level.
     * @return Result code.
     * @throws IgniteCheckedException If failed.
     */
    private Result putDown(final Put p, final long pageId, final long fwdId, final int lvl)
        throws IgniteCheckedException {
        assert lvl >= 0 : lvl;

        final long page = acquirePage(pageId);

        try {
            for (;;) {
                p.checkLockRetry();

                // Init args.
                p.pageId = pageId;
                p.fwdId = fwdId;

                Result res = read(pageId, page, search, p, lvl, RETRY);

                switch (res) {
                    case GO_DOWN:
                    case GO_DOWN_X:
                        assert lvl > 0 : lvl;
                        assert p.pageId != pageId;
                        assert p.fwdId != fwdId || fwdId == 0;

                        res = p.tryReplaceInner(pageId, page, fwdId, lvl);

                        if (res != RETRY) // Go down recursively.
                            res = putDown(p, p.pageId, p.fwdId, lvl - 1);

                        if (res == RETRY_ROOT || p.isFinished())
                            return res;

                        if (res == RETRY)
                            checkInterrupted();

                        continue; // We have to insert split row to this level or it is a retry.

                    case FOUND: // Do replace.
                        assert lvl == 0 : "This replace can happen only at the bottom level.";

                        return p.tryReplace(pageId, page, fwdId, lvl);

                    case NOT_FOUND: // Do insert.
                        assert lvl == p.btmLvl : "must insert at the bottom level";
                        assert p.needReplaceInner == FALSE : p.needReplaceInner + " " + lvl;

                        return p.tryInsert(pageId, page, fwdId, lvl);

                    default:
                        return res;
                }
            }
        }
        finally {
            if (p.canRelease(pageId, lvl))
                releasePage(pageId, page);
        }
    }


    /**
     * @param c Get.
     * @throws IgniteCheckedException If failed.
     */
    private void doVisit(TreeVisitor c) throws IgniteCheckedException {
        for (;;) { // Go down with retries.
            c.init();

            switch (visitDown(c, c.rootId, 0L, c.rootLvl)) {
                case RETRY:
                case RETRY_ROOT:
                    checkInterrupted();

                    continue;

                default:
                    return;
            }
        }
    }

    /**
     * @param v Tree visitor.
     * @param pageId Page ID.
     * @param fwdId Expected forward page ID.
     * @param lvl Level.
     * @return Result code.
     * @throws IgniteCheckedException If failed.
     */
    private Result visitDown(final TreeVisitor v, final long pageId, final long fwdId, final int lvl)
            throws IgniteCheckedException {
        long page = acquirePage(pageId);

        try {
            for (;;) {
                v.checkLockRetry();

                // Init args.
                v.pageId = pageId;
                v.fwdId = fwdId;

                Result res = read(pageId, page, search, v, lvl, RETRY);

                switch (res) {
                    case GO_DOWN:
                    case GO_DOWN_X:
                        assert v.pageId != pageId;
                        assert v.fwdId != fwdId || fwdId == 0;

                        // Go down recursively.
                        res = visitDown(v, v.pageId, v.fwdId, lvl - 1);

                        switch (res) {
                            case RETRY:
                                checkInterrupted();

                                continue; // The child page got split, need to reread our page.

                            default:
                                return res;
                        }

                    case NOT_FOUND:
                        assert lvl == 0 : lvl;

                        return v.init(pageId, page, fwdId);

                    case FOUND:
                        throw new IllegalStateException(); // Must never be called because we always have a shift.

                    default:
                        return res;
                }
            }
        }
        finally {
            if (v.canRelease(pageId, lvl))
                releasePage(pageId, page);
        }
    }

    /**
     * @param io IO.
     * @param pageAddr Page address.
     * @param back Backward page.
     * @return Page ID.
     */
    private long doAskNeighbor(BPlusIO<L> io, long pageAddr, boolean back) {
        long res;

        if (back) {
            // Count can be 0 here if it is a routing page, in this case we have a single child.
            int cnt = io.getCount(pageAddr);

            // We need to do get the rightmost child: io.getRight(cnt - 1),
            // here io.getLeft(cnt) is the same, but handles negative index if count is 0.
            res = inner(io).getLeft(pageAddr, cnt);
        }
        else // Leftmost child.
            res = inner(io).getLeft(pageAddr, 0);

        assert res != 0 : "inner page with no route down: " + U.hexLong(PageIO.getPageId(pageAddr));

        return res;
    }

    /** {@inheritDoc} */
    @Override public String toString() {
        return S.toString(BPlusTree.class, this);
    }

    /**
     * Get operation.
     */
    public abstract class Get {
        /** */
        long rmvId;

        /** Starting point root level. May be outdated. Must be modified only in {@link Get#init()}. */
        int rootLvl;

        /** Starting point root ID. May be outdated. Must be modified only in {@link Get#init()}. */
        long rootId;

        /** */
        L row;

        /** In/Out parameter: Page ID. */
        long pageId;

        /** In/Out parameter: expected forward page ID. */
        long fwdId;

        /** In/Out parameter: in case of right turn this field will contain backward page ID for the child. */
        long backId;

        /** */
        int shift;

        /** If this operation is a part of invoke. */
        Invoke invoke;

        /** Ignore row passed, find last row */
        boolean findLast;

        /** Number of repetitions to capture a lock in the B+Tree (countdown). */
        int lockRetriesCnt = getLockRetries();

        /**
         * @param row Row.
         * @param findLast find last row.
         */
        Get(L row, boolean findLast) {
            assert findLast ^ row != null;

            this.row = row;
            this.findLast = findLast;
        }

        /**
         * @param g Other operation to copy from.
         */
        final void copyFrom(Get g) {
            rmvId = g.rmvId;
            rootLvl = g.rootLvl;
            pageId = g.pageId;
            fwdId = g.fwdId;
            backId = g.backId;
            shift = g.shift;
            findLast = g.findLast;
        }

        /**
         * Initialize operation.
         *
         * @throws IgniteCheckedException If failed.
         */
        final void init() throws IgniteCheckedException {
            TreeMetaData meta0 = treeMeta();

            assert meta0 != null;

            restartFromRoot(meta0.rootId, meta0.rootLvl, globalRmvId.get());
        }

        /**
         * @param rootId Root page ID.
         * @param rootLvl Root level.
         * @param rmvId Remove ID to be afraid of.
         */
        void restartFromRoot(long rootId, int rootLvl, long rmvId) {
            this.rootId = rootId;
            this.rootLvl = rootLvl;
            this.rmvId = rmvId;
        }

        /**
         * @param io IO.
         * @param pageAddr Page address.
         * @param idx Index of found entry.
         * @param lvl Level.
         * @return {@code true} If we need to stop.
         * @throws IgniteCheckedException If failed.
         */
        boolean found(BPlusIO<L> io, long pageAddr, int idx, int lvl) throws IgniteCheckedException {
            assert lvl >= 0;

            return lvl == 0; // Stop if we are at the bottom.
        }

        /**
         * @param io IO.
         * @param pageAddr Page address.
         * @param idx Insertion point.
         * @param lvl Level.
         * @return {@code true} If we need to stop.
         * @throws IgniteCheckedException If failed.
         */
        boolean notFound(BPlusIO<L> io, long pageAddr, int idx, int lvl) throws IgniteCheckedException {
            assert lvl >= 0;

            return lvl == 0; // Stop if we are at the bottom.
        }

        /**
         * @param pageId Page.
         * @param lvl Level.
         * @return {@code true} If we can release the given page.
         */
        public boolean canRelease(long pageId, int lvl) {
            return pageId != 0L;
        }

        /**
         * @param backId Back page ID.
         */
        void backId(long backId) {
            this.backId = backId;
        }

        /**
         * @param pageId Page ID.
         */
        void pageId(long pageId) {
            this.pageId = pageId;
        }

        /**
         * @param fwdId Forward page ID.
         */
        void fwdId(long fwdId) {
            this.fwdId = fwdId;
        }

        /**
         * @return {@code true} If the operation is finished.
         */
        boolean isFinished() {
            throw new IllegalStateException();
        }

        /**
         * @throws IgniteCheckedException If the operation can not be retried.
         */
        void checkLockRetry() throws IgniteCheckedException {
            if (lockRetriesCnt == 0) {
                IgniteCheckedException e = new IgniteCheckedException("Maximum number of retries " +
                    getLockRetries() + " reached for " + getClass().getSimpleName() + " operation " +
                    "(the tree may be corrupted). Increase " + IGNITE_BPLUS_TREE_LOCK_RETRIES + " system property " +
                    "if you regularly see this message (current value is " + getLockRetries() + ").");

                if (failureProcessor != null)
                    failureProcessor.process(new FailureContext(FailureType.CRITICAL_ERROR, e));

                throw e;
            }

            lockRetriesCnt--;
        }

        /**
         * @return Operation row.
         */
        public L row() {
            return row;
        }
    }

    /**
     * Get a single entry.
     */
    private final class GetOne extends Get {
        /** */
        Object x;

        /** */
        TreeRowClosure<L, T> c;

        /**
         * @param row Row.
         * @param c Closure filter.
         * @param x Implementation specific argument.
         * @param findLast Ignore row passed, find last row
         */
        private GetOne(L row, TreeRowClosure<L,T> c, Object x, boolean findLast) {
            super(row, findLast);

            this.x = x;
            this.c = c;
        }

        /** {@inheritDoc} */
        @Override boolean found(BPlusIO<L> io, long pageAddr, int idx, int lvl) throws IgniteCheckedException {
            // Check if we are on an inner page and can't get row from it.
            if (lvl != 0 && !canGetRowFromInner)
                return false;

            row = c == null || c.apply(BPlusTree.this, io,pageAddr, idx) ? getRow(io, pageAddr, idx, x) : null;

            return true;
        }
    }

    /**
     * Get a cursor for range.
     */
    private final class GetCursor extends Get {
        /** */
        AbstractForwardCursor cursor;

        /**
         * @param lower Lower bound.
         * @param shift Shift.
         * @param cursor Cursor.
         */
        GetCursor(L lower, int shift, AbstractForwardCursor cursor) {
            super(lower, false);

            assert shift != 0; // Either handle range of equal rows or find a greater row after concurrent merge.

            this.shift = shift;
            this.cursor = cursor;
        }

        /** {@inheritDoc} */
        @Override boolean found(BPlusIO<L> io, long pageAddr, int idx, int lvl) throws IgniteCheckedException {
            throw new IllegalStateException(); // Must never be called because we always have a shift.
        }

        /** {@inheritDoc} */
        @Override boolean notFound(BPlusIO<L> io, long pageAddr, int idx, int lvl) throws IgniteCheckedException {
            if (lvl != 0)
                return false;

            cursor.init(pageAddr, io, idx);

            return true;
        }
    }

    /**
     * Get a cursor for range.
     */
    private final class TreeVisitor extends Get {
        /** */
        long nextPageId;

        /** */
        L upper;

        /** */
        TreeVisitorClosure<L, T> p;

        /** */
        private boolean dirty;

        /** */
        private boolean writing;

        /**
         * @param lower Lower bound.
         */
        TreeVisitor(L lower, L upper, TreeVisitorClosure<L, T> p) {
            super(lower, false);

            this.shift = -1;
            this.upper = upper;
            this.p = p;
        }

        /** {@inheritDoc} */
        @Override boolean found(BPlusIO<L> io, long pageAddr, int idx, int lvl) throws IgniteCheckedException {
            throw new IllegalStateException(); // Must never be called because we always have a shift.
        }

        /** {@inheritDoc} */
        @Override boolean notFound(BPlusIO<L> io, long pageAddr, int idx, int lvl) throws IgniteCheckedException {
            if (lvl != 0)
                return false;

            if (!(writing = (p.state() & TreeVisitorClosure.CAN_WRITE) != 0))
                init(pageAddr, io, idx);

            return true;
        }

        Result init(long pageId, long page, long fwdId) throws IgniteCheckedException {
            // Init args.
            this.pageId = pageId;
            this.fwdId = fwdId;

            if (writing) {
                long pageAddr = writeLock(pageId, page);

                if (pageAddr == 0)
                    return RETRY;

                try {
                    BPlusIO<L> io = io(pageAddr);

                    // Check triangle invariant.
                    if (io.getForward(pageAddr) != fwdId)
                        return RETRY;

                    init(pageAddr, io, -1);
                } finally {
                    unlock(pageId, page, pageAddr);
                }
            }

            return NOT_FOUND;
        }

        /**
         * @param pageAddr Page address.
         * @param io IO.
         * @param startIdx Start index.
         * @throws IgniteCheckedException If failed.
         */
        private void init(long pageAddr, BPlusIO<L> io, int startIdx) throws IgniteCheckedException {
            nextPageId = 0;

            int cnt = io.getCount(pageAddr);

            if (cnt != 0)
                visit(pageAddr, io, startIdx, cnt);
        }

        /**
         * @param pageAddr Page address.
         * @param io IO.
         * @param startIdx Start index.
         * @param cnt Number of rows in the buffer.
         * @throws IgniteCheckedException If failed.
         */
        private void visit(long pageAddr, BPlusIO<L> io, int startIdx, int cnt)
                throws IgniteCheckedException {
            assert io.isLeaf() : io;
            assert cnt != 0 : cnt; // We can not see empty pages (empty tree handled in init).
            assert startIdx >= -1 : startIdx;
            assert cnt >= startIdx;

            checkDestroyed();

            nextPageId = io.getForward(pageAddr);

            if (startIdx == -1)
                startIdx = findLowerBound(pageAddr, io, cnt);

            if (cnt == startIdx)
                return; // Go to the next page;

            cnt = findUpperBound(pageAddr, io, startIdx, cnt);

            for (int i = startIdx; i < cnt; i++) {
                int state = p.visit(BPlusTree.this, io, pageAddr, i, wal);

                boolean stop = (state & TreeVisitorClosure.STOP) != 0;

                if (writing)
                    dirty = dirty || (state & TreeVisitorClosure.DIRTY) != 0;

                if (stop) {
                    nextPageId = 0; // The End.

                    return;
                }
            }

            if (nextPageId != 0) {
                row = io.getLookupRow(BPlusTree.this, pageAddr, cnt - 1); // Need save last row.

                shift = 1;
            }
        }

        /**
         * @param pageAddr Page address.
         * @param io IO.
         * @param cnt Count.
         * @return Adjusted to lower bound start index.
         * @throws IgniteCheckedException If failed.
         */
        private int findLowerBound(long pageAddr, BPlusIO<L> io, int cnt) throws IgniteCheckedException {
            assert io.isLeaf();

            // Compare with the first row on the page.
            int cmp = compare(0, io, pageAddr, 0, row);

            if (cmp < 0 || (cmp == 0 && shift == 1)) {
                int idx = findInsertionPoint(0, io, pageAddr, 0, cnt, row, shift);

                assert idx < 0;

                return fix(idx);
            }

            return 0;
        }

        /**
         * @param pageAddr Page address.
         * @param io IO.
         * @param low Start index.
         * @param cnt Number of rows in the buffer.
         * @return Corrected number of rows with respect to upper bound.
         * @throws IgniteCheckedException If failed.
         */
        private int findUpperBound(long pageAddr, BPlusIO<L> io, int low, int cnt) throws IgniteCheckedException {
            assert io.isLeaf();

            // Compare with the last row on the page.
            int cmp = compare(0, io, pageAddr, cnt - 1, upper);

            if (cmp > 0) {
                int idx = findInsertionPoint(0, io, pageAddr, low, cnt, upper, 1);

                assert idx < 0;

                cnt = fix(idx);

                nextPageId = 0; // The End.
            }

            return cnt;
        }

        /**
         * @throws IgniteCheckedException If failed.
         */
        private void nextPage() throws IgniteCheckedException {
            for (;;) {
                if (nextPageId == 0)
                    return;

                long pageId = nextPageId;
                long page = acquirePage(pageId);
                try {
                    long pageAddr = lock(pageId, page); // Doing explicit null check.

                    // If concurrent merge occurred we have to reinitialize cursor from the last returned row.
                    if (pageAddr == 0L)
                        break;

                    try {
                        BPlusIO<L> io = io(pageAddr);

                        visit(pageAddr, io, -1, io.getCount(pageAddr));
                    }
                    finally {
                        unlock(pageId, page, pageAddr);
                    }
                }
                finally {
                    releasePage(pageId, page);
                }
            }

            doVisit(this); // restart from last read row
        }

        private void unlock(long pageId, long page, long pageAddr) {
            if (writing) {
                writeUnlock(pageId, page, pageAddr, dirty);

                dirty = false; // reset dirty flag
            }
            else
                readUnlock(pageId, page, pageAddr);
        }

        private long lock(long pageId, long page) {
            if (writing = ((p.state() & TreeVisitorClosure.CAN_WRITE) != 0))
                return writeLock(pageId, page);
            else
                return readLock(pageId, page);
        }

        /**
         * @throws IgniteCheckedException If failed.
         */
        private void visit() throws IgniteCheckedException {
            doVisit(this);

            while (nextPageId != 0)
                nextPage();
        }
    }

    /**
     * Get the last item in the tree which matches the passed filter.
     */
    private final class GetLast extends Get {
        private final TreeRowClosure<L, T> c;
        private boolean retry = true;
        private long lastPageId;
        private T row0;

        /**
         * @param c Filter closure.
         */
        public GetLast(TreeRowClosure<L, T> c) {
            super(null, true);

            assert c != null;

            this.c = c;
        }

        /** {@inheritDoc} */
        @Override boolean found(BPlusIO<L> io, long pageAddr, int idx, int lvl) throws IgniteCheckedException {
            if (lvl != 0)
                return false;

            for (int i = idx; i >= 0; i--) {
                if (c.apply(BPlusTree.this, io, pageAddr, i)) {
                    retry = false;
                    row0 = getRow(io, pageAddr, i);

                    return true;
                }
            }

            if(pageId == rootId)
                retry = false; // We are at the root page, there are no other leafs.

            if (retry) {
                findLast = false;

                // Restart from an item before the first item in the leaf (last item on the previous leaf).
                row0 = getRow(io, pageAddr, 0);
                shift = -1;

                lastPageId = pageId; // Track leafs to detect a loop over the first leaf in the tree.
            }

            return true;
        }

        /** {@inheritDoc} */
        @Override boolean notFound(BPlusIO<L> io, long pageAddr, int idx, int lvl) throws IgniteCheckedException {
            if (lvl != 0)
                return false;

            if(io.getCount(pageAddr) == 0) {
                // it's an empty tree
                retry = false;

                return true;
            }

            if (idx == 0 && lastPageId == pageId) {
                // not found
                retry = false;
                row0 = null;

                return true;
            }
            else {
                for (int i = idx; i >= 0; i--) {
                    if (c.apply(BPlusTree.this, io, pageAddr, i)) {
                        retry = false;
                        row0 = getRow(io, pageAddr, i);

                        break;
                    }
                }
            }

            if (retry) {
                // Restart from an item before the first item in the leaf (last item on the previous leaf).
                row0 = getRow(io, pageAddr, 0);

                lastPageId = pageId; // Track leafs to detect a loop over the first leaf in the tree.
            }

            return true;
        }

        /**
         * @return Last item in the tree.
         * @throws IgniteCheckedException If failure.
         */
        public T find() throws IgniteCheckedException {
            while (retry) {
                row = row0;

                doFind(this);
            }

            return row0;
        }
    }

    /**
     * Put operation.
     */
    public final class Put extends Get {
        /** Mark of NULL value of page id. It means valid value can't be equal this value. */
        private static final long NULL_PAGE_ID = 0L;

        /** Mark of NULL value of page. */
        private static final long NULL_PAGE = 0L;

        /** Mark of NULL value of page address. */
        private static final long NULL_PAGE_ADDRESS = 0L;

        /** Right child page ID for split row. */
        long rightId;

        /** Replaced row if any. */
        T oldRow;

        /**
         * This page is kept locked after split until insert to the upper level will not be finished. It is needed
         * because split row will be "in flight" and if we'll release tail, remove on split row may fail.
         */
        long tailId;

        /** */
        long tailPage;

        /** */
        long tailAddr;

        /**
         * Bottom level for insertion (insert can't go deeper). Will be incremented on split on each level.
         */
        short btmLvl;

        /** */
        Bool needReplaceInner = FALSE;

        /** */
        final boolean needOld;

        /**
         * @param row Row.
         * @param needOld {@code True} If need return old value.
         */
        private Put(T row, boolean needOld) {
            super(row, false);

            this.needOld = needOld;
        }

        /** {@inheritDoc} */
        @Override boolean found(BPlusIO<L> io, long pageAddr, int idx, int lvl) {
            if (lvl == 0) // Leaf: need to stop.
                return true;

            assert btmLvl == 0; // It can not be insert.

            // If we can get full row from the inner page, we have to replace it with the new one. On the way down
            // we can not miss inner key even in presence of concurrent operations because of `triangle` invariant +
            // concurrent inner replace handling by retrying from root.
            if (canGetRowFromInner && needReplaceInner == FALSE)
                needReplaceInner = TRUE;

            return false;
        }

        /** {@inheritDoc} */
        @Override boolean notFound(BPlusIO<L> io, long pageAddr, int idx, int lvl) {
            assert btmLvl >= 0 : btmLvl;
            assert lvl >= btmLvl : lvl;

            return lvl == btmLvl;
        }

        /**
         * @param tailId Tail page ID.
         * @param tailPage Tail page pointer.
         * @param tailPageAddr Tail page address
         */
        private void tail(long tailId, long tailPage, long tailPageAddr) {
            assert (tailId == NULL_PAGE_ID) == (tailPage == NULL_PAGE);
            assert (tailPage == NULL_PAGE) == (tailPageAddr == NULL_PAGE_ADDRESS);

            if (this.tailPage != NULL_PAGE)
                writeUnlockAndClose(this.tailId, this.tailPage, this.tailAddr, null);

            this.tailId = tailId;
            this.tailPage = tailPage;
            this.tailAddr = tailPageAddr;
        }

        /** {@inheritDoc} */
        @Override public boolean canRelease(long pageId, int lvl) {
            return pageId != NULL_PAGE_ID && tailId != pageId;
        }

        /**
         * Finish put.
         */
        private void finish() {
            row = null;
            rightId = 0;

            tail(NULL_PAGE_ID, NULL_PAGE, NULL_PAGE_ADDRESS);
        }

        /** {@inheritDoc} */
        @Override boolean isFinished() {
            return row == null;
        }

        /**
         * @param pageId Page ID.
         * @param page Page pointer.
         * @param pageAddr Page address.
         * @param io IO.
         * @param idx Index.
         * @param lvl Level.
         * @return Move up row.
         * @throws IgniteCheckedException If failed.
         */
        private L insert(long pageId, long page, long pageAddr, BPlusIO<L> io, int idx, int lvl)
            throws IgniteCheckedException {
            int maxCnt = io.getMaxCount(pageAddr, pageSize());
            int cnt = io.getCount(pageAddr);

            if (cnt == maxCnt) // Need to split page.
                return insertWithSplit(pageId, page, pageAddr, io, idx, lvl);

            insertSimple(pageId, page, pageAddr, io, idx, null);

            return null;
        }

        /**
         * @param pageId Page ID.
         * @param page Page pointer.
         * @param pageAddr Page address.
         * @param io IO.
         * @param idx Index.
         * @param walPlc Full page WAL record policy.
         * @throws IgniteCheckedException If failed.
         */
        private void insertSimple(long pageId, long page, long pageAddr, BPlusIO<L> io, int idx, Boolean walPlc)
            throws IgniteCheckedException {
            boolean needWal = needWalDeltaRecord(pageId, page, walPlc);

            byte[] rowBytes = io.insert(pageAddr, idx, row, null, rightId, needWal);

            if (needWal)
                wal.log(new InsertRecord<>(grpId, pageId, io, idx, rowBytes, rightId));
        }

        /**
         * @param pageId Page ID.
         * @param page Page pointer.
         * @param pageAddr Page address.
         * @param io IO.
         * @param idx Index.
         * @param lvl Level.
         * @return Move up row.
         * @throws IgniteCheckedException If failed.
         */
        private L insertWithSplit(long pageId, long page, long pageAddr, BPlusIO<L> io, int idx, int lvl)
            throws IgniteCheckedException {
            long fwdId = allocatePage(null);
            long fwdPage = acquirePage(fwdId);

            try {
                // Need to check this before the actual split, because after the split we will have new forward page here.
                boolean hadFwd = io.getForward(pageAddr) != 0;

                long fwdPageAddr = writeLock(fwdId, fwdPage); // Initial write, no need to check for concurrent modification.

                assert fwdPageAddr != NULL_PAGE_ADDRESS;

                // TODO GG-11640 log a correct forward page record.
                final Boolean fwdPageWalPlc = Boolean.TRUE;

                try {
                    boolean midShift = splitPage(pageId, page, pageAddr, io, fwdId, fwdPageAddr, idx);

                    // Do insert.
                    int cnt = io.getCount(pageAddr);

                    if (idx < cnt || (idx == cnt && !midShift)) { // Insert into back page.
                        insertSimple(pageId, page, pageAddr, io, idx, null);

                        // Fix leftmost child of forward page, because newly inserted row will go up.
                        if (idx == cnt && !io.isLeaf()) {
                            inner(io).setLeft(fwdPageAddr, 0, rightId);

                            if (needWalDeltaRecord(fwdId, fwdPage, fwdPageWalPlc)) // Rare case, we can afford separate WAL record to avoid complexity.
                                wal.log(new FixLeftmostChildRecord(grpId, fwdId, rightId));
                        }
                    }
                    else // Insert into newly allocated forward page.
                        insertSimple(fwdId, fwdPage, fwdPageAddr, io, idx - cnt, fwdPageWalPlc);

                    // Do move up.
                    cnt = io.getCount(pageAddr);

                    // Last item from backward row goes up.
                    L moveUpRow = io.getLookupRow(BPlusTree.this, pageAddr, cnt - 1);

                    if (!io.isLeaf()) { // Leaf pages must contain all the links, inner pages remove moveUpLink.
                        io.setCount(pageAddr, cnt - 1);

                        if (needWalDeltaRecord(pageId, page, null)) // Rare case, we can afford separate WAL record to avoid complexity.
                            wal.log(new FixCountRecord(grpId, pageId, cnt - 1));
                    }

                    if (!hadFwd && lvl == getRootLevel()) { // We are splitting root.
                        long newRootId = allocatePage(null);
                        long newRootPage = acquirePage(newRootId);

                        try {
                            if (io.isLeaf())
                                io = latestInnerIO();

                            long newRootAddr = writeLock(newRootId, newRootPage); // Initial write.

                            assert newRootAddr != NULL_PAGE_ADDRESS;

                            // Never write full new root page, because it is known to be new.
                            final Boolean newRootPageWalPlc = Boolean.FALSE;

                            try {
                                boolean needWal = needWalDeltaRecord(newRootId, newRootPage, newRootPageWalPlc);

                                byte[] moveUpRowBytes = inner(io).initNewRoot(newRootAddr,
                                    newRootId,
                                    pageId,
                                    moveUpRow,
                                    null,
                                    fwdId,
                                    pageSize(),
                                    needWal);

                                if (needWal)
                                    wal.log(new NewRootInitRecord<>(grpId, newRootId, newRootId,
                                        inner(io), pageId, moveUpRowBytes, fwdId));
                            }
                            finally {
                                writeUnlock(newRootId, newRootPage, newRootAddr, newRootPageWalPlc, true);
                            }
                        }
                        finally {
                            releasePage(newRootId, newRootPage);
                        }

                        Bool res = write(metaPageId, addRoot, newRootId, lvl + 1, FALSE, statisticsHolder());

                        assert res == TRUE : res;

                        return null; // We've just moved link up to root, nothing to return here.
                    }

                    // Regular split.
                    return moveUpRow;
                }
                finally {
                    writeUnlock(fwdId, fwdPage, fwdPageAddr, fwdPageWalPlc, true);
                }
            }
            finally {
                releasePage(fwdId, fwdPage);
            }
        }

        /**
         * @param pageId Page ID.
         * @param page Page pointer.
         * @param fwdId Forward ID.
         * @param lvl Level.
         * @return Result.
         * @throws IgniteCheckedException If failed.
         */
        private Result tryReplaceInner(long pageId, long page, long fwdId, int lvl)
            throws IgniteCheckedException {
            // Need to replace key in inner page. There is no race because we keep tail lock after split.
            if (needReplaceInner == TRUE) {
                needReplaceInner = FALSE; // Protect from retries.

                long oldFwdId = this.fwdId;
                long oldPageId = this.pageId;

                // Set old args.
                this.fwdId = fwdId;
                this.pageId = pageId;

                Result res = write(pageId, page, replace, this, lvl, RETRY, statisticsHolder());

                // Restore args.
                this.pageId = oldPageId;
                this.fwdId = oldFwdId;

                if (res == RETRY)
                    return RETRY;

                needReplaceInner = DONE; // We can have only a single matching inner key.

                return FOUND;
            }

            return NOT_FOUND;
        }

        /**
         * @param pageId Page ID.
         * @param page Page pointer.
         * @param fwdId Forward ID.
         * @param lvl Level.
         * @return Result.
         * @throws IgniteCheckedException If failed.
         */
        private Result tryInsert(long pageId, long page, long fwdId, int lvl) throws IgniteCheckedException {
            // Init args.
            this.pageId = pageId;
            this.fwdId = fwdId;

            return write(pageId, page, insert, this, lvl, RETRY, statisticsHolder());
        }

        /**
         * @param pageId Page ID.
         * @param page Page pointer.
         * @param fwdId Forward ID.
         * @param lvl Level.
         * @return Result.
         * @throws IgniteCheckedException If failed.
         */
        public Result tryReplace(long pageId, long page, long fwdId, int lvl) throws IgniteCheckedException {
            // Init args.
            this.pageId = pageId;
            this.fwdId = fwdId;

            return write(pageId, page, replace, this, lvl, RETRY, statisticsHolder());
        }

        /** {@inheritDoc} */
        @Override void checkLockRetry() throws IgniteCheckedException {
            //non null tailId means that lock on tail page still hold and we can't fail with exception.
            if (tailId == NULL_PAGE_ID)
                super.checkLockRetry();
        }
    }

    /**
     * Invoke operation.
     */
    public final class Invoke extends Get {
        /** */
        Object x;

        /** */
        InvokeClosure<T> clo;

        /** */
        Bool closureInvoked = FALSE;

        /** */
        T foundRow;

        /** */
        Get op;

        /**
         * @param row Row.
         * @param x Implementation specific argument.
         * @param clo Closure.
         */
        private Invoke(L row, Object x, final InvokeClosure<T> clo) {
            super(row, false);

            assert clo != null;

            this.clo = clo;
            this.x = x;
        }

        /** {@inheritDoc} */
        @Override void pageId(long pageId) {
            this.pageId = pageId;

            if (op != null)
                op.pageId = pageId;
        }

        /** {@inheritDoc} */
        @Override void fwdId(long fwdId) {
            this.fwdId = fwdId;

            if (op != null)
                op.fwdId = fwdId;
        }

        /** {@inheritDoc} */
        @Override void backId(long backId) {
            this.backId = backId;

            if (op != null)
                op.backId = backId;
        }

        /** {@inheritDoc} */
        @Override void restartFromRoot(long rootId, int rootLvl, long rmvId) {
            super.restartFromRoot(rootId, rootLvl, rmvId);

            if (op != null)
                op.restartFromRoot(rootId, rootLvl, rmvId);
        }

        /** {@inheritDoc} */
        @Override boolean found(BPlusIO<L> io, long pageAddr, int idx, int lvl) throws IgniteCheckedException {
            // If the operation is initialized, then the closure has been called already.
            if (op != null)
                return op.found(io, pageAddr, idx, lvl);

            if (lvl == 0) {
                if (closureInvoked == FALSE) {
                    closureInvoked = READY;

                    foundRow = getRow(io, pageAddr, idx, x);
                }

                return true;
            }

            return false;
        }

        /** {@inheritDoc} */
        @Override boolean notFound(BPlusIO<L> io, long pageAddr, int idx, int lvl) throws IgniteCheckedException {
            // If the operation is initialized, then the closure has been called already.
            if (op != null)
                return op.notFound(io, pageAddr, idx, lvl);

            if (lvl == 0) {
                if (closureInvoked == FALSE)
                    closureInvoked = READY;

                return true;
            }

            return false;
        }

        /**
         * @throws IgniteCheckedException If failed.
         */
        private void invokeClosure() throws IgniteCheckedException {
            if (closureInvoked != READY)
                return;

            closureInvoked = DONE;

            clo.call(foundRow);

            switch (clo.operationType()) {
                case PUT:
                    T newRow = clo.newRow();

                    assert newRow != null;

                    op = new Put(newRow, false);

                    break;

                case REMOVE:
                    assert foundRow != null;

                    op = new Remove(row, false);

                    break;

                case NOOP:
                    return;

                default:
                    throw new IllegalStateException();
            }

            op.copyFrom(this);

            op.invoke = this;
        }

        /** {@inheritDoc} */
        @Override public boolean canRelease(long pageId, int lvl) {
            if (pageId == 0L)
                return false;

            if (op == null)
                return true;

            return op.canRelease(pageId, lvl);
        }

        /**
         * @return {@code true} If it is a {@link Put} operation internally.
         */
        private boolean isPut() {
            return op != null && op.getClass() == Put.class;
        }

        /**
         * @return {@code true} If it is a {@link Remove} operation internally.
         */
        private boolean isRemove() {
            return op != null && op.getClass() == Remove.class;
        }

        /**
         * @param pageId Page ID.
         * @param lvl Level.
         * @return {@code true} If it is a {@link Remove} and the page is in tail.
         */
        private boolean isTail(long pageId, int lvl) {
            return isRemove() && ((Remove)op).isTail(pageId, lvl);
        }

        /**
         */
        private void levelExit() {
            if (isRemove())
                ((Remove)op).page = 0L;
        }

        /**
         * Release all the resources by the end of operation.
         * @throws IgniteCheckedException if failed.
         */
        private void releaseAll() throws IgniteCheckedException {
            if (isRemove())
                ((Remove)op).releaseAll();
        }

        /**
         * @param pageId Page ID.
         * @param page Page pointer.
         * @param fwdId Forward ID.
         * @param lvl Level.
         * @return Result.
         * @throws IgniteCheckedException If failed.
         */
        private Result onNotFound(long pageId, long page, long fwdId, int lvl)
            throws IgniteCheckedException {
            if (op == null)
                return NOT_FOUND;

            if (isRemove()) {
                assert lvl == 0;

                ((Remove)op).finish();

                return NOT_FOUND;
            }

            return ((Put)op).tryInsert(pageId, page, fwdId, lvl);
        }

        /**
         * @param pageId Page ID.
         * @param page Page pointer.
         * @param backId Back page ID.
         * @param fwdId Forward ID.
         * @param lvl Level.
         * @return Result.
         * @throws IgniteCheckedException If failed.
         */
        private Result onFound(long pageId, long page, long backId, long fwdId, int lvl)
            throws IgniteCheckedException {
            if (op == null)
                return FOUND;

            if (isRemove())
                return ((Remove)op).tryRemoveFromLeaf(pageId, page, backId, fwdId, lvl);

            return  ((Put)op).tryReplace(pageId, page, fwdId, lvl);
        }

        /**
         * @return Result.
         * @throws IgniteCheckedException If failed.
         */
        private Result tryFinish() throws IgniteCheckedException {
            assert op != null; // Must be guarded by isFinished.

            if (isPut())
                return RETRY;

            Result res = ((Remove)op).finishTail();

            if (res == NOT_FOUND)
                res = RETRY;

            assert res == FOUND || res == RETRY: res;

            return res;
        }

        /** {@inheritDoc} */
        @Override boolean isFinished() {
            if (closureInvoked != DONE)
                return false;

            if (op == null)
                return true;

            return op.isFinished();
        }

        /**
         * @param pageId Page ID.
         * @param page Page pointer.
         * @param fwdId Forward ID.
         * @param lvl Level.
         * @return Result.
         * @throws IgniteCheckedException If failed.
         */
        Result tryReplaceInner(long pageId, long page, long fwdId, int lvl) throws IgniteCheckedException {
            if (!isPut())
                return NOT_FOUND;

            return ((Put)op).tryReplaceInner(pageId, page, fwdId, lvl);
        }

        /**
         * @param pageId Page ID.
         * @param page Page pointer.
         * @param backId Back page ID.
         * @param fwdId Forward ID.
         * @param lvl Level.
         * @return Result.
         * @throws IgniteCheckedException If failed.
         */
        public Result finishOrLockTail(long pageId, long page, long backId, long fwdId, int lvl)
            throws IgniteCheckedException {
            return ((Remove)op).finishOrLockTail(pageId, page, backId, fwdId, lvl);
        }
    }

    /**
     * Remove operation.
     */
    private final class Remove extends Get implements ReuseBag {
        /** We may need to lock part of the tree branch from the bottom to up for multiple levels. */
        Tail<L> tail;

        /** */
        Bool needReplaceInner = FALSE;

        /** */
        Bool needMergeEmptyBranch = FALSE;

        /** Removed row. */
        T rmvd;

        /** Current page absolute pointer. */
        long page;

        /** */
        Object freePages;

        /** */
        final boolean needOld;

        /**
         * @param row Row.
         * @param needOld {@code True} If need return old value.
         */
        private Remove(L row, boolean needOld) {
            super(row, false);

            this.needOld = needOld;
        }

        /** {@inheritDoc} */
        @Override public long pollFreePage() {
            if (freePages == null)
                return 0L;

            if (freePages.getClass() == GridLongList.class) {
                GridLongList list = ((GridLongList)freePages);

                return list.isEmpty() ? 0L : list.remove();
            }

            long res = (long)freePages;

            freePages = null;

            return res;
        }

        /** {@inheritDoc} */
        @Override public void addFreePage(long pageId) {
            assert pageId != 0L;

            if (freePages == null)
                freePages = pageId;
            else {
                GridLongList list;

                if (freePages.getClass() == GridLongList.class)
                    list = (GridLongList)freePages;
                else {
                    list = new GridLongList(4);

                    list.add((Long)freePages);
                    freePages = list;
                }

                list.add(pageId);
            }
        }

        /** {@inheritDoc} */
        @Override public boolean isEmpty() {
            if (freePages == null)
                return true;

            if (freePages.getClass() == GridLongList.class) {
                GridLongList list = ((GridLongList)freePages);

                return list.isEmpty();
            }

            return false;
        }

        /** {@inheritDoc} */
        @Override boolean notFound(BPlusIO<L> io, long pageAddr, int idx, int lvl) {
            if (lvl == 0) {
                assert tail == null;

                return true;
            }

            return false;
        }

        /**
         * Finish the operation.
         */
        private void finish() {
            assert tail == null;

            row = null;
        }

        /**
         * @throws IgniteCheckedException If failed.
         * @return Tail to release if an empty branch was not merged.
         */
        private Tail<L> mergeEmptyBranch() throws IgniteCheckedException {
            assert needMergeEmptyBranch == TRUE: needMergeEmptyBranch;

            Tail<L> t = tail;

            // Find empty branch beginning.
            for (Tail<L> t0 = t.down; t0.lvl != 0; t0 = t0.down) {
                assert t0.type == Tail.EXACT : t0.type;

                if (t0.getCount() != 0)
                    t = t0; // Here we correctly handle empty windows in the middle of branch.
            }

            int cnt = t.getCount();
            int idx = fix(insertionPoint(t));

            assert cnt > 0: cnt;

            if (idx == cnt)
                idx--;

            // If at the join point we will not be able to merge, we need to retry.
            if (!checkChildren(t, t.getLeftChild(), t.getRightChild(), idx))
                return t;

            // Make the branch really empty before the merge.
            removeDataRowFromLeafTail(t);

            while (t.lvl != 0) { // If we've found empty branch, merge it top-down.
                boolean res = merge(t);

                // All the merges must succeed because we have only empty pages from one side.
                assert res : needMergeEmptyBranch + "\n" + printTail(true);

                if (needMergeEmptyBranch == TRUE)
                    needMergeEmptyBranch = READY; // Need to mark that we've already done the first (top) merge.

                t = t.down;
            }

            return null; // Succeeded.
        }

        /**
         * @param t Tail.
         * @throws IgniteCheckedException If failed.
         */
        private void mergeBottomUp(Tail<L> t) throws IgniteCheckedException {
            assert needMergeEmptyBranch == FALSE || needMergeEmptyBranch == DONE : needMergeEmptyBranch;

            if (t.down == null || t.down.sibling == null) {
                // Do remove if we did not yet.
                if (t.lvl == 0 && !isRemoved())
                    removeDataRowFromLeafTail(t);

                return; // Nothing to merge.
            }

            mergeBottomUp(t.down);
            merge(t);
        }

        /**
         * @return {@code true} If found.
         * @throws IgniteCheckedException If failed.
         */
        private boolean isInnerKeyInTail() throws IgniteCheckedException {
            assert tail.lvl > 0: tail.lvl;

            return insertionPoint(tail) >= 0;
        }

        /**
         * @return {@code true} If already removed from leaf.
         */
        private boolean isRemoved() {
            return rmvd != null;
        }

        /**
         * @param t Tail to release.
         * @return {@code true} If we need to retry or {@code false} to exit.
         */
        private boolean releaseForRetry(Tail<L> t) {
            // Try to simply release all first.
            if (t.lvl <= 1) {
                // We've just locked leaf and did not do the remove, can safely release all and retry.
                assert !isRemoved(): "removed";

                // These fields will be setup again on remove from leaf.
                needReplaceInner = FALSE;
                needMergeEmptyBranch = FALSE;

                releaseTail();

                return true;
            }

            // Release all up to the given tail with its direct children.
            if (t.down != null) {
                Tail<L> newTail = t.down.down;

                if (newTail != null) {
                    t.down.down = null;

                    releaseTail();

                    tail = newTail;

                    return true;
                }
            }

            // Here we wanted to do a regular merge after all the important operations,
            // so we can leave this invalid tail as is. We have no other choice here
            // because our tail is not long enough for retry. Exiting.
            assert isRemoved();
            assert needReplaceInner != TRUE && needMergeEmptyBranch != TRUE;

            return false;
        }

        /**
         * Process tail and finish.
         *
         * @return Result.
         * @throws IgniteCheckedException If failed.
         */
        private Result finishTail() throws IgniteCheckedException {
            assert !isFinished();
            assert tail.type == Tail.EXACT && tail.lvl >= 0: tail;

            if (tail.lvl == 0) {
                // At the bottom level we can't have a tail without a sibling, it means we have higher levels.
                assert tail.sibling != null : tail;

                return NOT_FOUND; // Lock upper level, we are at the bottom now.
            }
            else {
                // We may lock wrong triangle because of concurrent operations.
                if (!validateTail()) {
                    if (releaseForRetry(tail))
                        return RETRY;

                    // It was a regular merge, leave as is and exit.
                }
                else {
                    // Try to find inner key on inner level.
                    if (needReplaceInner == TRUE) {
                        // Since we setup needReplaceInner in leaf page write lock and do not release it,
                        // we should not be able to miss the inner key. Even if concurrent merge
                        // happened the inner key must still exist.
                        if (!isInnerKeyInTail())
                            return NOT_FOUND; // Lock the whole branch up to the inner key.

                        needReplaceInner = READY;
                    }

                    // Try to merge an empty branch.
                    if (needMergeEmptyBranch == TRUE) {
                        // We can't merge empty branch if tail is a routing page.
                        if (tail.getCount() == 0)
                            return NOT_FOUND; // Lock the whole branch up to the first non-empty.

                        // Top-down merge for empty branch. The actual row remove will happen here if everything is ok.
                        Tail<L> t = mergeEmptyBranch();

                        if (t != null) {
                            // We were not able to merge empty branch, need to release and retry.
                            boolean ok = releaseForRetry(t);

                            assert ok; // Here we must always retry because it is not a regular merge.

                            return RETRY;
                        }

                        needMergeEmptyBranch = DONE;
                    }

                    // The actual row remove may happen here as well.
                    mergeBottomUp(tail);

                    if (needReplaceInner == READY) {
                        replaceInner(); // Replace inner key with new max key for the left subtree.

                        needReplaceInner = DONE;
                    }

                    assert needReplaceInner != TRUE;

                    if (tail.getCount() == 0 && tail.lvl != 0 && getRootLevel() == tail.lvl) {
                        // Free root if it became empty after merge.
                        cutRoot(tail.lvl);
                        freePage(tail.pageId, tail.page, tail.buf, tail.walPlc, false);

                        // Exit: we are done.
                    }
                    else if (tail.sibling != null &&
                        tail.getCount() + tail.sibling.getCount() < tail.io.getMaxCount(tail.buf, pageSize())) {
                        // Release everything lower than tail, we've already merged this path.
                        doReleaseTail(tail.down);
                        tail.down = null;

                        return NOT_FOUND; // Lock and merge one level more.
                    }

                    // We don't want to merge anything more, exiting.
                }
            }

            // If we've found nothing in the tree, we should not do any modifications or take tail locks.
            assert isRemoved();

            releaseTail();
            finish();

            return FOUND;
        }

        /**
         * @param t Tail.
         * @throws IgniteCheckedException If failed.
         */
        private void removeDataRowFromLeafTail(Tail<L> t) throws IgniteCheckedException {
            assert !isRemoved();

            Tail<L> leaf = getTail(t, 0);

            removeDataRowFromLeaf(leaf.pageId, leaf.page, leaf.buf, leaf.walPlc, leaf.io, leaf.getCount(), insertionPoint(leaf));
        }

        /**
         * @param leafId Leaf page ID.
         * @param leafPage Leaf page pointer.
         * @param backId Back page ID.
         * @param fwdId Forward ID.
         * @return Result code.
         * @throws IgniteCheckedException If failed.
         */
        private Result removeFromLeaf(long leafId, long leafPage, long backId, long fwdId) throws IgniteCheckedException {
            // Init parameters.
            pageId = leafId;
            page = leafPage;
            this.backId = backId;
            this.fwdId = fwdId;

            // Usually this will be true, so in most cases we should not lock any extra pages.
            if (backId == 0)
                return doRemoveFromLeaf();

            // Lock back page before the remove, we'll need it for merges.
            long backPage = acquirePage(backId);

            try {
                return write(backId, backPage, lockBackAndRmvFromLeaf, this, 0, RETRY, statisticsHolder());
            }
            finally {
                if (canRelease(backId, 0))
                    releasePage(backId, backPage);
            }
        }

        /**
         * @return Result code.
         * @throws IgniteCheckedException If failed.
         */
        private Result doRemoveFromLeaf() throws IgniteCheckedException {
            assert page != 0L;

            return write(pageId, page, rmvFromLeaf, this, 0, RETRY, statisticsHolder());
        }

        /**
         * @param lvl Level.
         * @return Result code.
         * @throws IgniteCheckedException If failed.
         */
        private Result doLockTail(int lvl) throws IgniteCheckedException {
            assert page != 0L;

            return write(pageId, page, lockTail, this, lvl, RETRY, statisticsHolder());
        }

        /**
         * @param pageId Page ID.
         * @param page Page pointer.
         * @param backId Back page ID.
         * @param fwdId Expected forward page ID.
         * @param lvl Level.
         * @return Result code.
         * @throws IgniteCheckedException If failed.
         */
        private Result lockTail(long pageId, long page, long backId, long fwdId, int lvl)
            throws IgniteCheckedException {
            assert tail != null;

            // Init parameters for the handlers.
            this.pageId = pageId;
            this.page = page;
            this.fwdId = fwdId;
            this.backId = backId;

            if (backId == 0) // Back page ID is provided only when the last move was to the right.
                return doLockTail(lvl);

            long backPage = acquirePage(backId);

            try {
                return write(backId, backPage, lockBackAndTail, this, lvl, RETRY, statisticsHolder());
            }
            finally {
                if (canRelease(backId, lvl))
                    releasePage(backId, backPage);
            }
        }

        /**
         * @param lvl Level.
         * @return Result code.
         * @throws IgniteCheckedException If failed.
         */
        private Result lockForward(int lvl) throws IgniteCheckedException {
            assert fwdId != 0: fwdId;
            assert backId == 0: backId;

            long fwdId = this.fwdId;
            long fwdPage = acquirePage(fwdId);

            try {
                return write(fwdId, fwdPage, lockTailForward, this, lvl, RETRY, statisticsHolder());
            }
            finally {
                // If we were not able to lock forward page as tail, release the page.
                if (canRelease(fwdId, lvl))
                    releasePage(fwdId, fwdPage);
            }
        }

        /**
         * @param pageId Page ID.
         * @param page Page pointer.
         * @param pageAddr Page address.
         * @param walPlc Full page WAL record policy.
         * @param io IO.
         * @param cnt Count.
         * @param idx Index to remove.
         * @throws IgniteCheckedException If failed.
         */
        private void removeDataRowFromLeaf(long pageId, long page, long pageAddr, Boolean walPlc, BPlusIO<L> io, int cnt,
            int idx)
            throws IgniteCheckedException {
            assert idx >= 0 && idx < cnt: idx;
            assert io.isLeaf(): "inner";
            assert !isRemoved(): "already removed";

            // Detach the row.
            rmvd = needOld ? getRow(io, pageAddr, idx) : (T)Boolean.TRUE;

            doRemove(pageId, page, pageAddr, walPlc, io, cnt, idx);

            assert isRemoved();
        }

        /**
         *
         * @param pageId Page ID.
         * @param page Page pointer.
         * @param pageAddr Page address.
         * @param walPlc Full page WAL record policy.
         * @param io IO.
         *
         * @param cnt Count.
         * @param idx Index to remove.
         * @throws IgniteCheckedException If failed.
         */
        private void doRemove(long pageId, long page, long pageAddr, Boolean walPlc, BPlusIO<L> io, int cnt,
            int idx)
            throws IgniteCheckedException {
            assert cnt > 0 : cnt;
            assert idx >= 0 && idx < cnt : idx + " " + cnt;

            io.remove(pageAddr, idx, cnt);

            if (needWalDeltaRecord(pageId, page, walPlc))
                wal.log(new RemoveRecord(grpId, pageId, idx, cnt));
        }

        /**
         * @param tail Tail.
         * @return Insertion point. May be negative.
         * @throws IgniteCheckedException If failed.
         */
        private int insertionPoint(Tail<L> tail) throws IgniteCheckedException {
            assert tail.type == Tail.EXACT: tail.type;

            if (tail.idx == Short.MIN_VALUE) {
                int idx = findInsertionPoint(tail.lvl, tail.io, tail.buf, 0, tail.getCount(), row, 0);

                assert checkIndex(idx): idx;

                tail.idx = (short)idx;
            }

            return tail.idx;
        }

        /**
         * @return {@code true} If the currently locked tail is valid.
         * @throws IgniteCheckedException If failed.
         */
        private boolean validateTail() throws IgniteCheckedException {
            Tail<L> t = tail;

            if (t.down == null) {
                // It is just a regular merge in progress.
                assert needMergeEmptyBranch != TRUE;
                assert needReplaceInner != TRUE;

                return true;
            }

            Tail<L> left = t.getLeftChild();
            Tail<L> right = t.getRightChild();

            assert left.pageId != right.pageId;

            int cnt = t.getCount();

            if (cnt != 0) {
                int idx = fix(insertionPoint(t));

                if (idx == cnt)
                    idx--;

                // The locked left and right pages allowed to be children of the tail.
                if (isChild(t, left, idx, cnt, false) && isChild(t, right, idx, cnt, true))
                    return true;
            }

            // Otherwise they must correctly reside with respect to tail sibling.
            Tail<L> s = t.sibling;

            if (s == null)
                return false;

            // It must be the rightmost element.
            int idx = cnt == 0 ? 0 : cnt - 1;

            if (s.type == Tail.FORWARD)
                return isChild(t, left, idx, cnt, true) &&
                    isChild(s, right, 0, 0, false);

            assert s.type == Tail.BACK;

            if (!isChild(t, right, 0, 0, false))
                return false;

            cnt = s.getCount();
            idx = cnt == 0 ? 0 : cnt - 1;

            return isChild(s, left, idx, cnt, true);
        }

        /**
         * @param prnt Parent.
         * @param child Child.
         * @param idx Index.
         * @param cnt Count.
         * @param right Right or left.
         * @return {@code true} If they are really parent and child.
         */
        private boolean isChild(Tail<L> prnt, Tail<L> child, int idx, int cnt, boolean right) {
            if (right && cnt != 0)
                idx++;

            return inner(prnt.io).getLeft(prnt.buf, idx) == child.pageId;
        }

        /**
         * @param prnt Parent.
         * @param left Left.
         * @param right Right.
         * @param idx Index.
         * @return {@code true} If children are correct.
         */
        private boolean checkChildren(Tail<L> prnt, Tail<L> left, Tail<L> right, int idx) {
            assert idx >= 0 && idx < prnt.getCount(): idx;

            return inner(prnt.io).getLeft(prnt.buf, idx) == left.pageId &&
                inner(prnt.io).getRight(prnt.buf, idx) == right.pageId;
        }

        /**
         * @param prnt Parent tail.
         * @param left Left child tail.
         * @param right Right child tail.
         * @return {@code true} If merged successfully.
         * @throws IgniteCheckedException If failed.
         */
        private boolean doMerge(Tail<L> prnt, Tail<L> left, Tail<L> right)
            throws IgniteCheckedException {
            assert right.io == left.io; // Otherwise incompatible.
            assert left.io.getForward(left.buf) == right.pageId;

            int prntCnt = prnt.getCount();
            int prntIdx = fix(insertionPoint(prnt));

            // Fix index for the right move: remove the last item.
            if (prntIdx == prntCnt)
                prntIdx--;

            // The only case when the siblings can have different parents is when we are merging
            // top-down an empty branch and we already merged the join point with non-empty branch.
            // This happens because when merging empty page we do not update parent link to a lower
            // empty page in the branch since it will be dropped anyways.
            if (needMergeEmptyBranch == READY)
                assert left.getCount() == 0 || right.getCount() == 0; // Empty branch check.
            else if (!checkChildren(prnt, left, right, prntIdx))
                return false;

            boolean emptyBranch = needMergeEmptyBranch == TRUE || needMergeEmptyBranch == READY;

            if (!left.io.merge(prnt.io, prnt.buf, prntIdx, left.buf, right.buf, emptyBranch, pageSize()))
                return false;

            // Invalidate indexes after successful merge.
            prnt.idx = Short.MIN_VALUE;
            left.idx = Short.MIN_VALUE;

            // TODO GG-11640 log a correct merge record.
            left.walPlc = Boolean.TRUE;

            // Remove split key from parent. If we are merging empty branch then remove only on the top iteration.
            if (needMergeEmptyBranch != READY)
                doRemove(prnt.pageId, prnt.page, prnt.buf, prnt.walPlc, prnt.io, prntCnt, prntIdx);

            // Forward page is now empty and has no links, can free and release it right away.
            freePage(right.pageId, right.page, right.buf, right.walPlc, true);

            return true;
        }

        /**
         * @param pageId Page ID.
         * @param page Page pointer.
         * @param pageAddr Page address.
         * @param walPlc Full page WAL record policy.
         * @param release Release write lock and release page.
         * @throws IgniteCheckedException If failed.
         */
        private void freePage(long pageId, long page, long pageAddr, Boolean walPlc, boolean release)
            throws IgniteCheckedException {

            long effectivePageId = PageIdUtils.effectivePageId(pageId);

            long recycled = recyclePage(pageId, page, pageAddr, walPlc);

            if (effectivePageId != PageIdUtils.effectivePageId(pageId))
                throw new IllegalStateException("Effective page ID must stay the same.");

            if (release)
                writeUnlockAndClose(pageId, page, pageAddr, walPlc);

            addFreePage(recycled);
        }

        /**
         * @param lvl Expected root level.
         * @throws IgniteCheckedException If failed.
         */
        private void cutRoot(int lvl) throws IgniteCheckedException {
            Bool res = write(metaPageId, cutRoot, lvl, FALSE, statisticsHolder());

            assert res == TRUE : res;
        }

        /**
         * @throws IgniteCheckedException If failed.
         */
        private void reuseFreePages() throws IgniteCheckedException {
            // If we have a bag, then it will be processed at the upper level.
            if (reuseList != null && freePages != null)
                reuseList.addForRecycle(this);
        }

        /**
         * @throws IgniteCheckedException If failed.
         */
        private void replaceInner() throws IgniteCheckedException {
            assert needReplaceInner == READY : needReplaceInner;

            int innerIdx;

            Tail<L> inner = tail;

            for (;;) { // Find inner key to replace.
                assert inner.type == Tail.EXACT : inner.type;
                assert inner.lvl > 0 : "leaf " + tail.lvl;

                innerIdx = insertionPoint(inner);

                if (innerIdx >= 0)
                    break; // Successfully found the inner key.

                // We did not find the inner key to replace.
                if (inner.lvl == 1)
                    return; // After leaf merge inner page lost inner key, nothing to do here.

                // Go level down.
                inner = inner.down;
            }

            Tail<L> leaf = getTail(inner, 0);

            int leafCnt = leaf.getCount();

            assert leafCnt > 0 : leafCnt; // Leaf must be merged at this point already if it was empty.

            int leafIdx = leafCnt - 1; // Last leaf item.

            // We increment remove ID in write lock on inner page, thus it is guaranteed that
            // any successor, who already passed the inner page, will get greater value at leaf
            // than he had read at the beginning of the operation and will retry operation from root.
            long rmvId = globalRmvId.incrementAndGet();

            // Update inner key with the new biggest key of left subtree.
            inner.io.store(inner.buf, innerIdx, leaf.io, leaf.buf, leafIdx);
            inner.io.setRemoveId(inner.buf, rmvId);

            // TODO GG-11640 log a correct inner replace record.
            inner.walPlc = Boolean.TRUE;

            // Update remove ID for the leaf page.
            leaf.io.setRemoveId(leaf.buf, rmvId);

            if (needWalDeltaRecord(leaf.pageId, leaf.page, leaf.walPlc))
                wal.log(new FixRemoveId(grpId, leaf.pageId, rmvId));
        }

        /**
         * @param prnt Parent for merge.
         * @return {@code true} If merged, {@code false} if not (because of insufficient space or empty parent).
         * @throws IgniteCheckedException If failed.
         */
        private boolean merge(Tail<L> prnt) throws IgniteCheckedException {
            // If we are merging empty branch this is acceptable because even if we merge
            // two routing pages, one of them is effectively dropped in this merge, so just
            // keep a single routing page.
            if (prnt.getCount() == 0 && needMergeEmptyBranch != READY)
                return false; // Parent is an empty routing page, child forward page will have another parent.

            Tail<L> left = prnt.getLeftChild();
            Tail<L> right = prnt.getRightChild();

            if (!doMerge(prnt, left, right))
                return false;

            // left from BACK becomes EXACT.
            if (left.type == Tail.BACK) {
                assert left.sibling == null;

                left.down = right.down;
                left.type = Tail.EXACT;
                prnt.down = left;
            }
            else { // left is already EXACT.
                assert left.type == Tail.EXACT : left.type;
                assert left.sibling != null;

                left.sibling = null;
            }

            return true;
        }

        /** {@inheritDoc} */
        @Override boolean isFinished() {
            return row == null;
        }

        /**
         * Release pages for all locked levels at the tail.
         */
        private void releaseTail() {
            doReleaseTail(tail);

            tail = null;
        }

        /**
         * @param t Tail.
         */
        private void doReleaseTail(Tail<L> t) {
            while (t != null) {
                writeUnlockAndClose(t.pageId, t.page, t.buf, t.walPlc);

                Tail<L> s = t.sibling;

                if (s != null)
                    writeUnlockAndClose(s.pageId, s.page, s.buf, s.walPlc);

                t = t.down;
            }
        }

        /** {@inheritDoc} */
        @Override public boolean canRelease(long pageId, int lvl) {
            return pageId != 0L && !isTail(pageId, lvl);
        }

        /**
         * @param pageId Page ID.
         * @param lvl Level.
         * @return {@code true} If the given page is in tail.
         */
        private boolean isTail(long pageId, int lvl) {
            Tail t = tail;

            while (t != null) {
                if (t.lvl < lvl)
                    return false;

                if (t.lvl == lvl) {
                    if (t.pageId == pageId)
                        return true;

                    t = t.sibling;

                    return t != null && t.pageId == pageId;
                }

                t = t.down;
            }

            return false;
        }

        /**
         * @param pageId Page ID.
         * @param page Page pointer.
         * @param pageAddr Page address.
         * @param io IO.
         * @param lvl Level.
         * @param type Type.
         * @return Added tail.
         */
        private Tail<L> addTail(long pageId, long page, long pageAddr, BPlusIO<L> io, int lvl, byte type) {
            final Tail<L> t = new Tail<>(pageId, page, pageAddr, io, type, lvl);

            if (tail == null)
                tail = t;
            else if (tail.lvl == lvl) { // Add on the same level.
                assert tail.sibling == null; // Only two siblings on a single level.

                if (type == Tail.EXACT) {
                    assert tail.type != Tail.EXACT;

                    if (tail.down != null) { // Take down from sibling, EXACT must own down link.
                        t.down = tail.down;
                        tail.down = null;
                    }

                    t.sibling = tail;
                    tail = t;
                }
                else {
                    assert tail.type == Tail.EXACT : tail.type;

                    tail.sibling = t;
                }
            }
            else if (tail.lvl == lvl - 1) { // Add on top of existing level.
                t.down = tail;
                tail = t;
            }
            else
                throw new IllegalStateException();

            return t;
        }

        /**
         * @param tail Tail to start with.
         * @param lvl Level.
         * @return Tail of {@link Tail#EXACT} type at the given level.
         */
        private Tail<L> getTail(Tail<L> tail, int lvl) {
            assert tail != null;
            assert lvl >= 0 && lvl <= tail.lvl : lvl;

            Tail<L> t = tail;

            while (t.lvl != lvl)
                t = t.down;

            assert t.type == Tail.EXACT : t.type; // All the down links must be of EXACT type.

            return t;
        }

        /**
         * @param keys If we have to show keys.
         * @return Tail as a String.
         * @throws IgniteCheckedException If failed.
         */
        private String printTail(boolean keys) throws IgniteCheckedException {
            SB sb = new SB("");

            Tail<L> t = tail;

            while (t != null) {
                sb.a(t.lvl).a(": ").a(printPage(t.io, t.buf, keys));

                Tail<L> d = t.down;

                t = t.sibling;

                if (t != null)
                    sb.a(" -> ").a(t.type == Tail.FORWARD ? "F" : "B").a(' ').a(printPage(t.io, t.buf, keys));

                sb.a('\n');

                t = d;
            }

            return sb.toString();
        }

        /**
         * @param rootLvl Actual root level.
         * @return {@code true} If tail level is correct.
         */
        private boolean checkTailLevel(int rootLvl) {
            return tail == null || tail.lvl < rootLvl;
        }

        /**
         * @throws IgniteCheckedException If failed.
         */
        private void releaseAll() throws IgniteCheckedException {
            releaseTail();
            reuseFreePages();
        }

        /**
         * @param pageId Page ID.
         * @param page Page pointer.
         * @param backId Back page ID.
         * @param fwdId Forward ID.
         * @param lvl Level.
         * @return Result.
         * @throws IgniteCheckedException If failed.
         */
        private Result finishOrLockTail(long pageId, long page, long backId, long fwdId, int lvl)
            throws IgniteCheckedException {
            Result res = finishTail();

            if (res == NOT_FOUND)
                res = lockTail(pageId, page, backId, fwdId, lvl);

            return res;
        }

        /**
         * @param pageId Page ID.
         * @param page Page pointer.
         * @param backId Back page ID.
         * @param fwdId Forward ID.
         * @param lvl Level.
         * @return Result.
         * @throws IgniteCheckedException If failed.
         */
        private Result tryRemoveFromLeaf(long pageId, long page, long backId, long fwdId, int lvl)
            throws IgniteCheckedException {
            // We must be at the bottom here, just need to remove row from the current page.
            assert lvl == 0 : lvl;

            Result res = removeFromLeaf(pageId, page, backId, fwdId);

            if (res == FOUND && tail == null) // Finish if we don't need to do any merges.
                finish();

            return res;
        }
    }

    /**
     * Tail for remove.
     */
    private static final class Tail<L> {
        /** */
        static final byte BACK = 0;

        /** */
        static final byte EXACT = 1;

        /** */
        static final byte FORWARD = 2;

        /** */
        private final long pageId;

        /** */
        private final long page;

        /** */
        private final long buf;

        /** */
        private Boolean walPlc;

        /** */
        private final BPlusIO<L> io;

        /** */
        private byte type;

        /** */
        private final int lvl;

        /** */
        private short idx = Short.MIN_VALUE;

        /** Only {@link #EXACT} tail can have either {@link #BACK} or {@link #FORWARD} sibling.*/
        private Tail<L> sibling;

        /** Only {@link #EXACT} tail can point to {@link #EXACT} tail of lower level. */
        private Tail<L> down;

        /**
         * @param pageId Page ID.
         * @param page Page absolute pointer.
         * @param buf Buffer.
         * @param io IO.
         * @param type Type.
         * @param lvl Level.
         */
        private Tail(long pageId, long page, long buf, BPlusIO<L> io, byte type, int lvl) {
            assert type == BACK || type == EXACT || type == FORWARD : type;
            assert lvl >= 0 && lvl <= Byte.MAX_VALUE : lvl;
            assert pageId != 0L;
            assert page != 0L;
            assert buf != 0L;

            this.pageId = pageId;
            this.page = page;
            this.buf = buf;
            this.io = io;
            this.type = type;
            this.lvl = (byte)lvl;
        }

        /**
         * @return Count.
         */
        private int getCount() {
            return io.getCount(buf);
        }

        /** {@inheritDoc} */
        @Override public String toString() {
            return new SB("Tail[").a("pageId=").appendHex(pageId).a(", cnt= ").a(getCount())
                .a(", lvl=" + lvl).a(", sibling=").a(sibling).a("]").toString();
        }

        /**
         * @return Left child.
         */
        private Tail<L> getLeftChild() {
            Tail<L> s = down.sibling;

            return s.type == Tail.BACK ? s : down;
        }

        /**
         * @return Right child.
         */
        private Tail<L> getRightChild() {
            Tail<L> s = down.sibling;

            return s.type == Tail.FORWARD ? s : down;
        }
    }

    /**
     * @param io IO.
     * @param buf Buffer.
     * @param low Start index.
     * @param cnt Row count.
     * @param row Lookup row.
     * @param shift Shift if equal.
     * @return Insertion point as in {@link Arrays#binarySearch(Object[], Object, Comparator)}.
     * @throws IgniteCheckedException If failed.
     */
    private int findInsertionPoint(int lvl, BPlusIO<L> io, long buf, int low, int cnt, L row, int shift)
        throws IgniteCheckedException {
        assert row != null;

        int high = cnt - 1;

        while (low <= high) {
            int mid = (low + high) >>> 1;

            int cmp = compare(lvl, io, buf, mid, row);

            if (cmp == 0)
                cmp = -shift; // We need to fix the case when search row matches multiple data rows.

            //noinspection Duplicates
            if (cmp < 0)
                low = mid + 1;
            else if (cmp > 0)
                high = mid - 1;
            else
                return mid; // Found.
        }

        return -(low + 1);  // Not found.
    }

    /**
     * @param pageAddr Page address.
     * @return IO.
     */
    private BPlusIO<L> io(long pageAddr) {
        assert pageAddr != 0;

        int type = PageIO.getType(pageAddr);
        int ver = PageIO.getVersion(pageAddr);

        if (innerIos.getType() == type)
            return innerIos.forVersion(ver);

        if (leafIos.getType() == type)
            return leafIos.forVersion(ver);

        throw new IllegalStateException("Unknown page type: " + type + " pageId: " + U.hexLong(PageIO.getPageId(pageAddr)));
    }

    /**
     * @param io IO.
     * @return Inner page IO.
     */
    private static <L> BPlusInnerIO<L> inner(BPlusIO<L> io) {
        assert !io.isLeaf();

        return (BPlusInnerIO<L>)io;
    }

    /**
     * @return Latest version of inner page IO.
     */
    protected final BPlusInnerIO<L> latestInnerIO() {
        return innerIos.latest();
    }

    /**
     * @return Latest version of leaf page IO.
     */
    protected final BPlusLeafIO<L> latestLeafIO() {
        return leafIos.latest();
    }

    /**
     * @param io IO.
     * @param pageAddr Page address.
     * @param idx Index of row in the given buffer.
     * @param row Lookup row.
     * @return Comparison result as in {@link Comparator#compare(Object, Object)}.
     * @throws IgniteCheckedException If failed.
     */
    protected abstract int compare(BPlusIO<L> io, long pageAddr, int idx, L row) throws IgniteCheckedException;

    /**
     * @param lvl Level.
     * @param io IO.
     * @param pageAddr Page address.
     * @param idx Index of row in the given buffer.
     * @param row Lookup row.
     * @return Comparison result as in {@link Comparator#compare(Object, Object)}.
     * @throws IgniteCheckedException If failed.
     */
    protected int compare(int lvl, BPlusIO<L> io, long pageAddr, int idx, L row) throws IgniteCheckedException {
        return compare(io, pageAddr, idx, row);
    }

    /**
     * Get a full detached data row.
     *
     * @param io IO.
     * @param pageAddr Page address.
     * @param idx Index.
     * @return Full detached data row.
     * @throws IgniteCheckedException If failed.
     */
    public final T getRow(BPlusIO<L> io, long pageAddr, int idx) throws IgniteCheckedException {
        return getRow(io, pageAddr, idx, null);
    }

    /**
     * Get data row. Can be called on inner page only if {@link #canGetRowFromInner} is {@code true}.
     *
     * @param io IO.
     * @param pageAddr Page address.
     * @param idx Index.
     * @param x Implementation specific argument, {@code null} always means that we need to return full detached data row.
     * @return Data row.
     * @throws IgniteCheckedException If failed.
     */
    public abstract T getRow(BPlusIO<L> io, long pageAddr, int idx, Object x) throws IgniteCheckedException;

    /**
     *
     */
    private abstract class AbstractForwardCursor {
        /** */
        long nextPageId;

        /** */
        L lowerBound;

        /** */
        private int lowerShift = -1; // Initially it is -1 to handle multiple equal rows.

        /** */
        final L upperBound;

        /**
         * @param lowerBound Lower bound.
         * @param upperBound Upper bound.
         */
        AbstractForwardCursor(L lowerBound, L upperBound) {
            this.lowerBound = lowerBound;
            this.upperBound = upperBound;
        }

        /**
         *
         */
        abstract void init0();

        /**
         * @param pageAddr Page address.
         * @param io IO.
         * @param startIdx Start index.
         * @param cnt Number of rows in the buffer.
         * @return {@code true} If we were able to fetch rows from this page.
         * @throws IgniteCheckedException If failed.
         */
        abstract boolean fillFromBuffer0(long pageAddr, BPlusIO<L> io, int startIdx, int cnt)
            throws IgniteCheckedException;

        /**
         * @return {@code True} If we have rows to return after reading the next page.
         * @throws IgniteCheckedException If failed.
         */
        abstract boolean reinitialize0() throws IgniteCheckedException;

        /**
         * @param readDone {@code True} if traversed all rows.
         */
        abstract void onNotFound(boolean readDone);

        /**
         * @param pageAddr Page address.
         * @param io IO.
         * @param startIdx Start index.
         * @throws IgniteCheckedException If failed.
         */
        final void init(long pageAddr, BPlusIO<L> io, int startIdx) throws IgniteCheckedException {
            nextPageId = 0;

            init0();

            int cnt = io.getCount(pageAddr);

            // If we see an empty page here, it means that it is an empty tree.
            if (cnt == 0) {
                assert io.getForward(pageAddr) == 0L;

                onNotFound(true);
            }
            else if (!fillFromBuffer(pageAddr, io, startIdx, cnt))
                onNotFound(false);
        }

        /**
         * @param pageAddr Page address.
         * @param io IO.
         * @param cnt Count.
         * @return Adjusted to lower bound start index.
         * @throws IgniteCheckedException If failed.
         */
        final int findLowerBound(long pageAddr, BPlusIO<L> io, int cnt) throws IgniteCheckedException {
            assert io.isLeaf();

            // Compare with the first row on the page.
            int cmp = compare(0, io, pageAddr, 0, lowerBound);

            if (cmp < 0 || (cmp == 0 && lowerShift == 1)) {
                int idx = findInsertionPoint(0, io, pageAddr, 0, cnt, lowerBound, lowerShift);

                assert idx < 0;

                return fix(idx);
            }

            return 0;
        }

        /**
         * @param pageAddr Page address.
         * @param io IO.
         * @param low Start index.
         * @param cnt Number of rows in the buffer.
         * @return Corrected number of rows with respect to upper bound.
         * @throws IgniteCheckedException If failed.
         */
        final int findUpperBound(long pageAddr, BPlusIO<L> io, int low, int cnt) throws IgniteCheckedException {
            assert io.isLeaf();

            // Compare with the last row on the page.
            int cmp = compare(0, io, pageAddr, cnt - 1, upperBound);

            if (cmp > 0) {
                int idx = findInsertionPoint(0, io, pageAddr, low, cnt, upperBound, 1);

                assert idx < 0;

                cnt = fix(idx);

                nextPageId = 0; // The End.
            }

            return cnt;
        }

        /**
         * @param pageAddr Page address.
         * @param io IO.
         * @param startIdx Start index.
         * @param cnt Number of rows in the buffer.
         * @return {@code true} If we were able to fetch rows from this page.
         * @throws IgniteCheckedException If failed.
         */
        private boolean fillFromBuffer(long pageAddr, BPlusIO<L> io, int startIdx, int cnt)
            throws IgniteCheckedException {
            assert io.isLeaf() : io;
            assert cnt != 0 : cnt; // We can not see empty pages (empty tree handled in init).
            assert startIdx >= 0 || startIdx == -1: startIdx;
            assert cnt >= startIdx;

            checkDestroyed();

            nextPageId = io.getForward(pageAddr);

            return fillFromBuffer0(pageAddr, io, startIdx, cnt);
        }

        /**
         * @throws IgniteCheckedException If failed.
         */
        final void find() throws IgniteCheckedException {
            assert lowerBound != null;

            doFind(new GetCursor(lowerBound, lowerShift, this));
        }

        /**
         * @throws IgniteCheckedException If failed.
         * @return {@code True} If we have rows to return after reading the next page.
         */
        private boolean reinitialize() throws IgniteCheckedException {
            // If initially we had no lower bound, then we have to have non-null lastRow argument here
            // (if the tree is empty we never call this method), otherwise we always fallback
            // to the previous lower bound.
            find();

            return reinitialize0();
        }

        /**
         * @param lastRow Last read row (to be used as new lower bound).
         * @return {@code true} If we have rows to return after reading the next page.
         * @throws IgniteCheckedException If failed.
         */
        final boolean nextPage(L lastRow) throws IgniteCheckedException {
            updateLowerBound(lastRow);

            for (;;) {
                if (nextPageId == 0) {
                    onNotFound(true);

                    return false; // Done.
                }

                long pageId = nextPageId;
                long page = acquirePage(pageId);
                try {
                    long pageAddr = readLock(pageId, page); // Doing explicit null check.

                    // If concurrent merge occurred we have to reinitialize cursor from the last returned row.
                    if (pageAddr == 0L)
                        break;

                    try {
                        BPlusIO<L> io = io(pageAddr);

                        if (fillFromBuffer(pageAddr, io, -1, io.getCount(pageAddr)))
                            return true;

                        // Continue fetching forward.
                    }
                    finally {
                        readUnlock(pageId, page, pageAddr);
                    }
                }
                finally {
                    releasePage(pageId, page);
                }
            }

            // Reinitialize when `next` is released.
            return reinitialize();
        }

        /**
         * @param lower New exact lower bound.
         */
        private void updateLowerBound(L lower) {
            if (lower != null) {
                lowerShift = 1; // Now we have the full row an need to avoid duplicates.
                lowerBound = lower; // Move the lower bound forward for further concurrent merge retries.
            }
        }
    }

    /**
     * Closure cursor.
     */
    private final class ClosureCursor extends AbstractForwardCursor {
        /** */
        private final TreeRowClosure<L, T> p;

        /** */
        private L lastRow;

        /**
         * @param lowerBound Lower bound.
         * @param upperBound Upper bound.
         * @param p Row predicate.
         */
        ClosureCursor(L lowerBound, L upperBound, TreeRowClosure<L, T> p) {
            super(lowerBound, upperBound);

            assert lowerBound != null;
            assert upperBound != null;
            assert p != null;

            this.p = p;
        }

        /** {@inheritDoc} */
        @Override void init0() {
            // No-op.
        }

        /** {@inheritDoc} */
        @Override boolean fillFromBuffer0(long pageAddr, BPlusIO<L> io, int startIdx, int cnt)
            throws IgniteCheckedException {
            if (startIdx == -1)
                startIdx = findLowerBound(pageAddr, io, cnt);

            if (cnt == startIdx)
                return false;

            for (int i = startIdx; i < cnt; i++) {
                int cmp = compare(0, io, pageAddr, i, upperBound);

                if (cmp > 0) {
                    nextPageId = 0; // The End.

                    return false;
                }

                boolean stop = !p.apply(BPlusTree.this, io, pageAddr, i);

                if (stop) {
                    nextPageId = 0; // The End.

                    return true;
                }
            }

            if (nextPageId != 0)
                lastRow = io.getLookupRow(BPlusTree.this, pageAddr, cnt - 1); // Need save last row.

            return true;
        }

        /** {@inheritDoc} */
        @Override boolean reinitialize0() throws IgniteCheckedException {
            return true;
        }

        /** {@inheritDoc} */
        @Override void onNotFound(boolean readDone) {
            nextPageId = 0;
        }

        /**
         * @throws IgniteCheckedException If failed.
         */
        private void iterate() throws IgniteCheckedException {
            find();

            if (nextPageId == 0)
                return;

            for (;;) {
                L lastRow0 = lastRow;

                lastRow = null;

                nextPage(lastRow0);

                if (nextPageId == 0)
                    return;
            }
        }
    }

    /**
     * Forward cursor.
     */
    private final class ForwardCursor extends AbstractForwardCursor implements GridCursor<T> {
        /** */
        final Object x;

        /** */
        private T[] rows = (T[])EMPTY;

        /** */
        private int row = -1;

        /** */
        private final TreeRowClosure<L, T> c;

        /**
         * @param lowerBound Lower bound.
         * @param upperBound Upper bound.
         * @param c Filter closure.
         * @param x Implementation specific argument, {@code null} always means that we need to return full detached data row.
         */
        ForwardCursor(L lowerBound, L upperBound, TreeRowClosure<L, T> c, Object x) {
            super(lowerBound, upperBound);

            this.c = c;
            this.x = x;
        }

        /** {@inheritDoc} */
        @Override boolean fillFromBuffer0(long pageAddr, BPlusIO<L> io, int startIdx, int cnt) throws IgniteCheckedException {
            if (startIdx == -1) {
                if (lowerBound != null)
                    startIdx = findLowerBound(pageAddr, io, cnt);
                else
                    startIdx = 0;
            }

            if (upperBound != null && cnt != startIdx)
                cnt = findUpperBound(pageAddr, io, startIdx, cnt);

            int cnt0 = cnt - startIdx;

            if (cnt0 == 0)
                return false;

            if (rows == EMPTY)
                rows = (T[])new Object[cnt0];

            int resCnt = 0;

            for (int idx = startIdx; idx < cnt; idx++) {
                if (c == null || c.apply(BPlusTree.this, io, pageAddr, idx))
                    rows = GridArrays.set(rows, resCnt++, getRow(io, pageAddr, idx, x));
            }

            if (resCnt == 0) {
                rows = (T[])EMPTY;

                return false;
            }

            GridArrays.clearTail(rows, resCnt);

            return true;
        }

        /** {@inheritDoc} */
        @Override boolean reinitialize0() throws IgniteCheckedException {
            return next();
        }

        /** {@inheritDoc} */
        @Override void onNotFound(boolean readDone) {
            if (readDone)
                rows = null;
            else {
                if (rows != EMPTY) {
                    assert rows.length > 0; // Otherwise it makes no sense to create an array.

                    // Fake clear.
                    rows[0] = null;
                }
            }
        }

        /** {@inheritDoc} */
        @Override void init0() {
            row = -1;
        }

        /** {@inheritDoc} */
        @Override public boolean next() throws IgniteCheckedException {
            if (rows == null)
                return false;

            if (++row < rows.length && rows[row] != null) {
                clearLastRow(); // Allow to GC the last returned row.

                return true;
            }

            T lastRow = clearLastRow();

            row = 0;

            return nextPage(lastRow);
        }

        /**
         * @return Cleared last row.
         */
        private T clearLastRow() {
            if (row == 0)
                return null;

            int last = row - 1;

            T r = rows[last];

            assert r != null;

            rows[last] = null;

            return r;
        }

        /** {@inheritDoc} */
        @Override public T get() {
            T r = rows[row];

            assert r != null;

            return r;
        }
    }

    /**
     * Page handler for basic {@link Get} operation.
     */
    private abstract class GetPageHandler<G extends Get> extends PageHandler<G, Result> {
        /** {@inheritDoc} */
        @Override public Result run(int cacheId, long pageId, long page, long pageAddr, PageIO iox, Boolean walPlc,
            G g, int lvl, IoStatisticsHolder statHolder) throws IgniteCheckedException {
            assert PageIO.getPageId(pageAddr) == pageId;

            // If we've passed the check for correct page ID, we can safely cast.
            BPlusIO<L> io = (BPlusIO<L>)iox;

            // In case of intersection with inner replace in remove operation
            // we need to restart our operation from the tree root.
            if (lvl == 0 && g.rmvId < io.getRemoveId(pageAddr))
                return RETRY_ROOT;

            return run0(pageId, page, pageAddr, io, g, lvl);
        }

        /**
         * @param pageId Page ID.
         * @param page Page pointer.
         * @param pageAddr Page address.
         * @param io IO.
         * @param g Operation.
         * @param lvl Level.
         * @return Result code.
         * @throws IgniteCheckedException If failed.
         */
        protected abstract Result run0(long pageId, long page, long pageAddr, BPlusIO<L> io, G g, int lvl)
            throws IgniteCheckedException;

        /** {@inheritDoc} */
        @Override public boolean releaseAfterWrite(int cacheId, long pageId, long page, long pageAddr, G g, int lvl) {
            return g.canRelease(pageId, lvl);
        }
    }

    /**
     *
     */
    private static class TreeMetaData {
        /** */
        final int rootLvl;

        /** */
        final long rootId;

        /**
         * @param rootLvl Root level.
         * @param rootId Root page ID.
         */
        TreeMetaData(int rootLvl, long rootId) {
            this.rootLvl = rootLvl;
            this.rootId = rootId;
        }

        /** {@inheritDoc} */
        @Override public String toString() {
            return S.toString(TreeMetaData.class, this);
        }
    }

    /**
     * Operation result.
     */
    public enum Result {
        /** */
        GO_DOWN,

        /** */
        GO_DOWN_X,

        /** */
        FOUND,

        /** */
        NOT_FOUND,

        /** */
        RETRY,

        /** */
        RETRY_ROOT
    }

    /**
     * Four state boolean.
     */
    enum Bool {
        /** */
        FALSE,

        /** */
        TRUE,

        /** */
        READY,

        /** */
        DONE
    }

    /**
     * A generic visitor-style interface for performing filtering/modifications/miscellaneous operations on the tree.
     */
    public interface TreeRowClosure<L, T extends L> {
        /**
         * Performs inspection or operation on a specified row and returns true if this row is
         * required or matches or /operation successful (depending on the context).
         *
         * @param tree The tree.
         * @param io Th tree IO object.
         * @param pageAddr The page address.
         * @param idx The item index.
         * @return {@code True} if the item passes the predicate.
         * @throws IgniteCheckedException If failed.
         */
        public boolean apply(BPlusTree<L, T> tree, BPlusIO<L> io, long pageAddr, int idx)
            throws IgniteCheckedException;
    }

    /**
     * A generic visitor-style interface for performing inspection/modification operations on the tree.
     */
    public interface TreeVisitorClosure<L, T extends L> {
        /** */
        int STOP = 0x01;
        /** */
        int CAN_WRITE = STOP << 1;
        /** */
        int DIRTY = CAN_WRITE << 1;

        /**
         * Performs inspection or operation on a specified row.
         *
         * @param tree The tree.
         * @param io Th tree IO object.
         * @param pageAddr The page address.
         * @param idx The item index.
         * @return state bitset.
         * @throws IgniteCheckedException If failed.
         */
        public int visit(BPlusTree<L, T> tree, BPlusIO<L> io, long pageAddr, int idx, IgniteWriteAheadLogManager wal)
            throws IgniteCheckedException;

        /**
         * @return state bitset.
         */
        public int state();
    }

    /**
     * @return Return number of retries.
     */
    protected int getLockRetries() {
        return LOCK_RETRIES;
    }

    /**
<<<<<<< HEAD
     * Creates a new instance of {@link CorruptedTreeException}.
     *
     * @param message Detailed error message.
     * @param cause The cause.
     * @param rows Optional parameters.
     * @return New instance of {@link CorruptedTreeException}.
     */
    private CorruptedTreeException createCorruptedTreeException(String message, Throwable cause, Object... rows) {
        try {
            return new CorruptedTreeException(String.format(message, rows), cause);
        }
        catch (Throwable t) {
            // Failed to create string representation of optional parameters.
            return new CorruptedTreeException("", cause);
        }
=======
     * @param pageId Page ID.
     * @return Page absolute pointer.
     * @throws IgniteCheckedException If failed.
     */
    protected final long acquirePage(long pageId) throws IgniteCheckedException {
        return acquirePage(pageId, statisticsHolder());
    }

    /**
     * @param pageId Page ID.
     * @param h Handler.
     * @param arg Argument.
     * @param intArg Argument of type {@code int}.
     * @param lockFailed Result in case of lock failure due to page recycling.
     * @return Handler result.
     * @throws IgniteCheckedException If failed.
     */
    protected final <X, R> R read(
        long pageId,
        PageHandler<X, R> h,
        X arg,
        int intArg,
        R lockFailed) throws IgniteCheckedException {
        return read(pageId, h, arg, intArg, lockFailed, statisticsHolder());
    }

    /**
     * @param pageId Page ID.
     * @param page Page pointer.
     * @param h Handler.
     * @param arg Argument.
     * @param intArg Argument of type {@code int}.
     * @param lockFailed Result in case of lock failure due to page recycling.
     * @return Handler result.
     * @throws IgniteCheckedException If failed.
     */
    protected final <X, R> R read(
        long pageId,
        long page,
        PageHandler<X, R> h,
        X arg,
        int intArg,
        R lockFailed) throws IgniteCheckedException {
        return read(pageId, page, h, arg, intArg, lockFailed, statisticsHolder());
    }

    /**
     * @return Statistics holder to track IO operations.
     */
    protected IoStatisticsHolder statisticsHolder() {
        return IoStatisticsHolderNoOp.INSTANCE;
>>>>>>> 0431c288
    }
}<|MERGE_RESOLUTION|>--- conflicted
+++ resolved
@@ -5784,23 +5784,6 @@
     }
 
     /**
-<<<<<<< HEAD
-     * Creates a new instance of {@link CorruptedTreeException}.
-     *
-     * @param message Detailed error message.
-     * @param cause The cause.
-     * @param rows Optional parameters.
-     * @return New instance of {@link CorruptedTreeException}.
-     */
-    private CorruptedTreeException createCorruptedTreeException(String message, Throwable cause, Object... rows) {
-        try {
-            return new CorruptedTreeException(String.format(message, rows), cause);
-        }
-        catch (Throwable t) {
-            // Failed to create string representation of optional parameters.
-            return new CorruptedTreeException("", cause);
-        }
-=======
      * @param pageId Page ID.
      * @return Page absolute pointer.
      * @throws IgniteCheckedException If failed.
@@ -5852,6 +5835,23 @@
      */
     protected IoStatisticsHolder statisticsHolder() {
         return IoStatisticsHolderNoOp.INSTANCE;
->>>>>>> 0431c288
+    }
+
+    /**
+     * Creates a new instance of {@link CorruptedTreeException}.
+     *
+     * @param message Detailed error message.
+     * @param cause The cause.
+     * @param rows Optional parameters.
+     * @return New instance of {@link CorruptedTreeException}.
+     */
+    private CorruptedTreeException createCorruptedTreeException(String message, Throwable cause, Object... rows) {
+        try {
+            return new CorruptedTreeException(String.format(message, rows), cause);
+        }
+        catch (Throwable t) {
+            // Failed to create string representation of optional parameters.
+            return new CorruptedTreeException("", cause);
+        }
     }
 }