--- conflicted
+++ resolved
@@ -1470,21 +1470,6 @@
             }
         }
 
-<<<<<<< HEAD
-        // Load partition counters.
-        if (err == null && hnd.isQuery()) {
-            GridCacheProcessor proc = ctx.cache();
-
-            if (proc != null) {
-                GridCacheAdapter cache = ctx.cache().internalCache(hnd.cacheName());
-
-                if (cache != null && !cache.isLocal() && cache.context().userCache())
-                    req.addUpdateCounters(ctx.localNodeId(), hnd.updateCounters());
-            }
-        }
-
-=======
->>>>>>> aa37033a
         if (err != null)
             req.addError(ctx.localNodeId(), err);
     }
