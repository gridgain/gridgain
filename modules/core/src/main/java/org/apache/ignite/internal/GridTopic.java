--- conflicted
+++ resolved
@@ -139,11 +139,10 @@
     TOPIC_GEN_ENC_KEY,
 
     /** */
-<<<<<<< HEAD
+    TOPIC_SERVICES,
+
+    /** */
     TOPIC_TXDR;
-=======
-    TOPIC_SERVICES;
->>>>>>> e61d3477
 
     /** Enum values. */
     private static final GridTopic[] VALS = values();
