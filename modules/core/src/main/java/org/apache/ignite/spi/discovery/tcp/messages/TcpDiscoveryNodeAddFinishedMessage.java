--- conflicted
+++ resolved
@@ -18,11 +18,7 @@
 
 import java.util.Map;
 import java.util.UUID;
-<<<<<<< HEAD
-import org.apache.ignite.internal.processors.tracing.messages.TraceContainer;
-=======
 import org.apache.ignite.internal.processors.tracing.messages.SpanContainer;
->>>>>>> ef24c0c1
 import org.apache.ignite.internal.processors.tracing.messages.TraceableMessage;
 import org.apache.ignite.internal.util.tostring.GridToStringExclude;
 import org.apache.ignite.internal.util.typedef.internal.S;
@@ -51,12 +47,8 @@
     @GridToStringExclude
     private Map<String, Object> clientNodeAttrs;
 
-<<<<<<< HEAD
-    private TraceContainer traceContainer = new TraceContainer();
-=======
     /** Span container. */
     private SpanContainer spanContainer = new SpanContainer();
->>>>>>> ef24c0c1
 
     /**
      * Constructor.
@@ -79,11 +71,7 @@
         nodeId = msg.nodeId;
         clientDiscoData = msg.clientDiscoData;
         clientNodeAttrs = msg.clientNodeAttrs;
-<<<<<<< HEAD
-        traceContainer = msg.traceContainer;
-=======
         spanContainer = msg.spanContainer;
->>>>>>> ef24c0c1
     }
 
     /**
@@ -125,8 +113,6 @@
         this.clientNodeAttrs = clientNodeAttrs;
     }
 
-
-
     /** {@inheritDoc} */
     @Override public SpanContainer spanContainer() {
         return spanContainer;
@@ -136,9 +122,4 @@
     @Override public String toString() {
         return S.toString(TcpDiscoveryNodeAddFinishedMessage.class, this, "super", super.toString());
     }
-
-    /** {@inheritDoc} */
-    @Override public TraceContainer trace() {
-        return traceContainer;
-    }
 }