--- conflicted
+++ resolved
@@ -132,7 +132,7 @@
         _notNullFields = other._notNullFields != null ? new HashSet<>(other._notNullFields) : null;
 
         defaultFieldValues = other.defaultFieldValues != null ? new HashMap<>(other.defaultFieldValues)
-            : new HashMap<String, Object>();
+                : new HashMap<String, Object>();
 
         fieldsPrecision = other.fieldsPrecision != null ? new HashMap<>(other.fieldsPrecision) : new HashMap<>();
 
@@ -190,25 +190,25 @@
 
         if (!queryFieldsToAdd.isEmpty())
             patchOperations.add(new SchemaAlterTableAddColumnOperation(
-                UUID.randomUUID(),
-                null,
-                null,
-                tableName,
-                queryFieldsToAdd,
-                true,
-                true
-            ));
-
-        if (!indexesToAdd.isEmpty()) {
-            for (QueryIndex index : indexesToAdd) {
-                patchOperations.add(new SchemaIndexCreateOperation(
                     UUID.randomUUID(),
                     null,
                     null,
                     tableName,
-                    index,
+                    queryFieldsToAdd,
                     true,
-                    0
+                    true
+            ));
+
+        if (!indexesToAdd.isEmpty()) {
+            for (QueryIndex index : indexesToAdd) {
+                patchOperations.add(new SchemaIndexCreateOperation(
+                        UUID.randomUUID(),
+                        null,
+                        null,
+                        tableName,
+                        index,
+                        true,
+                        0
                 ));
             }
         }
@@ -236,10 +236,10 @@
         for (QueryIndex queryIndex : target.getIndexes()) {
             if (currentIndexes.containsKey(queryIndex.getName())) {
                 checkEquals(
-                    conflicts,
-                    "index " + queryIndex.getName(),
-                    currentIndexes.get(queryIndex.getName()),
-                    queryIndex
+                        conflicts,
+                        "index " + queryIndex.getName(),
+                        currentIndexes.get(queryIndex.getName()),
+                        queryIndex
                 );
             }
             else
@@ -264,48 +264,48 @@
 
             if (getFields().containsKey(targetFieldName)) {
                 checkEquals(
-                    conflicts,
-                    "fieldType of " + targetFieldName,
-                    getFields().get(targetFieldName),
-                    targetFieldType
+                        conflicts,
+                        "fieldType of " + targetFieldName,
+                        getFields().get(targetFieldName),
+                        targetFieldType
                 );
 
                 checkEquals(
-                    conflicts,
-                    "nullable of " + targetFieldName,
-                    contains(getNotNullFields(), targetFieldName),
-                    contains(target.getNotNullFields(), targetFieldName)
+                        conflicts,
+                        "nullable of " + targetFieldName,
+                        contains(getNotNullFields(), targetFieldName),
+                        contains(target.getNotNullFields(), targetFieldName)
                 );
 
                 checkEquals(
-                    conflicts,
-                    "default value of " + targetFieldName,
-                    getFromMap(getDefaultFieldValues(), targetFieldName),
-                    getFromMap(target.getDefaultFieldValues(), targetFieldName)
+                        conflicts,
+                        "default value of " + targetFieldName,
+                        getFromMap(getDefaultFieldValues(), targetFieldName),
+                        getFromMap(target.getDefaultFieldValues(), targetFieldName)
                 );
 
                 checkEquals(conflicts,
-                    "precision of " + targetFieldName,
-                    getFromMap(getFieldsPrecision(), targetFieldName),
-                    getFromMap(target.getFieldsPrecision(), targetFieldName));
+                        "precision of " + targetFieldName,
+                        getFromMap(getFieldsPrecision(), targetFieldName),
+                        getFromMap(target.getFieldsPrecision(), targetFieldName));
 
                 checkEquals(
-                    conflicts,
-                    "scale of " + targetFieldName,
-                    getFromMap(getFieldsScale(), targetFieldName),
-                    getFromMap(target.getFieldsScale(), targetFieldName));
+                        conflicts,
+                        "scale of " + targetFieldName,
+                        getFromMap(getFieldsScale(), targetFieldName),
+                        getFromMap(target.getFieldsScale(), targetFieldName));
             }
             else {
                 Integer precision = getFromMap(target.getFieldsPrecision(), targetFieldName);
                 Integer scale = getFromMap(target.getFieldsScale(), targetFieldName);
 
                 queryFieldsToAdd.add(new QueryField(
-                    targetFieldName,
-                    targetFieldType,
-                    !contains(target.getNotNullFields(),targetFieldName),
-                    getFromMap(target.getDefaultFieldValues(), targetFieldName),
-                    precision == null ? -1 : precision,
-                    scale == null ? -1 : scale
+                        targetFieldName,
+                        targetFieldType,
+                        !contains(target.getNotNullFields(),targetFieldName),
+                        getFromMap(target.getDefaultFieldValues(), targetFieldName),
+                        precision == null ? -1 : precision,
+                        scale == null ? -1 : scale
                 ));
             }
         }
@@ -704,11 +704,7 @@
 
                 vectIdx.setIndexType(idx.type());
                 vectIdx.setFieldNames(idx.fields(), true);
-<<<<<<< HEAD
                 vectIdx.setSimilarityFunction(idx.similarityFunction());
-=======
->>>>>>> d98c6b27
-
                 idxs.add(vectIdx);
             }
             else {
@@ -767,8 +763,8 @@
      * @return Type descriptor.
      */
     private static QueryEntityTypeDescriptor processKeyAndValueClasses(
-        @NotNull Class<?> keyCls,
-        @NotNull Class<?> valCls
+            @NotNull Class<?> keyCls,
+            @NotNull Class<?> valCls
     ) {
         QueryEntityTypeDescriptor d = new QueryEntityTypeDescriptor(keyCls, valCls);
 
@@ -787,13 +783,13 @@
      * @param parent Parent in case of embeddable.
      */
     private static void processAnnotationsInClass(boolean key, Class<?> cls, QueryEntityTypeDescriptor type,
-        QueryEntityClassProperty parent) {
+                                                  QueryEntityClassProperty parent) {
         if (U.isJdk(cls) || QueryUtils.isGeometryClass(cls)) {
             if (parent == null && !key && QueryUtils.isSqlType(cls)) { // We have to index primitive _val.
                 String idxName = cls.getSimpleName() + "_" + QueryUtils.VAL_FIELD_NAME + "_idx";
 
                 type.addIndex(idxName, QueryUtils.isGeometryClass(cls) ?
-                    QueryIndexType.GEOSPATIAL : QueryIndexType.SORTED, QueryIndex.DFLT_INLINE_SIZE);
+                        QueryIndexType.GEOSPATIAL : QueryIndexType.SORTED, QueryIndex.DFLT_INLINE_SIZE);
 
                 type.addFieldToIndex(idxName, QueryUtils.VAL_FIELD_NAME, 0, false);
             }
@@ -859,7 +855,7 @@
      * @param desc Class description.
      */
     private static void processAnnotation(boolean key, QuerySqlField sqlAnn, QueryTextField txtAnn, QueryVectorField vecAnn,
-        Class<?> cls, Class<?> curCls, Class<?> fldCls, QueryEntityClassProperty prop, QueryEntityTypeDescriptor desc) {
+                                          Class<?> cls, Class<?> curCls, Class<?> fldCls, QueryEntityClassProperty prop, QueryEntityTypeDescriptor desc) {
         if (sqlAnn != null) {
             processAnnotationsInClass(key, fldCls, desc, prop);
 
@@ -873,7 +869,7 @@
                     idxName = cls.getSimpleName() + "_" + idxName;
 
                 desc.addIndex(idxName, QueryUtils.isGeometryClass(prop.type()) ?
-                    QueryIndexType.GEOSPATIAL : QueryIndexType.SORTED, sqlAnn.inlineSize());
+                        QueryIndexType.GEOSPATIAL : QueryIndexType.SORTED, sqlAnn.inlineSize());
 
                 desc.addFieldToIndex(idxName, prop.fullName(), 0, sqlAnn.descending());
             }
@@ -888,9 +884,9 @@
                 desc.addScale(prop.fullName(), sqlAnn.scale());
 
             if ((!F.isEmpty(sqlAnn.groups()) || !F.isEmpty(sqlAnn.orderedGroups()))
-                && sqlAnn.inlineSize() != QueryIndex.DFLT_INLINE_SIZE) {
+                    && sqlAnn.inlineSize() != QueryIndex.DFLT_INLINE_SIZE) {
                 throw new CacheException("Inline size cannot be set on a field with group index [" +
-                    "type=" + cls.getName() + ", property=" + prop.fullName() + ']');
+                        "type=" + cls.getName() + ", property=" + prop.fullName() + ']');
             }
 
             if (!F.isEmpty(sqlAnn.groups())) {
@@ -908,11 +904,8 @@
             desc.addFieldToTextIndex(prop.fullName());
 
         if (vecAnn != null)
-<<<<<<< HEAD
             desc.addFieldToVectorIndex(prop.fullName(), vecAnn.similarityFunction());
-=======
-            desc.addFieldToVectorIndex(prop.fullName());
->>>>>>> d98c6b27
+
     }
 
     /** {@inheritDoc} */
@@ -926,24 +919,24 @@
         QueryEntity entity = (QueryEntity)o;
 
         return F.eq(keyType, entity.keyType) &&
-            F.eq(valType, entity.valType) &&
-            F.eq(keyFieldName, entity.keyFieldName) &&
-            F.eq(valueFieldName, entity.valueFieldName) &&
-            F.eq(fields, entity.fields) &&
-            F.eq(keyFields, entity.keyFields) &&
-            F.eq(aliases, entity.aliases) &&
-            F.eqNotOrdered(idxs, entity.idxs) &&
-            F.eq(tableName, entity.tableName) &&
-            F.eq(_notNullFields, entity._notNullFields) &&
-            F.eq(defaultFieldValues, entity.defaultFieldValues) &&
-            F.eq(fieldsPrecision, entity.fieldsPrecision) &&
-            F.eq(fieldsScale, entity.fieldsScale);
+                F.eq(valType, entity.valType) &&
+                F.eq(keyFieldName, entity.keyFieldName) &&
+                F.eq(valueFieldName, entity.valueFieldName) &&
+                F.eq(fields, entity.fields) &&
+                F.eq(keyFields, entity.keyFields) &&
+                F.eq(aliases, entity.aliases) &&
+                F.eqNotOrdered(idxs, entity.idxs) &&
+                F.eq(tableName, entity.tableName) &&
+                F.eq(_notNullFields, entity._notNullFields) &&
+                F.eq(defaultFieldValues, entity.defaultFieldValues) &&
+                F.eq(fieldsPrecision, entity.fieldsPrecision) &&
+                F.eq(fieldsScale, entity.fieldsScale);
     }
 
     /** {@inheritDoc} */
     @Override public int hashCode() {
         return Objects.hash(keyType, valType, keyFieldName, valueFieldName, fields, keyFields, aliases, idxs,
-            tableName, _notNullFields, defaultFieldValues, fieldsPrecision, fieldsScale);
+                tableName, _notNullFields, defaultFieldValues, fieldsPrecision, fieldsScale);
     }
 
     /** {@inheritDoc} */
