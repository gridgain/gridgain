/*
 * Copyright 2019 GridGain Systems, Inc. and Contributors.
 *
 * Licensed under the GridGain Community Edition License (the "License");
 * you may not use this file except in compliance with the License.
 * You may obtain a copy of the License at
 *
 *     https://www.gridgain.com/products/software/community-edition/gridgain-community-edition-license
 *
 * Unless required by applicable law or agreed to in writing, software
 * distributed under the License is distributed on an "AS IS" BASIS,
 * WITHOUT WARRANTIES OR CONDITIONS OF ANY KIND, either express or implied.
 * See the License for the specific language governing permissions and
 * limitations under the License.
 */

package org.apache.ignite.internal.processors.cache.persistence.checkpoint;

import java.lang.ref.SoftReference;
import java.util.Arrays;
import java.util.Collections;
import java.util.Map;
import java.util.UUID;
import java.util.concurrent.CountDownLatch;
import java.util.concurrent.atomic.AtomicIntegerFieldUpdater;
import org.apache.ignite.IgniteCheckedException;
import org.apache.ignite.IgniteSystemProperties;
import org.apache.ignite.internal.pagemem.wal.WALIterator;
import org.apache.ignite.internal.pagemem.wal.WALPointer;
import org.apache.ignite.internal.pagemem.wal.record.CacheState;
import org.apache.ignite.internal.pagemem.wal.record.CheckpointRecord;
import org.apache.ignite.internal.pagemem.wal.record.WALRecord;
import org.apache.ignite.internal.processors.cache.GridCacheSharedContext;
import org.apache.ignite.internal.processors.cache.distributed.dht.topology.GridDhtPartitionState;
import org.apache.ignite.internal.util.typedef.internal.U;
import org.apache.ignite.lang.IgniteBiTuple;
import org.jetbrains.annotations.Nullable;

import static org.apache.ignite.IgniteSystemProperties.IGNITE_DISABLE_GRP_STATE_LAZY_STORE;

/**
 * Class represents checkpoint state.
 */
public class CheckpointEntry {
    /** Checkpoint timestamp. */
    private final long cpTs;

    /** Checkpoint end mark. */
    private final WALPointer cpMark;

    /** Checkpoint ID. */
    private final UUID cpId;

    /** State of groups and partitions snapshotted at the checkpoint begin. */
    private volatile SoftReference<GroupStateLazyStore> grpStateLazyStore;

    /**
     * Checkpoint entry constructor.
     *
     * If {@code grpStates} is null then it will be inited lazy from wal pointer.
     *
     * @param cpTs Checkpoint timestamp.
     * @param cpMark Checkpoint mark pointer.
     * @param cpId Checkpoint ID.
     * @param cacheGrpStates Cache groups states.
     */
    public CheckpointEntry(
        long cpTs,
        WALPointer cpMark,
        UUID cpId,
        @Nullable Map<Integer, CacheState> cacheGrpStates
    ) {
        this.cpTs = cpTs;
        this.cpMark = cpMark;
        this.cpId = cpId;
        this.grpStateLazyStore = new SoftReference<>(new GroupStateLazyStore(cacheGrpStates));
    }

    /**
     * @return Checkpoint timestamp.
     */
    public long timestamp() {
        return cpTs;
    }

    /**
     * @return Checkpoint ID.
     */
    public UUID checkpointId() {
        return cpId;
    }

    /**
     * @return Checkpoint mark.
     */
    public WALPointer checkpointMark() {
        return cpMark;
    }

    /**
     * @param cctx Cache shred context.
     */
    public Map<Integer, GroupState> groupState(
        GridCacheSharedContext cctx
    ) throws IgniteCheckedException {
        GroupStateLazyStore store = initIfNeeded(cctx);

        return store.grpStates;
    }

    /**
     * @param cctx Cache shred context.
     * @return Group lazy store.
     */
    private GroupStateLazyStore initIfNeeded(GridCacheSharedContext cctx) throws IgniteCheckedException {
        GroupStateLazyStore store = grpStateLazyStore.get();

        if (store == null || IgniteSystemProperties.getBoolean(IGNITE_DISABLE_GRP_STATE_LAZY_STORE, false)) {
            store = new GroupStateLazyStore();

            grpStateLazyStore = new SoftReference<>(store);
        }

        store.initIfNeeded(cctx, cpMark);

        return store;
    }

    /**
     * @param cctx Cache shared context.
     * @param grpId Cache group ID.
     * @param part Partition ID.
     * @return Partition counter or {@code null} if not found.
     */
    public Long partitionCounter(GridCacheSharedContext cctx, int grpId, int part) {
        GroupStateLazyStore store;

        try {
            store = initIfNeeded(cctx);
        }
        catch (IgniteCheckedException e) {
            return null;
        }

        return store.partitionCounter(grpId, part);
    }

    /** {@inheritDoc} */
    @Override public String toString() {
        return "CheckpointEntry [id=" + cpId + ", timestamp=" + cpTs + ", ptr=" + cpMark + "]";
    }

    /**
     *
     */
    public static class GroupState {
        /** */
        private int[] parts;

        /** */
        private long[] cnts;

        /** */
        private int idx;

        /**
         * @param partsCnt Partitions count.
         */
        private GroupState(int partsCnt) {
            parts = new int[partsCnt];
            cnts = new long[partsCnt];
        }

        /**
         * @param partId Partition ID to add.
         * @param cntr Partition counter.
         */
        public void addPartitionCounter(int partId, long cntr) {
            if (idx == parts.length)
                throw new IllegalStateException("Failed to add new partition to the partitions state " +
                    "(no enough space reserved) [partId=" + partId + ", reserved=" + parts.length + ']');

            if (idx > 0) {
                if (parts[idx - 1] >= partId)
                    throw new IllegalStateException("Adding partition in a wrong order [prev=" + parts[idx - 1] +
                        ", cur=" + partId + ']');
            }

            parts[idx] = partId;

            cnts[idx] = cntr;

            idx++;
        }

        /**
         * Gets partition counter by partition ID.
         *
         * @param partId Partition ID.
         * @return Partition update counter (will return {@code -1} if partition is not present in the record).
         */
        public long counterByPartition(int partId) {
            int idx = indexByPartition(partId);

            return idx >= 0 ? cnts[idx] : -1;
        }

        /**
<<<<<<< HEAD
         * Returns number of partitions.
         *
         * @return Number of partitions.
         */
        public int size(){
=======
         * Return a partition id by an index of this group state.
         * Index was passed through parameter have to be less than size.
         *
         * @param idx Partition index.
         * @return Patition id.
         */
        public int getPartitionByIndex(int idx) {
            return parts[idx];
        }

        /**
         * Return size of this group state.
         *
         * @return Size of an internal indexes array fro this group state.
         */
        public int size() {
>>>>>>> e9813d86
            return idx;
        }

        /**
         * @param partId Partition ID to search.
         * @return Non-negative index of partition if found or negative value if not found.
         */
        public int indexByPartition(int partId) {
            return Arrays.binarySearch(parts, 0, idx, partId);
        }

        /** {@inheritDoc} */
        @Override public String toString() {
            return "GroupState [cap=" + parts.length + ", size=" + idx + ']';
        }
    }

    /**
     *  Group state lazy store.
     */
    public static class GroupStateLazyStore {
        /** */
        private static final AtomicIntegerFieldUpdater<GroupStateLazyStore> initGuardUpdater =
            AtomicIntegerFieldUpdater.newUpdater(GroupStateLazyStore.class, "initGuard");

        /** Cache states. Initialized lazily. */
        private volatile Map<Integer, GroupState> grpStates;

        /** */
        private final CountDownLatch latch;

        /** */
        @SuppressWarnings("unused")
        private volatile int initGuard;

        /** Initialization exception. */
        private IgniteCheckedException initEx;

        /**
         * Default constructor.
         */
        private GroupStateLazyStore() {
            this(null);
        }

        /**
         * @param cacheGrpStates Cache group state.
         */
        private GroupStateLazyStore(Map<Integer, CacheState> cacheGrpStates) {
            if (cacheGrpStates != null) {
                initGuard = 1;

                latch = new CountDownLatch(0);
            }
            else
                latch = new CountDownLatch(1);

            grpStates = remap(cacheGrpStates);
        }

        /**
         * @param stateRec Cache group state.
         */
        private Map<Integer, GroupState> remap(Map<Integer, CacheState> stateRec) {
            if (stateRec == null)
                return Collections.emptyMap();

            Map<Integer, GroupState> grpStates = U.newHashMap(stateRec.size());

            for (Integer grpId : stateRec.keySet()) {
                CacheState recState = stateRec.get(grpId);

                GroupState grpState = new GroupState(recState.size());

                for (int i = 0; i < recState.size(); i++) {
                    byte partState = recState.stateByIndex(i);

                    if (GridDhtPartitionState.fromOrdinal(partState) != GridDhtPartitionState.OWNING)
                        continue;

                    grpState.addPartitionCounter(
                        recState.partitionByIndex(i),
                        recState.partitionCounterByIndex(i)
                    );
                }

                grpStates.put(grpId, grpState);
            }

            return grpStates;
        }

        /**
         * @param grpId Group id.
         * @param part Partition id.
         * @return Partition counter.
         */
        private Long partitionCounter(int grpId, int part) {
            assert initGuard != 0 : initGuard;

            if (initEx != null || grpStates == null)
                return null;

            GroupState state = grpStates.get(grpId);

            if (state != null) {
                long cntr = state.counterByPartition(part);

                return cntr < 0 ? null : cntr;
            }

            return null;
        }

        /**
         * @param cctx Cache shared context.
         * @param ptr Checkpoint wal pointer.
         * @throws IgniteCheckedException If failed to read WAL entry.
         */
        private void initIfNeeded(
            GridCacheSharedContext cctx,
            WALPointer ptr
        ) throws IgniteCheckedException {
            if (initGuardUpdater.compareAndSet(this, 0, 1)) {
                try (WALIterator it = cctx.wal().replay(ptr)) {
                    if (it.hasNextX()) {
                        IgniteBiTuple<WALPointer, WALRecord> tup = it.nextX();

                        CheckpointRecord rec = (CheckpointRecord)tup.get2();

                        Map<Integer, CacheState> stateRec = rec.cacheGroupStates();

                        grpStates = remap(stateRec);
                    }
                    else
                        initEx = new IgniteCheckedException(
                            "Failed to find checkpoint record at the given WAL pointer: " + ptr);
                }
                catch (IgniteCheckedException e) {
                    initEx = e;

                    throw e;
                }
                finally {
                    latch.countDown();
                }
            }
            else {
                U.await(latch);

                if (initEx != null)
                    throw initEx;
            }
        }
    }
}<|MERGE_RESOLUTION|>--- conflicted
+++ resolved
@@ -206,13 +206,6 @@
         }
 
         /**
-<<<<<<< HEAD
-         * Returns number of partitions.
-         *
-         * @return Number of partitions.
-         */
-        public int size(){
-=======
          * Return a partition id by an index of this group state.
          * Index was passed through parameter have to be less than size.
          *
@@ -224,12 +217,11 @@
         }
 
         /**
-         * Return size of this group state.
+         * Returns number of partitions.
          *
-         * @return Size of an internal indexes array fro this group state.
+         * @return Number of partitions.
          */
         public int size() {
->>>>>>> e9813d86
             return idx;
         }
 
