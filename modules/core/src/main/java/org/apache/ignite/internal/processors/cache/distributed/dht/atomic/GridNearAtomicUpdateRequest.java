/*
 * Licensed to the Apache Software Foundation (ASF) under one or more
 * contributor license agreements.  See the NOTICE file distributed with
 * this work for additional information regarding copyright ownership.
 * The ASF licenses this file to You under the Apache License, Version 2.0
 * (the "License"); you may not use this file except in compliance with
 * the License.  You may obtain a copy of the License at
 *
 *      http://www.apache.org/licenses/LICENSE-2.0
 *
 * Unless required by applicable law or agreed to in writing, software
 * distributed under the License is distributed on an "AS IS" BASIS,
 * WITHOUT WARRANTIES OR CONDITIONS OF ANY KIND, either express or implied.
 * See the License for the specific language governing permissions and
 * limitations under the License.
 */

package org.apache.ignite.internal.processors.cache.distributed.dht.atomic;

import org.apache.ignite.*;
import org.apache.ignite.cache.*;
import org.apache.ignite.internal.*;
import org.apache.ignite.internal.processors.cache.*;
import org.apache.ignite.internal.processors.cache.distributed.*;
import org.apache.ignite.internal.processors.cache.version.*;
import org.apache.ignite.internal.util.*;
import org.apache.ignite.internal.util.tostring.*;
import org.apache.ignite.internal.util.typedef.internal.*;
import org.apache.ignite.lang.*;
import org.apache.ignite.plugin.extensions.communication.*;
import org.jetbrains.annotations.*;

import javax.cache.*;
import javax.cache.expiry.*;
import javax.cache.processor.*;
import java.io.*;
import java.nio.*;
import java.util.*;

import static org.apache.ignite.internal.processors.cache.GridCacheOperation.*;

/**
 * Lite DHT cache update request sent from near node to primary node.
 */
public class GridNearAtomicUpdateRequest extends GridCacheMessage implements GridCacheDeployable {
    /** */
    private static final long serialVersionUID = 0L;

    /** Message index. */
    public static final int CACHE_MSG_IDX = nextIndexId();

    /** Target node ID. */
    @GridDirectTransient
    private UUID nodeId;

    /** Future version. */
    private GridCacheVersion futVer;

    /** Fast map flag. */
    private boolean fastMap;

    /** Update version. Set to non-null if fastMap is {@code true}. */
    private GridCacheVersion updateVer;

    /** Topology version. */
    private long topVer;

    /** Write synchronization mode. */
    private CacheWriteSynchronizationMode syncMode;

    /** Update operation. */
    private GridCacheOperation op;

    /** Keys to update. */
    @GridToStringInclude
    @GridDirectCollection(KeyCacheObject.class)
    private List<KeyCacheObject> keys;

    /** Values to update. */
    @GridDirectCollection(CacheObject.class)
    private List<CacheObject> vals;

    /** Entry processors. */
    @GridDirectTransient
    private List<EntryProcessor<Object, Object, Object>> entryProcessors;

    /** Entry processors bytes. */
    @GridDirectCollection(byte[].class)
    private List<byte[]> entryProcessorsBytes;

    /** Optional arguments for entry processor. */
    @GridDirectTransient
    private Object[] invokeArgs;

    /** Entry processor arguments bytes. */
    private byte[][] invokeArgsBytes;

    /** Conflict versions. */
    @GridDirectCollection(GridCacheVersion.class)
    private List<GridCacheVersion> conflictVers;

    /** Conflict TTLs. */
    private GridLongList conflictTtls;

    /** Conflict expire times. */
    private GridLongList conflictExpireTimes;

    /** Return value flag. */
    private boolean retval;

    /** Expiry policy. */
    @GridDirectTransient
    private ExpiryPolicy expiryPlc;

    /** Expiry policy bytes. */
    private byte[] expiryPlcBytes;

    /** Filter. */
<<<<<<< HEAD
    @GridDirectTransient
    private IgnitePredicate<Cache.Entry<Object, Object>>[] filter;

    /** Filter bytes. */
    private byte[][] filterBytes;
=======
    private CacheEntryPredicate[] filter;
>>>>>>> bf2b5ac2

    /** Flag indicating whether request contains primary keys. */
    private boolean hasPrimary;

    /** Force transform backups flag. */
    private boolean forceTransformBackups;

    /** Subject ID. */
    private UUID subjId;

    /** Task name hash. */
    private int taskNameHash;

    /**
     * Empty constructor required by {@link Externalizable}.
     */
    public GridNearAtomicUpdateRequest() {
        // No-op.
    }

    /**
     * Constructor.
     *
     * @param cacheId Cache ID.
     * @param nodeId Node ID.
     * @param futVer Future version.
     * @param fastMap Fast map scheme flag.
     * @param updateVer Update version set if fast map is performed.
     * @param topVer Topology version.
     * @param syncMode Synchronization mode.
     * @param op Cache update operation.
     * @param retval Return value required flag.
     * @param forceTransformBackups Force transform backups flag.
     * @param expiryPlc Expiry policy.
     * @param invokeArgs Optional arguments for entry processor.
     * @param filter Optional filter for atomic check.
     * @param subjId Subject ID.
     * @param taskNameHash Task name hash code.
     */
    public GridNearAtomicUpdateRequest(
        int cacheId,
        UUID nodeId,
        GridCacheVersion futVer,
        boolean fastMap,
        @Nullable GridCacheVersion updateVer,
        long topVer,
        CacheWriteSynchronizationMode syncMode,
        GridCacheOperation op,
        boolean retval,
        boolean forceTransformBackups,
        @Nullable ExpiryPolicy expiryPlc,
        @Nullable Object[] invokeArgs,
<<<<<<< HEAD
        @Nullable IgnitePredicate<Cache.Entry<Object, Object>>[] filter,
=======
        @Nullable CacheEntryPredicate[] filter,
>>>>>>> bf2b5ac2
        @Nullable UUID subjId,
        int taskNameHash
    ) {
        this.cacheId = cacheId;
        this.nodeId = nodeId;
        this.futVer = futVer;
        this.fastMap = fastMap;
        this.updateVer = updateVer;

        this.topVer = topVer;
        this.syncMode = syncMode;
        this.op = op;
        this.retval = retval;
        this.forceTransformBackups = forceTransformBackups;
        this.expiryPlc = expiryPlc;
        this.invokeArgs = invokeArgs;
        this.filter = filter;
        this.subjId = subjId;
        this.taskNameHash = taskNameHash;

        keys = new ArrayList<>();
    }

    /** {@inheritDoc} */
    @Override public int lookupIndex() {
        return CACHE_MSG_IDX;
    }

    /**
     * @return Mapped node ID.
     */
    public UUID nodeId() {
        return nodeId;
    }

    /**
     * @param nodeId Node ID.
     */
    public void nodeId(UUID nodeId) {
        this.nodeId = nodeId;
    }

    /**
     * @return Subject ID.
     */
    public UUID subjectId() {
        return subjId;
    }

    /**
     * @return Task name hash.
     */
    public int taskNameHash() {
        return taskNameHash;
    }

    /**
     * @return Future version.
     */
    public GridCacheVersion futureVersion() {
        return futVer;
    }

    /**
     * @return Flag indicating whether this is fast-map udpate.
     */
    public boolean fastMap() {
        return fastMap;
    }

    /**
     * @return Update version for fast-map request.
     */
    public GridCacheVersion updateVersion() {
        return updateVer;
    }

    /**
     * @return Topology version.
     */
    @Override public long topologyVersion() {
        return topVer;
    }

    /**
     * @return Cache write synchronization mode.
     */
    public CacheWriteSynchronizationMode writeSynchronizationMode() {
        return syncMode;
    }

    /**
     * @return Expiry policy.
     */
    public ExpiryPolicy expiry() {
        return expiryPlc;
    }

    /**
     * @return Return value flag.
     */
    public boolean returnValue() {
        return retval;
    }

    /**
     * @return Filter.
     */
<<<<<<< HEAD
    @Nullable public IgnitePredicate<Cache.Entry<Object, Object>>[] filter() {
=======
    @Nullable public CacheEntryPredicate[] filter() {
>>>>>>> bf2b5ac2
        return filter;
    }

    /**
     * @param key Key to add.
     * @param val Optional update value.
     * @param conflictTtl Conflict TTL (optional).
     * @param conflictExpireTime Conflict expire time (optional).
     * @param conflictVer Conflict version (optional).
     * @param primary If given key is primary on this mapping.
     */
    public void addUpdateEntry(KeyCacheObject key,
        @Nullable Object val,
        long conflictTtl,
        long conflictExpireTime,
        @Nullable GridCacheVersion conflictVer,
        boolean primary) {
        EntryProcessor<Object, Object, Object> entryProcessor = null;

        if (op == TRANSFORM) {
            assert val instanceof EntryProcessor : val;

            entryProcessor = (EntryProcessor<Object, Object, Object>) val;
        }

        assert val != null || op == DELETE;

        keys.add(key);

        if (entryProcessor != null) {
            if (entryProcessors == null)
                entryProcessors = new ArrayList<>();

            entryProcessors.add(entryProcessor);
        }
        else if (val != null) {
            assert val instanceof CacheObject : val;

            if (vals == null)
                vals = new ArrayList<>();

            vals.add((CacheObject)val);
        }

        hasPrimary |= primary;

        // In case there is no conflict, do not create the list.
        if (conflictVer != null) {
            if (conflictVers == null) {
                conflictVers = new ArrayList<>();

                for (int i = 0; i < keys.size() - 1; i++)
                    conflictVers.add(null);
            }

            conflictVers.add(conflictVer);
        }
        else if (conflictVers != null)
            conflictVers.add(null);

        if (conflictTtl >= 0) {
            if (conflictTtls == null) {
                conflictTtls = new GridLongList(keys.size());

                for (int i = 0; i < keys.size() - 1; i++)
                    conflictTtls.add(CU.TTL_NOT_CHANGED);
            }

            conflictTtls.add(conflictTtl);
        }

        if (conflictExpireTime >= 0) {
            if (conflictExpireTimes == null) {
                conflictExpireTimes = new GridLongList(keys.size());

                for (int i = 0; i < keys.size() - 1; i++)
                    conflictExpireTimes.add(CU.EXPIRE_TIME_CALCULATE);
            }

            conflictExpireTimes.add(conflictExpireTime);
        }
    }

    /**
     * @return Keys for this update request.
     */
    public List<KeyCacheObject> keys() {
        return keys;
    }

    /**
     * @return Values for this update request.
     */
    public List<?> values() {
        return op == TRANSFORM ? entryProcessors : vals;
    }

    /**
     * @return Update operation.
     */
    public GridCacheOperation operation() {
        return op;
    }

    /**
     * @return Optional arguments for entry processor.
     */
    @Nullable public Object[] invokeArguments() {
        return invokeArgs;
    }

    /**
     * @param idx Key index.
     * @return Value.
     */
    @SuppressWarnings("unchecked")
    public CacheObject value(int idx) {
        assert op == UPDATE : op;

        return vals.get(idx);
    }

    /**
     * @param idx Key index.
     * @return Entry processor.
     */
    @SuppressWarnings("unchecked")
    public EntryProcessor<Object, Object, Object> entryProcessor(int idx) {
        assert op == TRANSFORM : op;

        return entryProcessors.get(idx);
    }

    /**
     * @param idx Index to get.
     * @return Write value - either value, or transform closure.
     */
    public CacheObject writeValue(int idx) {
        if (vals != null)
            return vals.get(idx);

        return null;
    }

    /**
     * @return Conflict versions.
     */
    @Nullable public List<GridCacheVersion> conflictVersions() {
        return conflictVers;
    }

    /**
     * @param idx Index.
     * @return Conflict version.
     */
    @Nullable public GridCacheVersion conflictVersion(int idx) {
        if (conflictVers != null) {
            assert idx >= 0 && idx < conflictVers.size();

            return conflictVers.get(idx);
        }

        return null;
    }

    /**
     * @param idx Index.
     * @return Conflict TTL.
     */
    public long conflictTtl(int idx) {
        if (conflictTtls != null) {
            assert idx >= 0 && idx < conflictTtls.size();

            return conflictTtls.get(idx);
        }

        return CU.TTL_NOT_CHANGED;
    }

    /**
     * @param idx Index.
     * @return Conflict expire time.
     */
    public long conflictExpireTime(int idx) {
        if (conflictExpireTimes != null) {
            assert idx >= 0 && idx < conflictExpireTimes.size();

            return conflictExpireTimes.get(idx);
        }

        return CU.EXPIRE_TIME_CALCULATE;
    }

    /**
     * @return Flag indicating whether this request contains primary keys.
     */
    public boolean hasPrimary() {
        return hasPrimary;
    }

    /**
     * @return Force transform backups flag.
     */
    public boolean forceTransformBackups() {
        return forceTransformBackups;
    }

    /**
     * @param forceTransformBackups Force transform backups flag.
     */
    public void forceTransformBackups(boolean forceTransformBackups) {
        this.forceTransformBackups = forceTransformBackups;
    }

    /** {@inheritDoc}
     * @param ctx*/
    @Override public void prepareMarshal(GridCacheSharedContext ctx) throws IgniteCheckedException {
        super.prepareMarshal(ctx);

        GridCacheContext cctx = ctx.cacheContext(cacheId);

        prepareMarshalCacheObjects(keys, cctx);

        if (op == TRANSFORM)
            entryProcessorsBytes = marshalCollection(entryProcessors, ctx);
        else
            prepareMarshalCacheObjects(vals, cctx);

<<<<<<< HEAD
        filterBytes = marshalFilter(filter, ctx);
=======
        if (filter != null) {
            boolean hasFilter = false;

            for (CacheEntryPredicate p : filter) {
                if (p != null) {
                    hasFilter = true;

                    p.prepareMarshal(cctx);
                }
            }

            if (!hasFilter)
                filter = null;
        }

>>>>>>> bf2b5ac2
        invokeArgsBytes = marshalInvokeArguments(invokeArgs, ctx);

        if (expiryPlc != null)
            expiryPlcBytes = CU.marshal(ctx, new IgniteExternalizableExpiryPolicy(expiryPlc));
    }

    /** {@inheritDoc} */
    @Override public void finishUnmarshal(GridCacheSharedContext ctx, ClassLoader ldr) throws IgniteCheckedException {
        super.finishUnmarshal(ctx, ldr);

        GridCacheContext cctx = ctx.cacheContext(cacheId);

        finishUnmarshalCacheObjects(keys, cctx, ldr);

        if (op == TRANSFORM)
            entryProcessors = unmarshalCollection(entryProcessorsBytes, ctx, ldr);
        else
            finishUnmarshalCacheObjects(vals, cctx, ldr);

<<<<<<< HEAD
        filter = unmarshalFilter(filterBytes, ctx, ldr);
=======
        if (filter != null) {
            for (CacheEntryPredicate p : filter) {
                if (p != null)
                    p.finishUnmarshal(cctx, ldr);
            }
        }

>>>>>>> bf2b5ac2
        invokeArgs = unmarshalInvokeArguments(invokeArgsBytes, ctx, ldr);

        if (expiryPlcBytes != null)
            expiryPlc = ctx.marshaller().unmarshal(expiryPlcBytes, ldr);
    }

    /** {@inheritDoc} */
    @Override public boolean writeTo(ByteBuffer buf, MessageWriter writer) {
        writer.setBuffer(buf);

        if (!super.writeTo(buf, writer))
            return false;

        if (!writer.isHeaderWritten()) {
            if (!writer.writeHeader(directType(), fieldsCount()))
                return false;

            writer.onHeaderWritten();
        }

        switch (writer.state()) {
            case 3:
                if (!writer.writeMessage("conflictExpireTimes", conflictExpireTimes))
                    return false;

                writer.incrementState();

            case 4:
                if (!writer.writeMessage("conflictTtls", conflictTtls))
                    return false;

                writer.incrementState();

            case 5:
                if (!writer.writeCollection("conflictVers", conflictVers, MessageCollectionItemType.MSG))
                    return false;

                writer.incrementState();

            case 6:
                if (!writer.writeCollection("entryProcessorsBytes", entryProcessorsBytes, MessageCollectionItemType.BYTE_ARR))
                    return false;

                writer.incrementState();

            case 7:
                if (!writer.writeByteArray("expiryPlcBytes", expiryPlcBytes))
                    return false;

                writer.incrementState();

            case 8:
                if (!writer.writeBoolean("fastMap", fastMap))
                    return false;

                writer.incrementState();

            case 9:
<<<<<<< HEAD
                if (!writer.writeObjectArray("filterBytes", filterBytes, MessageCollectionItemType.BYTE_ARR))
=======
                if (!writer.writeObjectArray("filter", filter, MessageCollectionItemType.MSG))
>>>>>>> bf2b5ac2
                    return false;

                writer.incrementState();

            case 10:
                if (!writer.writeBoolean("forceTransformBackups", forceTransformBackups))
                    return false;

                writer.incrementState();

            case 11:
                if (!writer.writeMessage("futVer", futVer))
                    return false;

                writer.incrementState();

            case 12:
                if (!writer.writeBoolean("hasPrimary", hasPrimary))
                    return false;

                writer.incrementState();

            case 13:
                if (!writer.writeObjectArray("invokeArgsBytes", invokeArgsBytes, MessageCollectionItemType.BYTE_ARR))
                    return false;

                writer.incrementState();

            case 14:
                if (!writer.writeCollection("keys", keys, MessageCollectionItemType.MSG))
                    return false;

                writer.incrementState();

            case 15:
<<<<<<< HEAD
                if (!writer.writeByte("op", op != null ? (byte) op.ordinal() : -1))
=======
                if (!writer.writeByte("op", op != null ? (byte)op.ordinal() : -1))
>>>>>>> bf2b5ac2
                    return false;

                writer.incrementState();

            case 16:
                if (!writer.writeBoolean("retval", retval))
                    return false;

                writer.incrementState();

            case 17:
                if (!writer.writeUuid("subjId", subjId))
                    return false;

                writer.incrementState();

            case 18:
<<<<<<< HEAD
                if (!writer.writeByte("syncMode", syncMode != null ? (byte) syncMode.ordinal() : -1))
=======
                if (!writer.writeByte("syncMode", syncMode != null ? (byte)syncMode.ordinal() : -1))
>>>>>>> bf2b5ac2
                    return false;

                writer.incrementState();

            case 19:
                if (!writer.writeInt("taskNameHash", taskNameHash))
                    return false;

                writer.incrementState();

            case 20:
                if (!writer.writeLong("topVer", topVer))
                    return false;

                writer.incrementState();

            case 21:
                if (!writer.writeMessage("updateVer", updateVer))
                    return false;

                writer.incrementState();

            case 22:
                if (!writer.writeCollection("vals", vals, MessageCollectionItemType.MSG))
                    return false;

                writer.incrementState();

        }

        return true;
    }

    /** {@inheritDoc} */
    @Override public boolean readFrom(ByteBuffer buf, MessageReader reader) {
        reader.setBuffer(buf);

        if (!reader.beforeMessageRead())
            return false;

        if (!super.readFrom(buf, reader))
            return false;

        switch (reader.state()) {
            case 3:
                conflictExpireTimes = reader.readMessage("conflictExpireTimes");

                if (!reader.isLastRead())
                    return false;

                reader.incrementState();

            case 4:
                conflictTtls = reader.readMessage("conflictTtls");

                if (!reader.isLastRead())
                    return false;

                reader.incrementState();

            case 5:
                conflictVers = reader.readCollection("conflictVers", MessageCollectionItemType.MSG);

                if (!reader.isLastRead())
                    return false;

                reader.incrementState();

            case 6:
                entryProcessorsBytes = reader.readCollection("entryProcessorsBytes", MessageCollectionItemType.BYTE_ARR);

                if (!reader.isLastRead())
                    return false;

                reader.incrementState();

            case 7:
                expiryPlcBytes = reader.readByteArray("expiryPlcBytes");

                if (!reader.isLastRead())
                    return false;

                reader.incrementState();

            case 8:
                fastMap = reader.readBoolean("fastMap");

                if (!reader.isLastRead())
                    return false;

                reader.incrementState();

            case 9:
<<<<<<< HEAD
                filterBytes = reader.readObjectArray("filterBytes", MessageCollectionItemType.BYTE_ARR, byte[].class);
=======
                filter = reader.readObjectArray("filter", MessageCollectionItemType.MSG, CacheEntryPredicate.class);
>>>>>>> bf2b5ac2

                if (!reader.isLastRead())
                    return false;

                reader.incrementState();

            case 10:
                forceTransformBackups = reader.readBoolean("forceTransformBackups");

                if (!reader.isLastRead())
                    return false;

                reader.incrementState();

            case 11:
                futVer = reader.readMessage("futVer");

                if (!reader.isLastRead())
                    return false;

                reader.incrementState();

            case 12:
                hasPrimary = reader.readBoolean("hasPrimary");

                if (!reader.isLastRead())
                    return false;

                reader.incrementState();

            case 13:
                invokeArgsBytes = reader.readObjectArray("invokeArgsBytes", MessageCollectionItemType.BYTE_ARR, byte[].class);

                if (!reader.isLastRead())
                    return false;

                reader.incrementState();

            case 14:
                keys = reader.readCollection("keys", MessageCollectionItemType.MSG);

                if (!reader.isLastRead())
                    return false;

                reader.incrementState();

            case 15:
                byte opOrd;

                opOrd = reader.readByte("op");

                if (!reader.isLastRead())
                    return false;

                op = GridCacheOperation.fromOrdinal(opOrd);

                reader.incrementState();

            case 16:
                retval = reader.readBoolean("retval");

                if (!reader.isLastRead())
                    return false;

                reader.incrementState();

            case 17:
                subjId = reader.readUuid("subjId");

                if (!reader.isLastRead())
                    return false;

                reader.incrementState();

            case 18:
                byte syncModeOrd;

                syncModeOrd = reader.readByte("syncMode");

                if (!reader.isLastRead())
                    return false;

                syncMode = CacheWriteSynchronizationMode.fromOrdinal(syncModeOrd);

                reader.incrementState();

            case 19:
                taskNameHash = reader.readInt("taskNameHash");

                if (!reader.isLastRead())
                    return false;

                reader.incrementState();

            case 20:
                topVer = reader.readLong("topVer");

                if (!reader.isLastRead())
                    return false;

                reader.incrementState();

            case 21:
                updateVer = reader.readMessage("updateVer");

                if (!reader.isLastRead())
                    return false;

                reader.incrementState();

            case 22:
                vals = reader.readCollection("vals", MessageCollectionItemType.MSG);

                if (!reader.isLastRead())
                    return false;

                reader.incrementState();

        }

        return true;
    }

    /** {@inheritDoc} */
    @Override public byte directType() {
        return 40;
    }

    /** {@inheritDoc} */
    @Override public byte fieldsCount() {
        return 23;
    }

    /** {@inheritDoc} */
    @Override public String toString() {
        return S.toString(GridNearAtomicUpdateRequest.class, this, "filter", Arrays.toString(filter),
            "parent", super.toString());
    }
}<|MERGE_RESOLUTION|>--- conflicted
+++ resolved
@@ -116,15 +116,7 @@
     private byte[] expiryPlcBytes;
 
     /** Filter. */
-<<<<<<< HEAD
-    @GridDirectTransient
-    private IgnitePredicate<Cache.Entry<Object, Object>>[] filter;
-
-    /** Filter bytes. */
-    private byte[][] filterBytes;
-=======
     private CacheEntryPredicate[] filter;
->>>>>>> bf2b5ac2
 
     /** Flag indicating whether request contains primary keys. */
     private boolean hasPrimary;
@@ -177,11 +169,7 @@
         boolean forceTransformBackups,
         @Nullable ExpiryPolicy expiryPlc,
         @Nullable Object[] invokeArgs,
-<<<<<<< HEAD
-        @Nullable IgnitePredicate<Cache.Entry<Object, Object>>[] filter,
-=======
         @Nullable CacheEntryPredicate[] filter,
->>>>>>> bf2b5ac2
         @Nullable UUID subjId,
         int taskNameHash
     ) {
@@ -290,11 +278,7 @@
     /**
      * @return Filter.
      */
-<<<<<<< HEAD
-    @Nullable public IgnitePredicate<Cache.Entry<Object, Object>>[] filter() {
-=======
     @Nullable public CacheEntryPredicate[] filter() {
->>>>>>> bf2b5ac2
         return filter;
     }
 
@@ -523,9 +507,6 @@
         else
             prepareMarshalCacheObjects(vals, cctx);
 
-<<<<<<< HEAD
-        filterBytes = marshalFilter(filter, ctx);
-=======
         if (filter != null) {
             boolean hasFilter = false;
 
@@ -541,7 +522,6 @@
                 filter = null;
         }
 
->>>>>>> bf2b5ac2
         invokeArgsBytes = marshalInvokeArguments(invokeArgs, ctx);
 
         if (expiryPlc != null)
@@ -561,9 +541,6 @@
         else
             finishUnmarshalCacheObjects(vals, cctx, ldr);
 
-<<<<<<< HEAD
-        filter = unmarshalFilter(filterBytes, ctx, ldr);
-=======
         if (filter != null) {
             for (CacheEntryPredicate p : filter) {
                 if (p != null)
@@ -571,7 +548,6 @@
             }
         }
 
->>>>>>> bf2b5ac2
         invokeArgs = unmarshalInvokeArguments(invokeArgsBytes, ctx, ldr);
 
         if (expiryPlcBytes != null)
@@ -630,11 +606,7 @@
                 writer.incrementState();
 
             case 9:
-<<<<<<< HEAD
-                if (!writer.writeObjectArray("filterBytes", filterBytes, MessageCollectionItemType.BYTE_ARR))
-=======
                 if (!writer.writeObjectArray("filter", filter, MessageCollectionItemType.MSG))
->>>>>>> bf2b5ac2
                     return false;
 
                 writer.incrementState();
@@ -670,11 +642,7 @@
                 writer.incrementState();
 
             case 15:
-<<<<<<< HEAD
-                if (!writer.writeByte("op", op != null ? (byte) op.ordinal() : -1))
-=======
                 if (!writer.writeByte("op", op != null ? (byte)op.ordinal() : -1))
->>>>>>> bf2b5ac2
                     return false;
 
                 writer.incrementState();
@@ -692,11 +660,7 @@
                 writer.incrementState();
 
             case 18:
-<<<<<<< HEAD
-                if (!writer.writeByte("syncMode", syncMode != null ? (byte) syncMode.ordinal() : -1))
-=======
                 if (!writer.writeByte("syncMode", syncMode != null ? (byte)syncMode.ordinal() : -1))
->>>>>>> bf2b5ac2
                     return false;
 
                 writer.incrementState();
@@ -790,11 +754,7 @@
                 reader.incrementState();
 
             case 9:
-<<<<<<< HEAD
-                filterBytes = reader.readObjectArray("filterBytes", MessageCollectionItemType.BYTE_ARR, byte[].class);
-=======
                 filter = reader.readObjectArray("filter", MessageCollectionItemType.MSG, CacheEntryPredicate.class);
->>>>>>> bf2b5ac2
 
                 if (!reader.isLastRead())
                     return false;
