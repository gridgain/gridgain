--- conflicted
+++ resolved
@@ -125,7 +125,7 @@
      * @param descending Sorting order.
      */
     public void addFieldToIndex(String idxName, String field, int orderNum,
-        boolean descending) {
+                                boolean descending) {
         QueryEntityIndexDescriptor desc = indexes.get(idxName);
 
         if (desc == null)
@@ -150,7 +150,6 @@
     }
 
     /**
-<<<<<<< HEAD
      * Adds field to VECTOR index.
      *
      * @param field Field name.
@@ -161,19 +160,6 @@
             vectorIdx = new QueryEntityIndexDescriptor(QueryIndexType.VECTOR, similarityFunction);
             indexes.put(QueryIndexType.VECTOR.name(), vectorIdx);
         }
-=======
-     * Adds field to text index.
-     *
-     * @param field Field name.
-     */
-    public void addFieldToVectorIndex(String field) {
-        if (vectorIdx == null) {
-            vectorIdx = new QueryEntityIndexDescriptor(QueryIndexType.VECTOR);
-
-            indexes.put(QueryIndexType.VECTOR.name(), vectorIdx);
-        }
-
->>>>>>> d98c6b27
         vectorIdx.addField(field, 0, false);
     }
 
@@ -207,8 +193,8 @@
 
         if (props.put(propName, prop) != null && failOnDuplicate) {
             throw new CacheException("Property with name '" + propName + "' already exists for " +
-                (key ? "key" : "value") + ": " +
-                "QueryEntity [key=" + keyCls.getName() + ", value=" + valCls.getName() + ']');
+                    (key ? "key" : "value") + ": " +
+                    "QueryEntity [key=" + keyCls.getName() + ", value=" + valCls.getName() + ']');
         }
 
         fields.put(prop.fullName(), prop.type());
