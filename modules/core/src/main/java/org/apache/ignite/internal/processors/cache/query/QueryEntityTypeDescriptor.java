/*
 * Copyright 2019 GridGain Systems, Inc. and Contributors.
 *
 * Licensed under the GridGain Community Edition License (the "License");
 * you may not use this file except in compliance with the License.
 * You may obtain a copy of the License at
 *
 *     https://www.gridgain.com/products/software/community-edition/gridgain-community-edition-license
 *
 * Unless required by applicable law or agreed to in writing, software
 * distributed under the License is distributed on an "AS IS" BASIS,
 * WITHOUT WARRANTIES OR CONDITIONS OF ANY KIND, either express or implied.
 * See the License for the specific language governing permissions and
 * limitations under the License.
 */

package org.apache.ignite.internal.processors.cache.query;

import java.util.Collections;
import java.util.HashMap;
import java.util.HashSet;
import java.util.LinkedHashMap;
import java.util.Map;
import java.util.Set;
import javax.cache.CacheException;
import org.apache.ignite.cache.QueryIndex;
import org.apache.ignite.cache.QueryIndexType;
import org.apache.ignite.cache.query.annotations.QuerySqlField;
import org.apache.ignite.cache.query.annotations.QueryVectorField;
import org.apache.ignite.internal.processors.query.GridQueryIndexDescriptor;
import org.apache.ignite.internal.util.tostring.GridToStringExclude;
import org.apache.ignite.internal.util.tostring.GridToStringInclude;
import org.apache.ignite.internal.util.typedef.F;
import org.apache.ignite.internal.util.typedef.internal.S;
import org.jetbrains.annotations.NotNull;

/**
 * Descriptor of type.
 */
public class QueryEntityTypeDescriptor {
    /** Value field names and types with preserved order. */
    @GridToStringInclude
    private final Map<String, Class<?>> fields = new LinkedHashMap<>();

    /** */
    @GridToStringExclude
    private final Map<String, QueryEntityClassProperty> props = new LinkedHashMap<>();

    /** */
    @GridToStringInclude
    private final Set<String> keyProps = new HashSet<>();

    /** */
    @GridToStringInclude
    private final Map<String, QueryEntityIndexDescriptor> indexes = new HashMap<>();

    /** */
    private Set<String> notNullFields = new HashSet<>();

    /** Precision information. */
    private Map<String, Integer> fieldsPrecision = new HashMap<>();

    /** Scale information. */
    private Map<String, Integer> fieldsScale = new HashMap<>();

    /** */
    private QueryEntityIndexDescriptor fullTextIdx;

    /** */
    private QueryEntityIndexDescriptor vectorIdx;

    /** */
    private final Class<?> keyCls;

    /** */
    private final Class<?> valCls;

    /** */
    private boolean valTextIdx;

    /**
     * Constructor.
     *
     * @param keyCls QueryEntity key class.
     * @param valCls QueryEntity value class.
     */
    public QueryEntityTypeDescriptor(@NotNull Class<?> keyCls, @NotNull Class<?> valCls) {
        this.keyCls = keyCls;
        this.valCls = valCls;
    }

    /**
     * @return Indexes.
     */
    public Map<String, GridQueryIndexDescriptor> indexes() {
        return Collections.<String, GridQueryIndexDescriptor>unmodifiableMap(indexes);
    }

    /**
     * Adds index.
     *
     * @param idxName Index name.
     * @param type Index type.
     * @param inlineSize Inline size.
     * @return Index descriptor.
     */
    public QueryEntityIndexDescriptor addIndex(String idxName, QueryIndexType type, int inlineSize) {
        if (inlineSize < 0 && inlineSize != QueryIndex.DFLT_INLINE_SIZE)
            throw new CacheException("Illegal inline size [idxName=" + idxName + ", inlineSize=" + inlineSize + ']');

        QueryEntityIndexDescriptor idx = new QueryEntityIndexDescriptor(type, inlineSize);

        if (indexes.put(idxName, idx) != null)
            throw new CacheException("Index with name '" + idxName + "' already exists.");

        return idx;
    }

    /**
     * Adds field to index.
     *
     * @param idxName Index name.
     * @param field Field name.
     * @param orderNum Fields order number in index.
     * @param descending Sorting order.
     */
    public void addFieldToIndex(String idxName, String field, int orderNum,
        boolean descending) {
        QueryEntityIndexDescriptor desc = indexes.get(idxName);

        if (desc == null)
            desc = addIndex(idxName, QueryIndexType.SORTED, QueryIndex.DFLT_INLINE_SIZE);

        desc.addField(field, orderNum, descending);
    }

    /**
     * Adds field to text index.
     *
     * @param field Field name.
     */
    public void addFieldToTextIndex(String field) {
        if (fullTextIdx == null) {
            fullTextIdx = new QueryEntityIndexDescriptor(QueryIndexType.FULLTEXT);

            indexes.put(QueryIndexType.FULLTEXT.name(), fullTextIdx);
        }

        fullTextIdx.addField(field, 0, false);
    }

    /**
<<<<<<< HEAD
     * Adds field to VECTOR index.
     *
     * @param field Field name.
     * @param similarityFunction Vector Similarity Function for VECTOR index.
     */
    public void addFieldToVectorIndex(String field, QueryVectorField.SimilarityFunction similarityFunction) {
        if (vectorIdx == null) {
            vectorIdx = new QueryEntityIndexDescriptor(QueryIndexType.VECTOR, similarityFunction);
            indexes.put(QueryIndexType.VECTOR.name(), vectorIdx);
        }
=======
     * Adds field to text index.
     *
     * @param field Field name.
     */
    public void addFieldToVectorIndex(String field) {
        if (vectorIdx == null) {
            vectorIdx = new QueryEntityIndexDescriptor(QueryIndexType.VECTOR);

            indexes.put(QueryIndexType.VECTOR.name(), vectorIdx);
        }

>>>>>>> d98c6b27
        vectorIdx.addField(field, 0, false);
    }

    /**
     * @return Value class.
     */
    public Class<?> valueClass() {
        return valCls;
    }

    /**
     * @return Key class.
     */
    public Class<?> keyClass() {
        return keyCls;
    }

    /**
     * Adds property to the type descriptor.
     *
     * @param prop Property.
     * @param sqlAnn SQL annotation, can be {@code null}.
     * @param key Property ownership flag (key or not).
     * @param failOnDuplicate Fail on duplicate flag.
     */
    public void addProperty(QueryEntityClassProperty prop, QuerySqlField sqlAnn, boolean key, boolean failOnDuplicate) {
        String propName = prop.name();

        if (sqlAnn != null && !F.isEmpty(sqlAnn.name()))
            propName = sqlAnn.name();

        if (props.put(propName, prop) != null && failOnDuplicate) {
            throw new CacheException("Property with name '" + propName + "' already exists for " +
                (key ? "key" : "value") + ": " +
                "QueryEntity [key=" + keyCls.getName() + ", value=" + valCls.getName() + ']');
        }

        fields.put(prop.fullName(), prop.type());

        if (key)
            keyProps.add(prop.fullName());
    }

    /**
     * Adds a notNull field.
     *
     * @param field notNull field.
     */
    public void addNotNullField(String field) {
        notNullFields.add(field);
    }

    /**
     * Adds fieldsPrecision info.
     *
     * @param field Field.
     * @param precision Precision.
     */
    public void addPrecision(String field, Integer precision) {
        fieldsPrecision.put(field, precision);
    }

    /**
     * Adds fieldsScale info.
     *
     * @param field Field.
     * @param scale Scale.
     */
    public void addScale(String field, int scale) {
        fieldsScale.put(field, scale);
    }

    /**
     * @return notNull fields.
     */
    public Set<String> notNullFields() {
        return notNullFields;
    }

    /**
     * @return Precision info for fields.
     */
    public Map<String, Integer> fieldsPrecision() {
        return fieldsPrecision;
    }

    /**
     * @return Scale info for fields.
     */
    public Map<String, Integer> fieldsScale() {
        return fieldsScale;
    }

    /**
     * @return Class properties.
     */
    public Map<String, QueryEntityClassProperty> properties() {
        return props;
    }

    /**
     * @return Properties keys.
     */
    public Set<String> keyProperties() {
        return keyProps;
    }

    /**
     * @return {@code true} If we need to have a fulltext index on value.
     */
    public boolean valueTextIndex() {
        return valTextIdx;
    }

    /**
     * Sets if this value should be text indexed.
     *
     * @param valTextIdx Flag value.
     */
    public void valueTextIndex(boolean valTextIdx) {
        this.valTextIdx = valTextIdx;
    }

    /** {@inheritDoc} */
    @Override public String toString() {
        return S.toString(QueryEntityTypeDescriptor.class, this);
    }
}
<|MERGE_RESOLUTION|>--- conflicted
+++ resolved
@@ -150,18 +150,6 @@
     }
 
     /**
-<<<<<<< HEAD
-     * Adds field to VECTOR index.
-     *
-     * @param field Field name.
-     * @param similarityFunction Vector Similarity Function for VECTOR index.
-     */
-    public void addFieldToVectorIndex(String field, QueryVectorField.SimilarityFunction similarityFunction) {
-        if (vectorIdx == null) {
-            vectorIdx = new QueryEntityIndexDescriptor(QueryIndexType.VECTOR, similarityFunction);
-            indexes.put(QueryIndexType.VECTOR.name(), vectorIdx);
-        }
-=======
      * Adds field to text index.
      *
      * @param field Field name.
@@ -173,7 +161,6 @@
             indexes.put(QueryIndexType.VECTOR.name(), vectorIdx);
         }
 
->>>>>>> d98c6b27
         vectorIdx.addField(field, 0, false);
     }
 
