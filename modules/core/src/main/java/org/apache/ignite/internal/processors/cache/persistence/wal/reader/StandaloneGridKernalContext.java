/*
 * Copyright 2019 GridGain Systems, Inc. and Contributors.
 *
 * Licensed under the GridGain Community Edition License (the "License");
 * you may not use this file except in compliance with the License.
 * You may obtain a copy of the License at
 *
 *     https://www.gridgain.com/products/software/community-edition/gridgain-community-edition-license
 *
 * Unless required by applicable law or agreed to in writing, software
 * distributed under the License is distributed on an "AS IS" BASIS,
 * WITHOUT WARRANTIES OR CONDITIONS OF ANY KIND, either express or implied.
 * See the License for the specific language governing permissions and
 * limitations under the License.
 */

package org.apache.ignite.internal.processors.cache.persistence.wal.reader;

import java.io.File;
import java.lang.reflect.Field;
import java.util.Iterator;
import java.util.List;
import java.util.Map;
import java.util.UUID;
import java.util.concurrent.ExecutorService;
import org.apache.ignite.IgniteCheckedException;
import org.apache.ignite.IgniteLogger;
import org.apache.ignite.configuration.DataRegionConfiguration;
import org.apache.ignite.configuration.DataStorageConfiguration;
import org.apache.ignite.configuration.IgniteConfiguration;
import org.apache.ignite.internal.GridComponent;
import org.apache.ignite.internal.GridKernalContext;
import org.apache.ignite.internal.GridKernalGateway;
import org.apache.ignite.internal.IgniteEx;
import org.apache.ignite.internal.IgniteKernal;
import org.apache.ignite.internal.LongJVMPauseDetector;
import org.apache.ignite.internal.MarshallerContextImpl;
import org.apache.ignite.internal.binary.BinaryMarshaller;
import org.apache.ignite.internal.managers.checkpoint.GridCheckpointManager;
import org.apache.ignite.internal.managers.collision.GridCollisionManager;
import org.apache.ignite.internal.managers.communication.GridIoManager;
import org.apache.ignite.internal.managers.deployment.GridDeploymentManager;
import org.apache.ignite.internal.managers.discovery.GridDiscoveryManager;
import org.apache.ignite.internal.managers.encryption.GridEncryptionManager;
import org.apache.ignite.internal.managers.eventstorage.GridEventStorageManager;
import org.apache.ignite.internal.managers.failover.GridFailoverManager;
import org.apache.ignite.internal.managers.indexing.GridIndexingManager;
import org.apache.ignite.internal.managers.loadbalancer.GridLoadBalancerManager;
import org.apache.ignite.internal.processors.affinity.GridAffinityProcessor;
import org.apache.ignite.internal.processors.authentication.IgniteAuthenticationProcessor;
import org.apache.ignite.internal.processors.cache.GridCacheProcessor;
import org.apache.ignite.internal.processors.cache.binary.CacheObjectBinaryProcessorImpl;
import org.apache.ignite.internal.processors.cache.mvcc.MvccProcessor;
import org.apache.ignite.internal.processors.cache.persistence.filename.PdsFolderSettings;
import org.apache.ignite.internal.processors.cache.persistence.filename.PdsFoldersResolver;
import org.apache.ignite.internal.processors.cacheobject.IgniteCacheObjectProcessor;
import org.apache.ignite.internal.processors.closure.GridClosureProcessor;
import org.apache.ignite.internal.processors.cluster.ClusterProcessor;
import org.apache.ignite.internal.processors.cluster.GridClusterStateProcessor;
import org.apache.ignite.internal.processors.compress.CompressionProcessor;
import org.apache.ignite.internal.processors.configuration.distributed.DistributedConfigurationProcessor;
import org.apache.ignite.internal.processors.continuous.GridContinuousProcessor;
import org.apache.ignite.internal.processors.datastreamer.DataStreamProcessor;
import org.apache.ignite.internal.processors.datastructures.DataStructuresProcessor;
import org.apache.ignite.internal.processors.diagnostic.DiagnosticProcessor;
import org.apache.ignite.internal.processors.failure.FailureProcessor;
import org.apache.ignite.internal.processors.gmc.ManagementConsoleProcessor;
import org.apache.ignite.internal.processors.job.GridJobProcessor;
import org.apache.ignite.internal.processors.jobmetrics.GridJobMetricsProcessor;
import org.apache.ignite.internal.processors.marshaller.GridMarshallerMappingProcessor;
import org.apache.ignite.internal.processors.metastorage.DistributedMetaStorage;
import org.apache.ignite.internal.processors.metric.GridMetricManager;
import org.apache.ignite.internal.processors.odbc.ClientListenerProcessor;
import org.apache.ignite.internal.processors.platform.PlatformProcessor;
import org.apache.ignite.internal.processors.plugin.IgnitePluginProcessor;
import org.apache.ignite.internal.processors.pool.PoolProcessor;
import org.apache.ignite.internal.processors.port.GridPortProcessor;
import org.apache.ignite.internal.processors.query.GridQueryProcessor;
import org.apache.ignite.internal.processors.resource.GridResourceProcessor;
import org.apache.ignite.internal.processors.rest.GridRestProcessor;
import org.apache.ignite.internal.processors.ru.RollingUpgradeProcessor;
import org.apache.ignite.internal.processors.schedule.IgniteScheduleProcessorAdapter;
import org.apache.ignite.internal.processors.security.IgniteSecurity;
import org.apache.ignite.internal.processors.segmentation.GridSegmentationProcessor;
import org.apache.ignite.internal.processors.service.GridServiceProcessor;
import org.apache.ignite.internal.processors.session.GridTaskSessionProcessor;
import org.apache.ignite.internal.processors.subscription.GridInternalSubscriptionProcessor;
import org.apache.ignite.internal.processors.task.GridTaskProcessor;
import org.apache.ignite.internal.processors.timeout.GridTimeoutProcessor;
<<<<<<< HEAD
=======
import org.apache.ignite.internal.processors.tracing.NoopTracing;
>>>>>>> 1c1233d6
import org.apache.ignite.internal.processors.tracing.Tracing;
import org.apache.ignite.internal.processors.txdr.TransactionalDrProcessor;
import org.apache.ignite.internal.suggestions.GridPerformanceSuggestions;
import org.apache.ignite.internal.util.IgniteExceptionRegistry;
import org.apache.ignite.internal.util.StripedExecutor;
import org.apache.ignite.internal.util.typedef.internal.U;
import org.apache.ignite.internal.worker.WorkersRegistry;
import org.apache.ignite.marshaller.Marshaller;
import org.apache.ignite.plugin.PluginNotFoundException;
import org.apache.ignite.plugin.PluginProvider;
import org.apache.ignite.thread.IgniteStripedThreadPoolExecutor;
import org.jetbrains.annotations.NotNull;
import org.jetbrains.annotations.Nullable;

/**
 * Dummy grid kernal context
 */
public class StandaloneGridKernalContext implements GridKernalContext {
    /** Binary metadata file store folder. */
    public static final String BINARY_META_FOLDER = "binary_meta";

    /** Config for fake Ignite instance. */
    private final IgniteConfiguration cfg;

    /** Logger. */
    private IgniteLogger log;

    /** Empty plugin processor. */
    private IgnitePluginProcessor pluginProc;

    /**
     * Cache object processor. Used for converting cache objects and keys into binary objects. Null means there is no
     * convert is configured. All entries in this case will be lazy data entries.
     */
    @Nullable private IgniteCacheObjectProcessor cacheObjProcessor;

    /** Marshaller context implementation. */
    private MarshallerContextImpl marshallerCtx;

    /**
     * @param log Logger.
     * @param binaryMetadataFileStoreDir folder specifying location of metadata File Store.
     * {@code null} means no specific folder is configured. <br>
     *
     * @param marshallerMappingFileStoreDir folder specifying location of marshaller mapping file store.
     * {@code null} means no specific folder is configured.
     * Providing {@code null} will disable unmarshall for non primitive objects, BinaryObjects will be provided <br>
     */
    public StandaloneGridKernalContext(
        IgniteLogger log,
        @Nullable File binaryMetadataFileStoreDir,
        @Nullable File marshallerMappingFileStoreDir
    ) throws IgniteCheckedException {
        this.log = log;

        try {
            pluginProc = new StandaloneIgnitePluginProcessor(this, config());
        }
        catch (IgniteCheckedException e) {
            throw new IllegalStateException("Must not fail on empty providers list.", e);
        }

        this.marshallerCtx = new MarshallerContextImpl(null, null);
        this.cfg = prepareIgniteConfiguration();

        // Fake folder provided to perform processor startup on empty folder.
        if (binaryMetadataFileStoreDir == null)
            binaryMetadataFileStoreDir = new File(BINARY_META_FOLDER).getAbsoluteFile();

        this.cacheObjProcessor = binaryProcessor(this, binaryMetadataFileStoreDir);

        if (marshallerMappingFileStoreDir != null) {
            marshallerCtx.setMarshallerMappingFileStoreDir(marshallerMappingFileStoreDir);
            marshallerCtx.onMarshallerProcessorStarted(this, null);
        }
    }

    /**
     * Creates binary processor which allows to convert WAL records into objects
     *
     * @param ctx kernal context
     * @param binaryMetadataFileStoreDir folder specifying location of metadata File Store
     *
     * {@code null} means no specific folder is configured. <br> In this case folder for metadata is composed from work
     * directory and consistentId
     * @return Cache object processor able to restore data records content into binary objects
     * @throws IgniteCheckedException Throws in case of initialization errors.
     */
    private IgniteCacheObjectProcessor binaryProcessor(
        final GridKernalContext ctx,
        final File binaryMetadataFileStoreDir) throws IgniteCheckedException {

        final CacheObjectBinaryProcessorImpl processor = new CacheObjectBinaryProcessorImpl(ctx);
        processor.setBinaryMetadataFileStoreDir(binaryMetadataFileStoreDir);
        processor.start();
        return processor;
    }

    /**
     * @return Ignite configuration which allows to start requied processors for WAL reader
     */
    protected IgniteConfiguration prepareIgniteConfiguration() {
        IgniteConfiguration cfg = new IgniteConfiguration();

        cfg.setDiscoverySpi(new StandaloneNoopDiscoverySpi());
        cfg.setCommunicationSpi(new StandaloneNoopCommunicationSpi());

        final Marshaller marshaller = new BinaryMarshaller();
        cfg.setMarshaller(marshaller);

        final DataStorageConfiguration pstCfg = new DataStorageConfiguration();
        final DataRegionConfiguration regCfg = new DataRegionConfiguration();
        regCfg.setPersistenceEnabled(true);
        pstCfg.setDefaultDataRegionConfiguration(regCfg);

        cfg.setDataStorageConfiguration(pstCfg);

        marshaller.setContext(marshallerCtx);

        return cfg;
    }

    /** {@inheritDoc} */
    @Override public List<GridComponent> components() {
        return null;
    }

    /** {@inheritDoc} */
    @Override public UUID localNodeId() {
        return null;
    }

    /** {@inheritDoc} */
    @Override public String igniteInstanceName() {
        return null;
    }

    /** {@inheritDoc} */
    @Override public IgniteLogger log(String ctgr) {
        return log;
    }

    /** {@inheritDoc} */
    @Override public IgniteLogger log(Class<?> cls) {
        return log;
    }

    /** {@inheritDoc} */
    @Override public boolean isStopping() {
        return false;
    }

    /** {@inheritDoc} */
    @Override public GridKernalGateway gateway() {
        return null;
    }

    /** {@inheritDoc} */
    @Override public IgniteEx grid() {
        final IgniteEx kernal = new IgniteKernal();
        try {
            Field fieldCfg = kernal.getClass().getDeclaredField("cfg");
            fieldCfg.setAccessible(true);
            fieldCfg.set(kernal, cfg);
        }
        catch (NoSuchFieldException | IllegalAccessException e) {
            log.error("", e);
        }
        return kernal;
    }

    /** {@inheritDoc} */
    @Override public IgniteConfiguration config() {
        return cfg;
    }

    /** {@inheritDoc} */
    @Override public GridTaskProcessor task() {
        return null;
    }

    /** {@inheritDoc} */
    @Override public GridAffinityProcessor affinity() {
        return null;
    }

    /** {@inheritDoc} */
    @Override public GridJobProcessor job() {
        return null;
    }

    /** {@inheritDoc} */
    @Override public GridTimeoutProcessor timeout() {
        return null;
    }

    /** {@inheritDoc} */
    @Override public GridResourceProcessor resource() {
        return null;
    }

    /** {@inheritDoc} */
    @Override public GridJobMetricsProcessor jobMetric() {
        return null;
    }

    /** {@inheritDoc} */
    @Override public GridMetricManager metric() {
        return null;
    }

    /** {@inheritDoc} */
    @Override public GridCacheProcessor cache() {
        return null;
    }

    /** {@inheritDoc} */
    @Override public GridClusterStateProcessor state() {
        return null;
    }

    /** {@inheritDoc} */
    @Override public DistributedMetaStorage distributedMetastorage() {
        return null;
    }

    /** {@inheritDoc} */
    @Override public DistributedConfigurationProcessor distributedConfiguration() {
        return null;
    }

    @Override public Tracing tracing() {
        return null;
    }

    /** {@inheritDoc} */
    @Override public Tracing tracing() {
        return new NoopTracing();
    }

    /** {@inheritDoc} */
    @Override public GridTaskSessionProcessor session() {
        return null;
    }

    /** {@inheritDoc} */
    @Override public GridClosureProcessor closure() {
        return null;
    }

    /** {@inheritDoc} */
    @Override public GridServiceProcessor service() {
        return null;
    }

    /** {@inheritDoc} */
    @Override public GridPortProcessor ports() {
        return null;
    }

    /** {@inheritDoc} */
    @Override public IgniteScheduleProcessorAdapter schedule() {
        return null;
    }

    /** {@inheritDoc} */
    @Override public GridRestProcessor rest() {
        return null;
    }

    /** {@inheritDoc} */
    @Override public GridSegmentationProcessor segmentation() {
        return null;
    }

    /** {@inheritDoc} */
    @Override public <K, V> DataStreamProcessor<K, V> dataStream() {
        return null;
    }

    /** {@inheritDoc} */
    @Override public IgniteAuthenticationProcessor authentication() {
        return null;
    }

    /** {@inheritDoc} */
    @Override public GridContinuousProcessor continuous() {
        return null;
    }

    /** {@inheritDoc} */
    @Override public PoolProcessor pools() {
        return new PoolProcessor(this);
    }

    /** {@inheritDoc} */
    @Override public GridMarshallerMappingProcessor mapping() {
        return null;
    }

    /** {@inheritDoc} */
    @Override public ExecutorService utilityCachePool() {
        return null;
    }

    /** {@inheritDoc} */
    @Override public IgniteStripedThreadPoolExecutor asyncCallbackPool() {
        return null;
    }

    /** {@inheritDoc} */
    @Override public IgniteCacheObjectProcessor cacheObjects() {
        return cacheObjProcessor;
    }

    /** {@inheritDoc} */
    @Override public GridQueryProcessor query() {
        return null;
    }

    /** {@inheritDoc} */
    @Override public ClientListenerProcessor sqlListener() {
        return null;
    }

    /** {@inheritDoc} */
    @Override public IgnitePluginProcessor plugins() {
        return pluginProc;
    }

    /** {@inheritDoc} */
    @Override public GridDeploymentManager deploy() {
        return null;
    }

    /** {@inheritDoc} */
    @Override public GridIoManager io() {
        return new GridIoManager(this);
    }

    /** {@inheritDoc} */
    @Override public GridDiscoveryManager discovery() {
        return new GridDiscoveryManager(this);
    }

    /** {@inheritDoc} */
    @Override public GridCheckpointManager checkpoint() {
        return null;
    }

    /** {@inheritDoc} */
    @Override public GridEventStorageManager event() {
        return null;
    }

    /** {@inheritDoc} */
    @Override public GridFailoverManager failover() {
        return null;
    }

    /** {@inheritDoc} */
    @Override public GridCollisionManager collision() {
        return null;
    }

    /** {@inheritDoc} */
    @Override public IgniteSecurity security() {
        return null;
    }

    /** {@inheritDoc} */
    @Override public TransactionalDrProcessor txDr() {
        return null;
    }

    /** {@inheritDoc} */
    @Override public GridLoadBalancerManager loadBalancing() {
        return null;
    }

    /** {@inheritDoc} */
    @Override public GridIndexingManager indexing() {
        return null;
    }

    /** {@inheritDoc} */
    @Override public GridEncryptionManager encryption() {
        return null;
    }

    /** {@inheritDoc} */
    @Override public WorkersRegistry workersRegistry() {
        return null;
    }

    /** {@inheritDoc} */
    @Override public DataStructuresProcessor dataStructures() {
        return null;
    }

    /** {@inheritDoc} */
    @Override public MvccProcessor coordinators() {
        return null;
    }

    /** {@inheritDoc} */
    @Override public boolean invalid() {
        return false;
    }

    /** {@inheritDoc} */
    @Override public boolean segmented() {
        return false;
    }

    /** {@inheritDoc} */
    @Override public FailureProcessor failure() {
        return null;
    }

    /** {@inheritDoc} */
    @Override public void printMemoryStats() {
    }

    /** {@inheritDoc} */
    @Override public boolean isDaemon() {
        return false;
    }

    /** {@inheritDoc} */
    @Override public GridPerformanceSuggestions performance() {
        return null;
    }

    /** {@inheritDoc} */
    @Override public String userVersion(ClassLoader ldr) {
        return null;
    }

    /** {@inheritDoc} */
    @Override public PluginProvider pluginProvider(String name) throws PluginNotFoundException {
        return null;
    }

    /** {@inheritDoc} */
    @Override public <T> T createComponent(Class<T> cls) {
        return null;
    }

    /** {@inheritDoc} */
    @Override public ExecutorService getExecutorService() {
        return null;
    }

    /** {@inheritDoc} */
    @Override public ExecutorService getServiceExecutorService() {
        return null;
    }

    /** {@inheritDoc} */
    @Override public ExecutorService getSystemExecutorService() {
        return null;
    }

    /** {@inheritDoc} */
    @Override public StripedExecutor getStripedExecutorService() {
        return null;
    }

    /** {@inheritDoc} */
    @Override public ExecutorService getManagementExecutorService() {
        return null;
    }

    /** {@inheritDoc} */
    @Override public ExecutorService getPeerClassLoadingExecutorService() {
        return null;
    }

    /** {@inheritDoc} */
    @Override public StripedExecutor getDataStreamerExecutorService() {
        return null;
    }

    /** {@inheritDoc} */
    @Override public ExecutorService getRestExecutorService() {
        return null;
    }

    /** {@inheritDoc} */
    @Override public ExecutorService getAffinityExecutorService() {
        return null;
    }

    /** {@inheritDoc} */
    @Nullable @Override public ExecutorService getIndexingExecutorService() {
        return null;
    }

    /** {@inheritDoc} */
    @Override public ExecutorService getQueryExecutorService() {
        return null;
    }

    /** {@inheritDoc} */
    @Nullable @Override public Map<String, ? extends ExecutorService> customExecutors() {
        return null;
    }

    /** {@inheritDoc} */
    @Override public ExecutorService getSchemaExecutorService() {
        return null;
    }

    /** {@inheritDoc} */
    @Override public IgniteExceptionRegistry exceptionRegistry() {
        return null;
    }

    /** {@inheritDoc} */
    @Override public Object nodeAttribute(String key) {
        return null;
    }

    /** {@inheritDoc} */
    @Override public boolean hasNodeAttribute(String key) {
        return false;
    }

    /** {@inheritDoc} */
    @Override public Object addNodeAttribute(String key, Object val) {
        return null;
    }

    /** {@inheritDoc} */
    @Override public Map<String, Object> nodeAttributes() {
        return null;
    }

    /** {@inheritDoc} */
    @Override public ClusterProcessor cluster() {
        return null;
    }

    /** {@inheritDoc} */
    @Override public MarshallerContextImpl marshallerContext() {
        return marshallerCtx;
    }

    /** {@inheritDoc} */
    @Override public boolean clientNode() {
        return false;
    }

    /** {@inheritDoc} */
    @Override public boolean clientDisconnected() {
        return false;
    }

    /** {@inheritDoc} */
    @Override public PlatformProcessor platform() {
        return null;
    }

    /** {@inheritDoc} */
    @Override public GridInternalSubscriptionProcessor internalSubscriptionProcessor() {
        return null;
    }

    /** {@inheritDoc} */
    @Override public Thread.UncaughtExceptionHandler uncaughtExceptionHandler() {
        return null;
    }

    /** {@inheritDoc} */
    @Override public boolean recoveryMode() {
        return false;
    }

    /** {@inheritDoc} */
    @Override public PdsFoldersResolver pdsFolderResolver() {
        return new PdsFoldersResolver() {
            /** {@inheritDoc} */
            @Override public PdsFolderSettings resolveFolders() {
                return new PdsFolderSettings(new File("."), U.maskForFileName(""));
            }
        };
    }

    /** {@inheritDoc} */
    @NotNull @Override public Iterator<GridComponent> iterator() {
        return null;
    }

    /** {@inheritDoc} */
    @Override public CompressionProcessor compress() {
        return null;
    }

    /** {@inheritDoc} */
    @Override public LongJVMPauseDetector longJvmPauseDetector() {
        return new LongJVMPauseDetector(log);
    }

    /** {@inheritDoc} */
    @Override public RollingUpgradeProcessor rollingUpgrade() {
        return null;
    }

    /** {@inheritDoc} */
    @Override public DiagnosticProcessor diagnostic() {
        return null;
    }

    /** {@inheritDoc} */
    @Override public ManagementConsoleProcessor gmc() {
        return null;
    }
}<|MERGE_RESOLUTION|>--- conflicted
+++ resolved
@@ -87,10 +87,7 @@
 import org.apache.ignite.internal.processors.subscription.GridInternalSubscriptionProcessor;
 import org.apache.ignite.internal.processors.task.GridTaskProcessor;
 import org.apache.ignite.internal.processors.timeout.GridTimeoutProcessor;
-<<<<<<< HEAD
-=======
 import org.apache.ignite.internal.processors.tracing.NoopTracing;
->>>>>>> 1c1233d6
 import org.apache.ignite.internal.processors.tracing.Tracing;
 import org.apache.ignite.internal.processors.txdr.TransactionalDrProcessor;
 import org.apache.ignite.internal.suggestions.GridPerformanceSuggestions;
@@ -322,10 +319,6 @@
         return null;
     }
 
-    @Override public Tracing tracing() {
-        return null;
-    }
-
     /** {@inheritDoc} */
     @Override public Tracing tracing() {
         return new NoopTracing();
