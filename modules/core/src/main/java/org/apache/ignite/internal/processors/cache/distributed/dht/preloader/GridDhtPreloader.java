/*
 * Licensed to the Apache Software Foundation (ASF) under one or more
 * contributor license agreements.  See the NOTICE file distributed with
 * this work for additional information regarding copyright ownership.
 * The ASF licenses this file to You under the Apache License, Version 2.0
 * (the "License"); you may not use this file except in compliance with
 * the License.  You may obtain a copy of the License at
 *
 *      http://www.apache.org/licenses/LICENSE-2.0
 *
 * Unless required by applicable law or agreed to in writing, software
 * distributed under the License is distributed on an "AS IS" BASIS,
 * WITHOUT WARRANTIES OR CONDITIONS OF ANY KIND, either express or implied.
 * See the License for the specific language governing permissions and
 * limitations under the License.
 */

package org.apache.ignite.internal.processors.cache.distributed.dht.preloader;

import org.apache.ignite.*;
import org.apache.ignite.cluster.*;
import org.apache.ignite.events.*;
import org.apache.ignite.internal.*;
import org.apache.ignite.internal.cluster.*;
import org.apache.ignite.internal.managers.eventstorage.*;
import org.apache.ignite.internal.processors.affinity.*;
import org.apache.ignite.internal.processors.cache.*;
import org.apache.ignite.internal.processors.cache.distributed.dht.*;
import org.apache.ignite.internal.util.*;
import org.apache.ignite.internal.util.future.*;
import org.apache.ignite.internal.util.lang.*;
import org.apache.ignite.internal.util.typedef.*;
import org.apache.ignite.internal.util.typedef.internal.*;
import org.apache.ignite.lang.*;
import org.jdk8.backport.*;
import org.jetbrains.annotations.*;

import java.util.*;
import java.util.concurrent.*;
import java.util.concurrent.locks.*;

import static org.apache.ignite.events.EventType.*;
import static org.apache.ignite.internal.managers.communication.GridIoPolicy.*;
import static org.apache.ignite.internal.util.GridConcurrentFactory.*;

/**
 * DHT cache preloader.
 */
public class GridDhtPreloader<K, V> extends GridCachePreloaderAdapter<K, V> {
    /** Default preload resend timeout. */
    public static final long DFLT_PRELOAD_RESEND_TIMEOUT = 1500;

    /** */
    private GridDhtPartitionTopology top;

    /** Topology version. */
    private final GridAtomicLong topVer = new GridAtomicLong();

    /** Force key futures. */
    private final ConcurrentMap<IgniteUuid, GridDhtForceKeysFuture<K, V>> forceKeyFuts = newMap();

    /** Partition suppliers. */
    private GridDhtPartitionSupplyPool<K, V> supplyPool;

    /** Partition demanders. */
    private GridDhtPartitionDemandPool<K, V> demandPool;

    /** Start future. */
    private final GridFutureAdapter<Object> startFut;

    /** Busy lock to prevent activities from accessing exchanger while it's stopping. */
    private final ReadWriteLock busyLock = new ReentrantReadWriteLock();

    /** Pending affinity assignment futures. */
<<<<<<< HEAD
    private ConcurrentMap<AffinityTopologyVersion, GridDhtAssignmentFetchFuture<K, V>> pendingAssignmentFetchFuts =
=======
    private ConcurrentMap<Long, GridDhtAssignmentFetchFuture> pendingAssignmentFetchFuts =
>>>>>>> 6c4282a1
        new ConcurrentHashMap8<>();

    /** Discovery listener. */
    private final GridLocalEventListener discoLsnr = new GridLocalEventListener() {
        @Override public void onEvent(Event evt) {
            if (!enterBusy())
                return;

            DiscoveryEvent e = (DiscoveryEvent)evt;

            try {
                ClusterNode loc = cctx.localNode();

                assert e.type() == EVT_NODE_JOINED || e.type() == EVT_NODE_LEFT || e.type() == EVT_NODE_FAILED;

                final ClusterNode n = e.eventNode();

                assert !loc.id().equals(n.id());

                for (GridDhtForceKeysFuture<K, V> f : forceKeyFuts.values())
                    f.onDiscoveryEvent(e);

                assert e.type() != EVT_NODE_JOINED || n.order() > loc.order() : "Node joined with smaller-than-local " +
                    "order [newOrder=" + n.order() + ", locOrder=" + loc.order() + ']';

                boolean set = topVer.setIfGreater(e.topologyVersion());

                assert set : "Have you configured GridTcpDiscoverySpi for your in-memory data grid? [newVer=" +
                    e.topologyVersion() + ", curVer=" + topVer.get() + ']';

                if (e.type() == EVT_NODE_LEFT || e.type() == EVT_NODE_FAILED) {
                    for (GridDhtAssignmentFetchFuture fut : pendingAssignmentFetchFuts.values())
                        fut.onNodeLeft(e.eventNode().id());
                }
            }
            finally {
                leaveBusy();
            }
        }
    };

    /**
     * @param cctx Cache context.
     */
    public GridDhtPreloader(GridCacheContext<K, V> cctx) {
        super(cctx);

        top = cctx.dht().topology();

        startFut = new GridFutureAdapter<>();
    }

    /** {@inheritDoc} */
    @Override public void start() {
        if (log.isDebugEnabled())
            log.debug("Starting DHT preloader...");

        cctx.io().addHandler(cctx.cacheId(), GridDhtForceKeysRequest.class,
            new MessageHandler<GridDhtForceKeysRequest>() {
                @Override public void onMessage(ClusterNode node, GridDhtForceKeysRequest msg) {
                    processForceKeysRequest(node, msg);
                }
            });

        cctx.io().addHandler(cctx.cacheId(), GridDhtForceKeysResponse.class,
            new MessageHandler<GridDhtForceKeysResponse>() {
                @Override public void onMessage(ClusterNode node, GridDhtForceKeysResponse msg) {
                    processForceKeyResponse(node, msg);
                }
            });

        cctx.io().addHandler(cctx.cacheId(), GridDhtAffinityAssignmentRequest.class,
            new MessageHandler<GridDhtAffinityAssignmentRequest>() {
                @Override protected void onMessage(ClusterNode node, GridDhtAffinityAssignmentRequest msg) {
                    processAffinityAssignmentRequest(node, msg);
                }
            });

        cctx.io().addHandler(cctx.cacheId(), GridDhtAffinityAssignmentResponse.class,
            new MessageHandler<GridDhtAffinityAssignmentResponse>() {
                @Override protected void onMessage(ClusterNode node, GridDhtAffinityAssignmentResponse msg) {
                    processAffinityAssignmentResponse(node, msg);
                }
            });

        supplyPool = new GridDhtPartitionSupplyPool<>(cctx, busyLock);
        demandPool = new GridDhtPartitionDemandPool<>(cctx, busyLock);

        cctx.events().addListener(discoLsnr, EVT_NODE_JOINED, EVT_NODE_LEFT, EVT_NODE_FAILED);
    }

    /** {@inheritDoc} */
    @Override public void onKernalStart() throws IgniteCheckedException {
        if (log.isDebugEnabled())
            log.debug("DHT preloader onKernalStart callback.");

        ClusterNode loc = cctx.localNode();

        long startTime = loc.metrics().getStartTime();

        assert startTime > 0;

        final long startTopVer = loc.order();

        topVer.setIfGreater(startTopVer);

        // Generate dummy discovery event for local node joining.
        DiscoveryEvent discoEvt = cctx.discovery().localJoinEvent();

        assert discoEvt != null;

        assert discoEvt.topologyVersion() == startTopVer;

        supplyPool.start();
        demandPool.start();
    }

    /** {@inheritDoc} */
    @Override public void preloadPredicate(IgnitePredicate<GridCacheEntryInfo> preloadPred) {
        super.preloadPredicate(preloadPred);

        assert supplyPool != null && demandPool != null : "preloadPredicate may be called only after start()";

        supplyPool.preloadPredicate(preloadPred);
        demandPool.preloadPredicate(preloadPred);
    }

    /** {@inheritDoc} */
    @SuppressWarnings( {"LockAcquiredButNotSafelyReleased"})
    @Override public void onKernalStop() {
        if (log.isDebugEnabled())
            log.debug("DHT preloader onKernalStop callback.");

        cctx.events().removeListener(discoLsnr);

        // Acquire write busy lock.
        busyLock.writeLock().lock();

        if (supplyPool != null)
            supplyPool.stop();

        if (demandPool != null)
            demandPool.stop();

        top = null;
    }

    /** {@inheritDoc} */
    @Override public void onInitialExchangeComplete(@Nullable Throwable err) {
        if (err == null) {
            startFut.onDone();

            final long start = U.currentTimeMillis();

            if (cctx.config().getPreloadPartitionedDelay() >= 0) {
                U.log(log, "Starting preloading in " + cctx.config().getPreloadMode() + " mode: " + cctx.name());

                demandPool.syncFuture().listen(new CI1<Object>() {
                    @Override public void apply(Object t) {
                        U.log(log, "Completed preloading in " + cctx.config().getPreloadMode() + " mode " +
                            "[cache=" + cctx.name() + ", time=" + (U.currentTimeMillis() - start) + " ms]");
                    }
                });
            }
        }
        else
            startFut.onDone(err);
    }

    /** {@inheritDoc} */
    @Override public void onExchangeFutureAdded() {
        demandPool.onExchangeFutureAdded();
    }

    /** {@inheritDoc} */
    @Override public void updateLastExchangeFuture(GridDhtPartitionsExchangeFuture lastFut) {
        demandPool.updateLastExchangeFuture(lastFut);
    }

    /** {@inheritDoc} */
    @Override public GridDhtPreloaderAssignments<K, V> assign(GridDhtPartitionsExchangeFuture exchFut) {
        return demandPool.assign(exchFut);
    }

    /** {@inheritDoc} */
    @Override public void addAssignments(GridDhtPreloaderAssignments<K, V> assignments, boolean forcePreload) {
        demandPool.addAssignments(assignments, forcePreload);
    }

    /**
     * @return Start future.
     */
    @Override public IgniteInternalFuture<Object> startFuture() {
        return startFut;
    }

    /** {@inheritDoc} */
    @Override public IgniteInternalFuture<?> syncFuture() {
        return demandPool.syncFuture();
    }

    /**
     * @param topVer Requested topology version.
     * @param fut Future to add.
     */
<<<<<<< HEAD
    public void addDhtAssignmentFetchFuture(AffinityTopologyVersion topVer, GridDhtAssignmentFetchFuture<K, V> fut) {
        GridDhtAssignmentFetchFuture<K, V> old = pendingAssignmentFetchFuts.putIfAbsent(topVer, fut);
=======
    public void addDhtAssignmentFetchFuture(long topVer, GridDhtAssignmentFetchFuture fut) {
        GridDhtAssignmentFetchFuture old = pendingAssignmentFetchFuts.putIfAbsent(topVer, fut);
>>>>>>> 6c4282a1

        assert old == null : "More than one thread is trying to fetch partition assignments: " + topVer;
    }

    /**
     * @param topVer Requested topology version.
     * @param fut Future to remove.
     */
<<<<<<< HEAD
    public void removeDhtAssignmentFetchFuture(AffinityTopologyVersion topVer, GridDhtAssignmentFetchFuture<K, V> fut) {
=======
    public void removeDhtAssignmentFetchFuture(long topVer, GridDhtAssignmentFetchFuture fut) {
>>>>>>> 6c4282a1
        boolean rmv = pendingAssignmentFetchFuts.remove(topVer, fut);

        assert rmv : "Failed to remove assignment fetch future: " + topVer;
    }

    /**
     * @return {@code true} if entered to busy state.
     */
    private boolean enterBusy() {
        if (busyLock.readLock().tryLock())
            return true;

        if (log.isDebugEnabled())
            log.debug("Failed to enter busy state on node (exchanger is stopping): " + cctx.nodeId());

        return false;
    }

    /**
     *
     */
    private void leaveBusy() {
        busyLock.readLock().unlock();
    }

    /**
     * @param node Node originated request.
     * @param msg Force keys message.
     */
    private void processForceKeysRequest(final ClusterNode node, final GridDhtForceKeysRequest msg) {
        IgniteInternalFuture<?> fut = cctx.mvcc().finishKeys(msg.keys(), msg.topologyVersion());

        if (fut.isDone())
            processForceKeysRequest0(node, msg);
        else
            fut.listen(new CI1<IgniteInternalFuture<?>>() {
                @Override public void apply(IgniteInternalFuture<?> t) {
                    processForceKeysRequest0(node, msg);
                }
            });
    }

    /**
     * @param node Node originated request.
     * @param msg Force keys message.
     */
    private void processForceKeysRequest0(ClusterNode node, GridDhtForceKeysRequest msg) {
        if (!enterBusy())
            return;

        try {
            ClusterNode loc = cctx.localNode();

            GridDhtForceKeysResponse res = new GridDhtForceKeysResponse(
                cctx.cacheId(),
                msg.futureId(),
                msg.miniId());

            for (KeyCacheObject k : msg.keys()) {
                int p = cctx.affinity().partition(k);

<<<<<<< HEAD
                GridDhtLocalPartition<K, V> locPart = top.localPartition(p, AffinityTopologyVersion.NONE, false);
=======
                GridDhtLocalPartition locPart = top.localPartition(p, -1, false);
>>>>>>> 6c4282a1

                // If this node is no longer an owner.
                if (locPart == null && !top.owners(p).contains(loc))
                    res.addMissed(k);

                GridCacheEntryEx entry;

                if (cctx.isSwapOrOffheapEnabled()) {
                    entry = cctx.dht().entryEx(k, true);

                    entry.unswap();
                }
                else
                    entry = cctx.dht().peekEx(k);

                // If entry is null, then local partition may have left
                // after the message was received. In that case, we are
                // confident that primary node knows of any changes to the key.
                if (entry != null) {
                    GridCacheEntryInfo info = entry.info();

                    if (info != null && !info.isNew())
                        res.addInfo(info);
                }
                else if (log.isDebugEnabled())
                    log.debug("Key is not present in DHT cache: " + k);
            }

            if (log.isDebugEnabled())
                log.debug("Sending force key response [node=" + node.id() + ", res=" + res + ']');

            cctx.io().send(node, res, cctx.ioPolicy());
        }
        catch (ClusterTopologyCheckedException ignore) {
            if (log.isDebugEnabled())
                log.debug("Received force key request form failed node (will ignore) [nodeId=" + node.id() +
                    ", req=" + msg + ']');
        }
        catch (IgniteCheckedException e) {
            U.error(log, "Failed to reply to force key request [nodeId=" + node.id() + ", req=" + msg + ']', e);
        }
        finally {
            leaveBusy();
        }
    }

    /**
     * @param node Node.
     * @param msg Message.
     */
    private void processForceKeyResponse(ClusterNode node, GridDhtForceKeysResponse msg) {
        if (!enterBusy())
            return;

        try {
            GridDhtForceKeysFuture<K, V> f = forceKeyFuts.get(msg.futureId());

            if (f != null)
                f.onResult(node.id(), msg);
            else if (log.isDebugEnabled())
                log.debug("Receive force key response for unknown future (is it duplicate?) [nodeId=" + node.id() +
                    ", res=" + msg + ']');
        }
        finally {
            leaveBusy();
        }
    }

    /**
     * @param node Node.
     * @param req Request.
     */
    private void processAffinityAssignmentRequest(final ClusterNode node,
<<<<<<< HEAD
        final GridDhtAffinityAssignmentRequest<K, V> req) {
        final AffinityTopologyVersion topVer = req.topologyVersion();
=======
        final GridDhtAffinityAssignmentRequest req) {
        final long topVer = req.topologyVersion();
>>>>>>> 6c4282a1

        if (log.isDebugEnabled())
            log.debug("Processing affinity assignment request [node=" + node + ", req=" + req + ']');

<<<<<<< HEAD
        cctx.affinity().affinityReadyFuture(req.topologyVersion()).listenAsync(new CI1<IgniteInternalFuture<AffinityTopologyVersion>>() {
            @Override public void apply(IgniteInternalFuture<AffinityTopologyVersion> fut) {
=======
        cctx.affinity().affinityReadyFuture(req.topologyVersion()).listen(new CI1<IgniteInternalFuture<Long>>() {
            @Override public void apply(IgniteInternalFuture<Long> fut) {
>>>>>>> 6c4282a1
                if (log.isDebugEnabled())
                    log.debug("Affinity is ready for topology version, will send response [topVer=" + topVer +
                        ", node=" + node + ']');

                List<List<ClusterNode>> assignment = cctx.affinity().assignments(topVer);

                try {
                    cctx.io().send(node,
                        new GridDhtAffinityAssignmentResponse(cctx.cacheId(), topVer, assignment), AFFINITY_POOL);
                }
                catch (IgniteCheckedException e) {
                    U.error(log, "Failed to send affinity assignment response to remote node [node=" + node + ']', e);
                }
            }
        });
    }

    /**
     * @param node Node.
     * @param res Response.
     */
    private void processAffinityAssignmentResponse(ClusterNode node, GridDhtAffinityAssignmentResponse res) {
        if (log.isDebugEnabled())
            log.debug("Processing affinity assignment response [node=" + node + ", res=" + res + ']');

        for (GridDhtAssignmentFetchFuture fut : pendingAssignmentFetchFuts.values())
            fut.onResponse(node, res);
    }

    /**
     * Resends partitions on partition evict within configured timeout.
     *
     * @param part Evicted partition.
     * @param updateSeq Update sequence.
     */
    public void onPartitionEvicted(GridDhtLocalPartition part, boolean updateSeq) {
        if (!enterBusy())
            return;

        try {
            top.onEvicted(part, updateSeq);

            if (cctx.events().isRecordable(EVT_CACHE_PRELOAD_PART_UNLOADED))
                cctx.events().addUnloadEvent(part.id());

            if (updateSeq)
                cctx.shared().exchange().scheduleResendPartitions();
        }
        finally {
            leaveBusy();
        }
    }

    /**
     * @param keys Keys to request.
     * @return Future for request.
     */
    @SuppressWarnings( {"unchecked", "RedundantCast"})
<<<<<<< HEAD
    @Override public GridDhtFuture<Object> request(Collection<? extends K> keys, AffinityTopologyVersion topVer) {
=======
    @Override public GridDhtFuture<Object> request(Collection<KeyCacheObject> keys, long topVer) {
>>>>>>> 6c4282a1
        final GridDhtForceKeysFuture<K, V> fut = new GridDhtForceKeysFuture<>(cctx, topVer, keys, this);

        IgniteInternalFuture<?> topReadyFut = cctx.affinity().affinityReadyFuturex(topVer);

        if (startFut.isDone() && topReadyFut == null)
            fut.init();
        else {
            if (topReadyFut == null)
                startFut.listen(new CI1<IgniteInternalFuture<?>>() {
                    @Override public void apply(IgniteInternalFuture<?> syncFut) {
                        cctx.kernalContext().closure().runLocalSafe(
                            new GridPlainRunnable() {
                                @Override public void run() {
                                    fut.init();
                                }
                            });
                    }
                });
            else {
                GridCompoundFuture<Object, Object> compound = new GridCompoundFuture<>();

                compound.add((IgniteInternalFuture<Object>)startFut);
                compound.add((IgniteInternalFuture<Object>)topReadyFut);

                compound.markInitialized();

                compound.listen(new CI1<IgniteInternalFuture<?>>() {
                    @Override public void apply(IgniteInternalFuture<?> syncFut) {
                        fut.init();
                    }
                });
            }
        }

        return (GridDhtFuture)fut;
    }

    /** {@inheritDoc} */
    @Override public void forcePreload() {
        demandPool.forcePreload();
    }

    /** {@inheritDoc} */
    @Override public void unwindUndeploys() {
        demandPool.unwindUndeploys();
    }

    /**
     * Adds future to future map.
     *
     * @param fut Future to add.
     */
    void addFuture(GridDhtForceKeysFuture<K, V> fut) {
        forceKeyFuts.put(fut.futureId(), fut);
    }

    /**
     * Removes future from future map.
     *
     * @param fut Future to remove.
     */
    void remoteFuture(GridDhtForceKeysFuture<K, V> fut) {
        forceKeyFuts.remove(fut.futureId(), fut);
    }

    /**
     *
     */
    private abstract class MessageHandler<M> implements IgniteBiInClosure<UUID, M> {
        /** */
        private static final long serialVersionUID = 0L;

        /** {@inheritDoc} */
        @Override public void apply(UUID nodeId, M msg) {
            ClusterNode node = cctx.node(nodeId);

            if (node == null) {
                if (log.isDebugEnabled())
                    log.debug("Received message from failed node [node=" + nodeId + ", msg=" + msg + ']');

                return;
            }

            if (log.isDebugEnabled())
                log.debug("Received message from node [node=" + nodeId + ", msg=" + msg + ']');

            onMessage(node , msg);
        }

        /**
         * @param node Node.
         * @param msg Message.
         */
        protected abstract void onMessage(ClusterNode node, M msg);
    }
}<|MERGE_RESOLUTION|>--- conflicted
+++ resolved
@@ -72,11 +72,7 @@
     private final ReadWriteLock busyLock = new ReentrantReadWriteLock();
 
     /** Pending affinity assignment futures. */
-<<<<<<< HEAD
-    private ConcurrentMap<AffinityTopologyVersion, GridDhtAssignmentFetchFuture<K, V>> pendingAssignmentFetchFuts =
-=======
-    private ConcurrentMap<Long, GridDhtAssignmentFetchFuture> pendingAssignmentFetchFuts =
->>>>>>> 6c4282a1
+    private ConcurrentMap<AffinityTopologyVersion, GridDhtAssignmentFetchFuture> pendingAssignmentFetchFuts =
         new ConcurrentHashMap8<>();
 
     /** Discovery listener. */
@@ -282,13 +278,8 @@
      * @param topVer Requested topology version.
      * @param fut Future to add.
      */
-<<<<<<< HEAD
-    public void addDhtAssignmentFetchFuture(AffinityTopologyVersion topVer, GridDhtAssignmentFetchFuture<K, V> fut) {
-        GridDhtAssignmentFetchFuture<K, V> old = pendingAssignmentFetchFuts.putIfAbsent(topVer, fut);
-=======
-    public void addDhtAssignmentFetchFuture(long topVer, GridDhtAssignmentFetchFuture fut) {
+    public void addDhtAssignmentFetchFuture(AffinityTopologyVersion topVer, GridDhtAssignmentFetchFuture fut) {
         GridDhtAssignmentFetchFuture old = pendingAssignmentFetchFuts.putIfAbsent(topVer, fut);
->>>>>>> 6c4282a1
 
         assert old == null : "More than one thread is trying to fetch partition assignments: " + topVer;
     }
@@ -297,11 +288,7 @@
      * @param topVer Requested topology version.
      * @param fut Future to remove.
      */
-<<<<<<< HEAD
-    public void removeDhtAssignmentFetchFuture(AffinityTopologyVersion topVer, GridDhtAssignmentFetchFuture<K, V> fut) {
-=======
-    public void removeDhtAssignmentFetchFuture(long topVer, GridDhtAssignmentFetchFuture fut) {
->>>>>>> 6c4282a1
+    public void removeDhtAssignmentFetchFuture(AffinityTopologyVersion topVer, GridDhtAssignmentFetchFuture fut) {
         boolean rmv = pendingAssignmentFetchFuts.remove(topVer, fut);
 
         assert rmv : "Failed to remove assignment fetch future: " + topVer;
@@ -363,11 +350,7 @@
             for (KeyCacheObject k : msg.keys()) {
                 int p = cctx.affinity().partition(k);
 
-<<<<<<< HEAD
-                GridDhtLocalPartition<K, V> locPart = top.localPartition(p, AffinityTopologyVersion.NONE, false);
-=======
-                GridDhtLocalPartition locPart = top.localPartition(p, -1, false);
->>>>>>> 6c4282a1
+                GridDhtLocalPartition locPart = top.localPartition(p, AffinityTopologyVersion.NONE, false);
 
                 // If this node is no longer an owner.
                 if (locPart == null && !top.owners(p).contains(loc))
@@ -441,24 +424,14 @@
      * @param req Request.
      */
     private void processAffinityAssignmentRequest(final ClusterNode node,
-<<<<<<< HEAD
-        final GridDhtAffinityAssignmentRequest<K, V> req) {
+        final GridDhtAffinityAssignmentRequest req) {
         final AffinityTopologyVersion topVer = req.topologyVersion();
-=======
-        final GridDhtAffinityAssignmentRequest req) {
-        final long topVer = req.topologyVersion();
->>>>>>> 6c4282a1
 
         if (log.isDebugEnabled())
             log.debug("Processing affinity assignment request [node=" + node + ", req=" + req + ']');
 
-<<<<<<< HEAD
-        cctx.affinity().affinityReadyFuture(req.topologyVersion()).listenAsync(new CI1<IgniteInternalFuture<AffinityTopologyVersion>>() {
+        cctx.affinity().affinityReadyFuture(req.topologyVersion()).listen(new CI1<IgniteInternalFuture<AffinityTopologyVersion>>() {
             @Override public void apply(IgniteInternalFuture<AffinityTopologyVersion> fut) {
-=======
-        cctx.affinity().affinityReadyFuture(req.topologyVersion()).listen(new CI1<IgniteInternalFuture<Long>>() {
-            @Override public void apply(IgniteInternalFuture<Long> fut) {
->>>>>>> 6c4282a1
                 if (log.isDebugEnabled())
                     log.debug("Affinity is ready for topology version, will send response [topVer=" + topVer +
                         ", node=" + node + ']');
@@ -517,11 +490,7 @@
      * @return Future for request.
      */
     @SuppressWarnings( {"unchecked", "RedundantCast"})
-<<<<<<< HEAD
-    @Override public GridDhtFuture<Object> request(Collection<? extends K> keys, AffinityTopologyVersion topVer) {
-=======
-    @Override public GridDhtFuture<Object> request(Collection<KeyCacheObject> keys, long topVer) {
->>>>>>> 6c4282a1
+    @Override public GridDhtFuture<Object> request(Collection<KeyCacheObject> keys, AffinityTopologyVersion topVer) {
         final GridDhtForceKeysFuture<K, V> fut = new GridDhtForceKeysFuture<>(cctx, topVer, keys, this);
 
         IgniteInternalFuture<?> topReadyFut = cctx.affinity().affinityReadyFuturex(topVer);
