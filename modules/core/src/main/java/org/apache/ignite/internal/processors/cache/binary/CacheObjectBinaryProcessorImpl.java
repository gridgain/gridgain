/*
 * Copyright 2019 GridGain Systems, Inc. and Contributors.
 *
 * Licensed under the GridGain Community Edition License (the "License");
 * you may not use this file except in compliance with the License.
 * You may obtain a copy of the License at
 *
 *     https://www.gridgain.com/products/software/community-edition/gridgain-community-edition-license
 *
 * Unless required by applicable law or agreed to in writing, software
 * distributed under the License is distributed on an "AS IS" BASIS,
 * WITHOUT WARRANTIES OR CONDITIONS OF ANY KIND, either express or implied.
 * See the License for the specific language governing permissions and
 * limitations under the License.
 */

package org.apache.ignite.internal.processors.cache.binary;

import javax.cache.CacheException;
import java.io.File;
import java.io.Serializable;
import java.math.BigDecimal;
import java.nio.ByteBuffer;
import java.util.ArrayList;
import java.util.Arrays;
import java.util.Collection;
import java.util.HashMap;
import java.util.HashSet;
import java.util.List;
import java.util.Map;
import java.util.UUID;
import java.util.concurrent.ConcurrentHashMap;
import java.util.concurrent.ConcurrentMap;
import org.apache.ignite.IgniteBinary;
import org.apache.ignite.IgniteCheckedException;
import org.apache.ignite.IgniteClientDisconnectedException;
import org.apache.ignite.IgniteException;
import org.apache.ignite.IgniteLogger;
import org.apache.ignite.IgniteSystemProperties;
import org.apache.ignite.binary.BinaryField;
import org.apache.ignite.binary.BinaryObject;
import org.apache.ignite.binary.BinaryObjectBuilder;
import org.apache.ignite.binary.BinaryObjectException;
import org.apache.ignite.binary.BinaryType;
import org.apache.ignite.binary.BinaryTypeConfiguration;
import org.apache.ignite.cache.affinity.AffinityKeyMapper;
import org.apache.ignite.cluster.ClusterNode;
import org.apache.ignite.configuration.BinaryConfiguration;
import org.apache.ignite.configuration.CacheConfiguration;
import org.apache.ignite.configuration.IgniteConfiguration;
import org.apache.ignite.internal.GridKernalContext;
import org.apache.ignite.internal.IgniteFeatures;
import org.apache.ignite.internal.IgniteFutureTimeoutCheckedException;
import org.apache.ignite.internal.IgniteInternalFuture;
import org.apache.ignite.internal.IgniteNodeAttributes;
import org.apache.ignite.internal.NodeStoppingException;
import org.apache.ignite.internal.UnregisteredBinaryTypeException;
import org.apache.ignite.internal.binary.BinaryContext;
import org.apache.ignite.internal.binary.BinaryEnumObjectImpl;
import org.apache.ignite.internal.binary.BinaryFieldMetadata;
import org.apache.ignite.internal.binary.BinaryMarshaller;
import org.apache.ignite.internal.binary.BinaryMetadata;
import org.apache.ignite.internal.binary.BinaryMetadataHandler;
import org.apache.ignite.internal.binary.BinaryObjectEx;
import org.apache.ignite.internal.binary.BinaryObjectImpl;
import org.apache.ignite.internal.binary.BinaryObjectOffheapImpl;
import org.apache.ignite.internal.binary.BinaryTypeImpl;
import org.apache.ignite.internal.binary.BinaryUtils;
import org.apache.ignite.internal.binary.GridBinaryMarshaller;
import org.apache.ignite.internal.binary.builder.BinaryObjectBuilderImpl;
import org.apache.ignite.internal.binary.streams.BinaryInputStream;
import org.apache.ignite.internal.binary.streams.BinaryOffheapInputStream;
import org.apache.ignite.internal.processors.GridProcessorAdapter;
import org.apache.ignite.internal.processors.cache.CacheDefaultBinaryAffinityKeyMapper;
import org.apache.ignite.internal.processors.cache.CacheObject;
import org.apache.ignite.internal.processors.cache.CacheObjectByteArrayImpl;
import org.apache.ignite.internal.processors.cache.CacheObjectContext;
import org.apache.ignite.internal.processors.cache.CacheObjectImpl;
import org.apache.ignite.internal.processors.cache.CacheObjectValueContext;
import org.apache.ignite.internal.processors.cache.GridCacheContext;
import org.apache.ignite.internal.processors.cache.GridCacheDefaultAffinityKeyMapper;
import org.apache.ignite.internal.processors.cache.GridCacheUtils;
import org.apache.ignite.internal.processors.cache.IncompleteCacheObject;
import org.apache.ignite.internal.processors.cache.KeyCacheObject;
import org.apache.ignite.internal.processors.cache.KeyCacheObjectImpl;
import org.apache.ignite.internal.processors.cache.transactions.IgniteInternalTx;
import org.apache.ignite.internal.processors.cacheobject.IgniteCacheObjectProcessor;
import org.apache.ignite.internal.processors.cacheobject.UserCacheObjectByteArrayImpl;
import org.apache.ignite.internal.processors.cacheobject.UserCacheObjectImpl;
import org.apache.ignite.internal.processors.cacheobject.UserKeyCacheObjectImpl;
import org.apache.ignite.internal.processors.query.QueryUtils;
import org.apache.ignite.internal.util.GridUnsafe;
import org.apache.ignite.internal.util.IgniteUtils;
import org.apache.ignite.internal.util.MutableSingletonList;
import org.apache.ignite.internal.util.future.GridFutureAdapter;
import org.apache.ignite.internal.util.lang.GridMapEntry;
import org.apache.ignite.internal.util.tostring.GridToStringExclude;
import org.apache.ignite.internal.util.typedef.F;
import org.apache.ignite.internal.util.typedef.T1;
import org.apache.ignite.internal.util.typedef.T2;
import org.apache.ignite.internal.util.typedef.internal.A;
import org.apache.ignite.internal.util.typedef.internal.CU;
import org.apache.ignite.internal.util.typedef.internal.U;
import org.apache.ignite.lang.IgniteBiTuple;
import org.apache.ignite.lang.IgniteClosure;
import org.apache.ignite.lang.IgniteFuture;
import org.apache.ignite.lang.IgniteUuid;
import org.apache.ignite.marshaller.Marshaller;
import org.apache.ignite.spi.IgniteNodeValidationResult;
import org.apache.ignite.spi.discovery.DiscoveryDataBag;
import org.apache.ignite.spi.discovery.DiscoveryDataBag.GridDiscoveryData;
import org.apache.ignite.spi.discovery.IgniteDiscoveryThread;
import org.apache.ignite.thread.IgniteThread;
import org.jetbrains.annotations.Nullable;

import static java.util.concurrent.TimeUnit.MILLISECONDS;
import static java.util.concurrent.TimeUnit.NANOSECONDS;
import static org.apache.ignite.IgniteSystemProperties.IGNITE_SKIP_CONFIGURATION_CONSISTENCY_CHECK;
import static org.apache.ignite.IgniteSystemProperties.IGNITE_WAIT_SCHEMA_UPDATE;
import static org.apache.ignite.IgniteSystemProperties.getBoolean;
import static org.apache.ignite.internal.GridComponent.DiscoveryDataExchangeType.BINARY_PROC;
import static org.apache.ignite.internal.binary.BinaryUtils.mergeMetadata;

/**
 * Binary processor implementation.
 */
public class CacheObjectBinaryProcessorImpl extends GridProcessorAdapter implements IgniteCacheObjectProcessor {
    /** Immutable classes. */
    private static final Collection<Class<?>> IMMUTABLE_CLS = new HashSet<>();

    /** */
    private volatile boolean discoveryStarted;

    /** */
    private volatile IgniteFuture<?> reconnectFut;

    /** */
    private BinaryContext binaryCtx;

    /** */
    private Marshaller marsh;

    /** */
    private GridBinaryMarshaller binaryMarsh;

    /** */
    private BinaryMetadataFileStore metadataFileStore;

    /**
     * Custom folder specifying local folder for {@link #metadataFileStore}.<br>
     * {@code null} means no specific folder is configured. <br>
     * In this case folder for metadata is composed from work directory and consistentId <br>
     */
    @Nullable private File binaryMetadataFileStoreDir;

    /** How long to wait for schema if no updates in progress. */
    private long waitSchemaTimeout = IgniteSystemProperties.getLong(IGNITE_WAIT_SCHEMA_UPDATE, 30_000);

    /** For tests. */
    @SuppressWarnings("PublicField")
    public static boolean useTestBinaryCtx;

    /** */
    @GridToStringExclude
    private IgniteBinary binaries;

    /** Locally cached metadata. This local cache is managed by exchanging discovery custom events. */
    private final ConcurrentMap<Integer, BinaryMetadataHolder> metadataLocCache = new ConcurrentHashMap<>();

    /** */
    private BinaryMetadataTransport transport;

    /** Cached affinity key field names. */
    private final ConcurrentHashMap<Integer, T1<BinaryField>> affKeyFields = new ConcurrentHashMap<>();

    /*
     * Static initializer
     */
    static {
        IMMUTABLE_CLS.add(String.class);
        IMMUTABLE_CLS.add(Boolean.class);
        IMMUTABLE_CLS.add(Byte.class);
        IMMUTABLE_CLS.add(Short.class);
        IMMUTABLE_CLS.add(Character.class);
        IMMUTABLE_CLS.add(Integer.class);
        IMMUTABLE_CLS.add(Long.class);
        IMMUTABLE_CLS.add(Float.class);
        IMMUTABLE_CLS.add(Double.class);
        IMMUTABLE_CLS.add(UUID.class);
        IMMUTABLE_CLS.add(IgniteUuid.class);
        IMMUTABLE_CLS.add(BigDecimal.class);
    }

    /**
     * @param ctx Kernal context.
     */
    @SuppressWarnings("deprecation")
    public CacheObjectBinaryProcessorImpl(GridKernalContext ctx) {
        super(ctx);

        marsh = ctx.grid().configuration().getMarshaller();
    }

    /** {@inheritDoc} */
    @Override public void start() throws IgniteCheckedException {
        if (marsh instanceof BinaryMarshaller) {
            if (!ctx.clientNode())
                metadataFileStore = new BinaryMetadataFileStore(metadataLocCache, ctx, log, binaryMetadataFileStoreDir);

            BinaryMetadataHandler metaHnd = new BinaryMetadataHandler() {
                @Override public void addMeta(
                    int typeId,
                    BinaryType newMeta,
                    boolean failIfUnregistered) throws BinaryObjectException {
                    assert newMeta != null;
                    assert newMeta instanceof BinaryTypeImpl;

                    if (!discoveryStarted) {
                        BinaryMetadataHolder holder = metadataLocCache.get(typeId);

                        BinaryMetadata oldMeta = holder != null ? holder.metadata() : null;

                        BinaryMetadata mergedMeta = mergeMetadata(oldMeta, ((BinaryTypeImpl)newMeta).metadata());

                        if (oldMeta != mergedMeta)
                            metadataLocCache.put(typeId, new BinaryMetadataHolder(mergedMeta, 0, 0));

                        return;
                    }

                    BinaryMetadata newMeta0 = ((BinaryTypeImpl)newMeta).metadata();

                    CacheObjectBinaryProcessorImpl.this.addMeta(
                        typeId,
                        newMeta0.wrap(binaryCtx),
                        failIfUnregistered
                    );
                }

                @Override public BinaryType metadata(int typeId) throws BinaryObjectException {
                    return CacheObjectBinaryProcessorImpl.this.metadata(typeId);
                }

                @Override public BinaryMetadata metadata0(int typeId) throws BinaryObjectException {
                    return CacheObjectBinaryProcessorImpl.this.metadata0(typeId);
                }

                @Override public BinaryType metadata(int typeId, int schemaId) throws BinaryObjectException {
                    return CacheObjectBinaryProcessorImpl.this.metadata(typeId, schemaId);
                }

                @Override public Collection<BinaryType> metadata() throws BinaryObjectException {
                    return CacheObjectBinaryProcessorImpl.this.metadata();
                }
            };

            BinaryMarshaller bMarsh0 = (BinaryMarshaller)marsh;

            binaryCtx = useTestBinaryCtx ?
                new TestBinaryContext(metaHnd, ctx.config(), ctx.log(BinaryContext.class)) :
                new BinaryContext(metaHnd, ctx.config(), ctx.log(BinaryContext.class));

            transport = new BinaryMetadataTransport(metadataLocCache, metadataFileStore, binaryCtx, ctx, log);

            IgniteUtils.invoke(BinaryMarshaller.class, bMarsh0, "setBinaryContext", binaryCtx, ctx.config());

            binaryMarsh = new GridBinaryMarshaller(binaryCtx);

            binaries = new IgniteBinaryImpl(ctx, this);

            if (!getBoolean(IGNITE_SKIP_CONFIGURATION_CONSISTENCY_CHECK)) {
                BinaryConfiguration bCfg = ctx.config().getBinaryConfiguration();

                if (bCfg != null) {
                    Map<String, Object> map = new HashMap<>();

                    map.put("globIdMapper", bCfg.getIdMapper() != null ? bCfg.getIdMapper().getClass().getName() : null);
                    map.put("globSerializer", bCfg.getSerializer() != null ? bCfg.getSerializer().getClass() : null);
                    map.put("compactFooter", bCfg.isCompactFooter());

                    if (bCfg.getTypeConfigurations() != null) {
                        Map<Object, Object> typeCfgsMap = new HashMap<>();

                        for (BinaryTypeConfiguration c : bCfg.getTypeConfigurations()) {
                            typeCfgsMap.put(
                                c.getTypeName() != null,
                                Arrays.asList(
                                    c.getIdMapper() != null ? c.getIdMapper().getClass() : null,
                                    c.getSerializer() != null ? c.getSerializer().getClass() : null,
                                    c.isEnum()
                                )
                            );

                            if (c.isEnum())
                                BinaryUtils.validateEnumValues(c.getTypeName(), c.getEnumValues());
                        }

                        map.put("typeCfgs", typeCfgsMap);
                    }

                    ctx.addNodeAttribute(IgniteNodeAttributes.ATTR_BINARY_CONFIGURATION, map);
                }
            }

            if (!ctx.clientNode())
                metadataFileStore.restoreMetadata();
        }
    }

    /**
     * @param lsnr Listener.
     */
    public void addBinaryMetadataUpdateListener(BinaryMetadataUpdatedListener lsnr) {
        if (transport != null)
            transport.addBinaryMetadataUpdateListener(lsnr);
    }

    /** {@inheritDoc} */
    @Override public void stop(boolean cancel) {
        if (transport != null)
            transport.stop();

        if (metadataFileStore != null)
            metadataFileStore.stop();
    }

    /** {@inheritDoc} */
    @Override public void onDisconnected(IgniteFuture<?> reconnectFut) {
        this.reconnectFut = reconnectFut;

        if (transport != null)
            transport.onDisconnected();

        binaryContext().unregisterUserTypeDescriptors();
        binaryContext().unregisterBinarySchemas();

        metadataLocCache.clear();
    }

    /** {@inheritDoc} */
    @Override public IgniteInternalFuture<?> onReconnected(boolean clusterRestarted) throws IgniteCheckedException {
        reconnectFut = null;

        return super.onReconnected(clusterRestarted);
    }

    /** {@inheritDoc} */
    @Override public void onKernalStart(boolean active) throws IgniteCheckedException {
        super.onKernalStart(active);

        discoveryStarted = true;
    }

    /** {@inheritDoc} */
    @Nullable @Override public CacheObject prepareForCache(@Nullable CacheObject obj, GridCacheContext cctx) {
        if (obj == null)
            return null;

        return obj.prepareForCache(cctx.cacheObjectContext());
    }

    /** {@inheritDoc} */
    @Override public int typeId(String typeName) {
        if (binaryCtx == null)
            return 0;

        return binaryCtx.typeId(typeName);
    }

    /** {@inheritDoc} */
    @Override public boolean immutable(Object obj) {
        assert obj != null;

        return IMMUTABLE_CLS.contains(obj.getClass());
    }

    /** {@inheritDoc} */
    @Override public void onContinuousProcessorStarted(GridKernalContext ctx) {
        // No-op.
    }

    /**
     * @param obj Object.
     * @return Bytes.
     * @throws BinaryObjectException If failed.
     */
    public byte[] marshal(@Nullable Object obj) throws BinaryObjectException {
        byte[] arr = binaryMarsh.marshal(obj, false);

        assert arr.length > 0;

        return arr;
    }

    /**
     * @param ptr Off-heap pointer.
     * @param forceHeap If {@code true} creates heap-based object.
     * @return Object.
     * @throws BinaryObjectException If failed.
     */
    public Object unmarshal(long ptr, boolean forceHeap) throws BinaryObjectException {
        assert ptr > 0 : ptr;

        int size = GridUnsafe.getInt(ptr);

        ptr += 4;

        byte type = GridUnsafe.getByte(ptr++);

        if (type != CacheObject.TYPE_BYTE_ARR) {
            assert size > 0 : size;

            BinaryInputStream in = new BinaryOffheapInputStream(ptr, size, forceHeap);

            return binaryMarsh.unmarshal(in);
        }
        else
            return U.copyMemory(ptr, size);
    }

    /** {@inheritDoc} */
    @Override public Object marshalToBinary(
        @Nullable Object obj,
        boolean failIfUnregistered
    ) throws BinaryObjectException {
        if (obj == null)
            return null;

        if (BinaryUtils.isBinaryType(obj.getClass()))
            return obj;

        if (obj instanceof Object[]) {
            Object[] arr = (Object[])obj;

            Object[] pArr = new Object[arr.length];

            for (int i = 0; i < arr.length; i++)
                pArr[i] = marshalToBinary(arr[i], failIfUnregistered);

            return pArr;
        }

        if (obj instanceof IgniteBiTuple) {
            IgniteBiTuple tup = (IgniteBiTuple)obj;

            if (obj instanceof T2)
                return new T2<>(marshalToBinary(tup.get1(), failIfUnregistered),
                    marshalToBinary(tup.get2(), failIfUnregistered));

            return new IgniteBiTuple<>(marshalToBinary(tup.get1(), failIfUnregistered),
                marshalToBinary(tup.get2(), failIfUnregistered));
        }

        {
            Collection<Object> pCol = BinaryUtils.newKnownCollection(obj);

            if (pCol != null) {
                Collection<?> col = (Collection<?>)obj;

                for (Object item : col)
                    pCol.add(marshalToBinary(item, failIfUnregistered));

                return (pCol instanceof MutableSingletonList) ? U.convertToSingletonList(pCol) : pCol;
            }
        }

        {
            Map<Object, Object> pMap = BinaryUtils.newKnownMap(obj);

            if (pMap != null) {
                Map<?, ?> map = (Map<?, ?>)obj;

                for (Map.Entry<?, ?> e : map.entrySet())
                    pMap.put(marshalToBinary(e.getKey(), failIfUnregistered),
                        marshalToBinary(e.getValue(), failIfUnregistered));

                return pMap;
            }
        }

        if (obj instanceof Map.Entry) {
            Map.Entry<?, ?> e = (Map.Entry<?, ?>)obj;

            return new GridMapEntry<>(marshalToBinary(e.getKey(), failIfUnregistered),
                marshalToBinary(e.getValue(), failIfUnregistered));
        }

        if (binaryMarsh.mustDeserialize(obj))
            return obj; // No need to go through marshal-unmarshal because result will be the same as initial object.

        byte[] arr = binaryMarsh.marshal(obj, failIfUnregistered);

        assert arr.length > 0;

        Object obj0 = binaryMarsh.unmarshal(arr, null);

        // Possible if a class has writeObject method.
        if (obj0 instanceof BinaryObjectImpl)
            ((BinaryObjectImpl)obj0).detachAllowed(true);

        return obj0;
    }

    /**
     * @return Marshaller.
     */
    public GridBinaryMarshaller marshaller() {
        return binaryMarsh;
    }

    /** {@inheritDoc} */
    @Override public BinaryObjectBuilder builder(String clsName) {
        return new BinaryObjectBuilderImpl(binaryCtx, clsName);
    }

    /** {@inheritDoc} */
    @Override public BinaryObjectBuilder builder(BinaryObject binaryObj) {
        return BinaryObjectBuilderImpl.wrap(binaryObj);
    }

    /** {@inheritDoc} */
    @Override public void updateMetadata(int typeId, String typeName, @Nullable String affKeyFieldName,
        Map<String, BinaryFieldMetadata> fieldTypeIds, boolean isEnum, @Nullable Map<String, Integer> enumMap)
        throws BinaryObjectException {
        BinaryMetadata meta = new BinaryMetadata(typeId, typeName, fieldTypeIds, affKeyFieldName, null, isEnum,
            enumMap);

        binaryCtx.updateMetadata(typeId, meta, false);
    }

    /** {@inheritDoc} */
    @Override public void addMeta(final int typeId, final BinaryType newMeta, boolean failIfUnregistered)
        throws BinaryObjectException {
        assert newMeta != null;
        assert newMeta instanceof BinaryTypeImpl;

        BinaryMetadata newMeta0 = ((BinaryTypeImpl)newMeta).metadata();

        if (failIfUnregistered) {
            failIfUnregistered(typeId, newMeta0);

            return;
        }

        try {
            GridFutureAdapter<MetadataUpdateResult> fut = transport.requestMetadataUpdate(newMeta0);

            if (fut == null) {
                if (log.isDebugEnabled()) {
                    log.debug("Metadata update was skipped [typeId=" + typeId
                        + ", typeName=" + newMeta.typeName() + ']');
                }

                return;
            }

            long t0 = System.nanoTime();

            MetadataUpdateResult res = fut.get();

            if (log.isDebugEnabled()) {
                IgniteInternalTx tx = ctx.cache().context().tm().tx();

                log.debug("Completed metadata update [typeId=" + typeId +
                    ", typeName=" + newMeta.typeName() +
                    ", waitTime=" + MILLISECONDS.convert(System.nanoTime() - t0, NANOSECONDS) + "ms" +
                    ", fut=" + fut +
                    ", tx=" + CU.txString(tx) +
                    ']');
            }

            assert res != null;

            if (res.rejected())
                throw res.error();
            else if (!ctx.clientNode())
                metadataFileStore.waitForWriteCompletion(typeId, res.typeVersion());
        }
        catch (IgniteCheckedException e) {
            IgniteCheckedException ex = e;

            if (ctx.isStopping()) {
                ex = new NodeStoppingException("Node is stopping.");

                ex.addSuppressed(e);
            }

            throw new BinaryObjectException("Failed to update metadata for type: " + newMeta.typeName(), ex);
        }
    }

    /**
     * Throw specific exception if given binary metadata is unregistered.
     *
     * @param typeId Type id.
     * @param newMeta0 Expected binary metadata.
     */
    private void failIfUnregistered(int typeId, BinaryMetadata newMeta0) {
        BinaryMetadataHolder metaHolder = metadataLocCache.get(typeId);

        BinaryMetadata oldMeta = metaHolder != null ? metaHolder.metadata() : null;

        BinaryMetadata mergedMeta = mergeMetadata(oldMeta, newMeta0);

        if (mergedMeta != oldMeta)
            throw new UnregisteredBinaryTypeException(typeId, mergedMeta);

        if (metaHolder.pendingVersion() == metaHolder.acceptedVersion())
            return;

        // Metadata locally is up-to-date. Waiting for updating metadata in an entire cluster, if necessary.
        GridFutureAdapter<MetadataUpdateResult> fut = transport.awaitMetadataUpdate(typeId, metaHolder.pendingVersion());

        if (!fut.isDone())
            throw new UnregisteredBinaryTypeException(typeId, fut);
    }

    /** {@inheritDoc} */
    @Override public void addMetaLocally(int typeId, BinaryType newMeta) throws BinaryObjectException {
        assert newMeta != null;
        assert newMeta instanceof BinaryTypeImpl;

        BinaryMetadata newMeta0 = ((BinaryTypeImpl)newMeta).metadata();

        BinaryMetadataHolder metaHolder = metadataLocCache.get(typeId);

        BinaryMetadata oldMeta = metaHolder != null ? metaHolder.metadata() : null;

        try {
            BinaryMetadata mergedMeta = mergeMetadata(oldMeta, newMeta0);

            if (!ctx.clientNode())
                metadataFileStore.mergeAndWriteMetadata(mergedMeta);

            metadataLocCache.put(typeId, new BinaryMetadataHolder(mergedMeta, 0, 0));
        }
        catch (BinaryObjectException e) {
            throw new BinaryObjectException("New binary metadata is incompatible with binary metadata" +
                " persisted locally." +
                " Consider cleaning up persisted metadata from <workDir>/db/binary_meta directory.", e);
        }
    }

    /** {@inheritDoc} */
    @Nullable @Override public BinaryType metadata(final int typeId) {
        BinaryMetadata meta = metadata0(typeId);

        return meta != null ? meta.wrap(binaryCtx) : null;
    }

    /**
     * Forces caller thread to wait for binary metadata write operation for given type ID.
     *
     * In case of in-memory mode this method becomes a No-op as no binary metadata is written to disk in this mode.
     *
     * @param typeId ID of binary type to wait for metadata write operation.
     */
    public void waitMetadataWriteIfNeeded(final int typeId) {
        if (metadataFileStore == null)
            return;

        BinaryMetadataHolder hldr = metadataLocCache.get(typeId);

        if (hldr != null) {
            try {
                metadataFileStore.waitForWriteCompletion(typeId, hldr.pendingVersion());
            }
            catch (IgniteCheckedException e) {
                log.warning("Failed to wait for metadata write operation for [typeId=" + typeId +
                    ", typeVer=" + hldr.acceptedVersion() + ']', e);
            }
        }
    }

    /**
     * @param typeId Type ID.
     * @return Metadata.
     * @throws IgniteException In case of error.
     */
    @Nullable public BinaryMetadata metadata0(final int typeId) {
        BinaryMetadataHolder holder = metadataLocCache.get(typeId);

        IgniteThread curThread = IgniteThread.current();

        if (holder == null && (curThread == null || !curThread.isForbiddenToRequestBinaryMetadata())) {
            if (ctx.clientNode()) {
                try {
                    transport.requestUpToDateMetadata(typeId).get();

                    holder = metadataLocCache.get(typeId);
                }
                catch (IgniteCheckedException ignored) {
                    // No-op.
                }
            }
        }

        if (holder != null) {
            if (holder.removing()) {
                GridFutureAdapter<MetadataUpdateResult> fut = transport.awaitMetadataRemove(typeId);

                try {
                    fut.get();
                }
                catch (IgniteCheckedException ignored) {
                    // No-op.
                }

                return null;
            }

            if (curThread instanceof IgniteDiscoveryThread || (curThread != null && curThread.isForbiddenToRequestBinaryMetadata()))
                return holder.metadata();

            if (holder.pendingVersion() - holder.acceptedVersion() > 0) {
                GridFutureAdapter<MetadataUpdateResult> fut = transport.awaitMetadataUpdate(typeId, holder.pendingVersion());

                if (log.isDebugEnabled() && !fut.isDone())
                    log.debug("Waiting for update for" +
                        " [typeId=" + typeId +
                        ", pendingVer=" + holder.pendingVersion() +
                        ", acceptedVer=" + holder.acceptedVersion() + "]");

                try {
                    fut.get();
                }
                catch (IgniteCheckedException ignored) {
                    // No-op.
                }
            }
            else if (metadataFileStore != null) {
                try {
                    metadataFileStore.waitForWriteCompletion(typeId, holder.pendingVersion());
                }
                catch (IgniteCheckedException e) {
                    log.warning("Failed to wait for metadata write operation for [typeId=" + typeId +
                        ", typeVer=" + holder.acceptedVersion() + ']', e);

                    return null;
                }
            }

            return holder.metadata();
        }
        else
            return null;
    }

    /** {@inheritDoc} */
    @Nullable @Override public BinaryType metadata(final int typeId, final int schemaId) {
        BinaryMetadataHolder holder = metadataLocCache.get(typeId);

        if (ctx.clientNode()) {
            if (holder == null || !holder.metadata().hasSchema(schemaId)) {
                if (log.isDebugEnabled())
                    log.debug("Waiting for client metadata update" +
                        " [typeId=" + typeId
                        + ", schemaId=" + schemaId
                        + ", pendingVer=" + (holder == null ? "NA" : holder.pendingVersion())
                        + ", acceptedVer=" + (holder == null ? "NA" :holder.acceptedVersion()) + ']');

                try {
                    transport.requestUpToDateMetadata(typeId).get();
                }
                catch (IgniteCheckedException ignored) {
                    // No-op.
                }

                holder = metadataLocCache.get(typeId);

                IgniteFuture<?> reconnectFut0 = reconnectFut;

                if (holder == null && reconnectFut0 != null)
                    throw new IgniteClientDisconnectedException(reconnectFut0, "Client node disconnected.");

                if (log.isDebugEnabled())
                    log.debug("Finished waiting for client metadata update" +
                        " [typeId=" + typeId
                        + ", schemaId=" + schemaId
                        + ", pendingVer=" + (holder == null ? "NA" : holder.pendingVersion())
                        + ", acceptedVer=" + (holder == null ? "NA" :holder.acceptedVersion()) + ']');
            }
        }
        else {
            if (holder != null && IgniteThread.current() instanceof IgniteDiscoveryThread)
                return holder.metadata().wrap(binaryCtx);
            else if (holder != null && (holder.pendingVersion() - holder.acceptedVersion() > 0)) {
                if (log.isDebugEnabled())
                    log.debug("Waiting for metadata update" +
                        " [typeId=" + typeId
                        + ", schemaId=" + schemaId
                        + ", pendingVer=" + holder.pendingVersion()
                        + ", acceptedVer=" + holder.acceptedVersion() + ']');

                long t0 = System.nanoTime();

                GridFutureAdapter<MetadataUpdateResult> fut = transport.awaitMetadataUpdate(
                    typeId,
                    holder.pendingVersion());

                try {
                    fut.get();
                }
                catch (IgniteCheckedException e) {
                    log.error("Failed to wait for metadata update [typeId=" + typeId + ", schemaId=" + schemaId + ']', e);
                }

                if (log.isDebugEnabled())
                    log.debug("Finished waiting for metadata update" +
                        " [typeId=" + typeId
                        + ", waitTime=" + NANOSECONDS.convert(System.nanoTime() - t0, MILLISECONDS) + "ms"
                        + ", schemaId=" + schemaId
                        + ", pendingVer=" + holder.pendingVersion()
                        + ", acceptedVer=" + holder.acceptedVersion() + ']');

                holder = metadataLocCache.get(typeId);
            }
            else if (holder == null || !holder.metadata().hasSchema(schemaId)) {
                // Last resort waiting.
                U.warn(log,
                    "Schema is missing while no metadata updates are in progress " +
                        "(will wait for schema update within timeout defined by " + IGNITE_WAIT_SCHEMA_UPDATE + " system property)" +
                        " [typeId=" + typeId
                        + ", missingSchemaId=" + schemaId
                        + ", pendingVer=" + (holder == null ? "NA" : holder.pendingVersion())
                        + ", acceptedVer=" + (holder == null ? "NA" : holder.acceptedVersion())
                        + ", binMetaUpdateTimeout=" + waitSchemaTimeout +']');

                long t0 = System.nanoTime();

                GridFutureAdapter<?> fut = transport.awaitSchemaUpdate(typeId, schemaId);

                try {
                    fut.get(waitSchemaTimeout);
                }
                catch (IgniteFutureTimeoutCheckedException e) {
                    log.error("Timed out while waiting for schema update [typeId=" + typeId + ", schemaId=" +
                        schemaId + ']');
                }
                catch (IgniteCheckedException ignored) {
                    // No-op.
                }

                holder = metadataLocCache.get(typeId);

                if (log.isDebugEnabled() && holder != null && holder.metadata().hasSchema(schemaId))
                    log.debug("Found the schema after wait" +
                        " [typeId=" + typeId
                        + ", waitTime=" + NANOSECONDS.convert(System.nanoTime() - t0, MILLISECONDS) + "ms"
                        + ", schemaId=" + schemaId
                        + ", pendingVer=" + holder.pendingVersion()
                        + ", acceptedVer=" + holder.acceptedVersion() + ']');
            }
        }

        if (holder != null && metadataFileStore != null) {
            try {
                metadataFileStore.waitForWriteCompletion(typeId, holder.pendingVersion());
            }
            catch (IgniteCheckedException e) {
                log.warning("Failed to wait for metadata write operation for [typeId=" + typeId +
                    ", typeVer=" + holder.acceptedVersion() + ']', e);

                return null;
            }
        }

        return holder != null ? holder.metadata().wrap(binaryCtx) : null;
    }

    /** {@inheritDoc} */
    @Override public Map<Integer, BinaryType> metadata(Collection<Integer> typeIds)
        throws BinaryObjectException {
        try {
            Map<Integer, BinaryType> res = U.newHashMap(metadataLocCache.size());

            for (Map.Entry<Integer, BinaryMetadataHolder> e : metadataLocCache.entrySet())
                res.put(e.getKey(), e.getValue().metadata().wrap(binaryCtx));

            return res;
        }
        catch (CacheException e) {
            throw new BinaryObjectException(e);
        }
    }

    /** {@inheritDoc} */
    @Override public Collection<BinaryType> metadata() throws BinaryObjectException {
        return F.viewReadOnly(metadataLocCache.values(), new IgniteClosure<BinaryMetadataHolder, BinaryType>() {
            @Override public BinaryType apply(BinaryMetadataHolder metaHolder) {
                return metaHolder.metadata().wrap(binaryCtx);
            }
        });
    }

    /** {@inheritDoc} */
    @Override public BinaryObject buildEnum(String typeName, int ord) throws BinaryObjectException {
        A.notNullOrEmpty(typeName, "enum type name");

        int typeId = binaryCtx.typeId(typeName);

        typeName = binaryCtx.userTypeName(typeName);

        updateMetadata(typeId, typeName, null, null, true, null);

        return new BinaryEnumObjectImpl(binaryCtx, typeId, null, ord);
    }

    /** {@inheritDoc} */
    @Override public BinaryObject buildEnum(String typeName, String name) throws BinaryObjectException {
        A.notNullOrEmpty(typeName, "enum type name");
        A.notNullOrEmpty(name, "enum name");

        int typeId = binaryCtx.typeId(typeName);

        BinaryMetadata metadata = metadata0(typeId);

        if (metadata == null)
            throw new BinaryObjectException("Failed to get metadata for type [typeId=" +
                    typeId + ", typeName='" + typeName + "']");

        Integer ordinal = metadata.getEnumOrdinalByName(name);

        typeName = binaryCtx.userTypeName(typeName);

        if (ordinal == null)
            throw new BinaryObjectException("Failed to resolve enum ordinal by name [typeId=" +
                    typeId + ", typeName='" + typeName + "', name='" + name + "']");

        return new BinaryEnumObjectImpl(binaryCtx, typeId, null, ordinal);
    }

    /** {@inheritDoc} */
    @Override public BinaryType registerEnum(String typeName, Map<String, Integer> vals) throws BinaryObjectException {
        A.notNullOrEmpty(typeName, "enum type name");

        int typeId = binaryCtx.typeId(typeName);

        typeName = binaryCtx.userTypeName(typeName);

        BinaryUtils.validateEnumValues(typeName, vals);

        updateMetadata(typeId, typeName, null, null, true, vals);

        return binaryCtx.metadata(typeId);
    }

    /** {@inheritDoc} */
    @Override public IgniteBinary binary() throws IgniteException {
        return binaries;
    }

    /** {@inheritDoc} */
    @Override public boolean isBinaryObject(Object obj) {
        return obj instanceof BinaryObject;
    }

    /** {@inheritDoc} */
    @Override public boolean isBinaryEnabled(CacheConfiguration<?, ?> ccfg) {
        return marsh instanceof BinaryMarshaller;
    }

    /**
     * Get affinity key field.
     *
     * @param typeId Binary object type ID.
     * @return Affinity key.
     */
    public BinaryField affinityKeyField(int typeId) {
        // Fast path for already cached field.
        T1<BinaryField> fieldHolder = affKeyFields.get(typeId);

        if (fieldHolder != null)
            return fieldHolder.get();

        // Slow path if affinity field is not cached yet.
        String name = binaryCtx.affinityKeyFieldName(typeId);

        if (name != null) {
            BinaryField field = binaryCtx.createField(typeId, name);

            affKeyFields.putIfAbsent(typeId, new T1<>(field));

            return field;
        }
        else {
            affKeyFields.putIfAbsent(typeId, new T1<>(null));

            return null;
        }
    }

    /** {@inheritDoc} */
    @Override public int typeId(Object obj) {
        if (obj == null)
            return 0;

        return isBinaryObject(obj) ? ((BinaryObjectEx)obj).typeId() : typeId(obj.getClass().getSimpleName());
    }

    /** {@inheritDoc} */
    @Override public Object field(Object obj, String fieldName) {
        if (obj == null)
            return null;

        return isBinaryObject(obj) ? ((BinaryObject)obj).field(fieldName) : null;
    }

    /** {@inheritDoc} */
    @Override public boolean hasField(Object obj, String fieldName) {
        return obj != null && ((BinaryObject)obj).hasField(fieldName);
    }

    /**
     * @return Binary context.
     */
    public BinaryContext binaryContext() {
        return binaryCtx;
    }

    /** {@inheritDoc} */
    @SuppressWarnings("deprecation")
    @Override public CacheObjectContext contextForCache(CacheConfiguration ccfg) throws IgniteCheckedException {
        assert ccfg != null;

        boolean storeVal = !ccfg.isCopyOnRead() || (!isBinaryEnabled(ccfg) &&
            (QueryUtils.isEnabled(ccfg) || ctx.config().isPeerClassLoadingEnabled()));

        boolean binaryEnabled = marsh instanceof BinaryMarshaller && !GridCacheUtils.isSystemCache(ccfg.getName());

        AffinityKeyMapper cacheAffMapper = ccfg.getAffinityMapper();

        AffinityKeyMapper dfltAffMapper = binaryEnabled ?
            new CacheDefaultBinaryAffinityKeyMapper(ccfg.getKeyConfiguration()) :
            new GridCacheDefaultAffinityKeyMapper();

        ctx.resource().injectGeneric(dfltAffMapper);

        return new CacheObjectContext(ctx,
            ccfg.getName(),
            dfltAffMapper,
            QueryUtils.isCustomAffinityMapper(ccfg.getAffinityMapper()),
            ccfg.isCopyOnRead(),
            storeVal,
            ctx.config().isPeerClassLoadingEnabled() && !isBinaryEnabled(ccfg),
            binaryEnabled
        );
    }

    /** {@inheritDoc} */
    @Override public byte[] marshal(CacheObjectValueContext ctx, Object val) throws IgniteCheckedException {
        if (!ctx.binaryEnabled() || binaryMarsh == null)
            return CU.marshal(ctx.kernalContext().cache().context(), ctx.addDeploymentInfo(), val);

        byte[] arr = binaryMarsh.marshal(val, false);

        assert arr.length > 0;

        return arr;
    }

    /** {@inheritDoc} */
    @Override public Object unmarshal(CacheObjectValueContext ctx, byte[] bytes, ClassLoader clsLdr)
        throws IgniteCheckedException {
        if (!ctx.binaryEnabled() || binaryMarsh == null)
            return U.unmarshal(ctx.kernalContext(), bytes, U.resolveClassLoader(clsLdr, ctx.kernalContext().config()));

        return binaryMarsh.unmarshal(bytes, clsLdr);
    }

    /** {@inheritDoc} */
    @Override public KeyCacheObject toCacheKeyObject(CacheObjectContext ctx, @Nullable GridCacheContext cctx,
        Object obj, boolean userObj) {
        if (!ctx.binaryEnabled()) {
            if (obj instanceof KeyCacheObject) {
                KeyCacheObject key = (KeyCacheObject)obj;

                if (key.partition() == -1)
                    // Assume all KeyCacheObjects except BinaryObject can not be reused for another cache.
                    key.partition(partition(ctx, cctx, key));

                return (KeyCacheObject)obj;
            }

            return toCacheKeyObject0(ctx, cctx, obj, userObj);
        }

        if (obj instanceof KeyCacheObject) {
            KeyCacheObject key = (KeyCacheObject)obj;

            if (key instanceof BinaryObjectImpl) {
                // Need to create a copy because the key can be reused at the application layer after that (IGNITE-3505).
                key = key.copy(partition(ctx, cctx, key));
            }
            else if (key.partition() == -1)
                // Assume others KeyCacheObjects can not be reused for another cache.
                key.partition(partition(ctx, cctx, key));

            return key;
        }

        obj = toBinary(obj, false);

        if (obj instanceof BinaryObjectImpl) {
            ((KeyCacheObject) obj).partition(partition(ctx, cctx, obj));

            return (KeyCacheObject)obj;
        }

        return toCacheKeyObject0(ctx, cctx, obj, userObj);
    }

    /**
     * @param obj Object.
     * @param userObj If {@code true} then given object is object provided by user and should be copied
     *        before stored in cache.
     * @return Key cache object.
     */
    protected KeyCacheObject toCacheKeyObject0(CacheObjectContext ctx,
        @Nullable GridCacheContext cctx,
        Object obj,
        boolean userObj) {
        int part = partition(ctx, cctx, obj);

        if (!userObj)
            return new KeyCacheObjectImpl(obj, null, part);

        return new UserKeyCacheObjectImpl(obj, part);
    }

    /** {@inheritDoc} */
    @Nullable @Override public CacheObject toCacheObject(CacheObjectContext ctx, @Nullable Object obj,
        boolean userObj, boolean failIfUnregistered) {
        if (!ctx.binaryEnabled()) {
            if (obj == null || obj instanceof CacheObject)
                return (CacheObject)obj;

            return toCacheObject0(obj, userObj);
        }

        if (obj == null || obj instanceof CacheObject)
            return (CacheObject)obj;

        obj = toBinary(obj, failIfUnregistered);

        if (obj instanceof CacheObject)
            return (CacheObject)obj;

        return toCacheObject0(obj, userObj);
    }

    /**
     * @param obj Object.
     * @param userObj If {@code true} then given object is object provided by user and should be copied
     *        before stored in cache.
     * @return Cache object.
     */
    private CacheObject toCacheObject0(@Nullable Object obj, boolean userObj) {
        assert obj != null;

        if (obj instanceof byte[]) {
            if (!userObj)
                return new CacheObjectByteArrayImpl((byte[])obj);

            return new UserCacheObjectByteArrayImpl((byte[])obj);
        }

        if (!userObj)
            return new CacheObjectImpl(obj, null);

        return new UserCacheObjectImpl(obj, null);
    }

    /**
     * @param ctx Cache objects context.
     * @param cctx Cache context.
     * @param obj Object.
     * @return Object partition.
     */
    private int partition(CacheObjectContext ctx, @Nullable GridCacheContext cctx, Object obj) {
        try {
            return cctx != null ?
                cctx.affinity().partition(obj, false) :
                ctx.kernalContext().affinity().partition0(ctx.cacheName(), obj, null);
        }
        catch (IgniteCheckedException e) {
            U.error(log, "Failed to get partition", e);

            return  -1;
        }
    }

    /** {@inheritDoc} */
    @Override public CacheObject toCacheObject(CacheObjectContext ctx, byte type, byte[] bytes) {
        switch (type) {
            case BinaryObjectImpl.TYPE_BINARY:
                return new BinaryObjectImpl(binaryContext(), bytes, 0);

            case BinaryObjectImpl.TYPE_BINARY_ENUM:
                return new BinaryEnumObjectImpl(binaryContext(), bytes);

            case CacheObject.TYPE_BYTE_ARR:
                return new CacheObjectByteArrayImpl(bytes);

            case CacheObject.TYPE_REGULAR:
                return new CacheObjectImpl(null, bytes);
        }

        throw new IllegalArgumentException("Invalid object type: " + type);
    }

    /** {@inheritDoc} */
    @Override public KeyCacheObject toKeyCacheObject(CacheObjectContext ctx, byte type, byte[] bytes)
        throws IgniteCheckedException {
        switch (type) {
            case BinaryObjectImpl.TYPE_BINARY:
                return new BinaryObjectImpl(binaryContext(), bytes, 0);

            case CacheObject.TYPE_BYTE_ARR:
                throw new IllegalArgumentException("Byte arrays cannot be used as cache keys.");

            case CacheObject.TYPE_REGULAR:
                return new KeyCacheObjectImpl(ctx.kernalContext().cacheObjects().unmarshal(ctx, bytes, null), bytes, -1);
        }

        throw new IllegalArgumentException("Invalid object type: " + type);
    }

    /** {@inheritDoc} */
    @Override public CacheObject toCacheObject(CacheObjectContext ctx, ByteBuffer buf) {
        int len = buf.getInt();

        assert len >= 0 : len;

        byte type = buf.get();

        byte[] data = new byte[len];

        buf.get(data);

        return toCacheObject(ctx, type, data);
    }

    /** {@inheritDoc} */
    @Override public IncompleteCacheObject toCacheObject(CacheObjectContext ctx, ByteBuffer buf,
        @Nullable IncompleteCacheObject incompleteObj) {
        if (incompleteObj == null)
            incompleteObj = new IncompleteCacheObject(buf);

        if (incompleteObj.isReady())
            return incompleteObj;

        incompleteObj.readData(buf);

        if (incompleteObj.isReady())
            incompleteObj.object(toCacheObject(ctx, incompleteObj.type(), incompleteObj.data()));

        return incompleteObj;
    }

    /** {@inheritDoc} */
    @Override public IncompleteCacheObject toKeyCacheObject(CacheObjectContext ctx, ByteBuffer buf,
        @Nullable IncompleteCacheObject incompleteObj) throws IgniteCheckedException {
        if (incompleteObj == null)
            incompleteObj = new IncompleteCacheObject(buf);

        if (incompleteObj.isReady())
            return incompleteObj;

        incompleteObj.readData(buf);

        if (incompleteObj.isReady())
            incompleteObj.object(toKeyCacheObject(ctx, incompleteObj.type(), incompleteObj.data()));

        return incompleteObj;
    }

    /** {@inheritDoc} */
    @Nullable @Override public CacheObject toCacheObject(CacheObjectContext ctx, @Nullable Object obj,
        boolean userObj) {
        return toCacheObject(ctx, obj, userObj, false);
    }

    /** {@inheritDoc} */
    @Override public Object unwrapTemporary(GridCacheContext ctx, Object obj) throws BinaryObjectException {
        if (!ctx.cacheObjectContext().binaryEnabled())
            return obj;

        if (obj instanceof BinaryObjectOffheapImpl)
            return ((BinaryObjectOffheapImpl)obj).heapCopy();

        return obj;
    }

    /**
     * @param obj Object.
     * @return Binary object.
     * @throws IgniteException In case of error.
     */
    @Nullable public Object toBinary(@Nullable Object obj, boolean failIfUnregistered) throws IgniteException {
        if (obj == null)
            return null;

        if (isBinaryObject(obj))
            return obj;

        return marshalToBinary(obj, failIfUnregistered);
    }

    /** {@inheritDoc} */
    @Nullable @Override public IgniteNodeValidationResult validateNode(ClusterNode rmtNode,
        DiscoveryDataBag.JoiningNodeDiscoveryData discoData
    ) {
        IgniteNodeValidationResult res;

        if (getBoolean(IGNITE_SKIP_CONFIGURATION_CONSISTENCY_CHECK) || !(marsh instanceof BinaryMarshaller))
            return null;

        if ((res = validateBinaryConfiguration(rmtNode)) != null)
            return res;

        return validateBinaryMetadata(rmtNode.id(), (Map<Integer, BinaryMetadataHolder>)discoData.joiningNodeData());
    }

    /** */
    private IgniteNodeValidationResult validateBinaryConfiguration(ClusterNode rmtNode) {
        Object rmtBinaryCfg = rmtNode.attribute(IgniteNodeAttributes.ATTR_BINARY_CONFIGURATION);

        ClusterNode locNode = ctx.discovery().localNode();

        Object locBinaryCfg = locNode.attribute(IgniteNodeAttributes.ATTR_BINARY_CONFIGURATION);

        if (!F.eq(locBinaryCfg, rmtBinaryCfg)) {
            String msg = "Local node's binary configuration is not equal to remote node's binary configuration " +
                "[locNodeId=%s, rmtNodeId=%s, locBinaryCfg=%s, rmtBinaryCfg=%s]";

            return new IgniteNodeValidationResult(rmtNode.id(),
                String.format(msg, locNode.id(), rmtNode.id(), locBinaryCfg, rmtBinaryCfg),
                String.format(msg, rmtNode.id(), locNode.id(), rmtBinaryCfg, locBinaryCfg));
        }

        return null;
    }

    /** */
    private IgniteNodeValidationResult validateBinaryMetadata(UUID rmtNodeId, Map<Integer, BinaryMetadataHolder> newNodeMeta) {
        if (newNodeMeta == null)
            return null;

        for (Map.Entry<Integer, BinaryMetadataHolder> metaEntry : newNodeMeta.entrySet()) {
            if (!metadataLocCache.containsKey(metaEntry.getKey()))
                continue;

            BinaryMetadata locMeta = metadataLocCache.get(metaEntry.getKey()).metadata();
            BinaryMetadata rmtMeta = metaEntry.getValue().metadata();

            if (locMeta == null || rmtMeta == null)
                continue;

            try {
                mergeMetadata(locMeta, rmtMeta);
            }
            catch (Exception e) {
                String locMsg = "Exception was thrown when merging binary metadata from node %s: %s";

                String rmtMsg = "Exception was thrown on coordinator when merging binary metadata from this node: %s";

                return new IgniteNodeValidationResult(rmtNodeId,
                    String.format(locMsg, rmtNodeId.toString(), e.getMessage()),
                    String.format(rmtMsg, e.getMessage()));
            }
        }

        return null;
    }

    /** {@inheritDoc} */
    @Nullable @Override public DiscoveryDataExchangeType discoveryDataType() {
        return BINARY_PROC;
    }

    /** {@inheritDoc} */
    @Override public void collectGridNodeData(DiscoveryDataBag dataBag) {
        if (!dataBag.commonDataCollectedFor(BINARY_PROC.ordinal())) {
            Map<Integer, BinaryMetadataHolder> res = U.newHashMap(metadataLocCache.size());

            for (Map.Entry<Integer,BinaryMetadataHolder> e : metadataLocCache.entrySet()) {
                if (!e.getValue().removing())
                    res.put(e.getKey(), e.getValue());
            }

            dataBag.addGridCommonData(BINARY_PROC.ordinal(), (Serializable) res);
        }
    }

    /** {@inheritDoc} */
    @Override public void collectJoiningNodeData(DiscoveryDataBag dataBag) {
        Map<Integer, BinaryMetadataHolder> res = U.newHashMap(metadataLocCache.size());

        for (Map.Entry<Integer,BinaryMetadataHolder> e : metadataLocCache.entrySet())
            res.put(e.getKey(), e.getValue());

        dataBag.addJoiningNodeData(BINARY_PROC.ordinal(), (Serializable) res);
    }

    /** {@inheritDoc} */
    @Override public void onJoiningNodeDataReceived(DiscoveryDataBag.JoiningNodeDiscoveryData data) {
        Map<Integer,BinaryMetadataHolder> newNodeMeta = (Map<Integer, BinaryMetadataHolder>) data.joiningNodeData();

        if (newNodeMeta == null)
            return;

        UUID joiningNode = data.joiningNodeId();

        for (Map.Entry<Integer, BinaryMetadataHolder> metaEntry : newNodeMeta.entrySet()) {
            if (metadataLocCache.containsKey(metaEntry.getKey())) {
                BinaryMetadataHolder localMetaHolder = metadataLocCache.get(metaEntry.getKey());

                BinaryMetadata newMeta = metaEntry.getValue().metadata();
                BinaryMetadata localMeta = localMetaHolder.metadata();

                BinaryMetadata mergedMeta = mergeMetadata(localMeta, newMeta);

                if (mergedMeta != localMeta) {
                    //put mergedMeta to local cache and store to disk
                    U.log(log,
                        String.format("Newer version of existing BinaryMetadata[typeId=%d, typeName=%s] " +
                                "is received from node %s; updating it locally",
                            mergedMeta.typeId(),
                            mergedMeta.typeName(),
                            joiningNode));

                    metadataLocCache.put(metaEntry.getKey(),
                        new BinaryMetadataHolder(mergedMeta,
                            localMetaHolder.pendingVersion(),
                            localMetaHolder.acceptedVersion()));

                    if (!ctx.clientNode())
                        metadataFileStore.writeMetadata(mergedMeta);
                }
            }
            else {
                BinaryMetadataHolder newMetaHolder = metaEntry.getValue();
                BinaryMetadata newMeta = newMetaHolder.metadata();

                U.log(log,
                    String.format("New BinaryMetadata[typeId=%d, typeName=%s] " +
                            "is received from node %s; adding it locally",
                        newMeta.typeId(),
                        newMeta.typeName(),
                        joiningNode));

                metadataLocCache.put(metaEntry.getKey(), newMetaHolder);

                if (!ctx.clientNode())
                    metadataFileStore.writeMetadata(newMeta);
            }
        }
    }

    /** {@inheritDoc} */
    @Override public void onGridDataReceived(GridDiscoveryData data) {
        Map<Integer, BinaryMetadataHolder> receivedData = (Map<Integer, BinaryMetadataHolder>) data.commonData();

        if (receivedData != null) {
            for (Map.Entry<Integer, BinaryMetadataHolder> e : receivedData.entrySet()) {
                BinaryMetadataHolder holder = e.getValue();

                BinaryMetadataHolder localHolder = new BinaryMetadataHolder(holder.metadata(),
                        holder.pendingVersion(),
                        holder.pendingVersion());

                if (log.isDebugEnabled())
                    log.debug("Received metadata on join: " + localHolder);

                metadataLocCache.put(e.getKey(), localHolder);

                if (!ctx.clientNode())
                    metadataFileStore.writeMetadata(holder.metadata());
            }
        }
    }

    /**
     * Sets path to binary metadata store configured by user, should include binary_meta and consistentId
     * @param binaryMetadataFileStoreDir path to binary_meta
     */
    public void setBinaryMetadataFileStoreDir(@Nullable File binaryMetadataFileStoreDir) {
        this.binaryMetadataFileStoreDir = binaryMetadataFileStoreDir;
    }

    /** {@inheritDoc} */
<<<<<<< HEAD
    @Override public void removeType(String typeName) {
        int typeId = typeId(typeName);

        if (!metadataLocCache.containsKey(typeId))
            throw new IgniteException("Failed to remove metadata, type not found [type="  + typeName + ']');
=======
    @Override public void removeType(int typeId) {
        if (!metadataLocCache.containsKey(typeId))
            throw new IgniteException("Failed to remove metadata, type not found [type="  + typeId + ']');
>>>>>>> 1efcfcaa

        if (!IgniteFeatures.allNodesSupport(ctx, IgniteFeatures.REMOVE_METADATA)) {
            throw new IgniteException("Failed to remove metadata, " +
                "all cluster nodes must support the remove type feature");
        }

        try {
            GridFutureAdapter<MetadataUpdateResult> fut = transport.requestMetadataRemove(typeId);

            MetadataUpdateResult res = fut.get();

            if (res.rejected())
                throw res.error();
        }
        catch (IgniteCheckedException e) {
            IgniteCheckedException ex = e;

            if (ctx.isStopping()) {
                ex = new NodeStoppingException("Node is stopping.");

                ex.addSuppressed(e);
            }

<<<<<<< HEAD
            throw new BinaryObjectException("Failed to remove metadata for type: " + typeName, ex);
=======
            throw new BinaryObjectException("Failed to remove metadata for type: " + typeId, ex);
>>>>>>> 1efcfcaa
        }
    }

    /** */
    @SuppressWarnings("PublicInnerClass")
    public static class TestBinaryContext extends BinaryContext {
        /** */
        private List<TestBinaryContextListener> listeners;

        /**
         * @param metaHnd Meta handler.
         * @param igniteCfg Ignite config.
         * @param log Logger.
         */
        public TestBinaryContext(BinaryMetadataHandler metaHnd, IgniteConfiguration igniteCfg,
            IgniteLogger log) {
            super(metaHnd, igniteCfg, log);
        }

        /** {@inheritDoc} */
        @Nullable @Override public BinaryType metadata(int typeId) throws BinaryObjectException {
            BinaryType metadata = super.metadata(typeId);

            if (listeners != null) {
                for (TestBinaryContextListener listener : listeners)
                    listener.onAfterMetadataRequest(typeId, metadata);
            }

            return metadata;
        }

        /** {@inheritDoc} */
        @Override public void updateMetadata(int typeId, BinaryMetadata meta,
            boolean failIfUnregistered) throws BinaryObjectException {
            if (listeners != null) {
                for (TestBinaryContextListener listener : listeners)
                    listener.onBeforeMetadataUpdate(typeId, meta);
            }

            super.updateMetadata(typeId, meta, failIfUnregistered);
        }

        /** */
        public interface TestBinaryContextListener {
            /**
             * @param typeId Type id.
             * @param type Type.
             */
            void onAfterMetadataRequest(int typeId, BinaryType type);

            /**
             * @param typeId Type id.
             * @param metadata Metadata.
             */
            void onBeforeMetadataUpdate(int typeId, BinaryMetadata metadata);
        }

        /**
         * @param lsnr Listener.
         */
        public void addListener(TestBinaryContextListener lsnr) {
            if (listeners == null)
                listeners = new ArrayList<>();

            if (!listeners.contains(lsnr))
                listeners.add(lsnr);
        }

        /** */
        public void clearAllListener() {
            if (listeners != null)
                listeners.clear();
        }
    }
}<|MERGE_RESOLUTION|>--- conflicted
+++ resolved
@@ -1490,17 +1490,9 @@
     }
 
     /** {@inheritDoc} */
-<<<<<<< HEAD
-    @Override public void removeType(String typeName) {
-        int typeId = typeId(typeName);
-
-        if (!metadataLocCache.containsKey(typeId))
-            throw new IgniteException("Failed to remove metadata, type not found [type="  + typeName + ']');
-=======
     @Override public void removeType(int typeId) {
         if (!metadataLocCache.containsKey(typeId))
             throw new IgniteException("Failed to remove metadata, type not found [type="  + typeId + ']');
->>>>>>> 1efcfcaa
 
         if (!IgniteFeatures.allNodesSupport(ctx, IgniteFeatures.REMOVE_METADATA)) {
             throw new IgniteException("Failed to remove metadata, " +
@@ -1524,11 +1516,7 @@
                 ex.addSuppressed(e);
             }
 
-<<<<<<< HEAD
-            throw new BinaryObjectException("Failed to remove metadata for type: " + typeName, ex);
-=======
             throw new BinaryObjectException("Failed to remove metadata for type: " + typeId, ex);
->>>>>>> 1efcfcaa
         }
     }
 
