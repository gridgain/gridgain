/*
 * Copyright 2019 GridGain Systems, Inc. and Contributors.
 *
 * Licensed under the GridGain Community Edition License (the "License");
 * you may not use this file except in compliance with the License.
 * You may obtain a copy of the License at
 *
 *     https://www.gridgain.com/products/software/community-edition/gridgain-community-edition-license
 *
 * Unless required by applicable law or agreed to in writing, software
 * distributed under the License is distributed on an "AS IS" BASIS,
 * WITHOUT WARRANTIES OR CONDITIONS OF ANY KIND, either express or implied.
 * See the License for the specific language governing permissions and
 * limitations under the License.
 */

package org.apache.ignite.internal.processors.query;

import java.util.ArrayList;
import java.util.Collection;
import java.util.Iterator;
import java.util.List;
import java.util.Map;
import java.util.UUID;
import java.util.concurrent.ConcurrentHashMap;
import java.util.concurrent.ConcurrentMap;
import java.util.concurrent.CopyOnWriteArrayList;
import java.util.concurrent.atomic.AtomicLong;
import java.util.function.Consumer;
import org.apache.ignite.IgniteCheckedException;
import org.apache.ignite.IgniteException;
import org.apache.ignite.IgniteLogger;
import org.apache.ignite.cache.query.SqlFieldsQuery;
import org.apache.ignite.configuration.SqlConfiguration;
import org.apache.ignite.internal.GridKernalContext;
import org.apache.ignite.internal.managers.communication.GridIoPolicy;
import org.apache.ignite.internal.managers.systemview.walker.SqlQueryHistoryViewWalker;
import org.apache.ignite.internal.managers.systemview.walker.SqlQueryViewWalker;
import org.apache.ignite.internal.processors.cache.query.GridCacheQueryType;
import org.apache.ignite.internal.processors.closure.GridClosureProcessor;
import org.apache.ignite.internal.processors.metric.MetricRegistry;
import org.apache.ignite.internal.processors.metric.impl.AtomicLongMetric;
import org.apache.ignite.internal.processors.metric.impl.LongAdderMetric;
import org.apache.ignite.internal.util.typedef.internal.A;
import org.apache.ignite.internal.processors.tracing.Span;
import org.apache.ignite.internal.util.typedef.internal.S;
import org.apache.ignite.internal.util.typedef.internal.U;
import org.apache.ignite.spi.systemview.view.SqlQueryHistoryView;
import org.apache.ignite.spi.systemview.view.SqlQueryView;
import org.jetbrains.annotations.Nullable;

import static org.apache.ignite.internal.processors.cache.query.GridCacheQueryType.SQL;
import static org.apache.ignite.internal.processors.cache.query.GridCacheQueryType.SQL_FIELDS;
<<<<<<< HEAD
=======
import static org.apache.ignite.internal.processors.metric.impl.MetricUtils.metricName;
>>>>>>> 302444ce
import static org.apache.ignite.internal.processors.tracing.SpanTags.ERROR;

/**
 * Keep information about all running queries.
 */
public class RunningQueryManager {
    /** */
    public static final String SQL_QRY_VIEW = metricName("sql", "queries");

    /** */
    public static final String SQL_QRY_VIEW_DESC = "Running SQL queries.";

    /** */
    public static final String SQL_QRY_HIST_VIEW = metricName("sql", "queries", "history");

    /** */
    public static final String SQL_QRY_HIST_VIEW_DESC = "SQL queries history.";

    /** Name of the MetricRegistry which metrics measure stats of queries initiated by user. */
    public static final String SQL_USER_QUERIES_REG_NAME = "sql.queries.user";

    /** Dummy memory metric provider that returns only -1's. */
    // This provider used to highlight that query has no tracker at all.
    // It could be intentionally in case of streaming or text queries
    // and occasionally in case of uncounted circumstances
    // that requires followed investigation
    private static final GridQueryMemoryMetricProvider DUMMY_TRACKER = new GridQueryMemoryMetricProvider() {
        @Override public long reserved() {
            return -1;
        }

        @Override public long maxReserved() {
            return -1;
        }

        @Override public long writtenOnDisk() {
            return -1;
        }

        @Override public long maxWrittenOnDisk() {
            return -1;
        }

        @Override public long totalWrittenOnDisk() {
            return -1;
        }
    };

    /** */
    private final IgniteLogger log;

    /** */
    private final GridClosureProcessor closure;

    /** Keep registered user queries. */
    private final ConcurrentMap<Long, GridRunningQueryInfo> runs = new ConcurrentHashMap<>();

    /** Unique id for queries on single node. */
    private final AtomicLong qryIdGen = new AtomicLong();

    /** Local node ID. */
    private final UUID locNodeId;

    /** History size. */
    private final int histSz;

    /** Query history tracker. */
    private volatile QueryHistoryTracker qryHistTracker;

    /** Number of successfully executed queries. */
    private final LongAdderMetric successQrsCnt;

    /** Number of failed queries in total by any reason. */
    private final AtomicLongMetric failedQrsCnt;

    /**
     * Number of canceled queries. Canceled queries a treated as failed and counting twice: here and in {@link
     * #failedQrsCnt}.
     */
    private final AtomicLongMetric canceledQrsCnt;

    /**
     * Number of queries, failed due to OOM protection. {@link #failedQrsCnt} metric includes this value.
     */
    private final AtomicLongMetric oomQrsCnt;

    /** */
    private final List<Consumer<GridQueryStartedInfo>> qryStartedListeners = new CopyOnWriteArrayList<>();

    /** */
    private final List<Consumer<GridQueryFinishedInfo>> qryFinishedListeners = new CopyOnWriteArrayList<>();

    /**
     * Constructor.
     *
     * @param ctx Context.
     */
    public RunningQueryManager(GridKernalContext ctx) {
        log = ctx.log(RunningQueryManager.class);
        locNodeId = ctx.localNodeId();
        histSz = ctx.config().getSqlConfiguration().getSqlQueryHistorySize();
        closure = ctx.closure();

        qryHistTracker = new QueryHistoryTracker(histSz);

        MetricRegistry userMetrics = ctx.metric().registry(SQL_USER_QUERIES_REG_NAME);

        successQrsCnt = userMetrics.longAdderMetric("success",
            "Number of successfully executed user queries that have been started on this node.");

        failedQrsCnt = userMetrics.longMetric("failed", "Total number of failed by any reason (cancel, oom etc)" +
            " queries that have been started on this node.");

        canceledQrsCnt = userMetrics.longMetric("canceled", "Number of canceled queries that have been started " +
            "on this node. This metric number included in the general 'failed' metric.");

        oomQrsCnt = userMetrics.longMetric("failedByOOM", "Number of queries started on this node failed due to " +
            "out of memory protection. This metric number included in the general 'failed' metric.");

        ctx.systemView().registerView(SQL_QRY_VIEW, SQL_QRY_VIEW_DESC,
            new SqlQueryViewWalker(),
            runs.values(),
            SqlQueryView::new);

        ctx.systemView().registerView(SQL_QRY_HIST_VIEW, SQL_QRY_HIST_VIEW_DESC,
            new SqlQueryHistoryViewWalker(),
            qryHistTracker.queryHistory().values(),
            SqlQueryHistoryView::new);
    }

    /**
     * Register running query.
     *
     * @param qry Query text.
     * @param qryType Query type.
     * @param schemaName Schema name.
     * @param loc Local query flag.
     * @param cancel Query cancel. Should be passed in case query is cancelable, or {@code null} otherwise.
     * @return Id of registered query.
     */
    public Long register(String qry, GridCacheQueryType qryType, String schemaName, boolean loc,
        @Nullable GridQueryMemoryMetricProvider memTracker, @Nullable GridQueryCancel cancel,
        String qryInitiatorId) {
        long qryId = qryIdGen.incrementAndGet();

        if (qryInitiatorId == null)
            qryInitiatorId = SqlFieldsQuery.threadedQueryInitiatorId();

        GridRunningQueryInfo run = new GridRunningQueryInfo(
            qryId,
            locNodeId,
            qry,
            qryType,
            schemaName,
            System.currentTimeMillis(),
            cancel,
            loc,
            memTracker == null ? DUMMY_TRACKER : memTracker,
            qryInitiatorId
        );

        GridRunningQueryInfo preRun = runs.putIfAbsent(qryId, run);

        assert preRun == null : "Running query already registered [prev_qry=" + preRun + ", newQry=" + run + ']';

        if (log.isDebugEnabled()) {
            log.debug("User's query started [id=" + qryId + ", type=" + qryType + ", local=" + loc +
                ", qry=" + qry + ']');
        }

        if (!qryStartedListeners.isEmpty()) {
            GridQueryStartedInfo info = new GridQueryStartedInfo(
                run.id(),
                locNodeId,
                run.query(),
                run.queryType(),
                run.schemaName(),
                run.startTime(),
                run.local(),
                run.queryInitiatorId()
            );

            try {
                closure.runLocal(
                    () -> qryStartedListeners.forEach(lsnr -> {
                        try {
                            lsnr.accept(info);
                        }
                        catch (Exception ex) {
                            log.error("Listener fails during handling query started" +
                                " event [qryId=" + qryId + "]", ex);
                        }
                    }),
                    GridIoPolicy.PUBLIC_POOL
                );
            }
            catch (IgniteCheckedException ex) {
                throw new IgniteException(ex.getMessage(), ex);
            }
        }

        return qryId;
    }

    /**
     * Unregister running query.
     *
     * @param qryId id of the query, which is given by {@link #register register} method.
     * @param failReason exception that caused query execution fail, or {@code null} if query succeded.
     */
    public void unregister(Long qryId, @Nullable Throwable failReason) {
        if (qryId == null)
            return;

        boolean failed = failReason != null;

        GridRunningQueryInfo qry = runs.remove(qryId);

        // Attempt to unregister query twice.
        if (qry == null)
            return;

        Span qrySpan = qry.span();

        try {
            if (failed)
                qrySpan.addTag(ERROR, failReason::getMessage);

            if (qry.memoryMetricProvider() instanceof AutoCloseable)
                U.close((AutoCloseable)qry.memoryMetricProvider(), log);

            if (log.isDebugEnabled()) {
                log.debug("User's query " + (failReason == null ? "completed " : "failed ") +
                    "[id=" + qryId + ", tracker=" + qry.memoryMetricProvider() +
                    ", failReason=" + (failReason != null ? failReason.getMessage() : "null") + ']');
            }

            if (!qryFinishedListeners.isEmpty()) {
                GridQueryFinishedInfo info = new GridQueryFinishedInfo(
                    qry.id(),
                    locNodeId,
                    qry.query(),
                    qry.queryType(),
                    qry.schemaName(),
                    qry.startTime(),
                    System.currentTimeMillis(),
                    qry.local(),
                    failed,
                    qry.queryInitiatorId()
                );

                try {
                    closure.runLocal(
                        () -> qryFinishedListeners.forEach(lsnr -> {
                            try {
                                lsnr.accept(info);
                            }
                            catch (Exception ex) {
                                log.error("Listener fails during handling query finished" +
                                    " event [qryId=" + qryId + "]", ex);
                            }
                        }),
                        GridIoPolicy.PUBLIC_POOL
                    );
                }
                catch (IgniteCheckedException ex) {
                    throw new IgniteException(ex.getMessage(), ex);
                }
            }

            //We need to collect query history and metrics only for SQL queries.
            if (isSqlQuery(qry)) {
                qry.runningFuture().onDone();

<<<<<<< HEAD
                qryHistTracker.collectMetrics(qry, failed);
=======
                qryHistTracker.collectHistory(qry, failed);
>>>>>>> 302444ce

                if (!failed)
                    successQrsCnt.increment();
                else {
                    failedQrsCnt.increment();

                // We measure cancel metric as "number of times user's queries ended up with query cancelled exception",
                // not "how many user's KILL QUERY command succeeded". These may be not the same if cancel was issued
                // right when query failed due to some other reason.
                if (QueryUtils.wasCancelled(failReason))
                    canceledQrsCnt.increment();
                else if (QueryUtils.isLocalOrReduceOom(failReason))
                    oomQrsCnt.increment();
                }
            }
        }
        finally {
            qrySpan.end();
        }
    }

    /**
     * Return SQL queries which executing right now.
     *
     * @return List of SQL running queries.
     */
    public List<GridRunningQueryInfo> runningSqlQueries() {
        List<GridRunningQueryInfo> res = new ArrayList<>();

        for (GridRunningQueryInfo run : runs.values()) {
            if (isSqlQuery(run))
                res.add(run);
        }

        return res;
    }

    /**
     * @param lsnr Listener.
     */
    public void registerQueryStartedListener(Consumer<GridQueryStartedInfo> lsnr) {
        A.notNull(lsnr, "lsnr");

        qryStartedListeners.add(lsnr);
    }

    /**
     * @param lsnr Listener.
     */
    @SuppressWarnings("SuspiciousMethodCalls")
    public boolean unregisterQueryStartedListener(Object lsnr) {
        A.notNull(lsnr, "lsnr");

        return qryStartedListeners.remove(lsnr);
    }

    /**
     * @param lsnr Listener.
     */
    public void registerQueryFinishedListener(Consumer<GridQueryFinishedInfo> lsnr) {
        A.notNull(lsnr, "lsnr");

        qryFinishedListeners.add(lsnr);
    }

    /**
     * @param lsnr Listener.
     */
    @SuppressWarnings("SuspiciousMethodCalls")
    public boolean unregisterQueryFinishedListener(Object lsnr) {
        A.notNull(lsnr, "lsnr");

        return qryFinishedListeners.remove(lsnr);
    }

    /**
     * Check belongs running query to an SQL type.
     *
     * @param runningQryInfo Running query info object.
     * @return {@code true} For SQL or SQL_FIELDS query type.
     */
    private boolean isSqlQuery(GridRunningQueryInfo runningQryInfo) {
        return runningQryInfo.queryType() == SQL_FIELDS || runningQryInfo.queryType() == SQL;
    }

    /**
     * Return long running user queries.
     *
     * @param duration Duration of long query.
     * @return Collection of queries which running longer than given duration.
     */
    public Collection<GridRunningQueryInfo> longRunningQueries(long duration) {
        Collection<GridRunningQueryInfo> res = new ArrayList<>();

        long curTime = System.currentTimeMillis();

        for (GridRunningQueryInfo runningQryInfo : runs.values()) {
            if (runningQryInfo.longQuery(curTime, duration))
                res.add(runningQryInfo);
        }

        return res;
    }

    /**
     * Cancel query.
     *
     * @param qryId Query id.
     */
    public void cancel(Long qryId) {
        GridRunningQueryInfo run = runs.get(qryId);

        if (run != null)
            run.cancel();
    }

    /**
     * Cancel all executing queries and deregistering all of them.
     */
    public void stop() {
        Iterator<GridRunningQueryInfo> iter = runs.values().iterator();

        while (iter.hasNext()) {
            try {
                GridRunningQueryInfo r = iter.next();

                iter.remove();

                r.cancel();
            }
            catch (Exception ignore) {
                // No-op.
            }
        }
    }

    /**
     * Gets query history statistics. Size of history could be configured via {@link
     * SqlConfiguration#setSqlQueryHistorySize(int)}
     *
     * @return Queries history statistics aggregated by query text, schema and local flag.
     */
    public Map<QueryHistoryKey, QueryHistory> queryHistoryMetrics() {
        return qryHistTracker.queryHistory();
    }

    /**
     * Gets info about running query by their id.
     * @param qryId
     * @return Running query info or {@code null} in case no running query for given id.
     */
    public @Nullable GridRunningQueryInfo runningQueryInfo(Long qryId) {
        return runs.get(qryId);
    }

    /**
     * Reset query history.
     */
    public void resetQueryHistoryMetrics() {
        qryHistTracker = new QueryHistoryTracker(histSz);
    }

    /** {@inheritDoc} */
    @Override public String toString() {
        return S.toString(RunningQueryManager.class, this);
    }
}<|MERGE_RESOLUTION|>--- conflicted
+++ resolved
@@ -51,10 +51,7 @@
 
 import static org.apache.ignite.internal.processors.cache.query.GridCacheQueryType.SQL;
 import static org.apache.ignite.internal.processors.cache.query.GridCacheQueryType.SQL_FIELDS;
-<<<<<<< HEAD
-=======
 import static org.apache.ignite.internal.processors.metric.impl.MetricUtils.metricName;
->>>>>>> 302444ce
 import static org.apache.ignite.internal.processors.tracing.SpanTags.ERROR;
 
 /**
@@ -329,11 +326,7 @@
             if (isSqlQuery(qry)) {
                 qry.runningFuture().onDone();
 
-<<<<<<< HEAD
-                qryHistTracker.collectMetrics(qry, failed);
-=======
                 qryHistTracker.collectHistory(qry, failed);
->>>>>>> 302444ce
 
                 if (!failed)
                     successQrsCnt.increment();
