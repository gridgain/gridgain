/*
 * Copyright 2019 GridGain Systems, Inc. and Contributors.
 *
 * Licensed under the GridGain Community Edition License (the "License");
 * you may not use this file except in compliance with the License.
 * You may obtain a copy of the License at
 *
 *     https://www.gridgain.com/products/software/community-edition/gridgain-community-edition-license
 *
 * Unless required by applicable law or agreed to in writing, software
 * distributed under the License is distributed on an "AS IS" BASIS,
 * WITHOUT WARRANTIES OR CONDITIONS OF ANY KIND, either express or implied.
 * See the License for the specific language governing permissions and
 * limitations under the License.
 */

package org.apache.ignite.internal.processors.cache;

import java.util.ArrayList;
import java.util.Collection;
import java.util.Collections;
import java.util.List;
import java.util.Map;
import java.util.Objects;
import java.util.UUID;
import java.util.concurrent.TimeUnit;
import java.util.concurrent.atomic.AtomicReference;
import java.util.concurrent.locks.ReadWriteLock;
import java.util.concurrent.locks.ReentrantLock;
import java.util.function.Supplier;
import javax.cache.Cache;
import javax.cache.expiry.ExpiryPolicy;
import javax.cache.processor.EntryProcessor;
import javax.cache.processor.EntryProcessorResult;
import org.apache.ignite.IgniteCache;
import org.apache.ignite.IgniteCheckedException;
import org.apache.ignite.IgniteException;
import org.apache.ignite.IgniteLogger;
import org.apache.ignite.cache.CacheInterceptor;
import org.apache.ignite.cache.eviction.EvictableEntry;
import org.apache.ignite.internal.IgniteInternalFuture;
import org.apache.ignite.internal.NodeStoppingException;
import org.apache.ignite.internal.UnregisteredBinaryTypeException;
import org.apache.ignite.internal.UnregisteredClassException;
import org.apache.ignite.internal.pagemem.wal.WALPointer;
import org.apache.ignite.internal.pagemem.wal.record.DataEntry;
import org.apache.ignite.internal.pagemem.wal.record.DataRecord;
import org.apache.ignite.internal.pagemem.wal.record.MvccDataEntry;
import org.apache.ignite.internal.pagemem.wal.record.MvccDataRecord;
import org.apache.ignite.internal.pagemem.wal.record.OutOfOrderDataRecord;
import org.apache.ignite.internal.processors.affinity.AffinityTopologyVersion;
import org.apache.ignite.internal.processors.cache.GridCacheUpdateAtomicResult.UpdateOutcome;
import org.apache.ignite.internal.processors.cache.distributed.dht.GridDhtCacheEntry;
import org.apache.ignite.internal.processors.cache.distributed.dht.GridDhtTxLocalAdapter;
import org.apache.ignite.internal.processors.cache.distributed.dht.atomic.GridDhtAtomicAbstractUpdateFuture;
import org.apache.ignite.internal.processors.cache.distributed.dht.topology.GridDhtLocalPartition;
import org.apache.ignite.internal.processors.cache.distributed.near.GridNearCacheEntry;
import org.apache.ignite.internal.processors.cache.extras.GridCacheEntryExtras;
import org.apache.ignite.internal.processors.cache.extras.GridCacheMvccEntryExtras;
import org.apache.ignite.internal.processors.cache.extras.GridCacheObsoleteEntryExtras;
import org.apache.ignite.internal.processors.cache.extras.GridCacheTtlEntryExtras;
import org.apache.ignite.internal.processors.cache.mvcc.MvccSnapshot;
import org.apache.ignite.internal.processors.cache.mvcc.MvccUtils;
import org.apache.ignite.internal.processors.cache.mvcc.MvccVersion;
import org.apache.ignite.internal.processors.cache.mvcc.txlog.TxState;
import org.apache.ignite.internal.processors.cache.persistence.CacheDataRow;
import org.apache.ignite.internal.processors.cache.persistence.CacheDataRowAdapter;
import org.apache.ignite.internal.processors.cache.persistence.DataRegion;
import org.apache.ignite.internal.processors.cache.persistence.StorageException;
import org.apache.ignite.internal.processors.cache.query.continuous.CacheContinuousQueryListener;
import org.apache.ignite.internal.processors.cache.transactions.IgniteInternalTx;
import org.apache.ignite.internal.processors.cache.transactions.IgniteTxEntry;
import org.apache.ignite.internal.processors.cache.transactions.IgniteTxKey;
import org.apache.ignite.internal.processors.cache.transactions.IgniteTxLocalAdapter;
import org.apache.ignite.internal.processors.cache.transactions.TxCounters;
import org.apache.ignite.internal.processors.cache.tree.mvcc.data.MvccUpdateResult;
import org.apache.ignite.internal.processors.cache.tree.mvcc.data.ResultType;
import org.apache.ignite.internal.processors.cache.version.GridCacheLazyPlainVersionedEntry;
import org.apache.ignite.internal.processors.cache.version.GridCacheVersion;
import org.apache.ignite.internal.processors.cache.version.GridCacheVersionConflictContext;
import org.apache.ignite.internal.processors.cache.version.GridCacheVersionEx;
import org.apache.ignite.internal.processors.cache.version.GridCacheVersionedEntryEx;
import org.apache.ignite.internal.processors.dr.GridDrType;
import org.apache.ignite.internal.processors.platform.PlatformProcessor;
import org.apache.ignite.internal.processors.query.schema.SchemaIndexCacheVisitorClosure;
import org.apache.ignite.internal.transactions.IgniteTxDuplicateKeyCheckedException;
import org.apache.ignite.internal.transactions.IgniteTxSerializationCheckedException;
import org.apache.ignite.internal.util.IgniteTree;
import org.apache.ignite.internal.util.future.GridFutureAdapter;
import org.apache.ignite.internal.util.lang.GridClosureException;
import org.apache.ignite.internal.util.lang.GridCursor;
import org.apache.ignite.internal.util.lang.GridMetadataAwareAdapter;
import org.apache.ignite.internal.util.lang.GridTuple;
import org.apache.ignite.internal.util.lang.GridTuple3;
import org.apache.ignite.internal.util.tostring.GridToStringBuilder;
import org.apache.ignite.internal.util.tostring.GridToStringExclude;
import org.apache.ignite.internal.util.tostring.GridToStringInclude;
import org.apache.ignite.internal.util.typedef.F;
import org.apache.ignite.internal.util.typedef.T2;
import org.apache.ignite.internal.util.typedef.T3;
import org.apache.ignite.internal.util.typedef.internal.CU;
import org.apache.ignite.internal.util.typedef.internal.S;
import org.apache.ignite.internal.util.typedef.internal.U;
import org.apache.ignite.lang.IgniteBiPredicate;
import org.apache.ignite.lang.IgniteBiTuple;
import org.apache.ignite.lang.IgniteInClosure;
import org.apache.ignite.lang.IgniteUuid;
import org.apache.ignite.thread.IgniteThread;
import org.jetbrains.annotations.NotNull;
import org.jetbrains.annotations.Nullable;

import static org.apache.ignite.IgniteSystemProperties.getLong;
import static org.apache.ignite.events.EventType.EVT_CACHE_OBJECT_EXPIRED;
import static org.apache.ignite.events.EventType.EVT_CACHE_OBJECT_LOCKED;
import static org.apache.ignite.events.EventType.EVT_CACHE_OBJECT_PUT;
import static org.apache.ignite.events.EventType.EVT_CACHE_OBJECT_READ;
import static org.apache.ignite.events.EventType.EVT_CACHE_OBJECT_REMOVED;
import static org.apache.ignite.events.EventType.EVT_CACHE_OBJECT_UNLOCKED;
import static org.apache.ignite.internal.processors.cache.GridCacheOperation.CREATE;
import static org.apache.ignite.internal.processors.cache.GridCacheOperation.DELETE;
import static org.apache.ignite.internal.processors.cache.GridCacheOperation.READ;
import static org.apache.ignite.internal.processors.cache.GridCacheOperation.TRANSFORM;
import static org.apache.ignite.internal.processors.cache.GridCacheOperation.UPDATE;
import static org.apache.ignite.internal.processors.cache.GridCacheUpdateAtomicResult.UpdateOutcome.INVOKE_NO_OP;
import static org.apache.ignite.internal.processors.cache.GridCacheUpdateAtomicResult.UpdateOutcome.REMOVE_NO_VAL;
import static org.apache.ignite.internal.processors.cache.distributed.dht.topology.GridDhtPartitionState.RENTING;
import static org.apache.ignite.internal.processors.cache.mvcc.MvccUtils.MVCC_MAX_SNAPSHOT;
import static org.apache.ignite.internal.processors.cache.mvcc.MvccUtils.compareIgnoreOpCounter;
import static org.apache.ignite.internal.processors.cache.persistence.CacheDataRowAdapter.RowData.NO_KEY;
import static org.apache.ignite.internal.processors.dr.GridDrType.DR_NONE;

/**
 * Adapter for cache entry.
 */
@SuppressWarnings({"TooBroadScope"})
public abstract class GridCacheMapEntry extends GridMetadataAwareAdapter implements GridCacheEntryEx {
    /** */
    public static final GridCacheAtomicVersionComparator ATOMIC_VER_COMPARATOR = new GridCacheAtomicVersionComparator();

    /** Property name for entry lock timeout. */
    public static final String ENTRY_LOCK_TIMEOUT_ENV = "ENTRY_LOCK_TIMEOUT";

    /** Entry lock time awaiting. */
    private static final long ENTRY_LOCK_TIMEOUT = getLong(ENTRY_LOCK_TIMEOUT_ENV, 1000);

    /** */
    private static final byte IS_DELETED_MASK = 0x01;

    /** */
    private static final byte IS_UNSWAPPED_MASK = 0x02;

    /** */
    private static final byte IS_EVICT_DISABLED = 0x04;

    /**
     * NOTE
     * <br/>
     * ====
     * <br/>
     * Make sure to recalculate this value any time when adding or removing fields from entry.
     * The size should be count as follows:
     * <ul>
     * <li>Primitives: byte/boolean = 1, short = 2, int/float = 4, long/double = 8</li>
     * <li>References: 8 each</li>
     * <li>Each nested object should be analyzed in the same way as above.</li>
     * </ul>
     * ====
     * <br/>
     * <ul>
     *     <li>Reference fields:<ul>
     *         <li>8 : {@link #cctx}</li>
     *         <li>8 : {@link #key}</li>
     *         <li>8 : {@link #val}</li>
     *         <li>8 : {@link #ver}</li>
     *         <li>8 : {@link #extras}</li>
     *         <li>8 : {@link #lock}</li>
     *         <li>8 : {@link #listenerLock}</li>
     *         <li>8 : {@link GridMetadataAwareAdapter#data}</li>
     *     </ul></li>
     *     <li>Primitive fields:<ul>
     *         <li>4 : {@link #hash}</li>
     *         <li>1 : {@link #flags}</li>
     *     </ul></li>
     *     <li>Extras:<ul>
     *         <li>8 : {@link GridCacheEntryExtras#ttl()}</li>
     *         <li>8 : {@link GridCacheEntryExtras#expireTime()}</li>
     *     </ul></li>
     *     <li>Version:<ul>
     *         <li>4 : {@link GridCacheVersion#topVer}</li>
     *         <li>4 : {@link GridCacheVersion#nodeOrderDrId}</li>
     *         <li>8 : {@link GridCacheVersion#order}</li>
     *     </ul></li>
     *     <li>Key:<ul>
     *         <li>8 : {@link CacheObjectAdapter#val}</li>
     *         <li>8 : {@link CacheObjectAdapter#valBytes}</li>
     *         <li>4 : {@link KeyCacheObjectImpl#part}</li>
     *     </ul></li>
     *     <li>Value:<ul>
     *         <li>8 : {@link CacheObjectAdapter#val}</li>
     *         <li>8 : {@link CacheObjectAdapter#valBytes}</li>
     *     </ul></li>
     * </ul>
     */
    private static final int SIZE_OVERHEAD = 8 * 8 /* references */ + 5 /* primitives */ + 16 /* extras */
        + 16 /* version */ + 20 /* key */ + 16 /* value */;

    /** Static logger to avoid re-creation. Made static for test purpose. */
    protected static final AtomicReference<IgniteLogger> logRef = new AtomicReference<>();

    /** Logger. */
    protected static volatile IgniteLogger log;

    /** Cache registry. */
    @GridToStringExclude
    protected final GridCacheContext<?, ?> cctx;

    /** Key. */
    @GridToStringInclude(sensitive = true)
    protected final KeyCacheObject key;

    /** Value. */
    @GridToStringInclude(sensitive = true)
    protected CacheObject val;

    /** Version. */
    @GridToStringInclude
    protected GridCacheVersion ver;

    /** Key hash code. */
    @GridToStringInclude
    private final int hash;

    /** Extras */
    @GridToStringInclude
    private GridCacheEntryExtras extras;

    /** */
    @GridToStringExclude
    private final ReentrantLock lock = new ReentrantLock();

    /** Read Lock for continuous query listener */
    @GridToStringExclude
    private final ReadWriteLock listenerLock;

    /**
     * Flags:
     * <ul>
     *     <li>Deleted flag - mask {@link #IS_DELETED_MASK}</li>
     *     <li>Unswapped flag - mask {@link #IS_UNSWAPPED_MASK}</li>
     * </ul>
     */
    @GridToStringInclude
    protected byte flags;

    /**
     * @param cctx Cache context.
     * @param key Cache key.
     */
    protected GridCacheMapEntry(
        GridCacheContext<?, ?> cctx,
        KeyCacheObject key
    ) {
        if (log == null)
            log = U.logger(cctx.kernalContext(), logRef, GridCacheMapEntry.class);

        key = (KeyCacheObject)cctx.kernalContext().cacheObjects().prepareForCache(key, cctx);

        assert key != null;

        this.key = key;
        this.hash = key.hashCode();
        this.cctx = cctx;
        this.listenerLock = cctx.group().listenerLock();

        ver = cctx.shared().versions().startVersion();
    }

    /**
     * Sets entry value. If off-heap value storage is enabled, will serialize value to off-heap.
     *
     * @param val Value to store.
     */
    protected void value(@Nullable CacheObject val) {
        assert lock.isHeldByCurrentThread();

        this.val = val;
    }

    /** {@inheritDoc} */
    @Override public int memorySize() throws IgniteCheckedException {
        byte[] kb;
        byte[] vb = null;

        int extrasSize;

        lockEntry();

        try {
            key.prepareMarshal(cctx.cacheObjectContext());

            kb = key.valueBytes(cctx.cacheObjectContext());

            if (val != null) {
                val.prepareMarshal(cctx.cacheObjectContext());

                vb = val.valueBytes(cctx.cacheObjectContext());
            }

            extrasSize = extrasSize();
        }
        finally {
            unlockEntry();
        }

        return SIZE_OVERHEAD + extrasSize + kb.length + (vb == null ? 1 : vb.length);
    }

    /** {@inheritDoc} */
    @Override public boolean isInternal() {
        return key.internal();
    }

    /** {@inheritDoc} */
    @Override public boolean isDht() {
        return false;
    }

    /** {@inheritDoc} */
    @Override public boolean isLocal() {
        return false;
    }

    /** {@inheritDoc} */
    @Override public boolean isMvcc() {
        return cctx.mvccEnabled();
    }

    /** {@inheritDoc} */
    @Override public boolean isNear() {
        return false;
    }

    /** {@inheritDoc} */
    @Override public boolean isReplicated() {
        return false;
    }

    /** {@inheritDoc} */
    @Override public boolean detached() {
        return false;
    }

    /** {@inheritDoc} */
    @Override public <K, V> GridCacheContext<K, V> context() {
        return (GridCacheContext<K, V>)cctx;
    }

    /** {@inheritDoc} */
    @Override public boolean isNew() throws GridCacheEntryRemovedException {
        assert lock.isHeldByCurrentThread();

        checkObsolete();

        return isStartVersion();
    }

    /** {@inheritDoc} */
    @Override public boolean isNewLocked() throws GridCacheEntryRemovedException {
        lockEntry();

        try {
            checkObsolete();

            return isStartVersion();
        }
        finally {
            unlockEntry();
        }
    }

    /**
     * @return {@code True} if start version.
     */
    public boolean isStartVersion() {
        return cctx.shared().versions().isStartVersion(ver);
    }

    /** {@inheritDoc} */
    @Override public boolean valid(AffinityTopologyVersion topVer) {
        return true;
    }

    /** {@inheritDoc} */
    @Override public int partition() {
        return 0;
    }

    /**
     * @return Local partition that owns this entry.
     */
    protected GridDhtLocalPartition localPartition() {
        return null;
    }

    /** {@inheritDoc} */
    @Override public boolean partitionValid() {
        return true;
    }

    /** {@inheritDoc} */
    @Nullable @Override public GridCacheEntryInfo info() {
        GridCacheEntryInfo info = null;

        lockEntry();

        try {
            if (!obsolete()) {
                info = new GridCacheEntryInfo();

                info.key(key);
                info.cacheId(cctx.cacheId());

                long expireTime = expireTimeExtras();

                boolean expired = expireTime != 0 && expireTime <= U.currentTimeMillis();

                info.ttl(ttlExtras());
                info.expireTime(expireTime);
                info.version(ver);
                info.setNew(isStartVersion());
                info.setDeleted(deletedUnlocked());

                if (!expired)
                    info.value(val);
            }
        }
        finally {
            unlockEntry();
        }

        return info;
    }

    /** {@inheritDoc} */
    @Nullable @Override public List<GridCacheEntryInfo> allVersionsInfo() throws IgniteCheckedException {
        assert cctx.mvccEnabled();

        lockEntry();

        try {
            if (obsolete())
                return Collections.emptyList();

            GridCursor<? extends CacheDataRow> cur =
                cctx.offheap().dataStore(localPartition()).mvccAllVersionsCursor(cctx, key, NO_KEY);

            List<GridCacheEntryInfo> res = new ArrayList<>();

            while (cur.next()) {
                CacheDataRow row = cur.get();

                GridCacheMvccEntryInfo info = new GridCacheMvccEntryInfo();

                info.key(key);
                info.value(row.value());
                info.cacheId(cctx.cacheId());
                info.version(row.version());
                info.setNew(false);
                info.setDeleted(false);

                byte txState = row.mvccTxState() != TxState.NA ? row.mvccTxState() :
                    MvccUtils.state(cctx, row.mvccCoordinatorVersion(), row.mvccCounter(),
                        row.mvccOperationCounter());

                if (txState == TxState.ABORTED)
                    continue;

                info.mvccVersion(row.mvccCoordinatorVersion(), row.mvccCounter(), row.mvccOperationCounter());
                info.mvccTxState(txState);

                byte newTxState = row.newMvccTxState() != TxState.NA ? row.newMvccTxState() :
                    MvccUtils.state(cctx, row.newMvccCoordinatorVersion(), row.newMvccCounter(),
                        row.newMvccOperationCounter());

                if (newTxState != TxState.ABORTED) {
                    info.newMvccVersion(row.newMvccCoordinatorVersion(),
                        row.newMvccCounter(),
                        row.newMvccOperationCounter());

                    info.newMvccTxState(newTxState);
                }

                long expireTime = row.expireTime();

                long ttl;

                ttl = expireTime == CU.EXPIRE_TIME_ETERNAL ? CU.TTL_ETERNAL : expireTime - U.currentTimeMillis();

                if (ttl < 0)
                    ttl = CU.TTL_MINIMUM;

                info.ttl(ttl);
                info.expireTime(expireTime);

                res.add(info);
            }

            return res;
        }
        finally {
            unlockEntry();
        }
    }

    /** {@inheritDoc} */
    @Override public final CacheObject unswap() throws IgniteCheckedException, GridCacheEntryRemovedException {
        return unswap(true);
    }

    /** {@inheritDoc} */
    @Override public final CacheObject unswap(CacheDataRow row) throws IgniteCheckedException, GridCacheEntryRemovedException {
        row = unswap(row, true);

        return row != null ? row.value() : null;
    }

    /** {@inheritDoc} */
    @Nullable @Override public final CacheObject unswap(boolean needVal)
        throws IgniteCheckedException, GridCacheEntryRemovedException {
        CacheDataRow row = unswap(null, true);

        return row != null ? row.value() : null;
    }

    /**
     * Unswaps an entry.
     *
     * @param row Already extracted cache data.
     * @param checkExpire If {@code true} checks for expiration, as result entry can be obsoleted or marked deleted.
     * @return Value.
     * @throws IgniteCheckedException If failed.
     * @throws GridCacheEntryRemovedException If entry was removed.
     */
    @Nullable protected CacheDataRow unswap(@Nullable CacheDataRow row, boolean checkExpire)
        throws IgniteCheckedException, GridCacheEntryRemovedException {
        boolean obsolete = false;
        boolean deferred = false;
        GridCacheVersion ver0 = null;

        cctx.shared().database().checkpointReadLock();

        lockEntry();

        try {
            checkObsolete();

            if (isStartVersion() && ((flags & IS_UNSWAPPED_MASK) == 0)) {
                assert row == null || Objects.equals(row.key(), key) :
                        "Unexpected row key [row.key=" + row.key() + ", cacheEntry.key=" + key + "]";

                CacheDataRow read = row == null ? cctx.offheap().read(this) : row;

                flags |= IS_UNSWAPPED_MASK;

                if (read != null) {
                    CacheObject val = read.value();

                    update(val, read.expireTime(), 0, read.version(), false);

                    if (!(checkExpire && read.expireTime() > 0) || (read.expireTime() > U.currentTimeMillis()))
                        return read;
                    else {
                        if (onExpired(this.val, null)) {
                            if (cctx.deferredDelete()) {
                                deferred = true;
                                ver0 = ver;
                            }
                            else
                                obsolete = true;
                        }
                    }
                }
            }
        }
        finally {
            unlockEntry();

            cctx.shared().database().checkpointReadUnlock();
        }

        if (obsolete) {
            onMarkedObsolete();

            cctx.cache().removeEntry(this);
        }

        if (deferred) {
            assert ver0 != null;

            cctx.onDeferredDelete(this, ver0);
        }

        return null;
    }

    /**
     * @return Value bytes and flag indicating whether value is byte array.
     */
    protected IgniteBiTuple<byte[], Byte> valueBytes0() {
        assert lock.isHeldByCurrentThread();

        assert val != null;

        try {
            byte[] bytes = val.valueBytes(cctx.cacheObjectContext());

            return new IgniteBiTuple<>(bytes, val.cacheObjectType());
        }
        catch (IgniteCheckedException e) {
            throw new IgniteException(e);
        }
    }

    /**
     * @param tx Transaction.
     * @param key Key.
     * @param reload flag.
     * @param subjId Subject ID.
     * @param taskName Task name.
     * @return Read value.
     * @throws IgniteCheckedException If failed.
     */
    @Nullable protected Object readThrough(@Nullable IgniteInternalTx tx, KeyCacheObject key, boolean reload, UUID subjId,
        String taskName) throws IgniteCheckedException {
        return cctx.store().load(tx, key);
    }

    /** {@inheritDoc} */
    @Override public final CacheObject innerGet(
        @Nullable GridCacheVersion ver,
        @Nullable IgniteInternalTx tx,
        boolean readThrough,
        boolean updateMetrics,
        boolean evt,
        UUID subjId,
        Object transformClo,
        String taskName,
        @Nullable IgniteCacheExpiryPolicy expirePlc,
        boolean keepBinary)
        throws IgniteCheckedException, GridCacheEntryRemovedException {
        return (CacheObject)innerGet0(
            ver,
            tx,
            readThrough,
            evt,
            updateMetrics,
            subjId,
            transformClo,
            taskName,
            expirePlc,
            false,
            keepBinary,
            false,
            null);
    }

    /** {@inheritDoc} */
    @Override public EntryGetResult innerGetAndReserveForLoad(boolean updateMetrics,
        boolean evt,
        UUID subjId,
        String taskName,
        @Nullable IgniteCacheExpiryPolicy expiryPlc,
        boolean keepBinary,
        @Nullable ReaderArguments readerArgs) throws IgniteCheckedException, GridCacheEntryRemovedException {
        return (EntryGetResult)innerGet0(
            /*ver*/null,
            /*tx*/null,
            /*readThrough*/false,
            evt,
            updateMetrics,
            subjId,
            /*transformClo*/null,
            taskName,
            expiryPlc,
            true,
            keepBinary,
            /*reserve*/true,
            readerArgs);
    }

    /** {@inheritDoc} */
    @Override public EntryGetResult innerGetVersioned(
        @Nullable GridCacheVersion ver,
        IgniteInternalTx tx,
        boolean updateMetrics,
        boolean evt,
        UUID subjId,
        Object transformClo,
        String taskName,
        @Nullable IgniteCacheExpiryPolicy expiryPlc,
        boolean keepBinary,
        @Nullable ReaderArguments readerArgs)
        throws IgniteCheckedException, GridCacheEntryRemovedException {
        return (EntryGetResult)innerGet0(
            ver,
            tx,
            false,
            evt,
            updateMetrics,
            subjId,
            transformClo,
            taskName,
            expiryPlc,
            true,
            keepBinary,
            false,
            readerArgs);
    }

    /** */
    @SuppressWarnings({"TooBroadScope"})
    private Object innerGet0(
        GridCacheVersion nextVer,
        IgniteInternalTx tx,
        boolean readThrough,
        boolean evt,
        boolean updateMetrics,
        UUID subjId,
        Object transformClo,
        String taskName,
        @Nullable IgniteCacheExpiryPolicy expiryPlc,
        boolean retVer,
        boolean keepBinary,
        boolean reserveForLoad,
        @Nullable ReaderArguments readerArgs
    ) throws IgniteCheckedException, GridCacheEntryRemovedException {
        assert !(retVer && readThrough);
        assert !(reserveForLoad && readThrough);

        // Disable read-through if there is no store.
        if (readThrough && !cctx.readThrough())
            readThrough = false;

        GridCacheVersion startVer;
        GridCacheVersion resVer = null;

        boolean obsolete = false;
        boolean deferred = false;
        GridCacheVersion ver0 = null;

        Object res = null;

        lockEntry();

        try {
            checkObsolete();

            CacheObject val;

            boolean valid = valid(tx != null ? tx.topologyVersion() : cctx.affinity().affinityTopologyVersion());

            if (valid) {
                val = this.val;

                if (val == null) {
                    if (isStartVersion()) {
                        unswap(null, false);

                        val = this.val;
                    }
                }

                if (val != null) {
                    long expireTime = expireTimeExtras();

                    if (expireTime > 0 && (expireTime < U.currentTimeMillis())) {
                        if (onExpired((CacheObject)cctx.unwrapTemporary(val), null)) {
                            val = null;
                            evt = false;

                            if (cctx.deferredDelete()) {
                                deferred = true;
                                ver0 = ver;
                            }
                            else
                                obsolete = true;
                        }
                    }
                }
            }
            else
                val = null;

            CacheObject ret = val;

            if (ret == null) {
                if (updateMetrics && cctx.statisticsEnabled())
                    cctx.cache().metrics0().onRead(false);
            }
            else {
                if (updateMetrics && cctx.statisticsEnabled())
                    cctx.cache().metrics0().onRead(true);
            }

            if (evt && cctx.events().isRecordable(EVT_CACHE_OBJECT_READ)) {
                transformClo = EntryProcessorResourceInjectorProxy.unwrap(transformClo);

                GridCacheMvcc mvcc = mvccExtras();

                cctx.events().addEvent(
                    partition(),
                    key,
                    tx,
                    mvcc != null ? mvcc.anyOwner() : null,
                    EVT_CACHE_OBJECT_READ,
                    ret,
                    ret != null,
                    ret,
                    ret != null,
                    subjId,
                    transformClo != null ? transformClo.getClass().getName() : null,
                    taskName,
                    keepBinary);

                // No more notifications.
                evt = false;
            }

            if (ret != null && expiryPlc != null)
                updateTtl(expiryPlc);

            if (retVer && resVer == null) {
                resVer = (isNear() && cctx.transactional()) ? ((GridNearCacheEntry)this).dhtVersion() : this.ver;

                if (resVer == null)
                    ret = null;
            }

            // Cache version for optimistic check.
            startVer = ver;

            addReaderIfNeed(readerArgs);

            if (ret != null) {
                assert !obsolete;
                assert !deferred;

                // If return value is consistent, then done.
                res = retVer ? entryGetResult(ret, resVer, false) : ret;
            }
            else if (reserveForLoad && !obsolete) {
                assert !readThrough;
                assert retVer;

                boolean reserve = !evictionDisabled();

                if (reserve)
                    flags |= IS_EVICT_DISABLED;

                res = entryGetResult(null, resVer, reserve);
            }
        }
        finally {
            unlockEntry();
        }

        if (obsolete) {
            onMarkedObsolete();

            throw new GridCacheEntryRemovedException();
        }

        if (deferred)
            cctx.onDeferredDelete(this, ver0);

        if (res != null)
            return res;

        CacheObject ret = null;

        if (readThrough) {
            IgniteInternalTx tx0 = null;

            if (tx != null && tx.local()) {
                if (cctx.isReplicated() || cctx.isColocated() || tx.near())
                    tx0 = tx;
                else if (tx.dht()) {
                    GridCacheVersion ver = tx.nearXidVersion();

                    tx0 = cctx.dht().near().context().tm().tx(ver);
                }
            }

            Object storeVal = readThrough(tx0, key, false, subjId, taskName);

            ret = cctx.toCacheObject(storeVal);
        }

        if (ret == null && !evt)
            return null;

        lockEntry();

        try {
            long ttl = ttlExtras();

            // If version matched, set value.
            if (startVer.equals(ver)) {
                if (ret != null) {
                    // Detach value before index update.
                    ret = cctx.kernalContext().cacheObjects().prepareForCache(ret, cctx);

                    nextVer = nextVer != null ? nextVer : nextVersion();

                    long expTime = CU.toExpireTime(ttl);

                    // Update indexes before actual write to entry.
                    storeValue(ret, expTime, nextVer);

                    update(ret, expTime, ttl, nextVer, true);

                    if (cctx.deferredDelete() && deletedUnlocked() && !isInternal() && !detached())
                        deletedUnlocked(false);

                    assert readerArgs == null;
                }

                if (evt && cctx.events().isRecordable(EVT_CACHE_OBJECT_READ)) {
                    transformClo = EntryProcessorResourceInjectorProxy.unwrap(transformClo);

                    GridCacheMvcc mvcc = mvccExtras();

                    cctx.events().addEvent(
                        partition(),
                        key,
                        tx,
                        mvcc != null ? mvcc.anyOwner() : null,
                        EVT_CACHE_OBJECT_READ,
                        ret,
                        ret != null,
                        null,
                        false,
                        subjId,
                        transformClo != null ? transformClo.getClass().getName() : null,
                        taskName,
                        keepBinary);
                }
            }
        }
        finally {
            unlockEntry();
        }

        assert ret == null || !retVer;

        return ret;
    }

    /**
     * Creates EntryGetResult or EntryGetWithTtlResult if expire time information exists.
     *
     * @param val Value.
     * @param ver Version.
     * @param reserve Reserve flag.
     * @return EntryGetResult.
     */
    private EntryGetResult entryGetResult(CacheObject val, GridCacheVersion ver, boolean reserve) {
        return extras == null || extras.expireTime() == 0
            ? new EntryGetResult(val, ver, reserve)
            : new EntryGetWithTtlResult(val, ver, reserve, rawExpireTime(), rawTtl());
    }

    /** {@inheritDoc} */
    @SuppressWarnings({"TooBroadScope"})
    @Nullable @Override public final CacheObject innerReload()
        throws IgniteCheckedException, GridCacheEntryRemovedException {
        CU.checkStore(cctx);

        GridCacheVersion startVer;

        boolean wasNew;

        lockEntry();

        try {
            checkObsolete();

            // Cache version for optimistic check.
            startVer = ver;

            wasNew = isNew();
        }
        finally {
            unlockEntry();
        }

        String taskName = cctx.kernalContext().job().currentTaskName();

        // Check before load.
        CacheObject ret = cctx.toCacheObject(readThrough(null, key, true, cctx.localNodeId(), taskName));

        boolean touch = false;

        try {
            ensureFreeSpace();

            lockEntry();

            try {
                long ttl = ttlExtras();

                // Generate new version.
                GridCacheVersion nextVer = cctx.versions().nextForLoad(ver);

                // If entry was loaded during read step.
                if (wasNew && !isNew())
                    // Map size was updated on entry creation.
                    return ret;

                // If version matched, set value.
                if (startVer.equals(ver)) {
                    long expTime = CU.toExpireTime(ttl);

                    // Detach value before index update.
                    ret = cctx.kernalContext().cacheObjects().prepareForCache(ret, cctx);

                    // Update indexes.
                    if (ret != null) {
                        storeValue(ret, expTime, nextVer);

                        if (cctx.deferredDelete() && !isInternal() && !detached() && deletedUnlocked())
                            deletedUnlocked(false);
                    }
                    else {
                        if (cctx.mvccEnabled())
                            cctx.offheap().mvccRemoveAll(this);
                        else
                            removeValue();

                        if (cctx.deferredDelete() && !isInternal() && !detached() && !deletedUnlocked())
                            deletedUnlocked(true);
                    }

                    update(ret, expTime, ttl, nextVer, true);

                    touch = true;

                    // If value was set - return, otherwise try again.
                    return ret;
                }
            }
            finally {
                unlockEntry();
            }

            touch = true;

            return ret;
        }
        finally {
            if (touch)
                touch();
        }
    }

    /**
     * @param nodeId Node ID.
     */
    protected void recordNodeId(UUID nodeId, AffinityTopologyVersion topVer) {
        // No-op.
    }

    /** {@inheritDoc} */
    @Override public final GridCacheUpdateTxResult mvccSet(
        IgniteInternalTx tx,
        UUID affNodeId,
        CacheObject val,
        EntryProcessor entryProc,
        Object[] invokeArgs,
        long ttl0,
        AffinityTopologyVersion topVer,
        MvccSnapshot mvccVer,
        GridCacheOperation op,
        boolean needHistory,
        boolean noCreate,
        boolean needOldVal,
        CacheEntryPredicate filter,
        boolean retVal,
        boolean keepBinary) throws IgniteCheckedException, GridCacheEntryRemovedException {
        assert tx != null;

        final boolean valid = valid(tx.topologyVersion());

        final boolean invoke = entryProc != null;

        final GridCacheVersion newVer;

        WALPointer logPtr = null;

        ensureFreeSpace();

        lockEntry();

        MvccUpdateResult res;

        try {
            checkObsolete();

            newVer = tx.writeVersion();

            assert newVer != null : "Failed to get write version for tx: " + tx;

            // Determine new ttl and expire time.
            long expireTime, ttl = ttl0;

            if (ttl == -1L) {
                ttl = ttlExtras();
                expireTime = expireTimeExtras();
            }
            else
                expireTime = CU.toExpireTime(ttl);

            assert ttl >= 0 : ttl;
            assert expireTime >= 0 : expireTime;

            // Detach value before index update.
            val = cctx.kernalContext().cacheObjects().prepareForCache(val, cctx);

            assert val != null || invoke;

            res = cctx.offheap().mvccUpdate(this, val, newVer, expireTime, mvccVer, tx.local(), needHistory,
                noCreate, needOldVal, filter, retVal, keepBinary, entryProc, invokeArgs);

            assert res != null;

            // VERSION_FOUND is possible only on primary node when inserting the same key, or on backup when
            // updating the key which just has been rebalanced.
            assert res.resultType() != ResultType.VERSION_FOUND || op == CREATE && tx.local() || !tx.local();

            // PREV_NOT_NULL on CREATE is possible only on primary.
            assert res.resultType() != ResultType.PREV_NOT_NULL || op != CREATE || tx.local();

            if (res.resultType() == ResultType.VERSION_MISMATCH)
                throw serializationError();
            else if (res.resultType() == ResultType.FILTERED) {
                GridCacheUpdateTxResult updRes = new GridCacheUpdateTxResult(invoke);

                assert !invoke || res.invokeResult() != null;

                if (invoke) // No-op invoke happened.
                    updRes.invokeResult(res.invokeResult());

                updRes.filtered(true);

                if (retVal)
                    updRes.prevValue(res.oldValue());

                return updRes;
            }
            else if (noCreate && !invoke && res.resultType() == ResultType.PREV_NULL)
                return new GridCacheUpdateTxResult(false);
            else if (res.resultType() == ResultType.LOCKED) {
                unlockEntry();

                MvccVersion lockVer = res.resultVersion();

                GridFutureAdapter<GridCacheUpdateTxResult> resFut = new GridFutureAdapter<>();

                IgniteInternalFuture<?> lockFut = cctx.kernalContext().coordinators().waitForLock(cctx, mvccVer, lockVer);

                lockFut.listen(new MvccUpdateLockListener(tx, this, affNodeId, topVer, val, ttl0, mvccVer,
                    op, needHistory, noCreate, resFut, needOldVal, filter, retVal, keepBinary, entryProc, invokeArgs));

                return new GridCacheUpdateTxResult(false, resFut);
            }
            else if (op == CREATE && tx.local() && (res.resultType() == ResultType.PREV_NOT_NULL ||
                res.resultType() == ResultType.VERSION_FOUND))
                throw new IgniteTxDuplicateKeyCheckedException("Duplicate key during INSERT [key=" + key + ']');

            if (cctx.deferredDelete() && deletedUnlocked() && !detached())
                deletedUnlocked(false);

            if (res.resultType() == ResultType.PREV_NULL) {
                TxCounters counters = tx.txCounters(true);

                if (compareIgnoreOpCounter(res.resultVersion(), mvccVer) == 0) {
                    if (res.isKeyAbsentBefore())
                        counters.incrementUpdateCounter(cctx.cacheId(), partition());
                }
                else
                    counters.incrementUpdateCounter(cctx.cacheId(), partition());

                counters.accumulateSizeDelta(cctx.cacheId(), partition(), 1);
            }
            else if (res.resultType() == ResultType.PREV_NOT_NULL && compareIgnoreOpCounter(res.resultVersion(), mvccVer) != 0) {
                TxCounters counters = tx.txCounters(true);

                counters.incrementUpdateCounter(cctx.cacheId(), partition());
            }
            else if (res.resultType() == ResultType.REMOVED_NOT_NULL) {
                TxCounters counters = tx.txCounters(true);

                if (compareIgnoreOpCounter(res.resultVersion(), mvccVer) == 0) {
                    if (res.isKeyAbsentBefore()) // Do not count own update removal.
                        counters.decrementUpdateCounter(cctx.cacheId(), partition());
                }
                else
                    counters.incrementUpdateCounter(cctx.cacheId(), partition());

                counters.accumulateSizeDelta(cctx.cacheId(), partition(), -1);
            }

            if (cctx.group().persistenceEnabled() && cctx.group().walEnabled()) {
                logPtr = cctx.shared().wal().log(new MvccDataRecord(new MvccDataEntry(
                    cctx.cacheId(),
                    key,
                    val,
                    res.resultType() == ResultType.PREV_NULL ? CREATE :
                        (res.resultType() == ResultType.REMOVED_NOT_NULL) ? DELETE : UPDATE,
                    tx.nearXidVersion(),
                    newVer,
                    expireTime,
                    key.partition(),
                    0L,
                    mvccVer)
                ));
            }

            update(val, expireTime, ttl, newVer, true);

            recordNodeId(affNodeId, topVer);
        }
        finally {
            if (lockedByCurrentThread()) {
                unlockEntry();

                cctx.evicts().touch(this);
            }
        }

        onUpdateFinished(0L);

        GridCacheUpdateTxResult updRes = valid ? new GridCacheUpdateTxResult(true, 0L, logPtr) :
            new GridCacheUpdateTxResult(false, logPtr);

        if (retVal && (res.resultType() == ResultType.PREV_NOT_NULL || res.resultType() == ResultType.VERSION_FOUND))
            updRes.prevValue(res.oldValue());

        if (needOldVal && compareIgnoreOpCounter(res.resultVersion(), mvccVer) != 0 && (
            res.resultType() == ResultType.PREV_NOT_NULL || res.resultType() == ResultType.REMOVED_NOT_NULL))
            updRes.oldValue(res.oldValue());

        updRes.newValue(res.newValue());

        if (invoke && res.resultType() != ResultType.VERSION_FOUND) {
            assert res.invokeResult() != null;

            updRes.invokeResult(res.invokeResult());
        }

        updRes.mvccHistory(res.history());

        return updRes;
    }

    /** {@inheritDoc} */
    @Override public final GridCacheUpdateTxResult mvccRemove(
        IgniteInternalTx tx,
        UUID affNodeId,
        AffinityTopologyVersion topVer,
        MvccSnapshot mvccVer,
        boolean needHistory,
        boolean needOldVal,
        @Nullable CacheEntryPredicate filter,
        boolean retVal) throws IgniteCheckedException, GridCacheEntryRemovedException {
        assert tx != null;
        assert mvccVer != null;

        final boolean valid = valid(tx.topologyVersion());

        final GridCacheVersion newVer;

        WALPointer logPtr = null;

        lockEntry();

        MvccUpdateResult res;

        try {
            checkObsolete();

            newVer = tx.writeVersion();

            assert newVer != null : "Failed to get write version for tx: " + tx;

            res = cctx.offheap().mvccRemove(this, mvccVer, tx.local(), needHistory, needOldVal, filter, retVal);

            assert res != null;

            if (res.resultType() == ResultType.VERSION_MISMATCH)
                throw serializationError();
            else if (res.resultType() == ResultType.PREV_NULL)
                return new GridCacheUpdateTxResult(false);
            else if (res.resultType() == ResultType.FILTERED) {
                GridCacheUpdateTxResult updRes = new GridCacheUpdateTxResult(false);

                updRes.filtered(true);

                return updRes;
            }
            else if (res.resultType() == ResultType.LOCKED) {
                unlockEntry();

                MvccVersion lockVer = res.resultVersion();

                GridFutureAdapter<GridCacheUpdateTxResult> resFut = new GridFutureAdapter<>();

                IgniteInternalFuture<?> lockFut = cctx.kernalContext().coordinators().waitForLock(cctx, mvccVer, lockVer);

                lockFut.listen(new MvccRemoveLockListener(tx, this, affNodeId, topVer, mvccVer, needHistory,
                    resFut, needOldVal, retVal, filter));

                return new GridCacheUpdateTxResult(false, resFut);
            }

            if (cctx.deferredDelete() && deletedUnlocked() && !detached())
                deletedUnlocked(false);

            if (res.resultType() == ResultType.PREV_NOT_NULL) {
                TxCounters counters = tx.txCounters(true);

                if (compareIgnoreOpCounter(res.resultVersion(), mvccVer) == 0) {
                    if (res.isKeyAbsentBefore()) // Do not count own update removal.
                        counters.decrementUpdateCounter(cctx.cacheId(), partition());
                }
                else
                    counters.incrementUpdateCounter(cctx.cacheId(), partition());

                counters.accumulateSizeDelta(cctx.cacheId(), partition(), -1);
            }

            if (cctx.group().persistenceEnabled() && cctx.group().walEnabled())
                logPtr = logMvccUpdate(tx, null, 0, 0L, mvccVer);

            update(null, 0, 0, newVer, true);

            recordNodeId(affNodeId, topVer);
        }
        finally {
            if (lockedByCurrentThread()) {
                unlockEntry();

                cctx.evicts().touch(this);
            }
        }

        onUpdateFinished(0L);

        GridCacheUpdateTxResult updRes = valid ? new GridCacheUpdateTxResult(true, 0L, logPtr) :
            new GridCacheUpdateTxResult(false, logPtr);

        if (retVal && (res.resultType() == ResultType.PREV_NOT_NULL || res.resultType() == ResultType.VERSION_FOUND))
            updRes.prevValue(res.oldValue());

        if (needOldVal && compareIgnoreOpCounter(res.resultVersion(), mvccVer) != 0 &&
            (res.resultType() == ResultType.PREV_NOT_NULL || res.resultType() == ResultType.REMOVED_NOT_NULL))
            updRes.oldValue(res.oldValue());

        updRes.mvccHistory(res.history());

        return updRes;
    }

    /** {@inheritDoc} */
    @Override public GridCacheUpdateTxResult mvccLock(GridDhtTxLocalAdapter tx, MvccSnapshot mvccVer)
        throws GridCacheEntryRemovedException, IgniteCheckedException {
        assert tx != null;
        assert mvccVer != null;

        final boolean valid = valid(tx.topologyVersion());

        final GridCacheVersion newVer;

        WALPointer logPtr = null;

        lockEntry();

        try {
            checkObsolete();

            newVer = tx.writeVersion();

            assert newVer != null : "Failed to get write version for tx: " + tx;

            assert tx.local();

            MvccUpdateResult res = cctx.offheap().mvccLock(this, mvccVer);

            assert res != null;

            if (res.resultType() == ResultType.VERSION_MISMATCH)
                throw serializationError();
            else if (res.resultType() == ResultType.LOCKED) {
                unlockEntry();

                MvccVersion lockVer = res.resultVersion();

                GridFutureAdapter<GridCacheUpdateTxResult> resFut = new GridFutureAdapter<>();

                IgniteInternalFuture<?> lockFut = cctx.kernalContext().coordinators().waitForLock(cctx, mvccVer, lockVer);

                lockFut.listen(new MvccAcquireLockListener(tx, this, mvccVer, resFut));

                return new GridCacheUpdateTxResult(false, resFut);
            }
        }
        finally {
            if (lockedByCurrentThread()) {
                unlockEntry();

                cctx.evicts().touch(this);
            }
        }

        onUpdateFinished(0L);

        return new GridCacheUpdateTxResult(valid, logPtr);
    }

    /** {@inheritDoc} */
    @Override public final GridCacheUpdateTxResult innerSet(
        @Nullable IgniteInternalTx tx,
        UUID evtNodeId,
        UUID affNodeId,
        CacheObject val,
        boolean writeThrough,
        boolean retval,
        long ttl,
        boolean evt,
        boolean metrics,
        boolean keepBinary,
        boolean oldValPresent,
        @Nullable CacheObject oldVal,
        AffinityTopologyVersion topVer,
        CacheEntryPredicate[] filter,
        GridDrType drType,
        long drExpireTime,
        @Nullable GridCacheVersion explicitVer,
        @Nullable UUID subjId,
        String taskName,
        @Nullable GridCacheVersion dhtVer,
        @Nullable Long updateCntr
    ) throws IgniteCheckedException, GridCacheEntryRemovedException {
        CacheObject old;

        final boolean valid = valid(tx != null ? tx.topologyVersion() : topVer);

        // Lock should be held by now.
        if (!cctx.isAll(this, filter))
            return new GridCacheUpdateTxResult(false);

        final GridCacheVersion newVer;

        boolean intercept = cctx.config().getInterceptor() != null;

        Object key0 = null;
        Object val0 = null;
        WALPointer logPtr = null;

        long updateCntr0;

        ensureFreeSpace();

        lockListenerReadLock();
        lockEntry();

        try {
            checkObsolete();

            if (isNear()) {
                assert dhtVer != null;

                // It is possible that 'get' could load more recent value.
                if (!((GridNearCacheEntry)this).recordDhtVersion(dhtVer))
                    return new GridCacheUpdateTxResult(false, logPtr);
            }

            assert tx == null || (!tx.local() && tx.onePhaseCommit()) || tx.ownsLock(this) :
                "Transaction does not own lock for update [entry=" + this + ", tx=" + tx + ']';

            // Load and remove from swap if it is new.
            boolean startVer = isStartVersion();

            boolean internal = isInternal() || !context().userCache();

            Map<UUID, CacheContinuousQueryListener> lsnrCol =
                notifyContinuousQueries() ?
                    cctx.continuousQueries().updateListeners(internal, false) : null;

            if (startVer && (retval || intercept || lsnrCol != null))
                unswap(retval);

            newVer = explicitVer != null ? explicitVer : tx == null ?
                nextVersion() : tx.writeVersion();

            assert newVer != null : "Failed to get write version for tx: " + tx;

            old = oldValPresent ? oldVal : this.val;

            if (intercept)
                intercept = !skipInterceptor(explicitVer);

            if (intercept) {
                val0 = cctx.unwrapBinaryIfNeeded(val, keepBinary, false);

                CacheLazyEntry e = new CacheLazyEntry(cctx, key, old, keepBinary);

                key0 = e.key();

                Object interceptorVal = cctx.config().getInterceptor().onBeforePut(e, val0);

                if (interceptorVal == null)
                    return new GridCacheUpdateTxResult(false, logPtr);
                else if (interceptorVal != val0)
                    val0 = cctx.unwrapTemporary(interceptorVal);

                val = cctx.toCacheObject(val0);
            }

            // Determine new ttl and expire time.
            long expireTime;

            if (drExpireTime >= 0) {
                assert ttl >= 0 : ttl;

                expireTime = drExpireTime;
            }
            else {
                if (ttl == -1L) {
                    ttl = ttlExtras();
                    expireTime = expireTimeExtras();
                }
                else
                    expireTime = CU.toExpireTime(ttl);
            }

            assert ttl >= 0 : ttl;
            assert expireTime >= 0 : expireTime;

            // Detach value before index update.
            val = cctx.kernalContext().cacheObjects().prepareForCache(val, cctx);

            assert val != null;

            storeValue(val, expireTime, newVer);

            if (cctx.deferredDelete() && deletedUnlocked() && !isInternal() && !detached())
                deletedUnlocked(false);

            updateCntr0 = nextPartitionCounter(tx, updateCntr);

            if (tx != null && cctx.group().persistenceEnabled())
                logPtr = logTxUpdate(tx, val, expireTime, updateCntr0, cctx.group().walEnabled());

            update(val, expireTime, ttl, newVer, true);

            drReplicate(drType, val, newVer, topVer);

            recordNodeId(affNodeId, topVer);

            if (metrics && cctx.statisticsEnabled()) {
                cctx.cache().metrics0().onWrite();

                T2<GridCacheOperation, CacheObject> entryProcRes = tx.entry(txKey()).entryProcessorCalculatedValue();

                if (entryProcRes != null && UPDATE.equals(entryProcRes.get1()))
                    cctx.cache().metrics0().onInvokeUpdate(old != null);
            }

            if (evt && newVer != null && cctx.events().isRecordable(EVT_CACHE_OBJECT_PUT)) {
                CacheObject evtOld = cctx.unwrapTemporary(old);

                cctx.events().addEvent(partition(),
                    key,
                    evtNodeId,
                    tx,
                    null,
                    newVer,
                    EVT_CACHE_OBJECT_PUT,
                    val,
                    val != null,
                    evtOld,
                    evtOld != null || hasValueUnlocked(),
                    subjId, null, taskName,
                    keepBinary);
            }

            if (lsnrCol != null) {
                cctx.continuousQueries().onEntryUpdated(
                    lsnrCol,
                    key,
                    val,
                    old,
                    internal,
                    partition(),
                    tx.local(),
                    false,
                    updateCntr0,
                    null,
                    topVer);
            }
        }
        finally {
            unlockEntry();
            unlockListenerReadLock();
        }

        onUpdateFinished(updateCntr0);

        if (log.isDebugEnabled())
            log.debug("Updated cache entry [val=" + val + ", old=" + old + ", entry=" + this + ']');

        // Persist outside of synchronization. The correctness of the
        // value will be handled by current transaction.
        if (writeThrough)
            cctx.store().put(tx, key, val, newVer);

        if (intercept)
            cctx.config().getInterceptor().onAfterPut(new CacheLazyEntry(cctx, key, key0, val, val0, keepBinary, updateCntr0));

        updatePlatformCache(val, topVer);

        return valid ? new GridCacheUpdateTxResult(true, updateCntr0, logPtr) :
            new GridCacheUpdateTxResult(false, logPtr);
    }

    /**
     * @param cpy Copy flag.
     * @return Key value.
     */
    protected Object keyValue(boolean cpy) {
        return key.value(cctx.cacheObjectContext(), cpy);
    }

    /** {@inheritDoc} */
    @Override public final GridCacheUpdateTxResult innerRemove(
        @Nullable IgniteInternalTx tx,
        UUID evtNodeId,
        UUID affNodeId,
        boolean retval,
        boolean evt,
        boolean metrics,
        boolean keepBinary,
        boolean oldValPresent,
        @Nullable CacheObject oldVal,
        AffinityTopologyVersion topVer,
        CacheEntryPredicate[] filter,
        GridDrType drType,
        @Nullable GridCacheVersion explicitVer,
        @Nullable UUID subjId,
        String taskName,
        @Nullable GridCacheVersion dhtVer,
        @Nullable Long updateCntr
    ) throws IgniteCheckedException, GridCacheEntryRemovedException {
        assert cctx.transactional();

        CacheObject old;

        GridCacheVersion newVer;

        final boolean valid = valid(tx != null ? tx.topologyVersion() : topVer);

        // Lock should be held by now.
        if (!cctx.isAll(this, filter))
            return new GridCacheUpdateTxResult(false);

        GridCacheVersion obsoleteVer = null;

        boolean intercept = cctx.config().getInterceptor() != null;

        IgniteBiTuple<Boolean, Object> interceptRes = null;

        CacheLazyEntry entry0 = null;

        long updateCntr0;

        WALPointer logPtr = null;

        boolean deferred;

        boolean marked = false;

        lockListenerReadLock();
        lockEntry();

        try {
            checkObsolete();

            if (isNear()) {
                assert dhtVer != null;

                // It is possible that 'get' could load more recent value.
                if (!((GridNearCacheEntry)this).recordDhtVersion(dhtVer))
                    return new GridCacheUpdateTxResult(false, logPtr);
            }

            assert tx == null || (!tx.local() && tx.onePhaseCommit()) || tx.ownsLock(this) :
                "Transaction does not own lock for remove[entry=" + this + ", tx=" + tx + ']';

            boolean startVer = isStartVersion();

            newVer = explicitVer != null ? explicitVer : tx == null ? nextVersion() : tx.writeVersion();

            boolean internal = isInternal() || !context().userCache();

            Map<UUID, CacheContinuousQueryListener> lsnrCol =
                notifyContinuousQueries() ?
                    cctx.continuousQueries().updateListeners(internal, false) : null;

            if (startVer && (retval || intercept || lsnrCol != null))
                unswap();

            old = oldValPresent ? oldVal : val;

            if (intercept)
                intercept = !skipInterceptor(explicitVer);

            if (intercept) {
                entry0 = new CacheLazyEntry(cctx, key, old, keepBinary);

                interceptRes = cctx.config().getInterceptor().onBeforeRemove(entry0);

                if (cctx.cancelRemove(interceptRes))
                    return new GridCacheUpdateTxResult(false, logPtr);
            }

            if (cctx.group().shouldCreateTombstone(localPartition())) {
                cctx.offheap().removeWithTombstone(cctx, key, newVer, localPartition());

                // Partition may change his state during remove.
                if (!cctx.group().shouldCreateTombstone(localPartition()))
                    removeTombstone0(newVer);
            }
            else
                removeValue();

            update(null, 0, 0, newVer, true);

            if (cctx.deferredDelete() && !detached() && !isInternal()) {
                if (!deletedUnlocked()) {
                    deletedUnlocked(true);

                    if (tx != null) {
                        GridCacheMvcc mvcc = mvccExtras();

                        if (mvcc == null || mvcc.isEmpty(tx.xidVersion()))
                            clearReaders();
                        else {
                            // Optimize memory usage - do not allocate additional array.
                            List<GridCacheMvccCandidate> locs = mvcc.localCandidatesNoCopy(false);

                            GridCacheVersion txVer = tx.xidVersion();

                            UUID originatingNodeId = tx.originatingNodeId();

                            boolean hasOriginatingNodeId = false;

                            for (GridCacheMvccCandidate c : locs) {
                                if (c.reentry() || Objects.equals(c.version(), txVer))
                                    continue;

                                if (Objects.equals(c.otherNodeId(), originatingNodeId)) {
                                    hasOriginatingNodeId = true;

                                    break;
                                }
                            }

                            // Remove reader only if there are no other active transactions from it.
                            if (!hasOriginatingNodeId)
                                clearReader(originatingNodeId);
                        }
                    }
                }
            }

            updateCntr0 = nextPartitionCounter(tx, updateCntr);

            if (tx != null && cctx.group().persistenceEnabled())
                logPtr = logTxUpdate(tx, null, 0, updateCntr0, cctx.group().walEnabled());

            drReplicate(drType, null, newVer, topVer);

            if (metrics && cctx.statisticsEnabled()) {
                cctx.cache().metrics0().onRemove();

                T2<GridCacheOperation, CacheObject> entryProcRes = tx.entry(txKey()).entryProcessorCalculatedValue();

                if (entryProcRes != null && DELETE.equals(entryProcRes.get1()))
                    cctx.cache().metrics0().onInvokeRemove(old != null);
            }

            if (tx == null)
                obsoleteVer = newVer;
            else {
                // Only delete entry if the lock is not explicit.
                if (lockedBy(tx.xidVersion()))
                    obsoleteVer = tx.xidVersion();
                else if (log.isDebugEnabled())
                    log.debug("Obsolete version was not set because lock was explicit: " + this);
            }

            if (evt && newVer != null && cctx.events().isRecordable(EVT_CACHE_OBJECT_REMOVED)) {
                CacheObject evtOld = cctx.unwrapTemporary(old);

                cctx.events().addEvent(partition(),
                    key,
                    evtNodeId,
                    tx,
                    null,
                    newVer,
                    EVT_CACHE_OBJECT_REMOVED,
                    null,
                    false,
                    evtOld,
                    evtOld != null || hasValueUnlocked(),
                    subjId,
                    null,
                    taskName,
                    keepBinary);
            }

            if (lsnrCol != null) {
                cctx.continuousQueries().onEntryUpdated(
                    lsnrCol,
                    key,
                    null,
                    old,
                    internal,
                    partition(),
                    tx.local(),
                    false,
                    updateCntr0,
                    null,
                    topVer);
            }

            deferred = cctx.deferredDelete() && !detached();

            if (intercept)
                entry0.updateCounter(updateCntr0);

            if (!deferred) {
                // If entry is still removed.
                assert newVer == ver;

                if (obsoleteVer == null || !(marked = markObsolete0(obsoleteVer, true, null))) {
                    if (log.isDebugEnabled())
                        log.debug("Entry could not be marked obsolete (it is still used): " + this);
                }
                else {
                    recordNodeId(affNodeId, topVer);

                    if (log.isDebugEnabled())
                        log.debug("Entry was marked obsolete: " + this);
                }
            }
        }
        finally {
            unlockEntry();
            unlockListenerReadLock();
        }

        if (marked) {
            assert !deferred;

            onMarkedObsolete();
        }

        onUpdateFinished(updateCntr0);

        if (intercept)
            cctx.config().getInterceptor().onAfterRemove(entry0);

        if (valid)
            return new GridCacheUpdateTxResult(true, updateCntr0, logPtr);
        else
            return new GridCacheUpdateTxResult(false, logPtr);
    }

    /** {@inheritDoc} */
    @SuppressWarnings("unchecked")
    @Override public GridTuple3<Boolean, Object, EntryProcessorResult<Object>> innerUpdateLocal(
        GridCacheVersion ver,
        GridCacheOperation op,
        @Nullable Object writeObj,
        @Nullable Object[] invokeArgs,
        boolean writeThrough,
        boolean readThrough,
        boolean retval,
        boolean keepBinary,
        @Nullable ExpiryPolicy expiryPlc,
        boolean evt,
        boolean metrics,
        @Nullable CacheEntryPredicate[] filter,
        boolean intercept,
        @Nullable UUID subjId,
        String taskName,
        boolean transformOp
    ) throws IgniteCheckedException, GridCacheEntryRemovedException {
        assert cctx.isLocal() && cctx.atomic();

        CacheObject old;

        boolean res = true;

        IgniteBiTuple<Boolean, ?> interceptorRes = null;

        EntryProcessorResult<Object> invokeRes = null;

        lockListenerReadLock();
        lockEntry();

        try {
            checkObsolete();

            boolean internal = isInternal() || !context().userCache();

            Map<UUID, CacheContinuousQueryListener> lsnrCol =
                cctx.continuousQueries().updateListeners(internal, false);

            boolean needVal = retval ||
                intercept ||
                op == GridCacheOperation.TRANSFORM ||
                !F.isEmpty(filter) ||
                lsnrCol != null;

            // Load and remove from swap if it is new.
            if (isNew())
                unswap(null, false);

            old = val;

            if (expireTimeExtras() > 0 && expireTimeExtras() < U.currentTimeMillis()) {
                if (onExpired(val, null)) {
                    assert !deletedUnlocked();

                    update(null, CU.TTL_ETERNAL, CU.EXPIRE_TIME_ETERNAL, ver, true);

                    old = null;
                }
            }

            boolean readFromStore = false;

            Object old0 = null;

            if (readThrough && needVal && old == null &&
                (cctx.readThrough() && (op == GridCacheOperation.TRANSFORM || cctx.loadPreviousValue()))) {
                old0 = readThrough(null, key, false, subjId, taskName);

                old = cctx.toCacheObject(old0);

                long ttl = CU.TTL_ETERNAL;
                long expireTime = CU.EXPIRE_TIME_ETERNAL;

                if (expiryPlc != null && old != null) {
                    ttl = CU.toTtl(expiryPlc.getExpiryForCreation());

                    if (ttl == CU.TTL_ZERO) {
                        ttl = CU.TTL_MINIMUM;
                        expireTime = CU.expireTimeInPast();
                    }
                    else if (ttl == CU.TTL_NOT_CHANGED)
                        ttl = CU.TTL_ETERNAL;
                    else
                        expireTime = CU.toExpireTime(ttl);
                }

                // Detach value before index update.
                old = cctx.kernalContext().cacheObjects().prepareForCache(old, cctx);

                if (old != null)
                    storeValue(old, expireTime, ver);
                else
                    removeValue();

                update(old, expireTime, ttl, ver, true);
            }

            // Apply metrics.
            if (metrics && cctx.statisticsEnabled() && needVal)
                cctx.cache().metrics0().onRead(old != null);

            // Check filter inside of synchronization.
            if (!F.isEmpty(filter)) {
                boolean pass = cctx.isAllLocked(this, filter);

                if (!pass) {
                    if (expiryPlc != null && !readFromStore && !cctx.putIfAbsentFilter(filter) && hasValueUnlocked())
                        updateTtl(expiryPlc);

                    Object val = retval ?
                        cctx.cacheObjectContext().unwrapBinaryIfNeeded(CU.value(old, cctx, false), keepBinary, false)
                        : null;

                    return new T3<>(false, val, null);
                }
            }

            String transformCloClsName = null;

            CacheObject updated;

            Object key0 = null;
            Object updated0 = null;

            // Calculate new value.
            if (op == GridCacheOperation.TRANSFORM) {
                transformCloClsName = EntryProcessorResourceInjectorProxy.unwrap(writeObj).getClass().getName();

                EntryProcessor<Object, Object, ?> entryProcessor = (EntryProcessor<Object, Object, ?>)writeObj;

                assert entryProcessor != null;

                CacheInvokeEntry<Object, Object> entry = new CacheInvokeEntry<>(key, old, version(), keepBinary, this);

                IgniteThread.onEntryProcessorEntered(false);

                try {
                    Object computed = entryProcessor.process(entry, invokeArgs);

                    transformOp = true;

                    if (entry.modified()) {
                        updated0 = cctx.unwrapTemporary(entry.getValue());

                        updated = cctx.toCacheObject(updated0);

                        cctx.validateKeyAndValue(key, updated);
                    }
                    else
                        updated = old;

                    key0 = entry.key();

                    invokeRes = computed != null ? CacheInvokeResult.fromResult(cctx.unwrapTemporary(computed)) : null;
                }
                catch (Exception e) {
                    updated = old;

                    invokeRes = CacheInvokeResult.fromError(e);
                }
                finally {
                    IgniteThread.onEntryProcessorLeft();
                }

                if (!entry.modified()) {
                    if (expiryPlc != null && !readFromStore && hasValueUnlocked())
                        updateTtl(expiryPlc);

                    updateMetrics(READ, metrics, transformOp, old != null);

                    return new GridTuple3<>(false, null, invokeRes);
                }
            }
            else
                updated = (CacheObject)writeObj;

            op = updated == null ? DELETE : UPDATE;

            if (intercept) {
                CacheLazyEntry e;

                if (op == UPDATE) {
                    updated0 = value(updated0, updated, keepBinary, false);

                    e = new CacheLazyEntry(cctx, key, key0, old, old0, keepBinary);

                    Object interceptorVal = cctx.config().getInterceptor().onBeforePut(e, updated0);

                    if (interceptorVal == null)
                        return new GridTuple3<>(false, cctx.unwrapTemporary(value(old0, old, keepBinary, false)), invokeRes);
                    else {
                        updated0 = cctx.unwrapTemporary(interceptorVal);

                        updated = cctx.toCacheObject(updated0);
                    }
                }
                else {
                    e = new CacheLazyEntry(cctx, key, key0, old, old0, keepBinary);

                    interceptorRes = cctx.config().getInterceptor().onBeforeRemove(e);

                    if (cctx.cancelRemove(interceptorRes))
                        return new GridTuple3<>(false, cctx.unwrapTemporary(interceptorRes.get2()), invokeRes);
                }

                key0 = e.key();
                old0 = e.value();
            }

            boolean hadVal = hasValueUnlocked();

            long ttl = CU.TTL_ETERNAL;
            long expireTime = CU.EXPIRE_TIME_ETERNAL;

            if (op == UPDATE) {
                if (expiryPlc != null) {
                    ttl = CU.toTtl(hadVal ? expiryPlc.getExpiryForUpdate() : expiryPlc.getExpiryForCreation());

                    if (ttl == CU.TTL_NOT_CHANGED) {
                        ttl = ttlExtras();
                        expireTime = expireTimeExtras();
                    }
                    else if (ttl != CU.TTL_ZERO)
                        expireTime = CU.toExpireTime(ttl);
                }
                else {
                    ttl = ttlExtras();
                    expireTime = expireTimeExtras();
                }
            }

            if (ttl == CU.TTL_ZERO) {
                op = DELETE;

                //If time expired no transformation needed.
                transformOp = false;
            }

            // Try write-through.
            if (op == UPDATE) {
                // Detach value before index update.
                updated = cctx.kernalContext().cacheObjects().prepareForCache(updated, cctx);

                if (writeThrough)
                    // Must persist inside synchronization in non-tx mode.
                    cctx.store().put(null, key, updated, ver);

                storeValue(updated, expireTime, ver);

                assert ttl != CU.TTL_ZERO;

                update(updated, expireTime, ttl, ver, true);

                logUpdate(op, updated, ver, expireTime, 0);

                if (evt) {
                    CacheObject evtOld = null;

                    if (transformCloClsName != null && cctx.events().isRecordable(EVT_CACHE_OBJECT_READ)) {
                        evtOld = cctx.unwrapTemporary(old);

                        cctx.events().addEvent(partition(), key, cctx.localNodeId(),null, null,
                            (GridCacheVersion)null, EVT_CACHE_OBJECT_READ, evtOld, evtOld != null || hadVal, evtOld,
                            evtOld != null || hadVal, subjId, transformCloClsName, taskName, keepBinary);
                    }

                    if (cctx.events().isRecordable(EVT_CACHE_OBJECT_PUT)) {
                        if (evtOld == null)
                            evtOld = cctx.unwrapTemporary(old);

                        cctx.events().addEvent(partition(), key, cctx.localNodeId(), null, null,
                            (GridCacheVersion)null, EVT_CACHE_OBJECT_PUT, updated, updated != null, evtOld,
                            evtOld != null || hadVal, subjId, null, taskName, keepBinary);
                    }
                }
            }
            else {
                if (writeThrough)
                    // Must persist inside synchronization in non-tx mode.
                    cctx.store().remove(null, key);

                removeValue();

                update(null, CU.TTL_ETERNAL, CU.EXPIRE_TIME_ETERNAL, ver, true);

                logUpdate(op, null, ver, CU.EXPIRE_TIME_ETERNAL, 0);

                if (evt) {
                    CacheObject evtOld = null;

                    if (transformCloClsName != null && cctx.events().isRecordable(EVT_CACHE_OBJECT_READ))
                        cctx.events().addEvent(partition(), key, cctx.localNodeId(), null, null,
                            (GridCacheVersion)null, EVT_CACHE_OBJECT_READ, evtOld, evtOld != null || hadVal, evtOld,
                            evtOld != null || hadVal, subjId, transformCloClsName, taskName, keepBinary);

                    if (cctx.events().isRecordable(EVT_CACHE_OBJECT_REMOVED)) {
                        if (evtOld == null)
                            evtOld = cctx.unwrapTemporary(old);

                        cctx.events().addEvent(partition(), key, cctx.localNodeId(), null, null, (GridCacheVersion)null,
                            EVT_CACHE_OBJECT_REMOVED, null, false, evtOld, evtOld != null || hadVal, subjId, null,
                            taskName, keepBinary);
                    }
                }

                res = hadVal;
            }

            if (res)
                updateMetrics(op, metrics, transformOp, old != null);
            else if (op == DELETE && transformOp)
                cctx.cache().metrics0().onInvokeRemove(old != null);

            if (lsnrCol != null) {
                long updateCntr = nextPartitionCounter(AffinityTopologyVersion.NONE, true, false, null);

                cctx.continuousQueries().onEntryUpdated(
                    lsnrCol,
                    key,
                    val,
                    old,
                    internal,
                    partition(),
                    true,
                    false,
                    updateCntr,
                    null,
                    AffinityTopologyVersion.NONE);

                onUpdateFinished(updateCntr);
            }

            if (intercept) {
                if (op == UPDATE)
                    cctx.config().getInterceptor().onAfterPut(new CacheLazyEntry(cctx, key, key0, updated, updated0, keepBinary, 0L));
                else
                    cctx.config().getInterceptor().onAfterRemove(new CacheLazyEntry(cctx, key, key0, old, old0, keepBinary, 0L));
            }

            updatePlatformCache(op == UPDATE ? updated : null, cctx.affinity().affinityTopologyVersion());
        }
        finally {
            unlockEntry();
            unlockListenerReadLock();
        }

        return new GridTuple3<>(res,
            cctx.unwrapTemporary(interceptorRes != null ?
                interceptorRes.get2() :
                cctx.cacheObjectContext().unwrapBinaryIfNeeded(old, keepBinary, false)),
            invokeRes);
    }

    /** {@inheritDoc} */
    @SuppressWarnings("unchecked")
    @Override public GridCacheUpdateAtomicResult innerUpdate(
        final GridCacheVersion newVer,
        final UUID evtNodeId,
        final UUID affNodeId,
        final GridCacheOperation op,
        @Nullable final Object writeObj,
        @Nullable final Object[] invokeArgs,
        final boolean writeThrough,
        final boolean readThrough,
        final boolean retval,
        final boolean keepBinary,
        @Nullable final IgniteCacheExpiryPolicy expiryPlc,
        final boolean evt,
        final boolean metrics,
        final boolean primary,
        final boolean verCheck,
        final AffinityTopologyVersion topVer,
        @Nullable final CacheEntryPredicate[] filter,
        final GridDrType drType,
        final long explicitTtl,
        final long explicitExpireTime,
        @Nullable final GridCacheVersion conflictVer,
        final boolean conflictResolve,
        final boolean intercept,
        @Nullable final UUID subjId,
        final String taskName,
        @Nullable final CacheObject prevVal,
        @Nullable final Long updateCntr,
        @Nullable final GridDhtAtomicAbstractUpdateFuture fut,
        boolean transformOp
    ) throws IgniteCheckedException, GridCacheEntryRemovedException, GridClosureException {
        assert cctx.atomic() && !detached();

        AtomicCacheUpdateClosure c;

        if (!primary && !isNear())
            ensureFreeSpace();

        lockListenerReadLock();
        lockEntry();

        try {
            checkObsolete();

            boolean internal = isInternal() || !context().userCache();

            Map<UUID, CacheContinuousQueryListener> lsnrs = cctx.continuousQueries().updateListeners(internal, false);

            boolean needVal = lsnrs != null || intercept || retval || op == GridCacheOperation.TRANSFORM
                || !F.isEmptyOrNulls(filter);

            // Possibly read value from store.
            boolean readFromStore = readThrough && needVal && (cctx.readThrough() &&
                (op == GridCacheOperation.TRANSFORM || cctx.loadPreviousValue()));

            c = new AtomicCacheUpdateClosure(this,
                topVer,
                newVer,
                op,
                writeObj,
                invokeArgs,
                readFromStore,
                writeThrough,
                keepBinary,
                expiryPlc,
                primary,
                verCheck,
                filter,
                explicitTtl,
                explicitExpireTime,
                conflictVer,
                conflictResolve,
                intercept,
                updateCntr,
                cctx.disableTriggeringCacheInterceptorOnConflict()
            );

            key.valueBytes(cctx.cacheObjectContext());

            if (isNear()) {
                CacheDataRow dataRow = val != null ? new CacheDataRowAdapter(key, val, ver, expireTimeExtras()) : null;

                c.call(dataRow);
            }
            else
                cctx.offheap().invoke(cctx, key, localPartition(), c);

            GridCacheUpdateAtomicResult updateRes = c.updateRes;

            assert updateRes != null : c;

            // We should ignore expired old row. Expired oldRow instance is needed for correct row replacement\deletion only.
            CacheObject oldVal = c.oldRow != null && !c.oldRowExpiredFlag ? c.oldRow.value() : null;
            CacheObject updateVal = null;
            GridCacheVersion updateVer = c.newVer;

            boolean updateMetrics = metrics && cctx.statisticsEnabled();

            // Apply metrics.
            if (updateMetrics &&
                updateRes.outcome().updateReadMetrics() &&
                needVal)
                cctx.cache().metrics0().onRead(oldVal != null);

            if (updateMetrics && INVOKE_NO_OP.equals(updateRes.outcome()) && (transformOp || updateRes.transformed()))
                cctx.cache().metrics0().onReadOnlyInvoke(oldVal != null);
            else if (updateMetrics && REMOVE_NO_VAL.equals(updateRes.outcome())
                && (transformOp || updateRes.transformed()))
                cctx.cache().metrics0().onInvokeRemove(oldVal != null);

            switch (updateRes.outcome()) {
                case VERSION_CHECK_FAILED: {
                    if (!cctx.isNear()) {
                        CacheObject evtVal;

                        if (op == GridCacheOperation.TRANSFORM) {
                            EntryProcessor<Object, Object, ?> entryProcessor =
                                (EntryProcessor<Object, Object, ?>)writeObj;

                            CacheInvokeEntry<Object, Object> entry =
                                new CacheInvokeEntry<>(key, prevVal, version(), keepBinary, this);

                            IgniteThread.onEntryProcessorEntered(true);

                            try {
                                entryProcessor.process(entry, invokeArgs);

                                evtVal = entry.modified() ?
                                    cctx.toCacheObject(cctx.unwrapTemporary(entry.getValue())) : prevVal;
                            }
                            catch (Exception ignore) {
                                evtVal = prevVal;
                            }
                            finally {
                                IgniteThread.onEntryProcessorLeft();
                            }
                        }
                        else
                            evtVal = (CacheObject)writeObj;

                        assert !primary && updateCntr != null;

                        onUpdateFinished(updateCntr);

                        cctx.continuousQueries().onEntryUpdated(
                            key,
                            evtVal,
                            prevVal,
                            isInternal() || !context().userCache(),
                            partition(),
                            primary,
                            false,
                            updateCntr,
                            null,
                            topVer);
                    }

                    return updateRes;
                }

                case CONFLICT_USE_OLD:
                case FILTER_FAILED:
                case INVOKE_NO_OP:
                case INTERCEPTOR_CANCEL:
                    return updateRes;
            }

            assert updateRes.outcome() == UpdateOutcome.SUCCESS || updateRes.outcome() == UpdateOutcome.REMOVE_NO_VAL;

            CacheObject evtOld = null;

            if (evt && op == TRANSFORM && cctx.events().isRecordable(EVT_CACHE_OBJECT_READ)) {
                assert writeObj instanceof EntryProcessor : writeObj;

                evtOld = cctx.unwrapTemporary(oldVal);

                Object transformClo = EntryProcessorResourceInjectorProxy.unwrap(writeObj);

                cctx.events().addEvent(partition(),
                    key,
                    evtNodeId,
                    null,
                    null,
                    updateVer,
                    EVT_CACHE_OBJECT_READ,
                    evtOld, evtOld != null,
                    evtOld, evtOld != null,
                    subjId,
                    transformClo.getClass().getName(),
                    taskName,
                    keepBinary);
            }

            if (c.op == UPDATE) {
                updateVal = val;

                assert updateVal != null : c;

                drReplicate(drType, updateVal, updateVer, topVer);

                recordNodeId(affNodeId, topVer);

                if (evt && cctx.events().isRecordable(EVT_CACHE_OBJECT_PUT)) {
                    if (evtOld == null)
                        evtOld = cctx.unwrapTemporary(oldVal);

                    cctx.events().addEvent(partition(),
                        key,
                        evtNodeId,
                        null,
                        null,
                        updateVer,
                        EVT_CACHE_OBJECT_PUT,
                        updateVal,
                        true,
                        evtOld,
                        evtOld != null,
                        subjId,
                        null,
                        taskName,
                        keepBinary);
                }
            }
            else {
                assert c.op == DELETE : c.op;

                clearReaders();

                drReplicate(drType, null, updateVer, topVer);

                recordNodeId(affNodeId, topVer);

                if (evt && cctx.events().isRecordable(EVT_CACHE_OBJECT_REMOVED)) {
                    if (evtOld == null)
                        evtOld = cctx.unwrapTemporary(oldVal);

                    cctx.events().addEvent(partition(),
                        key,
                        evtNodeId,
                        null,
                        null,
                        updateVer,
                        EVT_CACHE_OBJECT_REMOVED,
                        null, false,
                        evtOld, evtOld != null,
                        subjId,
                        null,
                        taskName,
                        keepBinary);
                }
            }

            if (updateRes.success())
                updateMetrics(c.op, metrics, transformOp || updateRes.transformed(), oldVal != null);

            // Continuous query filter should be perform under lock.
            if (lsnrs != null) {
                CacheObject evtVal = cctx.unwrapTemporary(updateVal);
                CacheObject evtOldVal = cctx.unwrapTemporary(oldVal);

                cctx.continuousQueries().onEntryUpdated(lsnrs,
                    key,
                    evtVal,
                    evtOldVal,
                    internal,
                    partition(),
                    primary,
                    false,
                    c.updateRes.updateCounter(),
                    fut,
                    topVer);
            }

            if (intercept && c.wasIntercepted) {
                assert c.op == UPDATE || c.op == DELETE : c.op;

                Cache.Entry<?,?> entry = new CacheLazyEntry<>(
                    cctx,
                    key,
                    null,
                    c.op == UPDATE ? updateVal : oldVal,
                    null,
                    keepBinary,
                    c.updateRes.updateCounter()
                );

                if (c.op == UPDATE)
                    cctx.config().getInterceptor().onAfterPut(entry);
                else
                    cctx.config().getInterceptor().onAfterRemove(entry);
            }

            updatePlatformCache(c.op == UPDATE ? updateVal : null, topVer);
        }
        finally {
            unlockEntry();
            unlockListenerReadLock();
        }

        onUpdateFinished(c.updateRes.updateCounter());

        return c.updateRes;
    }

    /**
     * @param val Value.
     * @param cacheObj Cache object.
     * @param keepBinary Keep binary flag.
     * @param cpy Copy flag.
     * @return Cache object value.
     */
    @Nullable private Object value(@Nullable Object val, @Nullable CacheObject cacheObj, boolean keepBinary, boolean cpy) {
        if (val != null)
            return val;

        return cctx.unwrapBinaryIfNeeded(cacheObj, keepBinary, cpy);
    }

    /**
     * @param expiry Expiration policy.
     * @return Tuple holding initial TTL and expire time with the given expiry.
     */
    private static IgniteBiTuple<Long, Long> initialTtlAndExpireTime(IgniteCacheExpiryPolicy expiry) {
        assert expiry != null;

        long initTtl = expiry.forCreate();
        long initExpireTime;

        if (initTtl == CU.TTL_ZERO) {
            initTtl = CU.TTL_MINIMUM;
            initExpireTime = CU.expireTimeInPast();
        }
        else if (initTtl == CU.TTL_NOT_CHANGED) {
            initTtl = CU.TTL_ETERNAL;
            initExpireTime = CU.EXPIRE_TIME_ETERNAL;
        }
        else
            initExpireTime = CU.toExpireTime(initTtl);

        return F.t(initTtl, initExpireTime);
    }

    /**
     * Get TTL, expire time and remove flag for the given entry, expiration policy and explicit TTL and expire time.
     *
     * @param expiry Expiration policy.
     * @param ttl Explicit TTL.
     * @param expireTime Explicit expire time.
     * @return Result.
     */
    private GridTuple3<Long, Long, Boolean> ttlAndExpireTime(IgniteCacheExpiryPolicy expiry, long ttl, long expireTime) {
        assert !obsolete();

        boolean rmv = false;

        // 1. If TTL is not changed, then calculate it based on expiry.
        if (ttl == CU.TTL_NOT_CHANGED) {
            if (expiry != null)
                ttl = hasValueUnlocked() ? expiry.forUpdate() : expiry.forCreate();
        }

        // 2. If TTL is zero, then set delete marker.
        if (ttl == CU.TTL_ZERO) {
            rmv = true;

            ttl = CU.TTL_ETERNAL;
        }

        // 3. If TTL is still not changed, then either use old entry TTL or set it to "ETERNAL".
        if (ttl == CU.TTL_NOT_CHANGED) {
            if (isStartVersion())
                ttl = CU.TTL_ETERNAL;
            else {
                ttl = ttlExtras();
                expireTime = expireTimeExtras();
            }
        }

        // 4 If expire time was not set explicitly, then calculate it.
        if (expireTime == CU.EXPIRE_TIME_CALCULATE)
            expireTime = CU.toExpireTime(ttl);

        return F.t(ttl, expireTime, rmv);
    }

    /**
     * Perform DR if needed.
     *
     * @param drType DR type.
     * @param val Value.
     * @param ver Version.
     * @param topVer Topology version.
     * @throws IgniteCheckedException In case of exception.
     */
    private void drReplicate(GridDrType drType, @Nullable CacheObject val, GridCacheVersion ver, AffinityTopologyVersion topVer)
        throws IgniteCheckedException {
        if (cctx.isDrEnabled() && drType != DR_NONE && !isInternal())
            cctx.dr().replicate(key, val, rawTtl(), rawExpireTime(), ver.conflictVersion(), drType, topVer);
    }

    /**
     * @return {@code true} if entry has readers. It makes sense only for dht entry.
     * @throws GridCacheEntryRemovedException If removed.
     */
    protected boolean hasReaders() throws GridCacheEntryRemovedException {
        return false;
    }

    /**
     *
     */
    protected void clearReaders() {
        // No-op.
    }

    /**
     * @param nodeId Node ID to clear.
     * @throws GridCacheEntryRemovedException If removed.
     */
    protected void clearReader(UUID nodeId) throws GridCacheEntryRemovedException {
        // No-op.
    }

    /** {@inheritDoc} */
    @Override public boolean clear(GridCacheVersion ver, boolean readers) throws IgniteCheckedException {
        lockEntry();

        try {
            if (obsolete())
                return false;

            try {
                if ((!hasReaders() || readers)) {
                    // markObsolete will clear the value.
                    if (!(markObsolete0(ver, true, null))) {
                        if (log.isDebugEnabled())
                            log.debug("Entry could not be marked obsolete (it is still used): " + this);

                        return false;
                    }

                    clearReaders();
                }
                else {
                    if (log.isDebugEnabled())
                        log.debug("Entry could not be marked obsolete (it still has readers): " + this);

                    return false;
                }
            }
            catch (GridCacheEntryRemovedException ignore) {
                assert false;

                return false;
            }

            if (log.isTraceEnabled()) {
                log.trace("entry clear [key=" + key +
                    ", entry=" + System.identityHashCode(this) +
                    ", val=" + val + ']');
            }

            if (cctx.mvccEnabled())
                cctx.offheap().mvccRemoveAll(this);
            else
                removeValue();
        }
        finally {
            unlockEntry();
        }

        onMarkedObsolete();

        cctx.cache().removeEntry(this); // Clear cache.

        return true;
    }

    /** {@inheritDoc} */
    @Override public GridCacheVersion obsoleteVersion() {
        lockEntry();

        try {
            return obsoleteVersionExtras();
        }
        finally {
            unlockEntry();
        }
    }

    /** {@inheritDoc} */
    @Override public boolean markObsolete(GridCacheVersion ver) {
        boolean obsolete;

        lockEntry();

        try {
            obsolete = markObsolete0(ver, true, null);
        }
        finally {
            unlockEntry();
        }

        if (obsolete)
            onMarkedObsolete();

        return obsolete;
    }

    /** {@inheritDoc} */
    @Override public boolean markObsoleteIfEmpty(@Nullable GridCacheVersion obsoleteVer) throws IgniteCheckedException {
        boolean obsolete = false;
        boolean deferred = false;
        GridCacheVersion ver0 = null;

        lockEntry();

        try {
            if (obsoleteVersionExtras() != null)
                return false;

            if (hasValueUnlocked()) {
                long expireTime = expireTimeExtras();

                if (expireTime > 0 && (expireTime < U.currentTimeMillis())) {
                    if (obsoleteVer == null)
                        obsoleteVer = nextVersion();

                    if (onExpired(this.val, obsoleteVer)) {
                        if (cctx.deferredDelete()) {
                            deferred = true;
                            ver0 = ver;
                        }
                        else
                            obsolete = true;
                    }
                }
            }
            else {
                if (cctx.deferredDelete() && !isStartVersion() && !detached()) {
                    if (!deletedUnlocked()) {
                        update(null, 0L, 0L, ver, true);

                        deletedUnlocked(true);

                        deferred = true;
                        ver0 = ver;
                    }
                }
                else {
                    if (obsoleteVer == null)
                        obsoleteVer = nextVersion();

                    obsolete = markObsolete0(obsoleteVer, true, null);
                }
            }
        }
        finally {
            unlockEntry();

            if (obsolete)
                onMarkedObsolete();

            if (deferred)
                cctx.onDeferredDelete(this, ver0);
        }

        return obsolete;
    }

    /** {@inheritDoc} */
    @Override public boolean markObsoleteVersion(GridCacheVersion ver) {
        assert cctx.deferredDelete();

        boolean marked;

        lockEntry();

        try {
            if (obsoleteVersionExtras() != null)
                return true;

            if (!this.ver.equals(ver))
                return false;

            marked = markObsolete0(ver, true, null);
        }
        finally {
            unlockEntry();
        }

        if (marked)
            onMarkedObsolete();

        return marked;
    }

    /**
     * @param tombstoneVer Tombstone version.
     * @throws GridCacheEntryRemovedException If entry was removed.
     * @throws IgniteCheckedException If failed.
     */
    public void removeTombstone(GridCacheVersion tombstoneVer) throws GridCacheEntryRemovedException, IgniteCheckedException {
        lockEntry();

        try {
            checkObsolete();

            removeTombstone0(tombstoneVer);
        }
        finally {
            unlockEntry();
        }
    }

    /**
     * @param tombstoneVer Tombstone version.
     * @throws IgniteCheckedException If failed.
     */
    private void removeTombstone0(GridCacheVersion tombstoneVer) throws IgniteCheckedException {
        RemoveClosure c = new RemoveClosure(this, tombstoneVer);

        cctx.offheap().invoke(cctx, key, localPartition(), c);
    }

    /**
     * @return {@code True} if this entry should not be evicted from cache.
     */
    protected boolean evictionDisabled() {
        return (flags & IS_EVICT_DISABLED) != 0;
    }

    /**
     * <p>
     * Note that {@link #onMarkedObsolete()} should always be called after this method returns {@code true}.
     *
     * @param ver Version.
     * @param clear {@code True} to clear.
     * @param extras Predefined extras.
     * @return {@code True} if entry is obsolete, {@code false} if entry is still used by other threads or nodes.
     */
    protected final boolean markObsolete0(GridCacheVersion ver, boolean clear, GridCacheObsoleteEntryExtras extras) {
        assert lock.isHeldByCurrentThread();

        if (evictionDisabled()) {
            assert !obsolete() : this;

            return false;
        }

        GridCacheVersion obsoleteVer = obsoleteVersionExtras();

        if (ver != null) {
            // If already obsolete, then do nothing.
            if (obsoleteVer != null)
                return true;

            GridCacheMvcc mvcc = mvccExtras();

            if (mvcc == null || mvcc.isEmpty(ver)) {
                obsoleteVer = ver;

                obsoleteVersionExtras(obsoleteVer, extras);

                if (clear)
                    value(null);

                if (log.isTraceEnabled()) {
                    log.trace("markObsolete0 [key=" + key +
                        ", entry=" + System.identityHashCode(this) +
                        ", clear=" + clear +
                        ']');
                }
            }

            return obsoleteVer != null;
        }
        else
            return obsoleteVer != null;
    }

    /** {@inheritDoc} */
    @Override public void onMarkedObsolete() {
        // No-op.
    }

    /** {@inheritDoc} */
    @Override public final boolean obsolete() {
        lockEntry();

        try {
            return obsoleteVersionExtras() != null;
        }
        finally {
            unlockEntry();
        }
    }

    /** {@inheritDoc} */
    @Override public final boolean obsolete(GridCacheVersion exclude) {
        lockEntry();

        try {
            GridCacheVersion obsoleteVer = obsoleteVersionExtras();

            return obsoleteVer != null && !obsoleteVer.equals(exclude);
        }
        finally {
            unlockEntry();
        }
    }

    /** {@inheritDoc} */
    @Override public boolean invalidate(GridCacheVersion newVer)
        throws IgniteCheckedException {
        lockEntry();

        try {
            assert newVer != null;

            value(null);

            ver = newVer;
            flags &= ~IS_EVICT_DISABLED;

            onInvalidate();

            return obsoleteVersionExtras() != null;
        }
        finally {
            unlockEntry();
        }
    }

    /**
     * Called when entry invalidated.
     */
    protected void onInvalidate() {
        // No-op.
    }

    /**
     * @param val New value.
     * @param expireTime Expiration time.
     * @param ttl Time to live.
     * @param ver Update version.
     */
    protected final void update(@Nullable CacheObject val, long expireTime, long ttl, GridCacheVersion ver, boolean addTracked) {
        assert ver != null;
        assert lock.isHeldByCurrentThread();
        assert ttl != CU.TTL_ZERO && ttl != CU.TTL_NOT_CHANGED && ttl >= 0 : ttl;

        boolean trackNear = addTracked && isNear() && cctx.config().isEagerTtl();

        long oldExpireTime = expireTimeExtras();

        if (trackNear && oldExpireTime != 0 && (expireTime != oldExpireTime || isStartVersion()))
            cctx.ttl().removeTrackedEntry((GridNearCacheEntry)this);

        value(val);

        ttlAndExpireTimeExtras(ttl, expireTime);

        this.ver = ver;
        flags &= ~IS_EVICT_DISABLED;

        if (trackNear && expireTime != 0 && (expireTime != oldExpireTime || isStartVersion()))
            cctx.ttl().addTrackedEntry((GridNearCacheEntry)this);
    }

    /**
     * @return {@code True} if should notify continuous query manager on updates of this entry.
     */
    private boolean notifyContinuousQueries() {
        return !isNear();
    }

    /**
     * Update TTL if it is changed.
     *
     * @param expiryPlc Expiry policy.
     */
    private void updateTtl(ExpiryPolicy expiryPlc) throws IgniteCheckedException, GridCacheEntryRemovedException {
        long ttl = CU.toTtl(expiryPlc.getExpiryForAccess());

        if (ttl != CU.TTL_NOT_CHANGED)
            updateTtl(ttl);
    }

    /**
     * Update TTL is it is changed.
     *
     * @param expiryPlc Expiry policy.
     * @throws GridCacheEntryRemovedException If failed.
     */
    private void updateTtl(IgniteCacheExpiryPolicy expiryPlc) throws GridCacheEntryRemovedException,
        IgniteCheckedException {
        long ttl = expiryPlc.forAccess();

        if (ttl != CU.TTL_NOT_CHANGED) {
            updateTtl(ttl);

            expiryPlc.ttlUpdated(key(), version(), hasReaders() ? ((GridDhtCacheEntry)this).readers() : null);
        }
    }

    /**
     * @param ttl Time to live.
     */
    private void updateTtl(long ttl) throws IgniteCheckedException, GridCacheEntryRemovedException {
        assert ttl >= 0 || ttl == CU.TTL_ZERO : ttl;
        assert lock.isHeldByCurrentThread();

        long expireTime;

        if (ttl == CU.TTL_ZERO) {
            ttl = CU.TTL_MINIMUM;
            expireTime = CU.expireTimeInPast();
        }
        else
            expireTime = CU.toExpireTime(ttl);

        ttlAndExpireTimeExtras(ttl, expireTime);

        cctx.shared().database().checkpointReadLock();

        try {
            storeValue(val, expireTime, ver);
        }
        finally {
            cctx.shared().database().checkpointReadUnlock();
        }
    }

    /**
     * @throws GridCacheEntryRemovedException If entry is obsolete.
     */
    protected void checkObsolete() throws GridCacheEntryRemovedException {
        assert lock.isHeldByCurrentThread();

        if (obsoleteVersionExtras() != null)
            throw new GridCacheEntryRemovedException();
    }

    /** {@inheritDoc} */
    @Override public KeyCacheObject key() {
        return key;
    }

    /** {@inheritDoc} */
    @Override public IgniteTxKey txKey() {
        return cctx.txKey(key);
    }

    /** {@inheritDoc} */
    @Override public GridCacheVersion version() throws GridCacheEntryRemovedException {
        lockEntry();

        try {
            checkObsolete();

            return ver;
        }
        finally {
            unlockEntry();
        }
    }

    /** {@inheritDoc} */
    @Override public boolean checkSerializableReadVersion(GridCacheVersion serReadVer)
        throws GridCacheEntryRemovedException {
        lockEntry();

        try {
            checkObsolete();

            if (!serReadVer.equals(ver)) {
                boolean empty = isStartVersion() || deletedUnlocked();

                if (serReadVer.equals(IgniteTxEntry.SER_READ_EMPTY_ENTRY_VER))
                    return empty;
                else if (serReadVer.equals(IgniteTxEntry.SER_READ_NOT_EMPTY_VER))
                    return !empty;

                return false;
            }

            return true;
        }
        finally {
            unlockEntry();
        }
    }

    /**
     * Gets hash value for the entry key.
     *
     * @return Hash value.
     */
    int hash() {
        return hash;
    }

    /** {@inheritDoc} */
    @Nullable @Override public CacheObject mvccPeek(boolean onheapOnly)
        throws GridCacheEntryRemovedException, IgniteCheckedException {
        if (onheapOnly)
            return null;

        lockEntry();

        try {
            checkObsolete();

            CacheDataRow row = cctx.offheap().mvccRead(cctx, key, MVCC_MAX_SNAPSHOT);

            return row != null ? row.value() : null;
        }
        finally {
            unlockEntry();
        }
    }

    /** {@inheritDoc} */
    @Nullable @Override public CacheObject peek(
        boolean heap,
        boolean offheap,
        AffinityTopologyVersion topVer,
        @Nullable IgniteCacheExpiryPolicy expiryPlc)
        throws GridCacheEntryRemovedException, IgniteCheckedException {
        assert heap || offheap;

        boolean rmv = false;

        try {
            boolean deferred;
            GridCacheVersion ver0;

            lockEntry();

            try {
                checkObsolete();

                if (!valid(topVer))
                    return null;

                if (val == null && offheap)
                    unswap(null, false);

                if (checkExpired()) {
                    if (cctx.deferredDelete()) {
                        deferred = true;
                        ver0 = ver;
                    }
                    else {
                        rmv = markObsolete0(nextVersion(), true, null);

                        return null;
                    }
                }
                else {
                    CacheObject val = this.val;

                    if (val != null && expiryPlc != null)
                        updateTtl(expiryPlc);

                    return val;
                }
            }
            finally {
                unlockEntry();
            }

            if (deferred) {
                assert ver0 != null;

                cctx.onDeferredDelete(this, ver0);
            }

            return null;
        }
        finally {
            if (rmv) {
                onMarkedObsolete();

                cctx.cache().removeEntry(this);
            }
        }
    }

    /** {@inheritDoc} */
    @Nullable @Override public CacheObject peek()
        throws GridCacheEntryRemovedException, IgniteCheckedException {
        IgniteInternalTx tx = cctx.tm().localTx();

        AffinityTopologyVersion topVer = tx != null ? tx.topologyVersion() : cctx.affinity().affinityTopologyVersion();

        return peek(true, false, topVer, null);
    }

    /**
     * TODO: IGNITE-3500: do we need to generate event and invalidate value?
     *
     * @return {@code true} if expired.
     * @throws IgniteCheckedException In case of failure.
     */
    private boolean checkExpired() throws IgniteCheckedException {
        assert lock.isHeldByCurrentThread();

        long expireTime = expireTimeExtras();

        if (expireTime > 0) {
            long delta = expireTime - U.currentTimeMillis();

            if (delta <= 0) {
                if (cctx.mvccEnabled())
                    cctx.offheap().mvccRemoveAll(this);
                else
                    removeValue();

                return true;
            }
        }

        return false;
    }

    /**
     * @return Value.
     */
    @Override public CacheObject rawGet() {
        lockEntry();

        try {
            return val;
        }
        finally {
            unlockEntry();
        }
    }

    /** {@inheritDoc} */
    @Override public final boolean hasValue() {
        lockEntry();

        try {
            return hasValueUnlocked();
        }
        finally {
            unlockEntry();
        }
    }

    /**
     * @return {@code True} if this entry has value.
     */
    protected final boolean hasValueUnlocked() {
        assert lock.isHeldByCurrentThread();

        return val != null;
    }

    /**
     * Checks, that changes were got by DR.
     *
     * @param explicitVer – Explicit version (if any).
     * @return {@code true} if changes were got by DR and {@code false} otherwise.
     */
    private boolean isRemoteDrUpdate(@Nullable GridCacheVersion explicitVer) {
        return explicitVer != null && explicitVer.dataCenterId() != cctx.dr().dataCenterId();
    }

    /**
     * Checks, that cache interceptor should be skipped.
     * <p>
     * It is expects by default behavior that Interceptor methods ({@link CacheInterceptor#onBeforePut(Cache.Entry,
     * Object)}, {@link CacheInterceptor#onAfterPut(Cache.Entry)}, {@link CacheInterceptor#onBeforeRemove(Cache.Entry)}
     * and {@link CacheInterceptor#onAfterRemove(Cache.Entry)}) will be called, but {@link
     * CacheInterceptor#onGet(Object, Object)}. This can even make DR-update flow broken in case of non-idempotent
     * Interceptor and force users to call onGet manually as the only workaround. Also, user may want to skip
     * Interceptor to avoid redundant entry transformation for DR updates and exchange with internal data b/w data
     * centres which is a normal case.
     *
     * @param explicitVer - Explicit version (if any).
     * @return {@code true} if cache interceptor should be skipped and {@code false} otherwise.
     */
    private boolean skipInterceptor(@Nullable GridCacheVersion explicitVer) {
        return isRemoteDrUpdate(explicitVer) && cctx.disableTriggeringCacheInterceptorOnConflict();
    }

    /** {@inheritDoc} */
    @Override public CacheObject rawPut(CacheObject val, long ttl) {
        lockEntry();

        try {
            CacheObject old = this.val;

            update(val, CU.toExpireTime(ttl), ttl, nextVersion(), true);

            return old;
        }
        finally {
            unlockEntry();
        }
    }

    /** {@inheritDoc} */
    @Override public boolean initialValue(
        CacheObject val,
        GridCacheVersion ver,
        MvccVersion mvccVer,
        MvccVersion newMvccVer,
        byte mvccTxState,
        byte newMvccTxState,
        long ttl,
        long expireTime,
        boolean preload,
        AffinityTopologyVersion topVer,
        GridDrType drType,
        boolean fromStore,
        CacheDataRow row
    ) throws IgniteCheckedException, GridCacheEntryRemovedException {
        ensureFreeSpace();

        boolean deferred = false;
        boolean obsolete = false;

        GridCacheVersion oldVer = null;

        lockListenerReadLock();
        lockEntry();

        try {
            checkObsolete();

            boolean walEnabled = !cctx.isNear() && cctx.group().persistenceEnabled() && cctx.group().walEnabled();

            long expTime = expireTime < 0 ? CU.toExpireTime(ttl) : expireTime;

            val = cctx.kernalContext().cacheObjects().prepareForCache(val, cctx);

            final boolean unswapped = (flags & IS_UNSWAPPED_MASK) != 0;

            boolean update;

            IgniteBiPredicate<CacheObject, GridCacheVersion> p = (val0, ver0) -> {
                boolean update0;

                GridCacheVersion currVer = ver0 != null ? ver0 : this.ver;

                boolean isStartVer = cctx.shared().versions().isStartVersion(currVer);

                if (cctx.group().persistenceEnabled()) {
                    if (!isStartVer) {
                        if (cctx.atomic())
                            update0 = ATOMIC_VER_COMPARATOR.compare(currVer, ver) < 0;
                        else
                            update0 = currVer.compareTo(ver) < 0;
                    }
                    else
                        update0 = true;
                }
                else
                    update0 = isStartVer;

                // Such combination may exist during datastreamer first update.
                update0 |= (!preload && val0 == null);

                return update0;
            };

            if (unswapped) {
                update = p.apply(this.val, this.ver);

                if (update) {
                    // If entry is already unswapped and we are modifying it, we must run deletion callbacks for old value.
                    long oldExpTime = expireTimeUnlocked();

                    if (oldExpTime > 0 && oldExpTime < U.currentTimeMillis()) {
                        if (onExpired(this.val, null)) {
                            if (cctx.deferredDelete()) {
                                deferred = true;
                                oldVer = this.ver;
                            }
                            else if (val == null)
                                obsolete = true;
                        }
                    }

                    if (cctx.mvccEnabled()) {
                        assert !preload;

                        cctx.offheap().mvccInitialValue(this, val, ver, expTime, mvccVer, newMvccVer);
                    }
                    else
                        storeValue(val, expTime, ver, null, row);
                }
            }
            else {
                if (cctx.mvccEnabled()) {
                    // cannot identify whether the entry is exist on the fly
                    unswap(false);

                    if (update = p.apply(this.val, this.ver)) {
                        // If entry is already unswapped and we are modifying it, we must run deletion callbacks for old value.
                        long oldExpTime = expireTimeUnlocked();
                        long delta = (oldExpTime == 0 ? 0 : oldExpTime - U.currentTimeMillis());

                        if (delta < 0) {
                            if (onExpired(this.val, null)) {
                                if (cctx.deferredDelete()) {
                                    deferred = true;
                                    oldVer = this.ver;
                                }
                                else if (val == null)
                                    obsolete = true;
                            }
                        }

                        assert !preload;

                        cctx.offheap().mvccInitialValue(this, val, ver, expTime, mvccVer, newMvccVer);
                    }
                }
                else {
                    // Optimization to access storage only once.
                    UpdateClosure c = storeValue(val, expTime, ver, p, row);

                    // Update if tree is changed or removal is replicated from supplier node and is absent locally.
                    update = c.operationType() != IgniteTree.OperationType.NOOP ||
                        preload && val == null && !c.filtered() && c.oldRow() == null;
                }
            }

            if (update) {
                update(val, expTime, ttl, ver, true);

                boolean skipQryNtf = false;

                if (val == null) {
                    skipQryNtf = true;

                    if (cctx.deferredDelete() && !deletedUnlocked() && !isInternal()) {
                        deletedUnlocked(true);

                        oldVer = this.ver;

                        deferred = true;
                    }
                }
                else if (deletedUnlocked())
                    deletedUnlocked(false);

                long updateCntr = 0;

                if (!preload)
                    updateCntr = nextPartitionCounter(topVer, true, true, null);

                if (walEnabled) {
                    if (cctx.mvccEnabled()) {
                        cctx.shared().wal().log(new MvccDataRecord(new MvccDataEntry(
                            cctx.cacheId(),
                            key,
                            val,
                            val == null ? DELETE : GridCacheOperation.CREATE,
                            null,
                            ver,
                            expireTime,
                            partition(),
                            updateCntr,
                            mvccVer == null ? MvccUtils.INITIAL_VERSION : mvccVer
                        )));
                    } else {
                        cctx.shared().wal().log(new DataRecord(new DataEntry(
                            cctx.cacheId(),
                            key,
                            val,
                            val == null ? DELETE : GridCacheOperation.CREATE,
                            null,
                            ver,
                            expireTime,
                            partition(),
                            updateCntr
                        )));
                    }
                }

                drReplicate(drType, val, ver, topVer);

                if (!skipQryNtf) {
                    cctx.continuousQueries().onEntryUpdated(
                        key,
                        val,
                        null,
                        this.isInternal() || !this.context().userCache(),
                        this.partition(),
                        true,
                        preload,
                        updateCntr,
                        null,
                        topVer);
                }

                updatePlatformCache(val, topVer);

                onUpdateFinished(updateCntr);

                if (!fromStore && cctx.store().isLocal()) {
                    if (val != null)
                        cctx.store().put(null, key, val, ver);
                }

                return true;
            }

            return false;
        }
        finally {
            unlockEntry();
            unlockListenerReadLock();

            // It is necessary to execute these callbacks outside of lock to avoid deadlocks.

            if (obsolete) {
                onMarkedObsolete();

                cctx.cache().removeEntry(this);
            }

            if (deferred) {
                assert oldVer != null;

                cctx.onDeferredDelete(this, oldVer);
            }
        }
    }

    /**
     * @param cntr Updated partition counter.
     */
    protected void onUpdateFinished(long cntr) {
        // No-op.
    }

    /**
     * @param topVer Topology version for current operation.
     * @param primary Primary node update flag.
     * @param initial {@code True} if initial value.
     * @param primaryCntr Counter assigned on primary node.
     * @return Update counter.
     */
    protected long nextPartitionCounter(AffinityTopologyVersion topVer, boolean primary, boolean initial,
        @Nullable Long primaryCntr) {
        return 0;
    }

    /**
     * @param tx Tx.
     * @param updateCntr Update counter.
     */
    protected long nextPartitionCounter(IgniteInternalTx tx, @Nullable Long updateCntr) {
        return 0;
    }

    /** {@inheritDoc} */
    @Override public GridCacheVersionedEntryEx versionedEntry(final boolean keepBinary)
        throws IgniteCheckedException, GridCacheEntryRemovedException {
        lockEntry();

        try {
            boolean isNew = isStartVersion();

            if (isNew)
                unswap(null, false);

            CacheObject val = this.val;

            return new GridCacheLazyPlainVersionedEntry<>(cctx,
                key,
                val,
                ttlExtras(),
                expireTimeExtras(),
                ver.conflictVersion(),
                isNew,
                keepBinary);
        }
        finally {
            unlockEntry();
        }
    }

    /** {@inheritDoc} */
    @Override public void clearReserveForLoad(GridCacheVersion ver) {
        lockEntry();

        try {
            if (obsoleteVersionExtras() != null)
                return;

            if (ver.equals(this.ver)) {
                assert evictionDisabled() : this;

                flags &= ~IS_EVICT_DISABLED;
            }
        }
        finally {
            unlockEntry();
        }
    }

    /** {@inheritDoc} */
    @Override public EntryGetResult versionedValue(CacheObject val,
        GridCacheVersion curVer,
        GridCacheVersion newVer,
        @Nullable IgniteCacheExpiryPolicy loadExpiryPlc,
        @Nullable ReaderArguments readerArgs
    ) throws IgniteCheckedException, GridCacheEntryRemovedException {
        lockEntry();

        try {
            checkObsolete();

            addReaderIfNeed(readerArgs);

            if (curVer == null || curVer.equals(ver)) {
                if (val != this.val) {
                    GridCacheMvcc mvcc = mvccExtras();

                    if (mvcc != null && !mvcc.isEmpty())
                        return entryGetResult(this.val, ver, false);

                    if (newVer == null)
                        newVer = cctx.cache().nextVersion();

                    long ttl;
                    long expTime;

                    if (loadExpiryPlc != null) {
                        IgniteBiTuple<Long, Long> initTtlAndExpireTime = initialTtlAndExpireTime(loadExpiryPlc);

                        ttl = initTtlAndExpireTime.get1();
                        expTime = initTtlAndExpireTime.get2();
                    }
                    else {
                        ttl = ttlExtras();
                        expTime = expireTimeExtras();
                    }

                    // Detach value before index update.
                    val = cctx.kernalContext().cacheObjects().prepareForCache(val, cctx);

                    if (val != null) {
                        storeValue(val, expTime, newVer);

                        if (deletedUnlocked())
                            deletedUnlocked(false);
                    }

                    // Version does not change for load ops.
                    update(val, expTime, ttl, newVer, true);

                    return entryGetResult(val, newVer, false);
                }

                assert !evictionDisabled() : this;
            }

            return entryGetResult(this.val, ver, false);
        }
        finally {
            unlockEntry();
        }
    }

    /**
     * @param readerArgs Reader arguments
     */
    private void addReaderIfNeed(@Nullable ReaderArguments readerArgs) {
        if (readerArgs != null) {
            assert this instanceof GridDhtCacheEntry : this;
            assert lock.isHeldByCurrentThread();

            try {
                ((GridDhtCacheEntry)this).addReader(readerArgs.reader(),
                    readerArgs.messageId(),
                    readerArgs.topologyVersion());
            }
            catch (GridCacheEntryRemovedException e) {
                assert false : this;
            }
        }
    }

    /**
     * Gets next version for this cache entry.
     *
     * @return Next version.
     */
    private GridCacheVersion nextVersion() {
        // Do not change topology version when generating next version.
        return cctx.versions().next(ver);
    }

    /** {@inheritDoc} */
    @Override public boolean hasLockCandidate(GridCacheVersion ver) throws GridCacheEntryRemovedException {
        lockEntry();

        try {
            checkObsolete();

            GridCacheMvcc mvcc = mvccExtras();

            return mvcc != null && mvcc.hasCandidate(ver);
        }
        finally {
            unlockEntry();
        }
    }

    /** {@inheritDoc} */
    @Override public boolean hasLockCandidate(long threadId) throws GridCacheEntryRemovedException {
        lockEntry();

        try {
            checkObsolete();

            GridCacheMvcc mvcc = mvccExtras();

            return mvcc != null && mvcc.localCandidate(threadId) != null;
        }
        finally {
            unlockEntry();
        }
    }

    /** {@inheritDoc} */
    @Override public boolean lockedByAny(GridCacheVersion... exclude)
        throws GridCacheEntryRemovedException {
        lockEntry();

        try {
            checkObsolete();

            GridCacheMvcc mvcc = mvccExtras();

            return mvcc != null && !mvcc.isEmpty(exclude);
        }
        finally {
            unlockEntry();
        }
    }

    /** {@inheritDoc} */
    @Override public boolean lockedByThread() throws GridCacheEntryRemovedException {
        return lockedByThread(Thread.currentThread().getId());
    }

    /** {@inheritDoc} */
    @Override public boolean lockedLocally(GridCacheVersion lockVer)
        throws GridCacheEntryRemovedException {
        lockEntry();

        try {
            checkObsolete();

            GridCacheMvcc mvcc = mvccExtras();

            return mvcc != null && mvcc.isLocallyOwned(lockVer);
        }
        finally {
            unlockEntry();
        }
    }

    /** {@inheritDoc} */
    @Override public boolean lockedByThread(long threadId, GridCacheVersion exclude)
        throws GridCacheEntryRemovedException {
        lockEntry();

        try {
            checkObsolete();

            GridCacheMvcc mvcc = mvccExtras();

            return mvcc != null && mvcc.isLocallyOwnedByThread(threadId, false, exclude);
        }
        finally {
            unlockEntry();
        }
    }

    /** {@inheritDoc} */
    @Override public boolean lockedLocallyByIdOrThread(GridCacheVersion lockVer, long threadId)
        throws GridCacheEntryRemovedException {
        lockEntry();

        try {
            GridCacheMvcc mvcc = mvccExtras();

            return mvcc != null && mvcc.isLocallyOwnedByIdOrThread(lockVer, threadId);
        }
        finally {
            unlockEntry();
        }
    }

    /** {@inheritDoc} */
    @Override public boolean lockedByThread(long threadId) throws GridCacheEntryRemovedException {
        lockEntry();

        try {
            checkObsolete();

            GridCacheMvcc mvcc = mvccExtras();

            return mvcc != null && mvcc.isLocallyOwnedByThread(threadId, true);
        }
        finally {
            unlockEntry();
        }
    }

    /** {@inheritDoc} */
    @Override public boolean lockedBy(GridCacheVersion ver) throws GridCacheEntryRemovedException {
        lockEntry();

        try {
            checkObsolete();

            GridCacheMvcc mvcc = mvccExtras();

            return mvcc != null && mvcc.isOwnedBy(ver);
        }
        finally {
            unlockEntry();
        }
    }

    /** {@inheritDoc} */
    @Override public boolean lockedByThreadUnsafe(long threadId) {
        lockEntry();

        try {
            GridCacheMvcc mvcc = mvccExtras();

            return mvcc != null && mvcc.isLocallyOwnedByThread(threadId, true);
        }
        finally {
            unlockEntry();
        }
    }

    /** {@inheritDoc} */
    @Override public boolean lockedByUnsafe(GridCacheVersion ver) {
        lockEntry();

        try {
            GridCacheMvcc mvcc = mvccExtras();

            return mvcc != null && mvcc.isOwnedBy(ver);
        }
        finally {
            unlockEntry();
        }
    }

    /** {@inheritDoc} */
    @Override public boolean lockedLocallyUnsafe(GridCacheVersion lockVer) {
        lockEntry();

        try {
            GridCacheMvcc mvcc = mvccExtras();

            return mvcc != null && mvcc.isLocallyOwned(lockVer);
        }
        finally {
            unlockEntry();
        }
    }

    /** {@inheritDoc} */
    @Override public boolean hasLockCandidateUnsafe(GridCacheVersion ver) {
        lockEntry();

        try {
            GridCacheMvcc mvcc = mvccExtras();

            return mvcc != null && mvcc.hasCandidate(ver);
        }
        finally {
            unlockEntry();
        }
    }

    /** {@inheritDoc} */
    @Override public Collection<GridCacheMvccCandidate> localCandidates(GridCacheVersion... exclude)
        throws GridCacheEntryRemovedException {
        lockEntry();

        try {
            checkObsolete();

            GridCacheMvcc mvcc = mvccExtras();

            return mvcc == null ? Collections.<GridCacheMvccCandidate>emptyList() : mvcc.localCandidates(exclude);
        }
        finally {
            unlockEntry();
        }
    }

    /** {@inheritDoc} */
    @Override public Collection<GridCacheMvccCandidate> remoteMvccSnapshot(GridCacheVersion... exclude) {
        return Collections.emptyList();
    }

    /** {@inheritDoc} */
    @Nullable @Override public GridCacheMvccCandidate candidate(GridCacheVersion ver)
        throws GridCacheEntryRemovedException {
        lockEntry();

        try {
            checkObsolete();

            GridCacheMvcc mvcc = mvccExtras();

            return mvcc == null ? null : mvcc.candidate(ver);
        }
        finally {
            unlockEntry();
        }
    }

    /** {@inheritDoc} */
    @Override public GridCacheMvccCandidate localCandidate(long threadId)
        throws GridCacheEntryRemovedException {
        lockEntry();

        try {
            checkObsolete();

            GridCacheMvcc mvcc = mvccExtras();

            return mvcc == null ? null : mvcc.localCandidate(threadId);
        }
        finally {
            unlockEntry();
        }
    }

    /** {@inheritDoc} */
    @Override public GridCacheMvccCandidate candidate(UUID nodeId, long threadId)
        throws GridCacheEntryRemovedException {
        boolean loc = cctx.nodeId().equals(nodeId);

        lockEntry();

        try {
            checkObsolete();

            GridCacheMvcc mvcc = mvccExtras();

            return mvcc == null ? null : loc ? mvcc.localCandidate(threadId) :
                mvcc.remoteCandidate(nodeId, threadId);
        }
        finally {
            unlockEntry();
        }
    }

    /** {@inheritDoc} */
    @Override public GridCacheMvccCandidate localOwner() throws GridCacheEntryRemovedException {
        lockEntry();

        try {
            checkObsolete();

            GridCacheMvcc mvcc = mvccExtras();

            return mvcc == null ? null : mvcc.localOwner();
        }
        finally {
            unlockEntry();
        }
    }

    /** {@inheritDoc} */
    @Override public long rawExpireTime() {
        lockEntry();

        try {
            return expireTimeExtras();
        }
        finally {
            unlockEntry();
        }
    }

    /** {@inheritDoc} */
    @Override public long expireTimeUnlocked() {
        assert lock.isHeldByCurrentThread();

        return expireTimeExtras();
    }

    /** {@inheritDoc} */
    @Override public boolean onTtlExpired(GridCacheVersion obsoleteVer) throws GridCacheEntryRemovedException {
        assert obsoleteVer != null;

        boolean obsolete = false;
        boolean deferred = false;
        GridCacheVersion ver0 = null;

        lockEntry();

        try {
            checkObsolete();

            if (isStartVersion())
                unswap(null, false);

            long expireTime = expireTimeExtras();

            if (!(expireTime > 0 && expireTime <= U.currentTimeMillis()))
                return false;

            CacheObject expiredVal = this.val;

            if (expiredVal == null)
                return false;

            if (onExpired(expiredVal, obsoleteVer)) {
                if (cctx.deferredDelete()) {
                    deferred = true;
                    ver0 = ver;
                }
                else
                    obsolete = true;
            }
        }
        catch (NodeStoppingException ignore) {
            if (log.isDebugEnabled())
                log.warning("Node is stopping while removing expired value.", ignore);
        }
        catch (IgniteCheckedException e) {
            U.error(log, "Failed to clean up expired cache entry: " + this, e);
        }
        finally {
            unlockEntry();

            if (obsolete) {
                onMarkedObsolete();

                cctx.cache().removeEntry(this);
            }

            if (deferred) {
                assert ver0 != null;

                cctx.onDeferredDelete(this, ver0);
            }

            if ((obsolete || deferred) && cctx.statisticsEnabled())
                cctx.cache().metrics0().onEvict();
        }

        return true;
    }

    /**
     * @param expiredVal Expired value.
     * @param obsoleteVer Version.
     * @return {@code True} if entry was marked as removed.
     * @throws IgniteCheckedException If failed.
     */
    private boolean onExpired(CacheObject expiredVal, GridCacheVersion obsoleteVer) throws IgniteCheckedException {
        assert expiredVal != null;

        boolean rmvd = false;

        if (mvccExtras() != null)
            return false;

        if (cctx.deferredDelete() && !detached() && !isInternal()) {
            if (!deletedUnlocked() && !isStartVersion()) {
                update(null, 0L, 0L, ver, true);

                deletedUnlocked(true);

                rmvd = true;
            }
        }
        else {
            if (obsoleteVer == null)
                obsoleteVer = nextVersion();

            if (markObsolete0(obsoleteVer, true, null))
                rmvd = true;
        }

        if (log.isTraceEnabled())
            log.trace("onExpired clear [key=" + key + ", entry=" + System.identityHashCode(this) + ']');

        if (cctx.mvccEnabled())
            cctx.offheap().mvccRemoveAll(this);
        else
            removeValue();

        if (cctx.events().isRecordable(EVT_CACHE_OBJECT_EXPIRED)) {
            cctx.events().addEvent(partition(),
                key,
                cctx.localNodeId(),
                null,
                EVT_CACHE_OBJECT_EXPIRED,
                null,
                false,
                expiredVal,
                expiredVal != null,
                null,
                null,
                null,
                true);
        }

        cctx.continuousQueries().onEntryExpired(this, key, expiredVal);

        updatePlatformCache(null, null);

        return rmvd;
    }

    /** {@inheritDoc} */
    @Override public long rawTtl() {
        lockEntry();

        try {
            return ttlExtras();
        }
        finally {
            unlockEntry();
        }
    }

    /** {@inheritDoc} */
    @Override public long expireTime() throws GridCacheEntryRemovedException {
        IgniteTxLocalAdapter tx = currentTx();

        if (tx != null) {
            long time = tx.entryExpireTime(txKey());

            if (time > 0)
                return time;
        }

        lockEntry();

        try {
            checkObsolete();

            return expireTimeExtras();
        }
        finally {
            unlockEntry();
        }
    }

    /** {@inheritDoc} */
    @Override public long ttl() throws GridCacheEntryRemovedException {
        IgniteTxLocalAdapter tx = currentTx();

        if (tx != null) {
            long entryTtl = tx.entryTtl(txKey());

            if (entryTtl > 0)
                return entryTtl;
        }

        lockEntry();

        try {
            checkObsolete();

            return ttlExtras();
        }
        finally {
            unlockEntry();
        }
    }

    /**
     * @return Current transaction.
     */
    private IgniteTxLocalAdapter currentTx() {
        return cctx.tm().localTx();
    }

    /** {@inheritDoc} */
    @Override public void updateTtl(@Nullable GridCacheVersion ver, long ttl) throws GridCacheEntryRemovedException {
        lockEntry();

        try {
            checkObsolete();

            if (hasValueUnlocked()) {
                try {
                    updateTtl(ttl);
                }
                catch (IgniteCheckedException e) {
                    U.error(log, "Failed to update TTL: " + e, e);
                }
            }

            /*
            TODO IGNITE-305.
            try {
                if (var == null || ver.equals(version()))
                    updateTtl(ttl);
            }
            catch (GridCacheEntryRemovedException ignored) {
                // No-op.
            }
            */
        }
        finally {
            unlockEntry();
        }
    }

    /** {@inheritDoc} */
    @Override public CacheObject valueBytes() throws GridCacheEntryRemovedException {
        lockEntry();

        try {
            checkObsolete();

            return this.val;
        }
        finally {
            unlockEntry();
        }
    }

    /** {@inheritDoc} */
    @Nullable @Override public CacheObject valueBytes(@Nullable GridCacheVersion ver)
        throws IgniteCheckedException, GridCacheEntryRemovedException {
        CacheObject val = null;

        lockEntry();

        try {
            checkObsolete();

            if (ver == null || this.ver.equals(ver))
                val = this.val;
        }
        finally {
            unlockEntry();
        }

        return val;
    }

    /**
     * Stores value in offheap.
     *
     * @param val Value.
     * @param expireTime Expire time.
     * @param ver New entry version.
     * @throws IgniteCheckedException If update failed.
     */
    protected void storeValue(
        @Nullable CacheObject val,
        long expireTime,
        GridCacheVersion ver
    ) throws IgniteCheckedException {
        storeValue(val, expireTime, ver, null, null);
    }

    /**
     * Stores value in off-heap.
     *
     * @param val Value.
     * @param expireTime Expire time.
     * @param ver New entry version.
     * @param p Optional predicate.
     * @param row Pre-created data row, associated with this cache entry.
     * @return {@code True} if storage was modified.
     * @throws IgniteCheckedException If update failed.
     */
    private UpdateClosure storeValue(
        @Nullable CacheObject val,
        long expireTime,
        GridCacheVersion ver,
        @Nullable IgniteBiPredicate<CacheObject, GridCacheVersion> p,
        @Nullable CacheDataRow row
    ) throws IgniteCheckedException {
        assert lock.isHeldByCurrentThread();
        assert localPartition() == null || localPartition().state() != RENTING : localPartition();

        UpdateClosure c = new UpdateClosure(this, val, ver, expireTime, p, row);

        cctx.offheap().invoke(cctx, key, localPartition(), c);

        return c;
    }

    /**
     * @param op Update operation.
     * @param val Write value.
     * @param writeVer Write version.
     * @param expireTime Expire time.
     * @param updCntr Update counter.
     */
    protected void logUpdate(GridCacheOperation op, CacheObject val, GridCacheVersion writeVer, long expireTime, long updCntr)
        throws IgniteCheckedException {
        // We log individual updates only in ATOMIC cache.
        assert cctx.atomic();

        try {
            if (cctx.group().persistenceEnabled() && cctx.group().walEnabled())
                cctx.shared().wal().log(new DataRecord(new DataEntry(
                    cctx.cacheId(),
                    key,
                    val,
                    op,
                    null,
                    writeVer,
                    expireTime,
                    partition(),
                    updCntr)));
        }
        catch (StorageException e) {
            throw new IgniteCheckedException("Failed to log ATOMIC cache update [key=" + key + ", op=" + op +
                ", val=" + val + ']', e);
        }
    }

    /**
     * Appends a new out-of-order update record to the write-ahead log if persistence enabled.
     * This record keeps track the out-of-order updates in the ATOMIC cache.
     *
     * @param op Update operation.
     * @param val Write value.
     * @param writeVer Write version.
     * @param expireTime Expire time.
     * @param updCntr Update counter.
     */
    protected void logOutOfOrderUpdate(
        GridCacheOperation op,
        CacheObject val,
        GridCacheVersion writeVer,
        long expireTime,
        Long updCntr
    ) throws IgniteCheckedException {
        assert cctx.atomic() : "Individual updates must be logged only for ATOMIC caches.";
        assert updCntr != null : "Out-of-order update must provide an update counter [entry=" + this + ']';

        try {
            if (cctx.group().persistenceEnabled() && cctx.group().walEnabled())
                cctx.shared().wal().log(new OutOfOrderDataRecord(new DataEntry(
                    cctx.cacheId(),
                    key,
                    val,
                    op,
                    null,
                    writeVer,
                    expireTime,
                    partition(),
                    updCntr)));

        }
        catch (StorageException e) {
            throw new IgniteCheckedException("Failed to log ATOMIC cache out-of-order update [key=" + key +
                ", updCntr=" + updCntr + ']', e);
        }
    }

    /**
     * @param tx Transaction.
     * @param val Value.
     * @param expireTime Expire time (or 0 if not applicable).
     * @param updCntr Update counter.
     * @param walEnabled Whether WAL is enabled.
     * @throws IgniteCheckedException In case of log failure.
     */
    protected WALPointer logTxUpdate(IgniteInternalTx tx, CacheObject val, long expireTime, long updCntr, boolean walEnabled)
        throws IgniteCheckedException {
        assert cctx.transactional() && !cctx.transactionalSnapshot();

        if (tx.local()) { // For remote tx we log all updates in batch: GridDistributedTxRemoteAdapter.commitIfLocked()
            cctx.tm().pendingTxsTracker().onKeysWritten(tx.nearXidVersion(), Collections.singletonList(key));

            if (walEnabled) {
                GridCacheOperation op;
                if (val == null)
                    op = DELETE;
                else
                    op = this.val == null ? GridCacheOperation.CREATE : UPDATE;

                return cctx.shared().wal().log(new DataRecord(new DataEntry(
                    cctx.cacheId(),
                    key,
                    val,
                    op,
                    tx.nearXidVersion(),
                    tx.writeVersion(),
                    expireTime,
                    key.partition(),
                    updCntr)));
            }
            else
                return null;
        }
        else
            return null;
    }

    /**
     * @param tx Transaction.
     * @param val Value.
     * @param expireTime Expire time (or 0 if not applicable).     *
     * @param updCntr Update counter.
     * @param mvccVer Mvcc version.
     * @throws IgniteCheckedException In case of log failure.
     */
    protected WALPointer logMvccUpdate(IgniteInternalTx tx, CacheObject val, long expireTime, long updCntr,
        MvccSnapshot mvccVer)
        throws IgniteCheckedException {
        assert mvccVer != null;
        assert cctx.transactionalSnapshot();

        if (tx.local()) { // For remote tx we log all updates in batch: GridDistributedTxRemoteAdapter.commitIfLocked()
            GridCacheOperation op;
            if (val == null)
                op = DELETE;
            else
                op = this.val == null ? GridCacheOperation.CREATE : UPDATE;

            return cctx.shared().wal().log(new MvccDataRecord(new MvccDataEntry(
                cctx.cacheId(),
                key,
                val,
                op,
                tx.nearXidVersion(),
                tx.writeVersion(),
                expireTime,
                key.partition(),
                updCntr,
                mvccVer)));
        }
        else
            return null;
    }

    /**
     * Removes value from offheap.
     *
     * @throws IgniteCheckedException If failed.
     */
    protected void removeValue() throws IgniteCheckedException {
        assert lock.isHeldByCurrentThread();

        // Removals are possible from RENTING partition on clearing/evicting.
        cctx.offheap().remove(cctx, key, partition(), localPartition());
    }

    /** {@inheritDoc} */
    @Override public <K, V> Cache.Entry<K, V> wrap() {
        try {
            IgniteInternalTx tx = cctx.tm().userTx();

            CacheObject val;

            if (tx != null) {
                GridTuple<CacheObject> peek = tx.peek(cctx, false, key);

                val = peek == null ? rawGet() : peek.get();
            }
            else
                val = rawGet();

            return new CacheEntryImpl<>(key.<K>value(cctx.cacheObjectContext(), false),
                CU.<V>value(val, cctx, false), ver);
        }
        catch (GridCacheFilterFailedException ignored) {
            throw new IgniteException("Should never happen.");
        }
    }

    /** {@inheritDoc} */
    @Override public <K, V> Cache.Entry<K, V> wrapLazyValue(boolean keepBinary) {
        return new LazyValueEntry<>(key, keepBinary);
    }

    /** {@inheritDoc} */
    @Override @Nullable public CacheObject peekVisibleValue() {
        try {
            IgniteInternalTx tx = cctx.tm().userTx();

            if (tx != null) {
                GridTuple<CacheObject> peek = tx.peek(cctx, false, key);

                if (peek != null)
                    return peek.get();
            }

            if (detached())
                return rawGet();

            for (; ; ) {
                GridCacheEntryEx e = cctx.cache().peekEx(key);

                if (e == null)
                    return null;

                try {
                    return e.peek();
                }
                catch (GridCacheEntryRemovedException ignored) {
                    // No-op.
                }
                catch (IgniteCheckedException ex) {
                    throw new IgniteException(ex);
                }
            }
        }
        catch (GridCacheFilterFailedException ignored) {
            throw new IgniteException("Should never happen.");
        }
    }

    /** {@inheritDoc} */
    @Override public void updateIndex(
        SchemaIndexCacheVisitorClosure clo
    ) throws IgniteCheckedException, GridCacheEntryRemovedException {
        lockEntry();

        try {
            if (isInternal())
                return;

            checkObsolete();

            CacheDataRow row = cctx.offheap().read(this);

            if (cctx.offheap().isTombstone(row))
                return;

            if (row != null)
                clo.apply(row);
        }
        finally {
            unlockEntry();
        }
    }

    /** {@inheritDoc} */
    @Override public <K, V> EvictableEntry<K, V> wrapEviction() {
        return new CacheEvictableEntryImpl<>(this);
    }

    /** {@inheritDoc} */
    @Override public <K, V> CacheEntryImplEx<K, V> wrapVersioned() {
        lockEntry();

        try {
            return new CacheEntryImplEx<>(key.<K>value(cctx.cacheObjectContext(), false), null, ver);
        }
        finally {
            unlockEntry();
        }
    }

    /**
     * Evicts necessary number of data pages if per-page eviction is configured in current {@link DataRegion}.
     */
    private void ensureFreeSpace() throws IgniteCheckedException {
        // Deadlock alert: evicting data page causes removing (and locking) all entries on the page one by one.
        assert !lock.isHeldByCurrentThread();

        cctx.shared().database().ensureFreeSpace(cctx.dataRegion());
    }

    /**
     * @return Entry which holds key, value and version.
     */
    private <K, V> CacheEntryImplEx<K, V> wrapVersionedWithValue() {
        lockEntry();

        try {
            V val = this.val == null ? null : this.val.<V>value(cctx.cacheObjectContext(), false);

            return new CacheEntryImplEx<>(key.<K>value(cctx.cacheObjectContext(), false), val, ver);
        }
        finally {
            unlockEntry();
        }
    }

    /** {@inheritDoc} */
    @Override public boolean evictInternal(
        GridCacheVersion obsoleteVer,
        @Nullable CacheEntryPredicate[] filter,
        boolean evictOffheap)
        throws IgniteCheckedException {

        boolean marked = false;

        try {
            if (F.isEmptyOrNulls(filter)) {
                lockEntry();

                try {
                    if (evictionDisabled()) {
                        assert !obsolete();

                        return false;
                    }

                    if (obsoleteVersionExtras() != null)
                        return true;

                    // TODO IGNITE-5286: need keep removed entries in heap map, otherwise removes can be lost.
                    if (cctx.deferredDelete() && deletedUnlocked())
                        return false;

                    if (!hasReaders() && markObsolete0(obsoleteVer, false, null)) {
                        // Nullify value after swap.
                        value(null);

                        if (evictOffheap)
                            removeValue();

                        marked = true;

                        return true;
                    }
                }
                finally {
                    unlockEntry();
                }
            }
            else {
                // For optimistic check.
                while (true) {
                    GridCacheVersion v;

                    lockEntry();

                    try {
                        v = ver;
                    }
                    finally {
                        unlockEntry();
                    }

                    if (!cctx.isAll(/*version needed for sync evicts*/this, filter))
                        return false;

                    lockEntry();

                    try {
                        if (evictionDisabled()) {
                            assert !obsolete();

                            return false;
                        }

                        if (obsoleteVersionExtras() != null)
                            return true;

                        if (!v.equals(ver))
                            // Version has changed since entry passed the filter. Do it again.
                            continue;

                        // TODO IGNITE-5286: need keep removed entries in heap map, otherwise removes can be lost.
                        if (cctx.deferredDelete() && deletedUnlocked())
                            return false;

                        if (!hasReaders() && markObsolete0(obsoleteVer, false, null)) {
                            // Nullify value after swap.
                            value(null);

                            if (evictOffheap)
                                removeValue();

                            marked = true;

                            return true;
                        }
                        else
                            return false;
                    }
                    finally {
                        unlockEntry();
                    }
                }
            }
        }
        catch (GridCacheEntryRemovedException ignore) {
            if (log.isDebugEnabled())
                log.debug("Got removed entry when evicting (will simply return): " + this);

            return true;
        }
        finally {
            if (marked)
                onMarkedObsolete();
        }

        return false;
    }

    /**
     * @param filter Entry filter.
     * @return {@code True} if entry is visitable.
     */
    public final boolean visitable(CacheEntryPredicate[] filter) {
        boolean rmv = false;

        try {
            lockEntry();

            try {
                if (obsoleteOrDeleted())
                    return false;

                if (checkExpired()) {
                    rmv = markObsolete0(nextVersion(), true, null);

                    return false;
                }
            }
            finally {
                unlockEntry();
            }

            if (filter != CU.empty0() && !cctx.isAll(this, filter))
                return false;
        }
        catch (IgniteCheckedException e) {
            U.error(log, "An exception was thrown while filter checking.", e);

            RuntimeException ex = e.getCause(RuntimeException.class);

            if (ex != null)
                throw ex;

            Error err = e.getCause(Error.class);

            if (err != null)
                throw err;

            return false;
        }
        finally {
            if (rmv) {
                onMarkedObsolete();

                cctx.cache().removeEntry(this);
            }
        }

        IgniteInternalTx tx = cctx.tm().localTx();

        if (tx != null) {
            IgniteTxEntry e = tx.entry(txKey());

            boolean rmvd = e != null && e.op() == DELETE;

            return !rmvd;
        }

        return true;
    }

    /** {@inheritDoc} */
    @Override public final boolean deleted() {
        if (!cctx.deferredDelete())
            return false;

        lockEntry();

        try {
            return deletedUnlocked();
        }
        finally {
            unlockEntry();
        }
    }

    /** {@inheritDoc} */
    @Override public final boolean obsoleteOrDeleted() {
        lockEntry();

        try {
            return obsoleteVersionExtras() != null ||
                (cctx.deferredDelete() && (deletedUnlocked() || !hasValueUnlocked()));
        }
        finally {
            unlockEntry();
        }
    }

    /**
     * @return {@code True} if deleted.
     */
    @SuppressWarnings("SimplifiableIfStatement")
    protected final boolean deletedUnlocked() {
        assert lock.isHeldByCurrentThread();

        if (!cctx.deferredDelete())
            return false;

        return (flags & IS_DELETED_MASK) != 0;
    }

    /**
     * @param deleted {@code True} if deleted.
     */
    protected final void deletedUnlocked(boolean deleted) {
        assert lock.isHeldByCurrentThread();
        assert cctx.deferredDelete();

        if (deleted) {
            assert !deletedUnlocked() : this;

            flags |= IS_DELETED_MASK;

            decrementMapPublicSize();
        }
        else {
            assert deletedUnlocked() : this;

            flags &= ~IS_DELETED_MASK;

            incrementMapPublicSize();
        }
    }

    /**
     * Increments public size of map.
     */
    protected void incrementMapPublicSize() {
        GridDhtLocalPartition locPart = localPartition();

        if (locPart != null)
            locPart.incrementPublicSize(null, this);
        else
            cctx.incrementPublicSize(this);
    }

    /**
     * Decrements public size of map.
     */
    protected void decrementMapPublicSize() {
        GridDhtLocalPartition locPart = localPartition();

        if (locPart != null)
            locPart.decrementPublicSize(null, this);
        else
            cctx.decrementPublicSize(this);
    }

    /**
     * @return MVCC.
     */
    @Nullable protected final GridCacheMvcc mvccExtras() {
        return extras != null ? extras.mvcc() : null;
    }

    /**
     * @return All MVCC local and non near candidates.
     */
    @SuppressWarnings("ForLoopReplaceableByForEach")
    @Nullable public final List<GridCacheMvccCandidate> mvccAllLocal() {
        lockEntry();

        try {
            GridCacheMvcc mvcc = extras != null ? extras.mvcc() : null;

            if (mvcc == null)
                return null;

            List<GridCacheMvccCandidate> allLocs = mvcc.allLocal();

            if (allLocs == null || allLocs.isEmpty())
                return null;

            List<GridCacheMvccCandidate> locs = new ArrayList<>(allLocs.size());

            for (int i = 0; i < allLocs.size(); i++) {
                GridCacheMvccCandidate loc = allLocs.get(i);

                if (!loc.nearLocal())
                    locs.add(loc);
            }

            return locs.isEmpty() ? null : locs;
        }
        finally {
            unlockEntry();
        }
    }

    /**
     * @param mvcc MVCC.
     */
    protected final void mvccExtras(@Nullable GridCacheMvcc mvcc) {
        extras = (extras != null) ? extras.mvcc(mvcc) : mvcc != null ? new GridCacheMvccEntryExtras(mvcc) : null;
    }

    /**
     * @return Obsolete version.
     */
    @Nullable protected final GridCacheVersion obsoleteVersionExtras() {
        return extras != null ? extras.obsoleteVersion() : null;
    }

    /**
     * @param obsoleteVer Obsolete version.
     * @param ext Extras.
     */
    private void obsoleteVersionExtras(@Nullable GridCacheVersion obsoleteVer, GridCacheObsoleteEntryExtras ext) {
        extras = (extras != null) ?
            extras.obsoleteVersion(obsoleteVer) :
            obsoleteVer != null ?
                (ext != null) ? ext : new GridCacheObsoleteEntryExtras(obsoleteVer) :
                null;
    }

    /**
     * @param prevOwners Previous owners.
     * @param owners Current owners.
     * @param val Entry value.
     */
    protected final void checkOwnerChanged(
        @Nullable CacheLockCandidates prevOwners,
        @Nullable CacheLockCandidates owners,
        CacheObject val
    ) {
        checkOwnerChanged(prevOwners, owners, val, false);
    }

    /**
     * @param prevOwners Previous owners.
     * @param owners Current owners.
     * @param val Entry value.
     * @param inThreadChain {@code True} if called during thread chain checking.
     */
    protected final void checkOwnerChanged(
        @Nullable CacheLockCandidates prevOwners,
        @Nullable CacheLockCandidates owners,
        CacheObject val,
        boolean inThreadChain
    ) {
        assert !lock.isHeldByCurrentThread();

        if (prevOwners != null && owners == null) {
            cctx.mvcc().callback().onOwnerChanged(this, null);

            if (cctx.events().isRecordable(EVT_CACHE_OBJECT_UNLOCKED)) {
                boolean hasVal = hasValue();

                GridCacheMvccCandidate cand = prevOwners.candidate(0);

                cctx.events().addEvent(partition(),
                    key,
                    cand.nodeId(),
                    cand,
                    EVT_CACHE_OBJECT_UNLOCKED,
                    val,
                    hasVal,
                    val,
                    hasVal,
                    null,
                    null,
                    null,
                    true);
            }
        }

        if (owners != null) {
            for (int i = 0; i < owners.size(); i++) {
                GridCacheMvccCandidate owner = owners.candidate(i);

                boolean locked = prevOwners == null || !prevOwners.hasCandidate(owner.version());

                if (locked) {
                    cctx.mvcc().callback().onOwnerChanged(this, owner);

                    if (owner.local() && !inThreadChain)
                        checkThreadChain(owner);

                    if (cctx.events().isRecordable(EVT_CACHE_OBJECT_LOCKED)) {
                        boolean hasVal = hasValue();

                        // Event notification.
                        cctx.events().addEvent(partition(),
                            key,
                            owner.nodeId(),
                            owner,
                            EVT_CACHE_OBJECT_LOCKED,
                            val,
                            hasVal,
                            val,
                            hasVal,
                            null,
                            null,
                            null,
                            true);
                    }
                }
            }
        }
    }

    /**
     * @param owner Starting candidate in the chain.
     */
    protected abstract void checkThreadChain(GridCacheMvccCandidate owner);

    /**
     * Updates metrics.
     *
     * @param op Operation.
     * @param metrics Update merics flag.
     * @param transformed {@code True} if transform operation caused update.
     * @param hasOldVal {@code True} if entry has old value.
     */
    private void updateMetrics(GridCacheOperation op, boolean metrics, boolean transformed, boolean hasOldVal) {
        if (metrics && cctx.statisticsEnabled()) {
            if (op == DELETE) {
                cctx.cache().metrics0().onRemove();

                if (transformed)
                    cctx.cache().metrics0().onInvokeRemove(hasOldVal);
            }
            else if (op == READ && transformed)
                cctx.cache().metrics0().onReadOnlyInvoke(hasOldVal);
            else {
                cctx.cache().metrics0().onWrite();

                if (transformed)
                    cctx.cache().metrics0().onInvokeUpdate(hasOldVal);
            }
        }
    }

    /**
     * @return TTL.
     */
    public long ttlExtras() {
        return extras != null ? extras.ttl() : 0;
    }

    /**
     * @return Expire time.
     */
    public long expireTimeExtras() {
        return extras != null ? extras.expireTime() : 0L;
    }

    /**
     * @param ttl TTL.
     * @param expireTime Expire time.
     */
    protected void ttlAndExpireTimeExtras(long ttl, long expireTime) {
        assert ttl != CU.TTL_NOT_CHANGED && ttl != CU.TTL_ZERO;

        extras = (extras != null) ? extras.ttlAndExpireTime(ttl, expireTime) : expireTime != CU.EXPIRE_TIME_ETERNAL ?
            new GridCacheTtlEntryExtras(ttl, expireTime) : null;
    }

    /**
     * @return Size of extras object.
     */
    private int extrasSize() {
        return extras != null ? extras.size() : 0;
    }

    /** {@inheritDoc} */
    @Override public void txUnlock(IgniteInternalTx tx) throws GridCacheEntryRemovedException {
        removeLock(tx.xidVersion());
    }

    /** {@inheritDoc} */
    @Override public void onUnlock() {
        // No-op.
    }

    /** {@inheritDoc} */
    @Override public void lockEntry() {
        lock.lock();
    }

    /** {@inheritDoc} */
    @Override public boolean tryLockEntry(long timeout) {
        try {
            return lock.tryLock(timeout, TimeUnit.MILLISECONDS);
        }
        catch (InterruptedException ignite) {
            Thread.currentThread().interrupt();

            return false;
        }
    }

    /** {@inheritDoc} */
    @Override public void unlockEntry() {
        lock.unlock();
    }

    /**
     * This method would obtain read lock for continuous query listener setup. This
     * is to prevent race condition between entry update and continuous query setup.
     * You should make sure you obtain this read lock first before locking the entry
     * in order to ensure that the entry update is completed and existing continuous
     * query notified before the next cache listener update
     */
    private void lockListenerReadLock() {
        listenerLock.readLock().lock();
    }

    /**
     * unlock the listener read lock
     *
     * @see #lockListenerReadLock()
     */
    private void unlockListenerReadLock() {
        listenerLock.readLock().unlock();
    }

    /** {@inheritDoc} */
    @Override public boolean lockedByCurrentThread() {
        return lock.isHeldByCurrentThread();
    }

    /** {@inheritDoc} */
    @Override public void touch() {
        context().evicts().touch(this);
    }

    /** {@inheritDoc} */
    @Override public boolean equals(Object o) {
        // Identity comparison left on purpose.
        return o == this;
    }

    /** {@inheritDoc} */
    @Override public int hashCode() {
        return hash;
    }

    /** {@inheritDoc} */
    @Override public String toString() {
        return toStringWithTryLock(() -> S.toString(GridCacheMapEntry.class, this));
    }

    /**
     * Does thread safe {@link #toString} for {@link GridCacheMapEntry} classes.
     *
     * @param dfltToStr {@link #toString()} supplier.
     * @return Result of dfltToStr call If lock acquired or a short representation of {@link GridCacheMapEntry}.
     */
    protected String toStringWithTryLock(Supplier<String> dfltToStr) {
        if (tryLockEntry(ENTRY_LOCK_TIMEOUT)) {
            try {
                return dfltToStr.get();
            }
            finally {
                unlockEntry();
            }
        }
        else {
            String keySens = GridToStringBuilder.includeSensitive() ? ", key=" + key : "";

            return "GridCacheMapEntry [err='Partial result represented because entry lock wasn't acquired."
                + " Waiting time elapsed.'"
                + keySens
                + ", hash=" + hash
                + "]";
        }
    }

    /** */
    private static class MvccRemoveLockListener implements IgniteInClosure<IgniteInternalFuture> {
        /** */
        private static final long serialVersionUID = -1578749008606139541L;

        /** */
        private final IgniteInternalTx tx;

        /** */
        private final AffinityTopologyVersion topVer;

        /** */
        private final UUID affNodeId;

        /** */
        private final MvccSnapshot mvccVer;

        /** */
        private final boolean needHistory;

        /** */
        private final GridFutureAdapter<GridCacheUpdateTxResult> resFut;

        /** Need previous value flag. */
        private final boolean needVal;

        /** Filter. */
        private final CacheEntryPredicate filter;

        /** */
        private GridCacheMapEntry entry;

        /** */
        private IgniteUuid futId;

        /** */
        private int batchNum;

        /** Flag if it is need to return the old value (value before current tx has been started). */
        private final boolean needOldVal;

        /**
         *
         * @param tx Transaction.
         * @param entry Entry.
         * @param affNodeId Node id.
         * @param topVer Topology version.
         * @param mvccVer Mvcc version.
         * @param needHistory Need history flag.
         * @param resFut Result future.
         * @param needOldVal Flag if it is need to return the old value (value before current tx has been started).
         */
        MvccRemoveLockListener(IgniteInternalTx tx,
            GridCacheMapEntry entry,
            UUID affNodeId,
            AffinityTopologyVersion topVer,
            MvccSnapshot mvccVer,
            boolean needHistory,
            GridFutureAdapter<GridCacheUpdateTxResult> resFut,
            boolean needOldVal,
            boolean retVal,
            @Nullable CacheEntryPredicate filter) {
            this.tx = tx;
            this.entry = entry;
            this.topVer = topVer;
            this.affNodeId = affNodeId;
            this.mvccVer = mvccVer;
            this.needHistory = needHistory;
            this.resFut = resFut;
            this.needOldVal = needOldVal;
            this.needVal = retVal;
            this.filter = filter;
        }

        /** {@inheritDoc} */
        @Override public void apply(IgniteInternalFuture lockFut) {
            WALPointer logPtr = null;
            boolean valid;

            GridCacheContext cctx = entry.context();
            GridCacheVersion newVer = tx.writeVersion();

            MvccUpdateResult res;

            try {
                lockFut.get();

                while (true) {
                    entry.lockEntry();

                    if (entry.obsoleteVersionExtras() == null)
                        break;

                    entry.unlockEntry();

                    entry = (GridCacheMapEntry)cctx.cache().entryEx(entry.key());
                }

                valid = entry.valid(tx.topologyVersion());

                boolean needOldVal = tx.txState().useMvccCaching(cctx.cacheId());

                cctx.shared().database().checkpointReadLock();

                try {
                    res = cctx.offheap().mvccRemove(entry, mvccVer, tx.local(), needHistory, needOldVal, filter, needVal);
                } finally {
                    cctx.shared().database().checkpointReadUnlock();
                }

                assert res != null;

                if (res.resultType() == ResultType.VERSION_MISMATCH) {
                    resFut.onDone(serializationError());

                    return;
                }
                else if (res.resultType() == ResultType.PREV_NULL) {
                    resFut.onDone(new GridCacheUpdateTxResult(false));

                    return;
                }
                else if (res.resultType() == ResultType.FILTERED) {
                    GridCacheUpdateTxResult updRes = new GridCacheUpdateTxResult(false);

                    updRes.filtered(true);

                    resFut.onDone(updRes);

                    return;
                }
                else if (res.resultType() == ResultType.LOCKED) {
                    entry.unlockEntry();

                    IgniteInternalFuture<?> lockFuture = cctx.kernalContext().coordinators().waitForLock(cctx, mvccVer, res.resultVersion());

                    lockFuture.listen(this);

                    return;
                }

                if (cctx.deferredDelete() && entry.deletedUnlocked() && !entry.detached())
                    entry.deletedUnlocked(false);

                if (res.resultType() == ResultType.PREV_NOT_NULL) {
                    TxCounters counters = tx.txCounters(true);

                    if (compareIgnoreOpCounter(res.resultVersion(), mvccVer) == 0) {
                        if (res.isKeyAbsentBefore()) // Do not count own update removal.
                            counters.decrementUpdateCounter(cctx.cacheId(), entry.partition());
                    }
                    else
                        counters.incrementUpdateCounter(cctx.cacheId(), entry.partition());

                    counters.accumulateSizeDelta(cctx.cacheId(), entry.partition(), -1);
                }

                if (cctx.group().persistenceEnabled() && cctx.group().walEnabled())
                    entry.logMvccUpdate(tx, null, 0, 0, mvccVer);

                entry.update(null, 0, 0, newVer, true);

                entry.recordNodeId(affNodeId, topVer);
            }
            catch (IgniteCheckedException e) {
                resFut.onDone(e);

                return;
            }
            finally {
                if (entry.lockedByCurrentThread()) {
                    entry.unlockEntry();

                    cctx.evicts().touch(entry);
                }
            }

            entry.onUpdateFinished(0L);

            GridCacheUpdateTxResult updRes = valid ? new GridCacheUpdateTxResult(true, 0L, logPtr)
                : new GridCacheUpdateTxResult(false, logPtr);

            updRes.mvccHistory(res.history());

            if (needOldVal && compareIgnoreOpCounter(res.resultVersion(), mvccVer) != 0 &&
                (res.resultType() == ResultType.PREV_NOT_NULL || res.resultType() == ResultType.REMOVED_NOT_NULL))
                updRes.oldValue(res.oldValue());

            resFut.onDone(updRes);
        }
    }

    /** */
    private static class MvccAcquireLockListener implements IgniteInClosure<IgniteInternalFuture> {
        /** */
        private static final long serialVersionUID = -1578749008606139541L;

        /** */
        private final IgniteInternalTx tx;

        /** */
        private final MvccSnapshot mvccVer;

        /** */
        private final GridFutureAdapter<GridCacheUpdateTxResult> resFut;

        /** */
        private GridCacheMapEntry entry;

        /** */
        MvccAcquireLockListener(IgniteInternalTx tx,
            GridCacheMapEntry entry,
            MvccSnapshot mvccVer,
            GridFutureAdapter<GridCacheUpdateTxResult> resFut) {
            this.tx = tx;
            this.entry = entry;
            this.mvccVer = mvccVer;
            this.resFut = resFut;
        }

        /** {@inheritDoc} */
        @Override public void apply(IgniteInternalFuture lockFut) {
            WALPointer logPtr = null;
            boolean valid;

            GridCacheContext cctx = entry.context();

            try {
                lockFut.get();

                while (true) {
                    entry.lockEntry();

                    if (entry.obsoleteVersionExtras() == null)
                        break;

                    entry.unlockEntry();

                    entry = (GridCacheMapEntry)cctx.cache().entryEx(entry.key());
                }

                valid = entry.valid(tx.topologyVersion());

                cctx.shared().database().checkpointReadLock();

                MvccUpdateResult res;

                try {
                    res = cctx.offheap().mvccLock(entry, mvccVer);
                }
                finally {
                    cctx.shared().database().checkpointReadUnlock();
                }

                assert res != null;

                if (res.resultType() == ResultType.VERSION_MISMATCH) {
                    resFut.onDone(serializationError());

                    return;
                }
                else if (res.resultType() == ResultType.LOCKED) {
                    entry.unlockEntry();

                    cctx.kernalContext().coordinators().waitForLock(cctx, mvccVer, res.resultVersion()).listen(this);

                    return;
                }
            }
            catch (IgniteCheckedException e) {
                resFut.onDone(e);

                return;
            }
            finally {
                if (entry.lockedByCurrentThread()) {
                    entry.unlockEntry();

                    cctx.evicts().touch(entry);
                }
            }

            entry.onUpdateFinished(0L);

            resFut.onDone(new GridCacheUpdateTxResult(valid, logPtr));
        }
    }

    /** */
    private static class MvccUpdateLockListener implements IgniteInClosure<IgniteInternalFuture> {
        /** */
        private static final long serialVersionUID = 8452738214760268397L;

        /** */
        private final IgniteInternalTx tx;

        /** */
        private final UUID affNodeId;

        /** */
        private final AffinityTopologyVersion topVer;

        /** */
        private final CacheObject val;

        /** */
        private final long ttl;

        /** */
        private final MvccSnapshot mvccVer;

        /** */
        private final GridFutureAdapter<GridCacheUpdateTxResult> resFut;

        /** */
        private GridCacheMapEntry entry;

        /** */
        private GridCacheOperation op;

        /** */
        private final boolean keepBinary;

        /** Entry processor. */
        private final EntryProcessor entryProc;

        /** Invoke arguments. */
        private final Object[] invokeArgs;

        /** Filter. */
        private final CacheEntryPredicate filter;

        /** */
        private final boolean needHistory;

        /** */
        private final boolean noCreate;

        /** Need previous value flag.*/
        private final boolean needVal;

        /** Flag if it is need to return the old value (value before current tx has been started). */
        private boolean needOldVal;

        /** */
        MvccUpdateLockListener(IgniteInternalTx tx,
            GridCacheMapEntry entry,
            UUID affNodeId,
            AffinityTopologyVersion topVer,
            CacheObject val,
            long ttl,
            MvccSnapshot mvccVer,
            GridCacheOperation op,
            boolean needHistory,
            boolean noCreate,
            GridFutureAdapter<GridCacheUpdateTxResult> resFut,
            boolean needOldVal,
            CacheEntryPredicate filter,
            boolean needVal,
            boolean keepBinary,
            EntryProcessor entryProc,
            Object[] invokeArgs) {
            this.tx = tx;
            this.entry = entry;
            this.affNodeId = affNodeId;
            this.topVer = topVer;
            this.val = val;
            this.ttl = ttl;
            this.mvccVer = mvccVer;
            this.op = op;
            this.needHistory = needHistory;
            this.noCreate = noCreate;
            this.filter = filter;
            this.needVal = needVal;
            this.resFut = resFut;
            this.needOldVal = needOldVal;
            this.keepBinary = keepBinary;
            this.entryProc = entryProc;
            this.invokeArgs = invokeArgs;
        }

        /** {@inheritDoc} */
        @Override public void apply(IgniteInternalFuture lockFut) {
            WALPointer logPtr = null;
            boolean valid;

            GridCacheContext cctx = entry.context();
            GridCacheVersion newVer = tx.writeVersion();

            final boolean invoke = entryProc != null;

            MvccUpdateResult res;

            try {
                lockFut.get();

                entry.ensureFreeSpace();

                while (true) {
                    entry.lockEntry();

                    if (entry.obsoleteVersionExtras() == null)
                        break;

                    entry.unlockEntry();

                    entry = (GridCacheMapEntry)cctx.cache().entryEx(entry.key());
                }

                valid = entry.valid(tx.topologyVersion());

                // Determine new ttl and expire time.
                long expireTime, ttl = this.ttl;

                if (ttl == -1L) {
                    ttl = entry.ttlExtras();
                    expireTime = entry.expireTimeExtras();
                }
                else
                    expireTime = CU.toExpireTime(ttl);

                assert ttl >= 0 : ttl;
                assert expireTime >= 0 : expireTime;

                cctx.shared().database().checkpointReadLock();

                try {
                    res = cctx.offheap().mvccUpdate(entry, val, newVer, expireTime, mvccVer, tx.local(), needHistory,
                        noCreate, needOldVal, filter, needVal, keepBinary, entryProc, invokeArgs);
                } finally {
                    cctx.shared().database().checkpointReadUnlock();
                }

                assert res != null;

                if (res.resultType() == ResultType.VERSION_MISMATCH) {
                    resFut.onDone(serializationError());

                    return;
                }
                else if (res.resultType() == ResultType.LOCKED) {
                    entry.unlockEntry();

                    cctx.kernalContext().coordinators().waitForLock(cctx, mvccVer, res.resultVersion()).listen(this);

                    return;
                }
                else if (res.resultType() == ResultType.FILTERED) {
                    GridCacheUpdateTxResult updRes = new GridCacheUpdateTxResult(invoke);

                    if (invoke) { // No-op invoke happened.
                        assert res.invokeResult() != null;

                        updRes.invokeResult(res.invokeResult());
                    }

                    updRes.filtered(true);

                    if (needVal)
                        updRes.prevValue(res.oldValue());

                    resFut.onDone(updRes);

                    return;
                }
                else if (op == CREATE && tx.local() && (res.resultType() == ResultType.PREV_NOT_NULL ||
                    res.resultType() == ResultType.VERSION_FOUND)) {
                    resFut.onDone(new IgniteTxDuplicateKeyCheckedException("Duplicate key during INSERT [key=" + entry.key() + ']'));

                    return;
                }

                if (cctx.deferredDelete() && entry.deletedUnlocked() && !entry.detached())
                    entry.deletedUnlocked(false);

                if (res.resultType() == ResultType.PREV_NULL) {
                    TxCounters counters = tx.txCounters(true);

                    if (compareIgnoreOpCounter(res.resultVersion(), mvccVer) == 0) {
                        if (res.isKeyAbsentBefore())
                            counters.incrementUpdateCounter(cctx.cacheId(), entry.partition());
                    }
                    else
                        counters.incrementUpdateCounter(cctx.cacheId(), entry.partition());

                    counters.accumulateSizeDelta(cctx.cacheId(), entry.partition(), 1);
                }
                else if (res.resultType() == ResultType.PREV_NOT_NULL && compareIgnoreOpCounter(res.resultVersion(), mvccVer) != 0) {
                    TxCounters counters = tx.txCounters(true);

                    counters.incrementUpdateCounter(cctx.cacheId(), entry.partition());
                }
                else if (res.resultType() == ResultType.REMOVED_NOT_NULL) {
                    TxCounters counters = tx.txCounters(true);

                    if (compareIgnoreOpCounter(res.resultVersion(), mvccVer) == 0) {
                        if (res.isKeyAbsentBefore()) // Do not count own update removal.
                            counters.decrementUpdateCounter(cctx.cacheId(), entry.partition());
                    }
                    else
                        counters.incrementUpdateCounter(cctx.cacheId(), entry.partition());

                    counters.accumulateSizeDelta(cctx.cacheId(), entry.partition(), -1);
                }

                if (cctx.group().persistenceEnabled() && cctx.group().walEnabled())
                    logPtr = cctx.shared().wal().log(new MvccDataRecord(new MvccDataEntry(
                        cctx.cacheId(),
                        entry.key(),
                        val,
                        res.resultType() == ResultType.PREV_NULL ? CREATE :
                            (res.resultType() == ResultType.REMOVED_NOT_NULL) ? DELETE : UPDATE,
                        tx.nearXidVersion(),
                        newVer,
                        expireTime,
                        entry.key().partition(),
                        0L,
                        mvccVer)));

                entry.update(val, expireTime, ttl, newVer, true);

                entry.recordNodeId(affNodeId, topVer);
            }
            catch (IgniteCheckedException e) {
                resFut.onDone(e);

                return;
            }
            finally {
                if (entry.lockedByCurrentThread()) {
                    entry.unlockEntry();

                    cctx.evicts().touch(entry);
                }
            }

            entry.onUpdateFinished(0L);

            GridCacheUpdateTxResult updRes = valid ? new GridCacheUpdateTxResult(true, 0L, logPtr)
                : new GridCacheUpdateTxResult(false, logPtr);

            if (invoke) {
                assert res.invokeResult() != null;

                updRes.invokeResult(res.invokeResult());
            }

            updRes.newValue(res.newValue());

            if (needOldVal && compareIgnoreOpCounter(res.resultVersion(), mvccVer) != 0 &&
                (res.resultType() == ResultType.PREV_NOT_NULL || res.resultType() == ResultType.REMOVED_NOT_NULL))
                updRes.oldValue(res.oldValue());

            updRes.mvccHistory(res.history());

            resFut.onDone(updRes);
        }
    }

    /**
     *
     */
    private class LazyValueEntry<K, V> implements Cache.Entry<K, V> {
        /** */
        private final KeyCacheObject key;

        /** */
        private boolean keepBinary;

        /**
         * @param key Key.
         * @param keepBinary Keep binary flag.
         */
        private LazyValueEntry(KeyCacheObject key, boolean keepBinary) {
            this.key = key;
            this.keepBinary = keepBinary;
        }

        /** {@inheritDoc} */
        @Override public K getKey() {
            return (K)cctx.cacheObjectContext().unwrapBinaryIfNeeded(key, keepBinary, true);
        }

        /** {@inheritDoc} */
        @Override public V getValue() {
            return (V)cctx.cacheObjectContext().unwrapBinaryIfNeeded(peekVisibleValue(), keepBinary, true);
        }

        /** {@inheritDoc} */
        @Override public <T> T unwrap(Class<T> cls) {
            if (cls.isAssignableFrom(IgniteCache.class))
                return (T)cctx.grid().cache(cctx.name());

            if (cls.isAssignableFrom(getClass()))
                return (T)this;

            if (cls.isAssignableFrom(EvictableEntry.class))
                return (T)wrapEviction();

            if (cls.isAssignableFrom(CacheEntryImplEx.class))
                return cls == CacheEntryImplEx.class ? (T)wrapVersioned() : (T)wrapVersionedWithValue();

            if (cls.isAssignableFrom(GridCacheVersion.class))
                return (T)ver;

            if (cls.isAssignableFrom(GridCacheMapEntry.this.getClass()))
                return (T)GridCacheMapEntry.this;

            throw new IllegalArgumentException("Unwrapping to class is not supported: " + cls);
        }

        /** {@inheritDoc} */
        @Override public String toString() {
            return "IteratorEntry [key=" + key + ']';
        }
    }

    /**
     * @param row Data row.
     * @return {@code True} if row expired.
     * @throws IgniteCheckedException If failed.
     */
    private boolean checkRowExpired(CacheDataRow row) throws IgniteCheckedException {
        assert row != null;

        if (!(row.expireTime() > 0 && row.expireTime() <= U.currentTimeMillis()))
            return false;

        CacheObject expiredVal = row.value();

        if (cctx.deferredDelete() && !detached() && !isInternal()) {
            update(null, CU.TTL_ETERNAL, CU.EXPIRE_TIME_ETERNAL, ver, true);

            if (!deletedUnlocked())
                deletedUnlocked(true);
        }
        else
            markObsolete0(cctx.versions().next(), true, null);

        if (cctx.events().isRecordable(EVT_CACHE_OBJECT_EXPIRED)) {
            cctx.events().addEvent(partition(),
                    key(),
                    cctx.localNodeId(),
                    null,
                    EVT_CACHE_OBJECT_EXPIRED,
                    null,
                    false,
                    expiredVal,
                    expiredVal != null,
                    null,
                    null,
                    null,
                    true);
        }

        cctx.continuousQueries().onEntryExpired(this, key(), expiredVal);

        return true;
    }

    /**
     *
     */
    private static class RemoveClosure implements IgniteCacheOffheapManager.OffheapInvokeClosure {
        /** */
        private final GridCacheMapEntry entry;

        /** */
        private final GridCacheVersion ver;

        /** */
        private IgniteTree.OperationType op;

        /** */
        private CacheDataRow oldRow;

        public RemoveClosure(GridCacheMapEntry entry, GridCacheVersion ver) {
            this.entry = entry;
            this.ver = ver;
        }

        /** {@inheritDoc} */
        @Override public @Nullable CacheDataRow oldRow() {
            return oldRow;
        }

        /** {@inheritDoc} */
        @Override public void call(@Nullable CacheDataRow row) throws IgniteCheckedException {
            if (row == null || !ver.equals(row.version())) {
                op = IgniteTree.OperationType.NOOP;

                return;
            }

            row.key(entry.key);

            oldRow = row;

            op = IgniteTree.OperationType.REMOVE;
        }

        /** {@inheritDoc} */
        @Override public CacheDataRow newRow() {
            return null;
        }

        /** {@inheritDoc} */
        @Override public IgniteTree.OperationType operationType() {
            return op;
        }
    }

    /**
     *
     */
    private static class UpdateClosure implements IgniteCacheOffheapManager.OffheapInvokeClosure {
        /** */
        private final GridCacheMapEntry entry;

        /** */
        @Nullable private final CacheObject val;

        /** */
        private final GridCacheVersion ver;

        /** */
        private final long expireTime;

        /** */
        @Nullable private final IgniteBiPredicate<CacheObject, GridCacheVersion> p;

        /** */
        private CacheDataRow newRow;

        /** */
        private CacheDataRow oldRow;

        /** */
        private IgniteTree.OperationType treeOp = IgniteTree.OperationType.PUT;

        /** */
        private boolean filtered;

        /**
         * @param entry Entry.
         * @param val New value.
         * @param ver New version.
         * @param expireTime New expire time.
         * @param p Optional predicate.
         * @param newRow New row value.
         */
        private UpdateClosure(
            GridCacheMapEntry entry,
            @Nullable CacheObject val,
            GridCacheVersion ver,
            long expireTime,
            @Nullable IgniteBiPredicate<CacheObject, GridCacheVersion> p,
            @Nullable CacheDataRow newRow
        ) {
            this.entry = entry;
            this.val = val;
            this.ver = ver;
            this.expireTime = expireTime;
            this.p = p;
            this.newRow = newRow;
        }

        /** {@inheritDoc} */
        @Override public void call(@Nullable CacheDataRow oldRow) throws IgniteCheckedException {
            if (oldRow != null)
                oldRow.key(entry.key);

            this.oldRow = oldRow;

            if (p != null) {
                CacheObject val = null;
                GridCacheVersion ver = entry.ver;

                if (oldRow != null) {
                    if (!entry.checkRowExpired(oldRow) && !entry.context().offheap().isTombstone(oldRow))
                        val = oldRow.value();

                    ver = oldRow.version();
                }

                if (!p.apply(val, ver)) {
                    filtered = true;

                    treeOp = IgniteTree.OperationType.NOOP;

                    return;
                }
            }

            if (val != null) {
                newRow = entry.cctx.offheap().dataStore(entry.localPartition()).createRow(
                    entry.cctx,
                    entry.key,
                    val,
                    ver,
                    expireTime,
                    oldRow);

                treeOp = oldRow != null && oldRow.link() == newRow.link() ?
                    IgniteTree.OperationType.IN_PLACE : IgniteTree.OperationType.PUT;
            }
            else
                treeOp = oldRow != null ? IgniteTree.OperationType.REMOVE : IgniteTree.OperationType.NOOP;
        }

        /** {@inheritDoc} */
        @Override public CacheDataRow newRow() {
            return newRow;
        }

        /** {@inheritDoc} */
        @Override public IgniteTree.OperationType operationType() {
            return treeOp;
        }

        /** {@inheritDoc} */
        @Nullable @Override public CacheDataRow oldRow() {
            return oldRow;
        }

        /**
         * @return {@code True} if update was filtered by predicate.
         */
        protected boolean filtered() {
            return filtered;
        }
<<<<<<< HEAD
=======

        /**
         * Checks row for expiration and fire expire events if needed.
         *
         * @param row old row.
         * @return {@code Null} if row was expired, row itself otherwise.
         * @throws IgniteCheckedException
         */
        private CacheDataRow checkRowExpired(CacheDataRow row) throws IgniteCheckedException {
            assert row != null;

            if (!(row.expireTime() > 0 && row.expireTime() <= U.currentTimeMillis()))
                return row;

            GridCacheContext cctx = entry.context();

            CacheObject expiredVal = row.value();

            if (cctx.deferredDelete() && !entry.detached() && !entry.isInternal()) {
                entry.update(null, CU.TTL_ETERNAL, CU.EXPIRE_TIME_ETERNAL, entry.ver, true);

                if (!entry.deletedUnlocked() && !entry.isStartVersion())
                    entry.deletedUnlocked(true);
            }
            else
                entry.markObsolete0(cctx.cache().nextVersion(), true, null);

            if (cctx.events().isRecordable(EVT_CACHE_OBJECT_EXPIRED)) {
                cctx.events().addEvent(entry.partition(),
                    entry.key(),
                    cctx.localNodeId(),
                    null,
                    EVT_CACHE_OBJECT_EXPIRED,
                    null,
                    false,
                    expiredVal,
                    expiredVal != null,
                    null,
                    null,
                    null,
                    true);
            }

            cctx.continuousQueries().onEntryExpired(entry, entry.key(), expiredVal);

            entry.updatePlatformCache(null, null);

            return null;
        }
>>>>>>> 259f3d97
    }

    /**
     *
     */
    private static class AtomicCacheUpdateClosure implements IgniteCacheOffheapManager.OffheapInvokeClosure {
        /** */
        private final GridCacheMapEntry entry;

        /** */
        private final AffinityTopologyVersion topVer;

        /** */
        private GridCacheVersion newVer;

        /** */
        private GridCacheOperation op;

        /** */
        private Object writeObj;

        /** */
        private Object[] invokeArgs;

        /** */
        private final boolean readThrough;

        /** */
        private final boolean writeThrough;

        /** */
        private final boolean keepBinary;

        /** */
        private final IgniteCacheExpiryPolicy expiryPlc;

        /** */
        private final boolean primary;

        /** */
        private final boolean verCheck;

        /** */
        private final CacheEntryPredicate[] filter;

        /** */
        private final long explicitTtl;

        /** */
        private final long explicitExpireTime;

        /** */
        private GridCacheVersion conflictVer;

        /** */
        private final boolean conflictResolve;

        /** */
        private final boolean intercept;

        /** */
        private final Long updateCntr;

        /** */
        private final boolean skipInterceptorOnConflict;

        /** */
        private GridCacheUpdateAtomicResult updateRes;

        /** */
        private IgniteTree.OperationType treeOp;

        /** */
        private CacheDataRow newRow;

        /** */
        private CacheDataRow oldRow;

        /** OldRow expiration flag. */
        private boolean oldRowExpiredFlag;

        /** Disable interceptor invocation onAfter* methods flag. */
        private boolean wasIntercepted;

        /** Flag indicates that a new update has version less than the version that is already stored. */
        private boolean outOfOrderUpdate;

        /** */
        AtomicCacheUpdateClosure(
            GridCacheMapEntry entry,
            AffinityTopologyVersion topVer,
            GridCacheVersion newVer,
            GridCacheOperation op,
            Object writeObj,
            Object[] invokeArgs,
            boolean readThrough,
            boolean writeThrough,
            boolean keepBinary,
            @Nullable IgniteCacheExpiryPolicy expiryPlc,
            boolean primary,
            boolean verCheck,
            @Nullable CacheEntryPredicate[] filter,
            long explicitTtl,
            long explicitExpireTime,
            @Nullable GridCacheVersion conflictVer,
            boolean conflictResolve,
            boolean intercept,
            @Nullable Long updateCntr,
            boolean skipInterceptorOnConflict) {
            assert op == UPDATE || op == DELETE || op == TRANSFORM : op;

            this.entry = entry;
            this.topVer = topVer;
            this.newVer = newVer;
            this.op = op;
            this.writeObj = writeObj;
            this.invokeArgs = invokeArgs;
            this.readThrough = readThrough;
            this.writeThrough = writeThrough;
            this.keepBinary = keepBinary;
            this.expiryPlc = expiryPlc;
            this.primary = primary;
            this.verCheck = verCheck;
            this.filter = filter;
            this.explicitTtl = explicitTtl;
            this.explicitExpireTime = explicitExpireTime;
            this.conflictVer = conflictVer;
            this.conflictResolve = conflictResolve;
            this.intercept = intercept;
            this.updateCntr = updateCntr;
            this.skipInterceptorOnConflict = skipInterceptorOnConflict;

            switch (op) {
                case UPDATE:
                    treeOp = IgniteTree.OperationType.PUT;

                    break;

                case DELETE:
                    treeOp = IgniteTree.OperationType.REMOVE;

                    break;
            }
        }

        /** {@inheritDoc} */
        @Nullable @Override public CacheDataRow oldRow() {
            return oldRow;
        }

        /** {@inheritDoc} */
        @Override public CacheDataRow newRow() {
            return newRow;
        }

        /** {@inheritDoc} */
        @Override public IgniteTree.OperationType operationType() {
            return treeOp;
        }

        /** {@inheritDoc} */
        @Override public void call(@Nullable CacheDataRow oldRow) throws IgniteCheckedException {
            assert entry.isNear() || oldRow == null || oldRow.link() != 0 : oldRow;

            GridCacheContext cctx = entry.context();

            CacheObject oldVal;
            CacheObject storeLoadedVal = null;

            this.oldRow = oldRow;

            if (oldRow != null) {
                oldRow.key(entry.key());

                // unswap
                entry.update(oldRow.value(), oldRow.expireTime(), 0, oldRow.version(), false);

                if (entry.checkRowExpired(oldRow)) {
                    oldRowExpiredFlag = true;

                    oldRow = null;
                }
            }

            oldVal = (oldRow != null) ? oldRow.value() : null;

            if (oldVal == null && readThrough) {
                storeLoadedVal = cctx.toCacheObject(cctx.store().load(null, entry.key));

                if (storeLoadedVal != null) {
                    oldVal = cctx.kernalContext().cacheObjects().prepareForCache(storeLoadedVal, cctx);

                    entry.val = oldVal;

                    if (entry.deletedUnlocked())
                        entry.deletedUnlocked(false);
                }
            }
            else if (oldVal != null && entry.deletedUnlocked())
                entry.deletedUnlocked(false);

            CacheInvokeEntry<Object, Object> invokeEntry = null;
            IgniteBiTuple<Object, Exception> invokeRes = null;

            boolean invoke = op == TRANSFORM;

            boolean transformed = false;

            if (invoke) {
                invokeEntry = new CacheInvokeEntry<>(entry.key, oldVal, entry.ver, keepBinary, entry);

                invokeRes = runEntryProcessor(invokeEntry);

                op = writeObj == null ? DELETE : UPDATE;

                transformed = true;
            }

            CacheObject newVal = (CacheObject)writeObj;

            GridCacheVersionConflictContext<?, ?> conflictCtx = null;

            if (conflictResolve) {
                conflictCtx = resolveConflict(newVal, invokeRes);

                if (updateRes != null) {
                    assert conflictCtx != null && conflictCtx.isUseOld() : conflictCtx;
                    assert treeOp == IgniteTree.OperationType.NOOP : treeOp;

                    return;
                }
            }

            if (conflictCtx == null) {
                // Perform version check only in case there was no explicit conflict resolution.
                versionCheck(invokeRes);

                if (updateRes != null) {
                    assert treeOp == IgniteTree.OperationType.NOOP : treeOp;

                    if (outOfOrderUpdate)
                        outOfOrderUpdate(conflictCtx);

                    return;
                }
            }

            if (!F.isEmptyOrNulls(filter)) {
                boolean pass = cctx.isAllLocked(entry, filter);

                if (!pass) {
                    initResultOnCancelUpdate(storeLoadedVal, !cctx.putIfAbsentFilter(filter));

                    updateRes = new GridCacheUpdateAtomicResult(UpdateOutcome.FILTER_FAILED,
                        oldVal,
                        null,
                        invokeRes,
                        CU.TTL_ETERNAL,
                        CU.EXPIRE_TIME_ETERNAL,
                        null,
                        null,
                        0,
                        false);

                    return;
                }
            }

            if (invoke) {
                if (!invokeEntry.modified()) {
                    initResultOnCancelUpdate(storeLoadedVal, true);

                    updateRes = new GridCacheUpdateAtomicResult(UpdateOutcome.INVOKE_NO_OP,
                        oldVal,
                        null,
                        invokeRes,
                        CU.TTL_ETERNAL,
                        CU.EXPIRE_TIME_ETERNAL,
                        null,
                        null,
                        0,
                        true);

                    return;
                }
                else if ((invokeRes == null || invokeRes.getValue() == null) && writeObj != null) {
                    try {
                        cctx.validateKeyAndValue(entry.key, (CacheObject)writeObj);
                    }
                    catch (Exception e) {
                        initResultOnCancelUpdate(null, true);

                        updateRes = new GridCacheUpdateAtomicResult(UpdateOutcome.INVOKE_NO_OP,
                            oldVal,
                            null,
                            new IgniteBiTuple<>(null, e),
                            CU.TTL_ETERNAL,
                            CU.EXPIRE_TIME_ETERNAL,
                            null,
                            null,
                            0,
                            false);

                        return;
                    }
                }

                op = writeObj == null ? DELETE : UPDATE;
            }

            // Incorporate conflict version into new version if needed.
            if (conflictVer != null && conflictVer != newVer) {
                newVer = new GridCacheVersionEx(newVer.topologyVersion(),
                    newVer.order(),
                    newVer.nodeOrder(),
                    newVer.dataCenterId(),
                    conflictVer);
            }

            if (op == UPDATE) {
                assert writeObj != null;

                update(conflictCtx, invokeRes, storeLoadedVal != null, transformed);
            }
            else {
                assert op == DELETE && writeObj == null : op;

                remove(conflictCtx, invokeRes, storeLoadedVal != null, transformed);
            }

            assert updateRes != null && treeOp != null;
        }

        /**
<<<<<<< HEAD
=======
         * Check row expiration and fire expire events if needed.
         *
         * @param row Old row.
         * @return {@code True} if row was expired, {@code False} otherwise.
         * @throws IgniteCheckedException if failed.
         */
        private boolean checkRowExpired(CacheDataRow row) throws IgniteCheckedException {
            assert row != null;

            if (!(row.expireTime() > 0 && row.expireTime() <= U.currentTimeMillis()))
                return false;

            GridCacheContext cctx = entry.context();

            CacheObject expiredVal = row.value();

            if (cctx.deferredDelete() && !entry.detached() && !entry.isInternal()) {
                entry.update(null, CU.TTL_ETERNAL, CU.EXPIRE_TIME_ETERNAL, entry.ver, true);

                if (!entry.deletedUnlocked())
                    entry.deletedUnlocked(true);
            }
            else
                entry.markObsolete0(cctx.cache().nextVersion(), true, null);

            if (cctx.events().isRecordable(EVT_CACHE_OBJECT_EXPIRED)) {
                cctx.events().addEvent(entry.partition(),
                    entry.key(),
                    cctx.localNodeId(),
                    null,
                    EVT_CACHE_OBJECT_EXPIRED,
                    null,
                    false,
                    expiredVal,
                    expiredVal != null,
                    null,
                    null,
                    null,
                    true);
            }

            cctx.continuousQueries().onEntryExpired(entry, entry.key(), expiredVal);

            entry.updatePlatformCache(null, null);

            return true;
        }

        /**
>>>>>>> 259f3d97
         * @param storeLoadedVal Value loaded from store.
         * @param updateExpireTime {@code True} if need update expire time.
         * @throws IgniteCheckedException If failed.
         */
        private void initResultOnCancelUpdate(@Nullable CacheObject storeLoadedVal, boolean updateExpireTime)
            throws IgniteCheckedException {
            boolean needUpdate = false;

            if (storeLoadedVal != null) {
                long initTtl;
                long initExpireTime;

                if (expiryPlc != null) {
                    IgniteBiTuple<Long, Long> initTtlAndExpireTime = initialTtlAndExpireTime(expiryPlc);

                    initTtl = initTtlAndExpireTime.get1();
                    initExpireTime = initTtlAndExpireTime.get2();
                }
                else {
                    initTtl = CU.TTL_ETERNAL;
                    initExpireTime = CU.EXPIRE_TIME_ETERNAL;
                }

                entry.update(storeLoadedVal, initExpireTime, initTtl, entry.ver, true);

                needUpdate = true;
            }
            else if (updateExpireTime && expiryPlc != null && entry.val != null) {
                long ttl = expiryPlc.forAccess();

                if (ttl != CU.TTL_NOT_CHANGED) {
                    long expireTime;

                    if (ttl == CU.TTL_ZERO) {
                        ttl = CU.TTL_MINIMUM;
                        expireTime = CU.expireTimeInPast();
                    }
                    else
                        expireTime = CU.toExpireTime(ttl);

                    if (entry.expireTimeExtras() != expireTime) {
                        entry.update(entry.val, expireTime, ttl, entry.ver, true);

                        expiryPlc.ttlUpdated(entry.key, entry.ver, null);

                        needUpdate = true;
                        storeLoadedVal = entry.val;
                    }
                }
            }

            if (needUpdate) {
                newRow = entry.localPartition().dataStore().createRow(
                    entry.cctx,
                    entry.key,
                    storeLoadedVal,
                    newVer,
                    entry.expireTimeExtras(),
                    oldRow);

                treeOp = IgniteTree.OperationType.PUT;
            }
            else
                treeOp = IgniteTree.OperationType.NOOP;
        }

        /**
         *
         * @param conflictCtx Conflict context.
         * @throws IgniteCheckedException If failed.
         */
        private void outOfOrderUpdate(@Nullable GridCacheVersionConflictContext<?, ?> conflictCtx) throws IgniteCheckedException {
            assert outOfOrderUpdate : "This method can be executed only for out-of-order updates.";
            assert !primary : "Out of order update can only be logged on backup nodes.";
            assert !intercept : "Out of order update should not be intercepted on backup node.";

            if (op == UPDATE) {
                assert writeObj != null;

                GridCacheContext cctx = entry.context();

                CacheObject prevUpdate = (CacheObject)writeObj;

                long newSysTtl;
                long newExpireTime;

                // Conflict context is null if there were no explicit conflict resolution.
                if (conflictCtx == null) {
                    // Calculate TTL and expire time for local update.
                    if (explicitTtl != CU.TTL_NOT_CHANGED) {
                        // If conflict existed, expire time must be explicit.
                        assert conflictVer == null || explicitExpireTime != CU.EXPIRE_TIME_CALCULATE;

                        newExpireTime = explicitExpireTime != CU.EXPIRE_TIME_CALCULATE ?
                            explicitExpireTime : CU.toExpireTime(explicitTtl);
                    }
                    else {
                        newSysTtl = expiryPlc == null ? CU.TTL_NOT_CHANGED :
                            entry.val != null ? expiryPlc.forUpdate() : expiryPlc.forCreate();

                        if (newSysTtl == CU.TTL_NOT_CHANGED)
                            newExpireTime = entry.expireTimeExtras();
                        else if (newSysTtl == CU.TTL_ZERO) {
                            op = DELETE;

                            writeObj = null;

                            entry.logOutOfOrderUpdate(op, null, newVer, 0, updateCntr);

                            return;
                        }
                        else
                            newExpireTime = CU.toExpireTime(newSysTtl);
                    }
                }
                else
                    newExpireTime = conflictCtx.expireTime();

                prevUpdate = cctx.kernalContext().cacheObjects().prepareForCache(prevUpdate, cctx);

                entry.logOutOfOrderUpdate(op, prevUpdate, newVer, newExpireTime, updateCntr);
            }
            else {
                assert op == DELETE && writeObj == null : op;

                entry.logOutOfOrderUpdate(op, null, newVer, 0, updateCntr);
            }
        }

        /**
         * @param conflictCtx Conflict context.
         * @param invokeRes Entry processor result (for invoke operation).
         * @param readFromStore {@code True} if initial entry value was {@code null} and it was read from store.
         * @param transformed {@code True} if update caused by transformation operation.
         * @throws IgniteCheckedException If failed.
         */
        private void update(@Nullable GridCacheVersionConflictContext<?, ?> conflictCtx,
            @Nullable IgniteBiTuple<Object, Exception> invokeRes,
            boolean readFromStore,
            boolean transformed)
            throws IgniteCheckedException {
            GridCacheContext cctx = entry.context();

            final CacheObject oldVal = entry.val;
            CacheObject updated = (CacheObject)writeObj;

            long newSysTtl;
            long newSysExpireTime;

            long newTtl;
            long newExpireTime;

            // Conflict context is null if there were no explicit conflict resolution.
            if (conflictCtx == null) {
                // Calculate TTL and expire time for local update.
                if (explicitTtl != CU.TTL_NOT_CHANGED) {
                    // If conflict existed, expire time must be explicit.
                    assert conflictVer == null || explicitExpireTime != CU.EXPIRE_TIME_CALCULATE;

                    newSysTtl = newTtl = explicitTtl;
                    newSysExpireTime = explicitExpireTime;

                    newExpireTime = explicitExpireTime != CU.EXPIRE_TIME_CALCULATE ?
                        explicitExpireTime : CU.toExpireTime(explicitTtl);
                }
                else {
                    newSysTtl = expiryPlc == null ? CU.TTL_NOT_CHANGED :
                        entry.val != null ? expiryPlc.forUpdate() : expiryPlc.forCreate();

                    if (newSysTtl == CU.TTL_NOT_CHANGED) {
                        newSysExpireTime = CU.EXPIRE_TIME_CALCULATE;
                        newTtl = entry.ttlExtras();
                        newExpireTime = entry.expireTimeExtras();
                    }
                    else if (newSysTtl == CU.TTL_ZERO) {
                        op = DELETE;

                        writeObj = null;

                        remove(conflictCtx, invokeRes, readFromStore, false);

                        return;
                    }
                    else {
                        newSysExpireTime = CU.EXPIRE_TIME_CALCULATE;
                        newTtl = newSysTtl;
                        newExpireTime = CU.toExpireTime(newTtl);
                    }
                }
            }
            else {
                newSysTtl = newTtl = conflictCtx.ttl();
                newSysExpireTime = newExpireTime = conflictCtx.expireTime();
            }

            if (intercept && (conflictVer == null || !skipInterceptorOnConflict)) {
                Object updated0 = cctx.unwrapBinaryIfNeeded(updated, keepBinary, false);

                CacheLazyEntry<Object, Object> interceptEntry =
                    new CacheLazyEntry<>(cctx, entry.key, null, oldVal, null, keepBinary);

                Object interceptorVal = cctx.config().getInterceptor().onBeforePut(interceptEntry, updated0);

                wasIntercepted = true;

                if (interceptorVal == null) {
                    treeOp = IgniteTree.OperationType.NOOP;

                    updateRes = new GridCacheUpdateAtomicResult(UpdateOutcome.INTERCEPTOR_CANCEL,
                        oldVal,
                        null,
                        invokeRes,
                        CU.TTL_ETERNAL,
                        CU.EXPIRE_TIME_ETERNAL,
                        null,
                        null,
                        0,
                        false);

                    return;
                }
                else if (interceptorVal != updated0) {
                    updated0 = cctx.unwrapTemporary(interceptorVal);

                    updated = cctx.toCacheObject(updated0);
                }
            }

            updated = cctx.kernalContext().cacheObjects().prepareForCache(updated, cctx);

            if (writeThrough)
                // Must persist inside synchronization in non-tx mode.
                cctx.store().put(null, entry.key, updated, newVer);

            if (entry.val == null) {
                boolean new0 = entry.isStartVersion();

                assert entry.deletedUnlocked() || new0 || entry.isInternal() : "Invalid entry [entry=" + entry +
                    ", locNodeId=" + cctx.localNodeId() + ']';

                if (!new0 && !entry.isInternal())
                    entry.deletedUnlocked(false);
            }
            else {
                assert !entry.deletedUnlocked() : "Invalid entry [entry=" + this +
                    ", locNodeId=" + cctx.localNodeId() + ']';
            }

            long updateCntr0 = entry.nextPartitionCounter(topVer, primary, false, updateCntr);

            entry.logUpdate(op, updated, newVer, newExpireTime, updateCntr0);

            if (!entry.isNear()) {
                newRow = entry.localPartition().dataStore().createRow(
                    entry.cctx,
                    entry.key,
                    updated,
                    newVer,
                    newExpireTime,
                    oldRow);

                treeOp = oldRow != null && oldRow.link() == newRow.link() ?
                    IgniteTree.OperationType.NOOP : IgniteTree.OperationType.PUT;
            }
            else
                treeOp = IgniteTree.OperationType.PUT;

            entry.update(updated, newExpireTime, newTtl, newVer, true);

            if (entry.isNear()) {
                boolean updatedDht = ((GridNearCacheEntry)entry).recordDhtVersion(newVer);
                assert updatedDht : this;
            }

            updateRes = new GridCacheUpdateAtomicResult(UpdateOutcome.SUCCESS,
                oldVal,
                updated,
                invokeRes,
                newSysTtl,
                newSysExpireTime,
                null,
                conflictCtx,
                updateCntr0,
                transformed);
        }

        /**
         * @param conflictCtx Conflict context.
         * @param invokeRes Entry processor result (for invoke operation).
         * @param readFromStore {@code True} if initial entry value was {@code null} and it was read from store.
         * @param transformed {@code True} if remove caused by tranformation operation.
         * @throws IgniteCheckedException If failed.
         */
        @SuppressWarnings("unchecked")
        private void remove(@Nullable GridCacheVersionConflictContext<?, ?> conflictCtx,
            @Nullable IgniteBiTuple<Object, Exception> invokeRes,
            boolean readFromStore,
            boolean transformed)
            throws IgniteCheckedException {
            GridCacheContext cctx = entry.context();

            CacheObject oldVal = entry.val;

            IgniteBiTuple<Boolean, Object> interceptRes = null;

            if (intercept && (conflictVer == null || !skipInterceptorOnConflict)) {
                CacheLazyEntry<Object, Object> intercepEntry =
                    new CacheLazyEntry<>(cctx, entry.key, null, oldVal, null, keepBinary);

                interceptRes = cctx.config().getInterceptor().onBeforeRemove(intercepEntry);

                wasIntercepted = true;

                if (cctx.cancelRemove(interceptRes)) {
                    treeOp = IgniteTree.OperationType.NOOP;

                    updateRes = new GridCacheUpdateAtomicResult(UpdateOutcome.INTERCEPTOR_CANCEL,
                        cctx.toCacheObject(cctx.unwrapTemporary(interceptRes.get2())),
                        null,
                        invokeRes,
                        CU.TTL_ETERNAL,
                        CU.EXPIRE_TIME_ETERNAL,
                        null,
                        null,
                        0,
                        false);

                    return;
                }
            }

            if (writeThrough)
                // Must persist inside synchronization in non-tx mode.
                cctx.store().remove(null, entry.key);

            long updateCntr0 = entry.nextPartitionCounter(topVer, primary, false, updateCntr);

            entry.logUpdate(op, null, newVer, 0, updateCntr0);

            if (oldVal != null) {
                assert !entry.deletedUnlocked();

                if (!entry.isInternal())
                    entry.deletedUnlocked(true);
            }
            else {
                boolean new0 = entry.isStartVersion();

                assert entry.deletedUnlocked() || new0 || entry.isInternal() : "Invalid entry [entry=" + this +
                    ", locNodeId=" + cctx.localNodeId() + ']';

                if (new0) {
                    if (!entry.isInternal())
                        entry.deletedUnlocked(true);
                }
            }

            GridCacheVersion enqueueVer = newVer;

            entry.update(null, CU.TTL_ETERNAL, CU.EXPIRE_TIME_ETERNAL, newVer, true);

            treeOp = (oldRow == null || readFromStore) ? IgniteTree.OperationType.NOOP :
                IgniteTree.OperationType.REMOVE;

            UpdateOutcome outcome = oldVal != null ? UpdateOutcome.SUCCESS : UpdateOutcome.REMOVE_NO_VAL;

            if (interceptRes != null)
                oldVal = cctx.toCacheObject(cctx.unwrapTemporary(interceptRes.get2()));

            updateRes = new GridCacheUpdateAtomicResult(outcome,
                oldVal,
                null,
                invokeRes,
                CU.TTL_NOT_CHANGED,
                CU.EXPIRE_TIME_CALCULATE,
                enqueueVer,
                conflictCtx,
                updateCntr0,
                transformed);
        }

        /**
         * @param newVal New entry value.
         * @param invokeRes Entry processor result (for invoke operation).
         * @return Conflict context.
         * @throws IgniteCheckedException If failed.
         */
        private GridCacheVersionConflictContext<?, ?> resolveConflict(
            CacheObject newVal,
            @Nullable IgniteBiTuple<Object, Exception> invokeRes)
            throws IgniteCheckedException {
            GridCacheContext cctx = entry.context();

            // Cache is conflict-enabled.
            if (cctx.conflictNeedResolve()) {
                GridCacheVersion oldConflictVer = entry.ver.conflictVersion();

                // Prepare old and new entries for conflict resolution.
                GridCacheVersionedEntryEx oldEntry = new GridCacheLazyPlainVersionedEntry<>(cctx,
                    entry.key,
                    entry.val,
                    entry.ttlExtras(),
                    entry.expireTimeExtras(),
                    entry.ver.conflictVersion(),
                    entry.isStartVersion(),
                    keepBinary);

                GridTuple3<Long, Long, Boolean> expiration = entry.ttlAndExpireTime(expiryPlc,
                    explicitTtl,
                    explicitExpireTime);

                GridCacheVersionedEntryEx newEntry = new GridCacheLazyPlainVersionedEntry<>(
                    cctx,
                    entry.key,
                    newVal,
                    expiration.get1(),
                    expiration.get2(),
                    conflictVer != null ? conflictVer : newVer,
                    keepBinary);

                // Resolve conflict.
                GridCacheVersionConflictContext<?, ?> conflictCtx = cctx.conflictResolve(oldEntry, newEntry, verCheck);

                assert conflictCtx != null;

                // Use old value?
                if (conflictCtx.isUseOld()) {
                    GridCacheVersion newConflictVer = conflictVer != null ? conflictVer : newVer;

                    // Handle special case with atomic comparator.
                    if (!entry.isStartVersion() &&                                                        // Not initial value,
                        verCheck &&                                                                       // and atomic version check,
                        oldConflictVer.dataCenterId() == newConflictVer.dataCenterId() &&                 // and data centers are equal,
                        ATOMIC_VER_COMPARATOR.compare(oldConflictVer, newConflictVer) == 0 && // and both versions are equal,
                        cctx.writeThrough() &&                                                            // and store is enabled,
                        primary)                                                                          // and we are primary.
                    {
                        CacheObject val = entry.val;

                        if (val == null) {
                            assert entry.deletedUnlocked();

                            cctx.store().remove(null, entry.key);
                        }
                        else
                            cctx.store().put(null, entry.key, val, entry.ver);
                    }

                    treeOp = IgniteTree.OperationType.NOOP;

                    updateRes = new GridCacheUpdateAtomicResult(UpdateOutcome.CONFLICT_USE_OLD,
                        entry.val,
                        null,
                        invokeRes,
                        CU.TTL_ETERNAL,
                        CU.EXPIRE_TIME_ETERNAL,
                        null,
                        null,
                        0,
                        false);
                }
                // Will update something.
                else {
                    // Merge is a local update which override passed value bytes.
                    if (conflictCtx.isMerge()) {
                        writeObj = cctx.toCacheObject(conflictCtx.mergeValue());

                        conflictVer = null;
                    }
                    else
                        assert conflictCtx.isUseNew();

                    // Update value is known at this point, so update operation type.
                    op = writeObj != null ? UPDATE : DELETE;
                }

                return conflictCtx;
            }
            else
                // Nullify conflict version on this update, so that we will use regular version during next updates.
                conflictVer = null;

            return null;
        }

        /**
         * @param invokeRes Entry processor result (for invoke operation).
         * @throws IgniteCheckedException If failed.
         */
        private void versionCheck(@Nullable IgniteBiTuple<Object, Exception> invokeRes) throws IgniteCheckedException {
            GridCacheContext cctx = entry.context();

            if (verCheck) {
                if (!entry.isStartVersion() && ATOMIC_VER_COMPARATOR.compare(entry.ver, newVer) >= 0) {
                    outOfOrderUpdate = ATOMIC_VER_COMPARATOR.compare(entry.ver, newVer) > 0;

                    if (!outOfOrderUpdate && cctx.writeThrough() && primary) {
                        if (log.isDebugEnabled())
                            log.debug("Received entry update with same version as current (will update store) " +
                                "[entry=" + this + ", newVer=" + newVer + ']');

                        CacheObject val = entry.val;

                        if (val == null) {
                            assert entry.deletedUnlocked();

                            cctx.store().remove(null, entry.key);
                        }
                        else
                            cctx.store().put(null, entry.key, val, entry.ver);
                    }
                    else {
                        if (log.isDebugEnabled())
                            log.debug("Received entry update with smaller version than current (will ignore) " +
                                "[entry=" + this + ", newVer=" + newVer + ']');
                    }

                    treeOp = IgniteTree.OperationType.NOOP;

                    updateRes = new GridCacheUpdateAtomicResult(UpdateOutcome.VERSION_CHECK_FAILED,
                        entry.val,
                        null,
                        invokeRes,
                        CU.TTL_ETERNAL,
                        CU.EXPIRE_TIME_ETERNAL,
                        null,
                        null,
                        0,
                        false);
                }
            }
            else {
                assert entry.isStartVersion() || ATOMIC_VER_COMPARATOR.compare(entry.ver, newVer) <= 0 :
                    "Invalid version for inner update [name=" + cctx.group().cacheOrGroupName() +
                        ", topVer=" + cctx.group().topology().readyTopologyVersion() +
                        ", isNew=" + entry.isStartVersion() + ", entry=" + entry + ", newVer=" + newVer + ']';
            }
        }

        /**
         * @param invokeEntry Entry for {@link EntryProcessor}.
         * @return Entry processor return value.
         */
        private IgniteBiTuple<Object, Exception> runEntryProcessor(CacheInvokeEntry<Object, Object> invokeEntry) {
            EntryProcessor<Object, Object, ?> entryProcessor = (EntryProcessor<Object, Object, ?>)writeObj;

            IgniteThread.onEntryProcessorEntered(true);

            try {
                Object computed = entryProcessor.process(invokeEntry, invokeArgs);

                if (invokeEntry.modified()) {
                    GridCacheContext cctx = entry.context();

                    writeObj = cctx.toCacheObject(cctx.unwrapTemporary(invokeEntry.getValue()));
                }
                else
                    writeObj = invokeEntry.valObj;

                if (computed != null)
                    return new IgniteBiTuple<>(entry.cctx.unwrapTemporary(computed), null);

                return null;
            }
            catch (UnregisteredClassException | UnregisteredBinaryTypeException e) {
                throw e;
            }
            catch (Exception e) {
                writeObj = invokeEntry.valObj;

                return new IgniteBiTuple<>(null, e);
            }
            finally {
                IgniteThread.onEntryProcessorLeft();
            }
        }

        /** {@inheritDoc} */
        @Override public String toString() {
            return S.toString(AtomicCacheUpdateClosure.class, this);
        }
    }

    /** {@inheritDoc} */
    @Override public GridCacheUpdateTxResult mvccUpdateRowsWithPreloadInfo(
        IgniteInternalTx tx,
        UUID affNodeId,
        AffinityTopologyVersion topVer,
        List<GridCacheEntryInfo> entries,
        GridCacheOperation op,
        MvccSnapshot mvccVer,
        IgniteUuid futId,
        int batchNum)
        throws IgniteCheckedException, GridCacheEntryRemovedException {
        assert mvccVer != null &&
            MvccUtils.mvccVersionIsValid(mvccVer.coordinatorVersion(), mvccVer.counter(), mvccVer.operationCounter());
        assert !F.isEmpty(entries);

        WALPointer logPtr = null;

        ensureFreeSpace();

        CacheObject val = null;
        CacheObject oldVal = null;

        lockEntry();

        try {
            checkObsolete();

            boolean walEnabled = cctx.group().persistenceEnabled() && cctx.group().walEnabled();

            List<DataEntry> walEntries = walEnabled ? new ArrayList<>(entries.size() + 1) : Collections.EMPTY_LIST;

            // Apply updates in reverse order (oldest is last) until any of previous versions found.
            // If we found prev version then it means history has been actualized either with previous update
            // or via rebalance.
            for (int i = 0; i < entries.size(); i++) {
                GridCacheMvccEntryInfo info = (GridCacheMvccEntryInfo)entries.get(i);

                assert info.mvccTxState() == TxState.COMMITTED ||
                    MvccUtils.compare(info, mvccVer.coordinatorVersion(), mvccVer.counter()) == 0;
                assert info.newMvccTxState() == TxState.COMMITTED ||
                    MvccUtils.compareNewVersion(info, mvccVer.coordinatorVersion(), mvccVer.counter()) == 0 ||
                    info.newMvccCoordinatorVersion() == MvccUtils.MVCC_CRD_COUNTER_NA;

                boolean added = cctx.offheap().mvccUpdateRowWithPreloadInfo(this,
                    info.value(),
                    info.version(),
                    info.expireTime(),
                    info.mvccVersion(),
                    info.newMvccVersion(),
                    info.mvccTxState(),
                    info.newMvccTxState());

                if (walEnabled)
                    walEntries.add(toMvccDataEntry(info, tx));

                if (oldVal == null
                    && MvccUtils.compare(info.mvccVersion(),
                    mvccVer.coordinatorVersion(),
                    mvccVer.counter()) != 0
                    && MvccUtils.compareNewVersion(info,
                    mvccVer.coordinatorVersion(),
                    mvccVer.counter()) == 0)
                    oldVal = info.value(); // Old means a value before current transaction.

                if (!added)
                    break;
            }

            GridCacheMvccEntryInfo last = (GridCacheMvccEntryInfo)entries.get(0);

            if (walEnabled)
                Collections.reverse(walEntries);

            if (op == DELETE) {
                assert MvccUtils.compareNewVersion(last, mvccVer) == 0;

                if (walEnabled)
                    walEntries.add(new MvccDataEntry(
                        cctx.cacheId(),
                        key,
                        null,
                        DELETE,
                        tx.nearXidVersion(),
                        last.version(),
                        last.expireTime(),
                        key.partition(),
                        0,
                        last.mvccVersion()));
            }
            else {
                assert last.newMvccCoordinatorVersion() == MvccUtils.MVCC_CRD_COUNTER_NA;
                assert MvccUtils.compare(last, mvccVer) == 0;

                val = last.value();
            }

            if (walEnabled)
                logPtr = cctx.shared().wal().log(new MvccDataRecord(walEntries));
        }
        finally {
            if (lockedByCurrentThread()) {
                unlockEntry();

                cctx.evicts().touch(this);
            }
        }

        GridCacheUpdateTxResult res = new GridCacheUpdateTxResult(true, logPtr);

        res.newValue(val);
        res.oldValue(oldVal);

        return res;
    }

    /** {@inheritDoc} */
    @Override public boolean mvccPreloadEntry(List<GridCacheMvccEntryInfo> entryHist)
        throws IgniteCheckedException, GridCacheEntryRemovedException {
        assert !entryHist.isEmpty();

        WALPointer logPtr = null;

        ensureFreeSpace();

        boolean updated = false;

        lockEntry();

        try {
            checkObsolete();

            key.valueBytes(cctx.cacheObjectContext());

            if (cctx.offheap().mvccApplyHistoryIfAbsent(this, entryHist)) {
                updated = true;

                if (!cctx.isNear() && cctx.group().persistenceEnabled() && cctx.group().walEnabled()) {
                    MvccDataRecord rec;

                    if (entryHist.size() == 1) {
                        GridCacheMvccEntryInfo info = entryHist.get(0);

                        rec = new MvccDataRecord(toMvccDataEntry(info, null));
                    }
                    else {
                        // Batched WAL update.
                        List<DataEntry> dataEntries = new ArrayList<>(entryHist.size());

                        for (GridCacheMvccEntryInfo info : entryHist)
                            dataEntries.add(toMvccDataEntry(info, null));

                        rec = new MvccDataRecord(dataEntries);
                    }

                    logPtr = cctx.shared().wal().log(rec);
                }
            }
        }
        finally {
            if (lockedByCurrentThread()) {
                unlockEntry();

                cctx.evicts().touch(this);
            }
        }

        if (logPtr != null)
            cctx.shared().wal().flush(logPtr, false);

        return updated;
    }

    /**
     * Converts mvcc entry info to WAL record entry.
     * @param info Mvcc entry info.
     * @return Mvcc data entry.
     */
    private @NotNull MvccDataEntry toMvccDataEntry(@NotNull GridCacheMvccEntryInfo info, @Nullable IgniteInternalTx tx) {
        return new MvccDataEntry(
            cctx.cacheId(),
            key,
            info.value(),
            CREATE,
            tx == null ? null : tx.nearXidVersion(),
            info.version(),
            info.expireTime(),
            key.partition(),
            0,
            info.mvccVersion()
        );
    }

    /**
     * @return Common serialization error.
     */
    private static IgniteTxSerializationCheckedException serializationError() {
        return new IgniteTxSerializationCheckedException("Cannot serialize transaction due to write conflict (transaction is marked for rollback)");
    }

    /**
     * Invokes platform cache update callback, if applicable.
     *
     * @param val Updated value, null on remove.
     * @param val Topology version, null on remove.
     */
    protected void updatePlatformCache(@Nullable CacheObject val, @Nullable AffinityTopologyVersion ver) {
        if (!hasPlatformCache())
            return;

        PlatformProcessor proc = this.cctx.kernalContext().platform();
        if (!proc.hasContext() || !proc.context().isPlatformCacheSupported())
            return;

        try {
            CacheObjectContext ctx = this.cctx.cacheObjectContext();

            // val is null when entry is removed.
            byte[] keyBytes = this.key.valueBytes(ctx);
            byte[] valBytes = val == null ? null : val.valueBytes(ctx);

            proc.context().updatePlatformCache(this.cctx.cacheId(), keyBytes, valBytes, partition(), ver);
        } catch (Throwable e) {
            U.error(log, "Failed to update Platform Cache: " + e);
        }
    }

    /**
     * Gets a value indicating whether platform cache exists for current cache.
     *
     * @return True when platform cache exists for this cache; false otherwise.
     */
    @SuppressWarnings("rawtypes")
    private boolean hasPlatformCache() {
        GridCacheAdapter cache = cctx.cache();

        return cache != null && cache.cacheCfg.getPlatformCacheConfiguration() != null;
    }
}<|MERGE_RESOLUTION|>--- conflicted
+++ resolved
@@ -1734,15 +1734,17 @@
                     return new GridCacheUpdateTxResult(false, logPtr);
             }
 
-            if (cctx.group().shouldCreateTombstone(localPartition())) {
-                cctx.offheap().removeWithTombstone(cctx, key, newVer, localPartition());
-
-                // Partition may change his state during remove.
-                if (!cctx.group().shouldCreateTombstone(localPartition()))
-                    removeTombstone0(newVer);
-            }
-            else
-                removeValue();
+//            if (cctx.group().shouldCreateTombstone(localPartition())) {
+//                cctx.offheap().removeWithTombstone(cctx, key, newVer, localPartition());
+//
+//                // Partition may change it's state during remove.
+//                if (!cctx.group().shouldCreateTombstone(localPartition()))
+//                    removeTombstone0(newVer);
+//            }
+//            else
+//                removeValue();
+
+            cctx.offheap().removeWithTombstone(cctx, key, newVer, localPartition());
 
             update(null, 0, 0, newVer, true);
 
@@ -4591,6 +4593,7 @@
 
             CacheDataRow row = cctx.offheap().read(this);
 
+            // TODO ask row ?
             if (cctx.offheap().isTombstone(row))
                 return;
 
@@ -5868,7 +5871,7 @@
                 deletedUnlocked(true);
         }
         else
-            markObsolete0(cctx.versions().next(), true, null);
+            markObsolete0(cctx.cache().nextVersion(), true, null);
 
         if (cctx.events().isRecordable(EVT_CACHE_OBJECT_EXPIRED)) {
             cctx.events().addEvent(partition(),
@@ -6062,58 +6065,6 @@
         protected boolean filtered() {
             return filtered;
         }
-<<<<<<< HEAD
-=======
-
-        /**
-         * Checks row for expiration and fire expire events if needed.
-         *
-         * @param row old row.
-         * @return {@code Null} if row was expired, row itself otherwise.
-         * @throws IgniteCheckedException
-         */
-        private CacheDataRow checkRowExpired(CacheDataRow row) throws IgniteCheckedException {
-            assert row != null;
-
-            if (!(row.expireTime() > 0 && row.expireTime() <= U.currentTimeMillis()))
-                return row;
-
-            GridCacheContext cctx = entry.context();
-
-            CacheObject expiredVal = row.value();
-
-            if (cctx.deferredDelete() && !entry.detached() && !entry.isInternal()) {
-                entry.update(null, CU.TTL_ETERNAL, CU.EXPIRE_TIME_ETERNAL, entry.ver, true);
-
-                if (!entry.deletedUnlocked() && !entry.isStartVersion())
-                    entry.deletedUnlocked(true);
-            }
-            else
-                entry.markObsolete0(cctx.cache().nextVersion(), true, null);
-
-            if (cctx.events().isRecordable(EVT_CACHE_OBJECT_EXPIRED)) {
-                cctx.events().addEvent(entry.partition(),
-                    entry.key(),
-                    cctx.localNodeId(),
-                    null,
-                    EVT_CACHE_OBJECT_EXPIRED,
-                    null,
-                    false,
-                    expiredVal,
-                    expiredVal != null,
-                    null,
-                    null,
-                    null,
-                    true);
-            }
-
-            cctx.continuousQueries().onEntryExpired(entry, entry.key(), expiredVal);
-
-            entry.updatePlatformCache(null, null);
-
-            return null;
-        }
->>>>>>> 259f3d97
     }
 
     /**
@@ -6448,8 +6399,6 @@
         }
 
         /**
-<<<<<<< HEAD
-=======
          * Check row expiration and fire expire events if needed.
          *
          * @param row Old row.
@@ -6499,7 +6448,6 @@
         }
 
         /**
->>>>>>> 259f3d97
          * @param storeLoadedVal Value loaded from store.
          * @param updateExpireTime {@code True} if need update expire time.
          * @throws IgniteCheckedException If failed.
