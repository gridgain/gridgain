/*
 * Copyright 2020 GridGain Systems, Inc. and Contributors.
 *
 * Licensed under the GridGain Community Edition License (the "License");
 * you may not use this file except in compliance with the License.
 * You may obtain a copy of the License at
 *
 *     https://www.gridgain.com/products/software/community-edition/gridgain-community-edition-license
 *
 * Unless required by applicable law or agreed to in writing, software
 * distributed under the License is distributed on an "AS IS" BASIS,
 * WITHOUT WARRANTIES OR CONDITIONS OF ANY KIND, either express or implied.
 * See the License for the specific language governing permissions and
 * limitations under the License.
 */

package org.apache.ignite.internal.processors.cache.persistence.defragmentation;

import java.io.File;
import java.util.Arrays;
import java.util.HashMap;
import java.util.HashSet;
import java.util.List;
import java.util.Map;
import java.util.Set;
import java.util.TreeMap;
import java.util.TreeSet;
import java.util.concurrent.LinkedBlockingQueue;
import java.util.concurrent.atomic.AtomicBoolean;
import java.util.concurrent.atomic.AtomicInteger;
import java.util.concurrent.atomic.AtomicLong;
import java.util.function.LongConsumer;
import java.util.stream.Collectors;
import org.apache.ignite.IgniteCheckedException;
import org.apache.ignite.IgniteException;
import org.apache.ignite.IgniteLogger;
import org.apache.ignite.configuration.DataPageEvictionMode;
import org.apache.ignite.internal.IgniteInternalFuture;
import org.apache.ignite.internal.metric.IoStatisticsHolderNoOp;
import org.apache.ignite.internal.pagemem.PageIdAllocator;
import org.apache.ignite.internal.pagemem.PageIdUtils;
import org.apache.ignite.internal.pagemem.store.PageStore;
import org.apache.ignite.internal.processors.cache.CacheGroupContext;
import org.apache.ignite.internal.processors.cache.CacheObjectContext;
import org.apache.ignite.internal.processors.cache.CacheType;
import org.apache.ignite.internal.processors.cache.GridCacheSharedContext;
import org.apache.ignite.internal.processors.cache.IgniteCacheOffheapManager;
import org.apache.ignite.internal.processors.cache.IgniteCacheOffheapManager.CacheDataStore;
import org.apache.ignite.internal.processors.cache.persistence.CacheDataRow;
import org.apache.ignite.internal.processors.cache.persistence.CheckpointState;
import org.apache.ignite.internal.processors.cache.persistence.DataRegion;
import org.apache.ignite.internal.processors.cache.persistence.GridCacheDatabaseSharedManager;
import org.apache.ignite.internal.processors.cache.persistence.GridCacheOffheapManager;
import org.apache.ignite.internal.processors.cache.persistence.GridCacheOffheapManager.GridCacheDataStore;
import org.apache.ignite.internal.processors.cache.persistence.checkpoint.CheckpointManager;
import org.apache.ignite.internal.processors.cache.persistence.checkpoint.CheckpointTimeoutLock;
import org.apache.ignite.internal.processors.cache.persistence.checkpoint.LightweightCheckpointManager;
import org.apache.ignite.internal.processors.cache.persistence.file.FilePageStoreFactory;
import org.apache.ignite.internal.processors.cache.persistence.file.FilePageStoreManager;
import org.apache.ignite.internal.processors.cache.persistence.freelist.AbstractFreeList;
import org.apache.ignite.internal.processors.cache.persistence.freelist.SimpleDataRow;
import org.apache.ignite.internal.processors.cache.persistence.pagemem.PageMemoryEx;
import org.apache.ignite.internal.processors.cache.persistence.tree.io.PageIO;
import org.apache.ignite.internal.processors.cache.persistence.tree.io.PagePartitionMetaIO;
import org.apache.ignite.internal.processors.cache.tree.AbstractDataLeafIO;
import org.apache.ignite.internal.processors.cache.tree.CacheDataTree;
import org.apache.ignite.internal.processors.cache.tree.DataRow;
import org.apache.ignite.internal.processors.cache.tree.PendingEntriesTree;
import org.apache.ignite.internal.processors.cache.tree.PendingRow;
import org.apache.ignite.internal.processors.cache.tree.updatelog.PartitionLogTree;
import org.apache.ignite.internal.processors.cache.tree.updatelog.UpdateLogRow;
import org.apache.ignite.internal.processors.query.GridQueryIndexing;
import org.apache.ignite.internal.processors.query.GridQueryProcessor;
import org.apache.ignite.internal.util.GridAtomicLong;
import org.apache.ignite.internal.util.IgniteUtils;
import org.apache.ignite.internal.util.collection.IntHashMap;
import org.apache.ignite.internal.util.collection.IntMap;
import org.apache.ignite.internal.util.collection.IntRWHashMap;
import org.apache.ignite.internal.util.future.GridCompoundFuture;
import org.apache.ignite.internal.util.future.GridFinishedFuture;
import org.apache.ignite.internal.util.future.GridFutureAdapter;
import org.apache.ignite.internal.util.typedef.internal.CU;
import org.apache.ignite.internal.util.typedef.internal.S;
import org.apache.ignite.internal.util.typedef.internal.U;
import org.apache.ignite.lang.IgniteInClosure;
import org.apache.ignite.maintenance.MaintenanceRegistry;
import org.apache.ignite.thread.IgniteThreadPoolExecutor;
import org.jetbrains.annotations.Nullable;

import static java.util.Comparator.comparing;
import static java.util.stream.StreamSupport.stream;
import static org.apache.ignite.internal.pagemem.PageIdAllocator.FLAG_DATA;
import static org.apache.ignite.internal.pagemem.PageIdAllocator.FLAG_IDX;
import static org.apache.ignite.internal.pagemem.PageIdAllocator.INDEX_PARTITION;
import static org.apache.ignite.internal.processors.cache.persistence.CheckpointState.FINISHED;
import static org.apache.ignite.internal.processors.cache.persistence.GridCacheDatabaseSharedManager.DEFRAGMENTATION_MAPPING_REGION_NAME;
import static org.apache.ignite.internal.processors.cache.persistence.GridCacheDatabaseSharedManager.DEFRAGMENTATION_PART_REGION_NAME;
import static org.apache.ignite.internal.processors.cache.persistence.defragmentation.DefragmentationFileUtils.batchRenameDefragmentedCacheGroupPartitions;
import static org.apache.ignite.internal.processors.cache.persistence.defragmentation.DefragmentationFileUtils.defragmentedIndexFile;
import static org.apache.ignite.internal.processors.cache.persistence.defragmentation.DefragmentationFileUtils.defragmentedIndexTmpFile;
import static org.apache.ignite.internal.processors.cache.persistence.defragmentation.DefragmentationFileUtils.defragmentedPartFile;
import static org.apache.ignite.internal.processors.cache.persistence.defragmentation.DefragmentationFileUtils.defragmentedPartMappingFile;
import static org.apache.ignite.internal.processors.cache.persistence.defragmentation.DefragmentationFileUtils.defragmentedPartTmpFile;
import static org.apache.ignite.internal.processors.cache.persistence.defragmentation.DefragmentationFileUtils.renameTempIndexFile;
import static org.apache.ignite.internal.processors.cache.persistence.defragmentation.DefragmentationFileUtils.renameTempPartitionFile;
import static org.apache.ignite.internal.processors.cache.persistence.defragmentation.DefragmentationFileUtils.skipAlreadyDefragmentedCacheGroup;
import static org.apache.ignite.internal.processors.cache.persistence.defragmentation.DefragmentationFileUtils.skipAlreadyDefragmentedPartition;
import static org.apache.ignite.internal.processors.cache.persistence.defragmentation.DefragmentationFileUtils.writeDefragmentationCompletionMarker;
import static org.apache.ignite.internal.processors.cache.persistence.tree.io.IOVersions.GG_VERSION_OFFSET;

/**
 * Defragmentation manager is the core class that contains main defragmentation procedure.
 */
public class CachePartitionDefragmentationManager {
    /** */
    public static final String DEFRAGMENTATION_MNTC_TASK_NAME = "defragmentationMaintenanceTask";

    /** */
    private final Set<String> cachesForDefragmentation;

    /** */
    private final Set<CacheGroupContext> cacheGrpCtxsForDefragmentation = new TreeSet<>(comparing(CacheGroupContext::cacheOrGroupName));

    /** Cache shared context. */
    private final GridCacheSharedContext<?, ?> sharedCtx;

    /** Maintenance registry. */
    private final MaintenanceRegistry mntcReg;

    /** Logger. */
    private final IgniteLogger log;

    /** Database shared manager. */
    private final GridCacheDatabaseSharedManager dbMgr;

    /** File page store manager. */
    private final FilePageStoreManager filePageStoreMgr;

    /**
     * Checkpoint for specific defragmentation regions which would store the data to new partitions
     * during the defragmentation.
     */
    private final LightweightCheckpointManager defragmentationCheckpoint;

    /** Default checkpoint for current node. */
    private final CheckpointManager nodeCheckpoint;

    /** Page size. */
    private final int pageSize;

    /** */
    private final DataRegion partDataRegion;

    /** */
    private final DataRegion mappingDataRegion;

    /** */
    private final AtomicBoolean cancel = new AtomicBoolean();

    /** */
    private final Status status = new Status();

    /** */
    private final GridFutureAdapter<?> completionFut = new GridFutureAdapter<>();

    /** Checkpoint runner thread pool. If null tasks are to be run in single thread */
    @Nullable private volatile IgniteThreadPoolExecutor defragmentationThreadPool;

    /**
     * @param cacheNames Names of caches to be defragmented. Empty means "all".
     * @param sharedCtx Cache shared context.
     * @param dbMgr Database manager.
     * @param filePageStoreMgr File page store manager.
     * @param nodeCheckpoint Default checkpoint for this node.
     * @param defragmentationCheckpoint Specific checkpoint for defragmentation.
     * @param pageSize Page size.
     */
    public CachePartitionDefragmentationManager(
        List<String> cacheNames,
        GridCacheSharedContext<?, ?> sharedCtx,
        GridCacheDatabaseSharedManager dbMgr,
        FilePageStoreManager filePageStoreMgr,
        CheckpointManager nodeCheckpoint,
        LightweightCheckpointManager defragmentationCheckpoint,
        int pageSize,
        int defragmentationThreadPoolSize
    ) throws IgniteCheckedException {
        cachesForDefragmentation = new HashSet<>(cacheNames);

        this.dbMgr = dbMgr;
        this.filePageStoreMgr = filePageStoreMgr;
        this.pageSize = pageSize;
        this.sharedCtx = sharedCtx;

        this.mntcReg = sharedCtx.kernalContext().maintenanceRegistry();
        this.log = sharedCtx.logger(getClass());
        this.defragmentationCheckpoint = defragmentationCheckpoint;
        this.nodeCheckpoint = nodeCheckpoint;

        partDataRegion = dbMgr.dataRegion(DEFRAGMENTATION_PART_REGION_NAME);
        mappingDataRegion = dbMgr.dataRegion(DEFRAGMENTATION_MAPPING_REGION_NAME);

        defragmentationThreadPool = new IgniteThreadPoolExecutor(
            "defragmentation-worker",
            sharedCtx.igniteInstanceName(),
            defragmentationThreadPoolSize,
            defragmentationThreadPoolSize,
            30_000,
            new LinkedBlockingQueue<Runnable>()
        );
    }

    /** */
    public void beforeDefragmentation() throws IgniteCheckedException {
        // Checkpointer must be enabled so all pages on disk are in their latest valid state.
        dbMgr.resumeWalLogging();

        dbMgr.onStateRestored(null);

        nodeCheckpoint.forceCheckpoint("beforeDefragmentation", null).futureFor(FINISHED).get();

        dbMgr.preserveWalTailPointer();

        sharedCtx.wal().onDeActivate(sharedCtx.kernalContext());

        for (CacheGroupContext oldGrpCtx : sharedCtx.cache().cacheGroups()) {
            if (!oldGrpCtx.userCache() || cacheGrpCtxsForDefragmentation.contains(oldGrpCtx))
                continue;

            if (!cachesForDefragmentation.isEmpty()) {
                if (oldGrpCtx.caches().stream().noneMatch(cctx -> cachesForDefragmentation.contains(cctx.name())))
                    continue;
            }

            cacheGrpCtxsForDefragmentation.add(oldGrpCtx);
        }
    }

    /** */
    public void executeDefragmentation() throws IgniteCheckedException {
        Map<Integer, List<CacheDataStore>> oldStores = new HashMap<>();

        for (CacheGroupContext oldGrpCtx : cacheGrpCtxsForDefragmentation) {
            int grpId = oldGrpCtx.groupId();

            final IgniteCacheOffheapManager offheap = oldGrpCtx.offheap();

            List<CacheDataStore> oldCacheDataStores = stream(offheap.cacheDataStores().spliterator(), false)
                .filter(store -> {
                    try {
                        return filePageStoreMgr.exists(grpId, store.partId());
                    }
                    catch (IgniteCheckedException e) {
                        throw new IgniteException(e);
                    }
                })
                .collect(Collectors.toList());

            oldStores.put(grpId, oldCacheDataStores);
        }

        int partitionCount = oldStores.values().stream().mapToInt(List::size).sum();

        status.onStart(cacheGrpCtxsForDefragmentation, partitionCount);

        try {
            // Now the actual process starts.
            TreeIterator treeIter = new TreeIterator(pageSize);

            IgniteInternalFuture<?> idxDfrgFut = null;
            DataPageEvictionMode prevPageEvictionMode = null;

            for (CacheGroupContext oldGrpCtx : cacheGrpCtxsForDefragmentation) {
                int grpId = oldGrpCtx.groupId();

                File workDir = filePageStoreMgr.cacheWorkDir(oldGrpCtx.sharedGroup(), oldGrpCtx.cacheOrGroupName());

                List<CacheDataStore> oldCacheDataStores = oldStores.get(grpId);

                if (skipAlreadyDefragmentedCacheGroup(workDir, grpId, log)) {
                    status.onCacheGroupSkipped(oldGrpCtx, oldCacheDataStores.size());

                    continue;
                }

                try {
                    GridCacheOffheapManager offheap = (GridCacheOffheapManager)oldGrpCtx.offheap();

                    status.onCacheGroupStart(oldGrpCtx, oldCacheDataStores.size());

                    if (workDir == null || oldCacheDataStores.isEmpty()) {
                        status.onCacheGroupFinish(oldGrpCtx);

                        continue;
                    }

                    // We can't start defragmentation of new group on the region that has wrong eviction mode.
                    // So waiting of the previous cache group defragmentation is inevitable.
                    DataPageEvictionMode curPageEvictionMode = oldGrpCtx.dataRegion().config().getPageEvictionMode();

                    if (prevPageEvictionMode == null || prevPageEvictionMode != curPageEvictionMode) {
                        prevPageEvictionMode = curPageEvictionMode;

                        partDataRegion.config().setPageEvictionMode(curPageEvictionMode);

                        if (idxDfrgFut != null)
                            idxDfrgFut.get();
                    }

                    IntMap<CacheDataStore> cacheDataStores = new IntHashMap<>();

                    for (CacheDataStore store : offheap.cacheDataStores()) {
                        // Tree can be null for not yet initialized partitions.
                        // This would mean that these partitions are empty.
                        assert store.tree() == null || store.tree().groupId() == grpId;

                        if (store.tree() != null)
                            cacheDataStores.put(store.partId(), store);
                    }

                    dbMgr.checkpointedDataRegions().remove(oldGrpCtx.dataRegion());

                    // Another cheat. Ttl cleanup manager knows too much shit.
                    oldGrpCtx.caches().stream()
                        .filter(cacheCtx -> cacheCtx.groupId() == grpId)
                        .forEach(cacheCtx -> cacheCtx.ttl().unregister());

                    // Technically wal is already disabled, but "PageHandler.isWalDeltaRecordNeeded" doesn't care
                    // and WAL records will be allocated anyway just to be ignored later if we don't disable WAL for
                    // cache group explicitly.
                    oldGrpCtx.localWalEnabled(false, false);

                    boolean encrypted = oldGrpCtx.config().isEncryptionEnabled();

                    FilePageStoreFactory pageStoreFactory = filePageStoreMgr.getPageStoreFactory(grpId, encrypted);

                    AtomicLong idxAllocationTracker = new GridAtomicLong();

                    createIndexPageStore(grpId, workDir, pageStoreFactory, partDataRegion, idxAllocationTracker::addAndGet);

                    checkCancellation();

                    GridCompoundFuture<Object, Object> cmpFut = new GridCompoundFuture<>();

                    PageMemoryEx oldPageMem = (PageMemoryEx)oldGrpCtx.dataRegion().pageMemory();

                    CacheGroupContext newGrpCtx = new CacheGroupContext(
                        sharedCtx,
                        grpId,
                        oldGrpCtx.receivedFrom(),
                        CacheType.USER,
                        oldGrpCtx.config(),
                        oldGrpCtx.affinityNode(),
                        partDataRegion,
                        oldGrpCtx.cacheObjectContext(),
                        null,
                        null,
                        oldGrpCtx.localStartVersion(),
                        true,
                        false,
                        true,
                        oldGrpCtx.persistenceGroup(),
                        oldGrpCtx.entryCompressionStrategy()
                    );

                    defragmentationCheckpoint.checkpointTimeoutLock().checkpointReadLock();

                    try {
                        // This will initialize partition meta in index partition - meta tree and reuse list.
                        newGrpCtx.start();
                    }
                    finally {
                        defragmentationCheckpoint.checkpointTimeoutLock().checkpointReadUnlock();
                    }

                    IntMap<LinkMap> linkMapByPart = new IntRWHashMap<>();

                    IgniteUtils.doInParallel(
                        defragmentationThreadPool,
                        oldCacheDataStores,
                        oldCacheDataStore -> defragmentOnePartition(
                            oldGrpCtx,
                            grpId,
                            workDir,
                            offheap,
                            pageStoreFactory,
                            cmpFut,
                            oldPageMem,
                            newGrpCtx,
                            linkMapByPart,
                            oldCacheDataStore
                        )
                    );

                    // A bit too general for now, but I like it more then saving only the last checkpoint future.
                    cmpFut.markInitialized().get();

                    idxDfrgFut = new GridFinishedFuture<>();

                    if (filePageStoreMgr.hasIndexStore(grpId)) {
                        defragmentIndexPartition(oldGrpCtx, newGrpCtx, linkMapByPart);

                        idxDfrgFut = defragmentationCheckpoint
                            .forceCheckpoint("index defragmented", null)
                            .futureFor(CheckpointState.FINISHED);
                    }

                    PageStore oldIdxPageStore = filePageStoreMgr.getStore(grpId, INDEX_PARTITION);

                    idxDfrgFut = idxDfrgFut.chain(fut -> {
                        if (log.isDebugEnabled()) {
                            log.debug(S.toString(
                                "Index partition defragmented",
                                "grpId", grpId, false,
                                "oldPages", oldIdxPageStore.pages(), false,
                                "newPages", idxAllocationTracker.get() + 1, false,
                                "pageSize", pageSize, false,
                                "partFile", defragmentedIndexFile(workDir).getName(), false,
                                "workDir", workDir, false
                            ));
                        }

                        oldPageMem.invalidate(grpId, PageIdAllocator.INDEX_PARTITION);

                        PageMemoryEx partPageMem = (PageMemoryEx)partDataRegion.pageMemory();

                        partPageMem.invalidate(grpId, PageIdAllocator.INDEX_PARTITION);

                        DefragmentationPageReadWriteManager pageMgr = (DefragmentationPageReadWriteManager)partPageMem.pageManager();

                        pageMgr.pageStoreMap().removePageStore(grpId, PageIdAllocator.INDEX_PARTITION);

                        PageMemoryEx mappingPageMem = (PageMemoryEx)mappingDataRegion.pageMemory();

                        pageMgr = (DefragmentationPageReadWriteManager)mappingPageMem.pageManager();

                        pageMgr.pageStoreMap().clear(grpId);

                        renameTempIndexFile(workDir);

                        writeDefragmentationCompletionMarker(filePageStoreMgr.getPageStoreFileIoFactory(), workDir, log);

                        batchRenameDefragmentedCacheGroupPartitions(workDir, log);

                        return null;
                    });

                    status.onIndexDefragmented(
                        oldGrpCtx,
                        oldIdxPageStore.size(),
                        pageSize + idxAllocationTracker.get() * pageSize // + file header.
                    );
                }
                catch (DefragmentationCancelledException e) {
                    DefragmentationFileUtils.deleteLeftovers(workDir);

                    throw e;
                }

                status.onCacheGroupFinish(oldGrpCtx);
            }

            if (idxDfrgFut != null)
                idxDfrgFut.get();

            mntcReg.unregisterMaintenanceTask(DEFRAGMENTATION_MNTC_TASK_NAME);

            status.onFinish();

            completionFut.onDone();
        }
        catch (DefragmentationCancelledException e) {
            mntcReg.unregisterMaintenanceTask(DEFRAGMENTATION_MNTC_TASK_NAME);

            log.info("Defragmentation process has been cancelled.");

            status.onFinish();

            completionFut.onDone();
        }
        catch (Throwable t) {
            log.error("Defragmentation process failed.", t);

            status.onFinish();

            completionFut.onDone(t);

            throw t;
        }
        finally {
            defragmentationCheckpoint.stop(true);
        }
    }

    /**
     * Defragment one given partition.
     */
    private boolean defragmentOnePartition(
        CacheGroupContext oldGrpCtx,
        int grpId,
        File workDir,
        GridCacheOffheapManager offheap,
        FilePageStoreFactory pageStoreFactory,
        GridCompoundFuture<Object, Object> cmpFut,
        PageMemoryEx oldPageMem,
        CacheGroupContext newGrpCtx,
        IntMap<LinkMap> linkMapByPart,
        CacheDataStore oldCacheDataStore
    ) throws IgniteCheckedException {
        TreeIterator treeIter = new TreeIterator(pageSize);

        checkCancellation();

        int partId = oldCacheDataStore.partId();

        PartitionContext partCtx = new PartitionContext(
            workDir,
            grpId,
            partId,
            partDataRegion,
            mappingDataRegion,
            oldGrpCtx,
            newGrpCtx,
            oldCacheDataStore,
            pageStoreFactory
        );

        if (skipAlreadyDefragmentedPartition(workDir, grpId, partId, log)) {
            partCtx.createMappingPageStore();

            linkMapByPart.put(partId, partCtx.createLinkMapTree(false));

            return false;
        }

        partCtx.createMappingPageStore();

        linkMapByPart.put(partId, partCtx.createLinkMapTree(true));

        checkCancellation();

        partCtx.createPartPageStore();

        partCtx.createNewCacheDataStore(offheap);

        copyPartitionData(partCtx, treeIter);

        DefragmentationPageReadWriteManager pageMgr = (DefragmentationPageReadWriteManager)partCtx.partPageMemory.pageManager();

        PageStore oldPageStore = filePageStoreMgr.getStore(grpId, partId);

        status.onPartitionDefragmented(
            oldGrpCtx,
            oldPageStore.size(),
            pageSize + partCtx.partPagesAllocated.get() * pageSize // + file header.
        );

        //TODO Move inside of defragmentSinglePartition.
        IgniteInClosure<IgniteInternalFuture<?>> cpLsnr = fut -> {
            if (fut.error() == null) {
                if (log.isDebugEnabled()) {
                    log.debug(S.toString(
                        "Partition defragmented",
                        "grpId", grpId, false,
                        "partId", partId, false,
                        "oldPages", oldPageStore.pages(), false,
                        "newPages", partCtx.partPagesAllocated.get() + 1, false,
                        "mappingPages", partCtx.mappingPagesAllocated.get() + 1, false,
                        "pageSize", pageSize, false,
                        "partFile", defragmentedPartFile(workDir, partId).getName(), false,
                        "workDir", workDir, false
                    ));
                }

                oldPageMem.invalidate(grpId, partId);

                partCtx.partPageMemory.invalidate(grpId, partId);

                pageMgr.pageStoreMap().removePageStore(grpId, partId); // Yes, it'll be invalid in a second.

                renameTempPartitionFile(workDir, partId);
            }
        };

        GridFutureAdapter<?> cpFut = defragmentationCheckpoint
            .forceCheckpoint("partition defragmented", null)
            .futureFor(CheckpointState.FINISHED);

        cpFut.listen(cpLsnr);

        cmpFut.add((IgniteInternalFuture<Object>)cpFut);

        return true;
    }

    /** */
    public IgniteInternalFuture<?> completionFuture() {
        return completionFut.chain(future -> null);
    }

    /** */
    public void createIndexPageStore(
        int grpId,
        File workDir,
        FilePageStoreFactory pageStoreFactory,
        DataRegion partRegion,
        LongConsumer allocatedTracker
    ) throws IgniteCheckedException {
        // Index partition file has to be deleted before we begin, otherwise there's a chance of reading corrupted file.
        // There is a time period when index is already defragmented but marker file is not created yet. If node is
        // failed in that time window then index will be deframented once again. That's fine, situation is rare but code
        // to fix that would add unnecessary complications.
        U.delete(defragmentedIndexTmpFile(workDir));

        PageStore idxPageStore;

        defragmentationCheckpoint.checkpointTimeoutLock().checkpointReadLock();
        try {
            idxPageStore = pageStoreFactory.createPageStore(
                FLAG_IDX,
                () -> defragmentedIndexTmpFile(workDir).toPath(),
                allocatedTracker
            );
        }
        finally {
            defragmentationCheckpoint.checkpointTimeoutLock().checkpointReadUnlock();
        }

        idxPageStore.sync();

        PageMemoryEx partPageMem = (PageMemoryEx)partRegion.pageMemory();

        DefragmentationPageReadWriteManager partMgr = (DefragmentationPageReadWriteManager)partPageMem.pageManager();

        partMgr.pageStoreMap().addPageStore(grpId, PageIdAllocator.INDEX_PARTITION, idxPageStore);
    }

    /**
     * Cancel the process of defragmentation.
     *
     * @return {@code true} if process was cancelled by this method.
     */
    public boolean cancel() {
        if (completionFut.isDone())
            return false;

        if (cancel.compareAndSet(false, true)) {
            try {
                completionFut.get();
            }
            catch (Throwable ignore) {
            }

            return true;
        }

        return false;
    }

    /** */
    private void checkCancellation() throws DefragmentationCancelledException {
        if (cancel.get())
            throw new DefragmentationCancelledException();
    }

    /** */
    public Status status() {
        return status;
    }

    /**
     * Defragmentate partition.
     *
     * @param partCtx
     * @param treeIter
     * @throws IgniteCheckedException If failed.
     */
    private void copyPartitionData(
        PartitionContext partCtx,
        TreeIterator treeIter
    ) throws IgniteCheckedException {
        CacheDataTree tree = partCtx.oldCacheDataStore.tree();

        CacheDataTree newTree = partCtx.newCacheDataStore.tree();

        newTree.enableSequentialWriteMode();

        PendingEntriesTree newPendingTree = partCtx.newCacheDataStore.pendingTree();
        AbstractFreeList<CacheDataRow> freeList = partCtx.newCacheDataStore.getCacheStoreFreeList();

        long cpLockThreshold = 150L;

        defragmentationCheckpoint.checkpointTimeoutLock().checkpointReadLock();

        try {
            AtomicLong lastCpLockTs = new AtomicLong(System.currentTimeMillis());
            AtomicInteger entriesProcessed = new AtomicInteger();

            treeIter.iterate(tree, partCtx.cachePageMemory, (tree0, io, pageAddr, idx) -> {
                checkCancellation();

                if (System.currentTimeMillis() - lastCpLockTs.get() >= cpLockThreshold) {
                    defragmentationCheckpoint.checkpointTimeoutLock().checkpointReadUnlock();

                    defragmentationCheckpoint.checkpointTimeoutLock().checkpointReadLock();

                    lastCpLockTs.set(System.currentTimeMillis());
                }

                AbstractDataLeafIO leafIo = (AbstractDataLeafIO)io;
                CacheDataRow row = tree.getRow(io, pageAddr, idx);

                int cacheId = row.cacheId();

                // Reuse row that we just read.
                row.link(0);

                // "insertDataRow" will corrupt page memory if we don't do this.
                if (row instanceof DataRow && !partCtx.oldGrpCtx.storeCacheIdInDataPage())
                    ((DataRow)row).cacheId(CU.UNDEFINED_CACHE_ID);

                CacheObjectContext coctx = partCtx.newGrpCtx.cacheObjectContext();

                row.key().prepareForCache(coctx, coctx.compressKeys());
                row.value().prepareForCache(coctx, true);

                freeList.insertDataRow(row, IoStatisticsHolderNoOp.INSTANCE);

                // Put it back.
                if (row instanceof DataRow)
                    ((DataRow)row).cacheId(cacheId);

                newTree.putx(row);

                long newLink = row.link();

                partCtx.linkMap.put(leafIo.getLink(pageAddr, idx), newLink);

                if (row.expireTime() != 0)
                    newPendingTree.putx(new PendingRow(cacheId, row.tombstone(), row.expireTime(), newLink));

                entriesProcessed.incrementAndGet();

                return true;
            });

            checkCancellation();

            defragmentationCheckpoint.checkpointTimeoutLock().checkpointReadUnlock();

            defragmentationCheckpoint.checkpointTimeoutLock().checkpointReadLock();

            freeList.saveMetadata(IoStatisticsHolderNoOp.INSTANCE);

            copyCacheMetadata(partCtx);

            copyLogTree(partCtx, treeIter);
        }
        finally {
            defragmentationCheckpoint.checkpointTimeoutLock().checkpointReadUnlock();
        }
    }

    /** */
    private void copyCacheMetadata(
        PartitionContext partCtx
    ) throws IgniteCheckedException {
        // Same for all page memories. Why does it need to be in PageMemory?
        long partMetaPageId = partCtx.cachePageMemory.partitionMetaPageId(partCtx.grpId, partCtx.partId);

        long oldPartMetaPage = partCtx.cachePageMemory.acquirePage(partCtx.grpId, partMetaPageId);

        try {
            long oldPartMetaPageAddr = partCtx.cachePageMemory.readLock(partCtx.grpId, partMetaPageId, oldPartMetaPage);

            try {
                PagePartitionMetaIO oldPartMetaIo = PageIO.getPageIO(oldPartMetaPageAddr);

            // Newer meta versions may contain new data that we don't copy during defragmentation.
            assert Arrays.asList(1, 2, 3, 4, GG_VERSION_OFFSET, GG_VERSION_OFFSET + 1).contains(oldPartMetaIo.getVersion())
                : "IO version " + oldPartMetaIo.getVersion() + " is not supported by current defragmentation algorithm." +
                " Please implement copying of all data added in new version.";

<<<<<<< HEAD
            access(ACCESS_WRITE, partCtx.partPageMemory, partCtx.grpId, partMetaPageId, newPartMetaPageAddr -> {
                PagePartitionMetaIO newPartMetaIo = PageIO.getPageIO(newPartMetaPageAddr);
=======
                long newPartMetaPage = partCtx.partPageMemory.acquirePage(partCtx.grpId, partMetaPageId);
>>>>>>> b250c517

                try {
                    long newPartMetaPageAddr = partCtx.partPageMemory.writeLock(partCtx.grpId, partMetaPageId, newPartMetaPage);

                    try {
                        PagePartitionMetaIOV3 newPartMetaIo = PageIO.getPageIO(newPartMetaPageAddr);

                        // Copy partition state.
                        byte partState = oldPartMetaIo.getPartitionState(oldPartMetaPageAddr);
                        newPartMetaIo.setPartitionState(newPartMetaPageAddr, partState);

                        // Copy cache size for single cache group.
                        long size = oldPartMetaIo.getSize(oldPartMetaPageAddr);
                        newPartMetaIo.setSize(newPartMetaPageAddr, size);

                        // Copy update counter value.
                        long updateCntr = oldPartMetaIo.getUpdateCounter(oldPartMetaPageAddr);
                        newPartMetaIo.setUpdateCounter(newPartMetaPageAddr, updateCntr);

                        // Copy global remove Id.
                        long rmvId = oldPartMetaIo.getGlobalRemoveId(oldPartMetaPageAddr);
                        newPartMetaIo.setGlobalRemoveId(newPartMetaPageAddr, rmvId);

                        // Copy cache sizes for shared cache group.
                        long oldCountersPageId = oldPartMetaIo.getCountersPageId(oldPartMetaPageAddr);
                        if (oldCountersPageId != 0L) {
                            Map<Integer, Long> sizes = GridCacheOffheapManager.readSharedGroupCacheSizes(
                                partCtx.cachePageMemory,
                                partCtx.grpId,
                                oldCountersPageId
                            );

                            long newCountersPageId = GridCacheOffheapManager.writeSharedGroupCacheSizes(
                                partCtx.partPageMemory,
                                partCtx.grpId,
                                0L,
                                partCtx.partId,
                                sizes
                            );

                            newPartMetaIo.setCountersPageId(newPartMetaPageAddr, newCountersPageId);
                        }

                        // Copy counter gaps.
                        long oldGapsLink = oldPartMetaIo.getGapsLink(oldPartMetaPageAddr);
                        if (oldGapsLink != 0L) {
                            byte[] gapsBytes = partCtx.oldCacheDataStore.partStorage().readRow(oldGapsLink);

                            SimpleDataRow gapsDataRow = new SimpleDataRow(partCtx.partId, gapsBytes);

<<<<<<< HEAD
                // Copy cache sizes for shared cache group.
                long oldCountersPageId = oldPartMetaIo.getCacheSizesPageId(oldPartMetaPageAddr);
                if (oldCountersPageId != 0L) {
                    Map<Integer, Long> sizes = GridCacheOffheapManager.readSharedGroupCacheSizes(
                        partCtx.cachePageMemory,
                        partCtx.grpId,
                        oldCountersPageId
                    );
=======
                            partCtx.newCacheDataStore.partStorage().insertDataRow(gapsDataRow, IoStatisticsHolderNoOp.INSTANCE);
>>>>>>> b250c517

                            newPartMetaIo.setGapsLink(newPartMetaPageAddr, gapsDataRow.link());
                        }

<<<<<<< HEAD
                    newPartMetaIo.setSizesPageId(newPartMetaPageAddr, newCountersPageId);
=======
                        // Encryption stuff.
                        newPartMetaIo.setEncryptedPageCount(newPartMetaPageAddr, 0);
                        newPartMetaIo.setEncryptedPageIndex(newPartMetaPageAddr, 0);
                    }
                    finally {
                        partCtx.partPageMemory.writeUnlock(partCtx.grpId, partMetaPageId, newPartMetaPage, null, true);
                    }
>>>>>>> b250c517
                }
                finally {
                    partCtx.partPageMemory.releasePage(partCtx.grpId, partMetaPageId, newPartMetaPage);
                }
<<<<<<< HEAD

                // Encryption stuff.
                newPartMetaIo.setEncryptedPageCount(newPartMetaPageAddr, 0);
                newPartMetaIo.setEncryptedPageIndex(newPartMetaPageAddr, 0);

                newPartMetaIo.setTombstonesCount(newPartMetaPageAddr, oldPartMetaIo.getTombstonesCount(oldPartMetaPageAddr));

                return null;
            });

            return null;
        });
=======
            }
            finally {
                partCtx.cachePageMemory.readUnlock(partCtx.grpId, partMetaPageId, oldPartMetaPage);
            }
        }
        finally {
            partCtx.cachePageMemory.releasePage(partCtx.grpId, partMetaPageId, oldPartMetaPage);
        }
>>>>>>> b250c517
    }

    /** */
    private void copyLogTree(PartitionContext partCtx, TreeIterator treeIter) throws IgniteCheckedException {
        PartitionLogTree oldLogTree = partCtx.oldCacheDataStore.logTree();
        PartitionLogTree newLogTree = partCtx.newCacheDataStore.logTree();

        treeIter.iterate(oldLogTree, partCtx.cachePageMemory, (tree, io, pageAddr, idx) -> {
            UpdateLogRow oldRow = tree.getRow(io, pageAddr, idx);

            long newLink = partCtx.linkMap.get(oldRow.link());

            UpdateLogRow newRow = new UpdateLogRow(oldRow.cacheId(), oldRow.updateCounter(), newLink);

            defragmentationCheckpoint.checkpointTimeoutLock().checkpointReadLock();

            try {
                newLogTree.putx(newRow);
            }
            finally {
                defragmentationCheckpoint.checkpointTimeoutLock().checkpointReadUnlock();
            }

            return true;
        });
    }

    /**
     * Defragmentate indexing partition.
     *
     * @param grpCtx
     * @param mappingByPartition
     *
     * @throws IgniteCheckedException If failed.
     */
    private void defragmentIndexPartition(
        CacheGroupContext grpCtx,
        CacheGroupContext newCtx,
        IntMap<LinkMap> mappingByPartition
    ) throws IgniteCheckedException {
        GridQueryProcessor query = grpCtx.caches().get(0).kernalContext().query();

        if (!query.moduleEnabled())
            return;

        final GridQueryIndexing idx = query.getIndexing();

        CheckpointTimeoutLock cpLock = defragmentationCheckpoint.checkpointTimeoutLock();

        Runnable cancellationChecker = this::checkCancellation;

        idx.defragment(
            grpCtx,
            newCtx,
            (PageMemoryEx)partDataRegion.pageMemory(),
            mappingByPartition,
            cpLock,
            cancellationChecker,
            defragmentationThreadPool
        );
    }

    /** */
    @SuppressWarnings("PublicField")
    private class PartitionContext {
        /** */
        public final File workDir;

        /** */
        public final int grpId;

        /** */
        public final int partId;

        /** */
        public final DataRegion cacheDataRegion;

        /** */
        public final PageMemoryEx cachePageMemory;

        /** */
        public final PageMemoryEx partPageMemory;

        /** */
        public final PageMemoryEx mappingPageMemory;

        /** */
        public final CacheGroupContext oldGrpCtx;

        /** */
        public final CacheGroupContext newGrpCtx;

        /** */
        public final CacheDataStore oldCacheDataStore;

        /** */
        private GridCacheDataStore newCacheDataStore;

        /** */
        public final FilePageStoreFactory pageStoreFactory;

        /** */
        public final AtomicLong partPagesAllocated = new AtomicLong();

        /** */
        public final AtomicLong mappingPagesAllocated = new AtomicLong();

        /** */
        private LinkMap linkMap;

        /** */
        public PartitionContext(
            File workDir,
            int grpId,
            int partId,
            DataRegion partDataRegion,
            DataRegion mappingDataRegion,
            CacheGroupContext oldGrpCtx,
            CacheGroupContext newGrpCtx,
            CacheDataStore oldCacheDataStore,
            FilePageStoreFactory pageStoreFactory
        ) {
            this.workDir = workDir;
            this.grpId = grpId;
            this.partId = partId;
            cacheDataRegion = oldGrpCtx.dataRegion();

            cachePageMemory = (PageMemoryEx)cacheDataRegion.pageMemory();
            partPageMemory = (PageMemoryEx)partDataRegion.pageMemory();
            mappingPageMemory = (PageMemoryEx)mappingDataRegion.pageMemory();

            this.oldGrpCtx = oldGrpCtx;
            this.newGrpCtx = newGrpCtx;
            this.oldCacheDataStore = oldCacheDataStore;
            this.pageStoreFactory = pageStoreFactory;
        }

        /** */
        public PageStore createPartPageStore() throws IgniteCheckedException {
            PageStore partPageStore;

            defragmentationCheckpoint.checkpointTimeoutLock().checkpointReadLock();
            try {
                partPageStore = pageStoreFactory.createPageStore(
                    FLAG_DATA,
                    () -> defragmentedPartTmpFile(workDir, partId).toPath(),
                    partPagesAllocated::addAndGet
                );
            }
            finally {
                defragmentationCheckpoint.checkpointTimeoutLock().checkpointReadUnlock();
            }

            partPageStore.sync();

            DefragmentationPageReadWriteManager pageMgr = (DefragmentationPageReadWriteManager)partPageMemory.pageManager();

            pageMgr.pageStoreMap().addPageStore(grpId, partId, partPageStore);

            return partPageStore;
        }

        /** */
        public PageStore createMappingPageStore() throws IgniteCheckedException {
            PageStore mappingPageStore;

            defragmentationCheckpoint.checkpointTimeoutLock().checkpointReadLock();
            try {
                mappingPageStore = pageStoreFactory.createPageStore(
                    FLAG_DATA,
                    () -> defragmentedPartMappingFile(workDir, partId).toPath(),
                    mappingPagesAllocated::addAndGet
                );
            }
            finally {
                defragmentationCheckpoint.checkpointTimeoutLock().checkpointReadUnlock();
            }

            mappingPageStore.sync();

            DefragmentationPageReadWriteManager partMgr = (DefragmentationPageReadWriteManager)mappingPageMemory.pageManager();

            partMgr.pageStoreMap().addPageStore(grpId, partId, mappingPageStore);

            return mappingPageStore;
        }

        /** */
        public LinkMap createLinkMapTree(boolean initNew) throws IgniteCheckedException {
            defragmentationCheckpoint.checkpointTimeoutLock().checkpointReadLock();

            //TODO Store link in meta page and remove META_PAGE_IDX constant?
            try {
                long mappingMetaPageId = initNew
                    ? mappingPageMemory.allocatePage(grpId, partId, FLAG_DATA)
                    : PageIdUtils.pageId(partId, FLAG_DATA, LinkMap.META_PAGE_IDX);

                assert PageIdUtils.pageIndex(mappingMetaPageId) == LinkMap.META_PAGE_IDX
                    : PageIdUtils.toDetailString(mappingMetaPageId);

                linkMap = new LinkMap(newGrpCtx, mappingPageMemory, mappingMetaPageId, initNew);
            }
            finally {
                defragmentationCheckpoint.checkpointTimeoutLock().checkpointReadUnlock();
            }

            return linkMap;
        }

        /** */
        public void createNewCacheDataStore(GridCacheOffheapManager offheap) {
            GridCacheDataStore newCacheDataStore = offheap.createGridCacheDataStore(
                newGrpCtx,
                partId,
                true,
                log
            );

            defragmentationCheckpoint.checkpointTimeoutLock().checkpointReadLock();

            try {
                newCacheDataStore.init();
            }
            finally {
                defragmentationCheckpoint.checkpointTimeoutLock().checkpointReadUnlock();
            }

            this.newCacheDataStore = newCacheDataStore;
        }
    }

    /** */
    private static class DefragmentationCancelledException extends RuntimeException {
        /** Serial version uid. */
        private static final long serialVersionUID = 0L;
    }

    /** */
    class Status {
        /** */
        private long startTs;

        /** */
        private long finishTs;

        /** */
        private int totalPartitionCount;

        /** */
        private int defragmentedPartitionCount;

        /** */
        private final Set<String> scheduledGroups;

        /** */
        private final Map<CacheGroupContext, DefragmentationCacheGroupProgress> progressGroups;

        /** */
        private final Map<CacheGroupContext, DefragmentationCacheGroupProgress> finishedGroups;

        /** */
        private final Set<String> skippedGroups;

        public Status() {
            scheduledGroups = new TreeSet<>();
            progressGroups = new TreeMap<>(comparing(CacheGroupContext::cacheOrGroupName));
            finishedGroups = new TreeMap<>(comparing(CacheGroupContext::cacheOrGroupName));
            skippedGroups = new TreeSet<>();
        }

        public Status(
            long startTs,
            long finishTs,
            Set<String> scheduledGroups,
            Map<CacheGroupContext, DefragmentationCacheGroupProgress> progressGroups,
            Map<CacheGroupContext, DefragmentationCacheGroupProgress> finishedGroups,
            Set<String> skippedGroups
        ) {
            this.startTs = startTs;
            this.finishTs = finishTs;
            this.scheduledGroups = scheduledGroups;
            this.progressGroups = progressGroups;
            this.finishedGroups = finishedGroups;
            this.skippedGroups = skippedGroups;
        }

        /** */
        public synchronized void onStart(Set<CacheGroupContext> scheduledGroups, int partitions) {
            startTs = System.currentTimeMillis();
            totalPartitionCount = partitions;

            for (CacheGroupContext grp : scheduledGroups)
                this.scheduledGroups.add(grp.cacheOrGroupName());

            log.info("Defragmentation started.");
        }

        /** */
        private synchronized void onCacheGroupStart(CacheGroupContext grpCtx, int parts) {
            scheduledGroups.remove(grpCtx.cacheOrGroupName());

            progressGroups.put(grpCtx, new DefragmentationCacheGroupProgress(parts));
        }

        /** */
        private synchronized void onPartitionDefragmented(CacheGroupContext grpCtx, long oldSize, long newSize) {
            progressGroups.get(grpCtx).onPartitionDefragmented(oldSize, newSize);

            defragmentedPartitionCount++;
        }

        /** */
        private synchronized void onIndexDefragmented(CacheGroupContext grpCtx, long oldSize, long newSize) {
            progressGroups.get(grpCtx).onIndexDefragmented(oldSize, newSize);
        }

        /** */
        private synchronized void onCacheGroupFinish(CacheGroupContext grpCtx) {
            DefragmentationCacheGroupProgress progress = progressGroups.remove(grpCtx);

            progress.onFinish();

            finishedGroups.put(grpCtx, progress);
        }

        /** */
        private synchronized void onCacheGroupSkipped(CacheGroupContext grpCtx, int partitions) {
            scheduledGroups.remove(grpCtx.cacheOrGroupName());

            skippedGroups.add(grpCtx.cacheOrGroupName());

            defragmentedPartitionCount += partitions;
        }

        /** */
        private synchronized void onFinish() {
            finishTs = System.currentTimeMillis();

            progressGroups.clear();

            scheduledGroups.clear();

            log.info("Defragmentation process completed. Time: " + (finishTs - startTs) * 1e-3 + "s.");
        }

        /** */
        private synchronized Status copy() {
            return new Status(
                startTs,
                finishTs,
                new HashSet<>(scheduledGroups),
                new HashMap<>(progressGroups),
                new HashMap<>(finishedGroups),
                new HashSet<>(skippedGroups)
            );
        }

        /** */
        public long getStartTs() {
            return startTs;
        }

        /** */
        public long getFinishTs() {
            return finishTs;
        }

        /** */
        public Set<String> getScheduledGroups() {
            return scheduledGroups;
        }

        /** */
        public Map<CacheGroupContext, DefragmentationCacheGroupProgress> getProgressGroups() {
            return progressGroups;
        }

        /** */
        public Map<CacheGroupContext, DefragmentationCacheGroupProgress> getFinishedGroups() {
            return finishedGroups;
        }

        /** */
        public Set<String> getSkippedGroups() {
            return skippedGroups;
        }

        /** */
        public int getTotalPartitionCount() {
            return totalPartitionCount;
        }

        /** */
        public int getDefragmentedPartitionCount() {
            return defragmentedPartitionCount;
        }
    }

    /** */
    static class DefragmentationCacheGroupProgress {
        /** */
        private final int partsTotal;

        /** */
        private int partsCompleted;

        /** */
        private long oldSize;

        /** */
        private long newSize;

        /** */
        private final long startTs;

        /** */
        private long finishTs;

        /** */
        public DefragmentationCacheGroupProgress(int parts) {
            partsTotal = parts;

            startTs = System.currentTimeMillis();
        }

        /**
         * @param oldSize Old partition size.
         * @param newSize New partition size.
         */
        public void onPartitionDefragmented(long oldSize, long newSize) {
            ++partsCompleted;

            this.oldSize += oldSize;
            this.newSize += newSize;
        }

        /**
         * @param oldSize Old partition size.
         * @param newSize New partition size.
         */
        public void onIndexDefragmented(long oldSize, long newSize) {
            this.oldSize += oldSize;
            this.newSize += newSize;
        }

        /** */
        public long getOldSize() {
            return oldSize;
        }

        /** */
        public long getNewSize() {
            return newSize;
        }

        /** */
        public long getStartTs() {
            return startTs;
        }

        /** */
        public long getFinishTs() {
            return finishTs;
        }

        /** */
        public int getPartsTotal() {
            return partsTotal;
        }

        /** */
        public int getPartsCompleted() {
            return partsCompleted;
        }

        /** */
        public void onFinish() {
            finishTs = System.currentTimeMillis();
        }
    }
}<|MERGE_RESOLUTION|>--- conflicted
+++ resolved
@@ -781,18 +781,13 @@
                 : "IO version " + oldPartMetaIo.getVersion() + " is not supported by current defragmentation algorithm." +
                 " Please implement copying of all data added in new version.";
 
-<<<<<<< HEAD
-            access(ACCESS_WRITE, partCtx.partPageMemory, partCtx.grpId, partMetaPageId, newPartMetaPageAddr -> {
-                PagePartitionMetaIO newPartMetaIo = PageIO.getPageIO(newPartMetaPageAddr);
-=======
                 long newPartMetaPage = partCtx.partPageMemory.acquirePage(partCtx.grpId, partMetaPageId);
->>>>>>> b250c517
 
                 try {
                     long newPartMetaPageAddr = partCtx.partPageMemory.writeLock(partCtx.grpId, partMetaPageId, newPartMetaPage);
 
                     try {
-                        PagePartitionMetaIOV3 newPartMetaIo = PageIO.getPageIO(newPartMetaPageAddr);
+                        PagePartitionMetaIO newPartMetaIo = PageIO.getPageIO(newPartMetaPageAddr);
 
                         // Copy partition state.
                         byte partState = oldPartMetaIo.getPartitionState(oldPartMetaPageAddr);
@@ -811,7 +806,7 @@
                         newPartMetaIo.setGlobalRemoveId(newPartMetaPageAddr, rmvId);
 
                         // Copy cache sizes for shared cache group.
-                        long oldCountersPageId = oldPartMetaIo.getCountersPageId(oldPartMetaPageAddr);
+                        long oldCountersPageId = oldPartMetaIo.getCacheSizesPageId(oldPartMetaPageAddr);
                         if (oldCountersPageId != 0L) {
                             Map<Integer, Long> sizes = GridCacheOffheapManager.readSharedGroupCacheSizes(
                                 partCtx.cachePageMemory,
@@ -827,7 +822,7 @@
                                 sizes
                             );
 
-                            newPartMetaIo.setCountersPageId(newPartMetaPageAddr, newCountersPageId);
+                            newPartMetaIo.setSizesPageId(newPartMetaPageAddr, newCountersPageId);
                         }
 
                         // Copy counter gaps.
@@ -837,51 +832,24 @@
 
                             SimpleDataRow gapsDataRow = new SimpleDataRow(partCtx.partId, gapsBytes);
 
-<<<<<<< HEAD
-                // Copy cache sizes for shared cache group.
-                long oldCountersPageId = oldPartMetaIo.getCacheSizesPageId(oldPartMetaPageAddr);
-                if (oldCountersPageId != 0L) {
-                    Map<Integer, Long> sizes = GridCacheOffheapManager.readSharedGroupCacheSizes(
-                        partCtx.cachePageMemory,
-                        partCtx.grpId,
-                        oldCountersPageId
-                    );
-=======
                             partCtx.newCacheDataStore.partStorage().insertDataRow(gapsDataRow, IoStatisticsHolderNoOp.INSTANCE);
->>>>>>> b250c517
 
                             newPartMetaIo.setGapsLink(newPartMetaPageAddr, gapsDataRow.link());
                         }
 
-<<<<<<< HEAD
-                    newPartMetaIo.setSizesPageId(newPartMetaPageAddr, newCountersPageId);
-=======
                         // Encryption stuff.
                         newPartMetaIo.setEncryptedPageCount(newPartMetaPageAddr, 0);
                         newPartMetaIo.setEncryptedPageIndex(newPartMetaPageAddr, 0);
+
+                        newPartMetaIo.setTombstonesCount(newPartMetaPageAddr, oldPartMetaIo.getTombstonesCount(oldPartMetaPageAddr));
                     }
                     finally {
                         partCtx.partPageMemory.writeUnlock(partCtx.grpId, partMetaPageId, newPartMetaPage, null, true);
                     }
->>>>>>> b250c517
                 }
                 finally {
                     partCtx.partPageMemory.releasePage(partCtx.grpId, partMetaPageId, newPartMetaPage);
                 }
-<<<<<<< HEAD
-
-                // Encryption stuff.
-                newPartMetaIo.setEncryptedPageCount(newPartMetaPageAddr, 0);
-                newPartMetaIo.setEncryptedPageIndex(newPartMetaPageAddr, 0);
-
-                newPartMetaIo.setTombstonesCount(newPartMetaPageAddr, oldPartMetaIo.getTombstonesCount(oldPartMetaPageAddr));
-
-                return null;
-            });
-
-            return null;
-        });
-=======
             }
             finally {
                 partCtx.cachePageMemory.readUnlock(partCtx.grpId, partMetaPageId, oldPartMetaPage);
@@ -890,7 +858,6 @@
         finally {
             partCtx.cachePageMemory.releasePage(partCtx.grpId, partMetaPageId, oldPartMetaPage);
         }
->>>>>>> b250c517
     }
 
     /** */
