--- conflicted
+++ resolved
@@ -20,10 +20,7 @@
 import org.apache.ignite.IgniteCheckedException;
 import org.apache.ignite.IgniteLogger;
 import org.apache.ignite.internal.processors.cache.version.GridCacheVersion;
-<<<<<<< HEAD
-=======
 import org.apache.ignite.internal.processors.query.QueryUtils;
->>>>>>> 48e78a99
 import org.apache.ignite.internal.util.typedef.internal.S;
 import org.apache.ignite.internal.util.typedef.internal.U;
 
@@ -84,49 +81,8 @@
             clearEntry(gridCacheEntryEx);
 
         if (!ctx.isNear()) {
-<<<<<<< HEAD
             if (id == 0)
                 ctx.offheap().clear(readers);
-=======
-            if (ctx.swap().offHeapEnabled()) {
-                for (Iterator<KeyCacheObject> it = ctx.swap().offHeapKeyIterator(true, true, AffinityTopologyVersion.NONE); it.hasNext();) {
-                    KeyCacheObject key = it.next();
-
-                    if (owns(key))
-                        clearEntry(cache.entryEx(key));
-                }
-            }
-
-            if (ctx.swap().swapEnabled()) {
-                if (QueryUtils.isEnabled(ctx.config())) {
-                    Iterator<KeyCacheObject> it = null;
-
-                    try {
-                        it = ctx.swap().swapKeyIterator(true, true, AffinityTopologyVersion.NONE);
-                    }
-                    catch (IgniteCheckedException e) {
-                        U.error(log, "Failed to get iterator over swap.", e);
-                    }
-
-                    if (it != null) {
-                        while (it.hasNext()) {
-                            KeyCacheObject key = it.next();
-
-                            if (owns(key))
-                                clearEntry(cache.entryEx(key));
-                        }
-                    }
-                }
-                else if (id == 0) {
-                    try {
-                        ctx.swap().clearSwap();
-                    }
-                    catch (IgniteCheckedException e) {
-                        U.error(log, "Failed to clearLocally entries from swap storage.", e);
-                    }
-                }
-            }
->>>>>>> 48e78a99
         }
     }
 
