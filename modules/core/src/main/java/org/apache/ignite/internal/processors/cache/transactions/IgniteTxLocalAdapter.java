/*
 * Licensed to the Apache Software Foundation (ASF) under one or more
 * contributor license agreements.  See the NOTICE file distributed with
 * this work for additional information regarding copyright ownership.
 * The ASF licenses this file to You under the Apache License, Version 2.0
 * (the "License"); you may not use this file except in compliance with
 * the License.  You may obtain a copy of the License at
 *
 *      http://www.apache.org/licenses/LICENSE-2.0
 *
 * Unless required by applicable law or agreed to in writing, software
 * distributed under the License is distributed on an "AS IS" BASIS,
 * WITHOUT WARRANTIES OR CONDITIONS OF ANY KIND, either express or implied.
 * See the License for the specific language governing permissions and
 * limitations under the License.
 */

package org.apache.ignite.internal.processors.cache.transactions;

import java.io.Externalizable;
import java.util.ArrayList;
import java.util.Arrays;
import java.util.Collection;
import java.util.Collections;
import java.util.HashSet;
import java.util.Iterator;
import java.util.LinkedHashMap;
import java.util.Map;
import java.util.Set;
import java.util.UUID;
import java.util.concurrent.atomic.AtomicIntegerFieldUpdater;
import java.util.concurrent.atomic.AtomicReferenceFieldUpdater;
import javax.cache.Cache;
import javax.cache.CacheException;
import javax.cache.expiry.Duration;
import javax.cache.expiry.ExpiryPolicy;
import javax.cache.processor.EntryProcessor;
import org.apache.ignite.IgniteCheckedException;
import org.apache.ignite.internal.IgniteInternalFuture;
import org.apache.ignite.internal.cluster.ClusterTopologyCheckedException;
import org.apache.ignite.internal.processors.affinity.AffinityTopologyVersion;
import org.apache.ignite.internal.processors.cache.CacheEntryPredicate;
import org.apache.ignite.internal.processors.cache.CacheInvokeEntry;
import org.apache.ignite.internal.processors.cache.CacheObject;
import org.apache.ignite.internal.processors.cache.CacheOperationContext;
import org.apache.ignite.internal.processors.cache.GridCacheContext;
import org.apache.ignite.internal.processors.cache.GridCacheEntryEx;
import org.apache.ignite.internal.processors.cache.GridCacheEntryRemovedException;
import org.apache.ignite.internal.processors.cache.GridCacheFilterFailedException;
import org.apache.ignite.internal.processors.cache.GridCacheIndexUpdateException;
import org.apache.ignite.internal.processors.cache.GridCacheMvccCandidate;
import org.apache.ignite.internal.processors.cache.GridCacheOperation;
import org.apache.ignite.internal.processors.cache.GridCacheReturn;
import org.apache.ignite.internal.processors.cache.GridCacheSharedContext;
import org.apache.ignite.internal.processors.cache.GridCacheUpdateTxResult;
import org.apache.ignite.internal.processors.cache.IgniteCacheExpiryPolicy;
import org.apache.ignite.internal.processors.cache.KeyCacheObject;
import org.apache.ignite.internal.processors.cache.distributed.dht.colocated.GridDhtDetachedCacheEntry;
import org.apache.ignite.internal.processors.cache.distributed.near.GridNearCacheEntry;
import org.apache.ignite.internal.processors.cache.dr.GridCacheDrInfo;
import org.apache.ignite.internal.processors.cache.store.CacheStoreManager;
import org.apache.ignite.internal.processors.cache.version.GridCacheVersion;
import org.apache.ignite.internal.processors.cache.version.GridCacheVersionConflictContext;
import org.apache.ignite.internal.processors.dr.GridDrType;
import org.apache.ignite.internal.transactions.IgniteTxHeuristicCheckedException;
import org.apache.ignite.internal.transactions.IgniteTxRollbackCheckedException;
import org.apache.ignite.internal.transactions.IgniteTxTimeoutCheckedException;
import org.apache.ignite.transactions.TransactionDeadlockException;
import org.apache.ignite.internal.util.GridLeanMap;
import org.apache.ignite.internal.util.future.GridEmbeddedFuture;
import org.apache.ignite.internal.util.future.GridFinishedFuture;
import org.apache.ignite.internal.util.future.GridFutureAdapter;
import org.apache.ignite.internal.util.lang.GridClosureException;
import org.apache.ignite.internal.util.lang.GridInClosure3;
import org.apache.ignite.internal.util.lang.GridTuple;
import org.apache.ignite.internal.util.tostring.GridToStringBuilder;
import org.apache.ignite.internal.util.tostring.GridToStringInclude;
import org.apache.ignite.internal.util.typedef.C1;
import org.apache.ignite.internal.util.typedef.C2;
import org.apache.ignite.internal.util.typedef.CI2;
import org.apache.ignite.internal.util.typedef.CX1;
import org.apache.ignite.internal.util.typedef.F;
import org.apache.ignite.internal.util.typedef.T2;
import org.apache.ignite.internal.util.typedef.X;
import org.apache.ignite.internal.util.typedef.internal.CU;
import org.apache.ignite.internal.util.typedef.internal.U;
import org.apache.ignite.lang.IgniteBiClosure;
import org.apache.ignite.lang.IgniteBiTuple;
import org.apache.ignite.lang.IgniteClosure;
import org.apache.ignite.plugin.security.SecurityPermission;
import org.apache.ignite.transactions.TransactionConcurrency;
import org.apache.ignite.transactions.TransactionIsolation;
import org.apache.ignite.transactions.TransactionState;
import org.jetbrains.annotations.Nullable;

import static org.apache.ignite.events.EventType.EVT_CACHE_OBJECT_READ;
import static org.apache.ignite.internal.processors.cache.GridCacheOperation.CREATE;
import static org.apache.ignite.internal.processors.cache.GridCacheOperation.DELETE;
import static org.apache.ignite.internal.processors.cache.GridCacheOperation.NOOP;
import static org.apache.ignite.internal.processors.cache.GridCacheOperation.READ;
import static org.apache.ignite.internal.processors.cache.GridCacheOperation.RELOAD;
import static org.apache.ignite.internal.processors.cache.GridCacheOperation.TRANSFORM;
import static org.apache.ignite.internal.processors.cache.GridCacheOperation.UPDATE;
import static org.apache.ignite.internal.processors.cache.transactions.IgniteTxEntry.SER_READ_EMPTY_ENTRY_VER;
import static org.apache.ignite.internal.processors.cache.transactions.IgniteTxEntry.SER_READ_NOT_EMPTY_VER;
import static org.apache.ignite.internal.processors.dr.GridDrType.DR_NONE;
import static org.apache.ignite.internal.processors.dr.GridDrType.DR_PRIMARY;
import static org.apache.ignite.transactions.TransactionState.COMMITTED;
import static org.apache.ignite.transactions.TransactionState.COMMITTING;
import static org.apache.ignite.transactions.TransactionState.PREPARING;
import static org.apache.ignite.transactions.TransactionState.ROLLED_BACK;
import static org.apache.ignite.transactions.TransactionState.ROLLING_BACK;
import static org.apache.ignite.transactions.TransactionState.UNKNOWN;

/**
 * Transaction adapter for cache transactions.
 */
public abstract class IgniteTxLocalAdapter extends IgniteTxAdapter implements IgniteTxLocalEx {
    /** */
    private static final long serialVersionUID = 0L;

    /** Commit error updater. */
    protected static final AtomicReferenceFieldUpdater<IgniteTxLocalAdapter, Throwable> COMMIT_ERR_UPD =
        AtomicReferenceFieldUpdater.newUpdater(IgniteTxLocalAdapter.class, Throwable.class, "commitErr");

    /** Done flag updater. */
    protected static final AtomicIntegerFieldUpdater<IgniteTxLocalAdapter> DONE_FLAG_UPD =
        AtomicIntegerFieldUpdater.newUpdater(IgniteTxLocalAdapter.class, "doneFlag");

    /** Minimal version encountered (either explicit lock or XID of this transaction). */
    protected GridCacheVersion minVer;

    /** Flag indicating with TM commit happened. */
    @SuppressWarnings("UnusedDeclaration")
    protected volatile int doneFlag;

    /** Committed versions, relative to base. */
    private Collection<GridCacheVersion> committedVers = Collections.emptyList();

    /** Rolled back versions, relative to base. */
    private Collection<GridCacheVersion> rolledbackVers = Collections.emptyList();

    /** Base for completed versions. */
    private GridCacheVersion completedBase;

    /** Flag indicating that transformed values should be sent to remote nodes. */
    private boolean sndTransformedVals;

    /** Commit error. */
    protected volatile Throwable commitErr;

    /** Need return value. */
    protected boolean needRetVal;

    /** Implicit transaction result. */
    protected GridCacheReturn implicitRes;

    /** Flag indicating whether deployment is enabled for caches from this transaction or not. */
    private boolean depEnabled;

    /** */
    @GridToStringInclude
    protected IgniteTxLocalState txState;

    /**
     * Empty constructor required for {@link Externalizable}.
     */
    protected IgniteTxLocalAdapter() {
        // No-op.
    }

    /**
     * @param cctx Cache registry.
     * @param xidVer Transaction ID.
     * @param implicit {@code True} if transaction was implicitly started by the system,
     *      {@code false} if it was started explicitly by user.
     * @param implicitSingle {@code True} if transaction is implicit with only one key.
     * @param sys System flag.
     * @param plc IO policy.
     * @param concurrency Concurrency.
     * @param isolation Isolation.
     * @param timeout Timeout.
     * @param txSize Expected transaction size.
     */
    protected IgniteTxLocalAdapter(
        GridCacheSharedContext cctx,
        GridCacheVersion xidVer,
        boolean implicit,
        boolean implicitSingle,
        boolean sys,
        byte plc,
        TransactionConcurrency concurrency,
        TransactionIsolation isolation,
        long timeout,
        boolean invalidate,
        boolean storeEnabled,
        boolean onePhaseCommit,
        int txSize,
        @Nullable UUID subjId,
        int taskNameHash
    ) {
        super(
            cctx,
            xidVer,
            implicit,
            /*local*/true,
            sys,
            plc,
            concurrency,
            isolation,
            timeout,
            invalidate,
            storeEnabled,
            onePhaseCommit,
            txSize,
            subjId,
            taskNameHash
        );

        minVer = xidVer;

        txState = implicitSingle ? new IgniteTxImplicitSingleStateImpl() : new IgniteTxStateImpl();
    }

    /** {@inheritDoc} */
    @Override public IgniteTxState txState() {
        return txState;
    }

    /**
     * Creates result instance.
     */
    protected void initResult() {
        implicitRes = new GridCacheReturn(localResult(), false);
    }

    /** {@inheritDoc} */
    @Override public UUID eventNodeId() {
        return cctx.localNodeId();
    }

    /** {@inheritDoc} */
    @Override public UUID originatingNodeId() {
        return cctx.localNodeId();
    }

    /** {@inheritDoc} */
    @Override public boolean empty() {
        return txState.empty();
    }

    /** {@inheritDoc} */
    @Override public Collection<UUID> masterNodeIds() {
        return Collections.singleton(nodeId);
    }

    /** {@inheritDoc} */
    @Override public Throwable commitError() {
        return commitErr;
    }

    /** {@inheritDoc} */
    @Override public void commitError(Throwable e) {
        COMMIT_ERR_UPD.compareAndSet(this, null, e);
    }

    /** {@inheritDoc} */
    @Override public boolean onOwnerChanged(GridCacheEntryEx entry, GridCacheMvccCandidate owner) {
        assert false;

        return false;
    }

    /** {@inheritDoc} */
    @Override public boolean activeCachesDeploymentEnabled() {
        return depEnabled;
    }

    /**
     * @param depEnabled Flag indicating whether deployment is enabled for caches from this transaction or not.
     */
    public void activeCachesDeploymentEnabled(boolean depEnabled) {
        this.depEnabled = depEnabled;
    }

    /** {@inheritDoc} */
    @Override public boolean isStarted() {
        return txState.initialized();
    }

    /** {@inheritDoc} */
    @Override public boolean hasWriteKey(IgniteTxKey key) {
        return txState.hasWriteKey(key);
    }

    /**
     * @return Transaction read set.
     */
    @Override public Set<IgniteTxKey> readSet() {
        return txState.readSet();
    }

    /**
     * @return Transaction write set.
     */
    @Override public Set<IgniteTxKey> writeSet() {
        return txState.writeSet();
    }

    /** {@inheritDoc} */
    @Override public Map<IgniteTxKey, IgniteTxEntry> readMap() {
        return txState.readMap();
    }

    /** {@inheritDoc} */
    @Override public Map<IgniteTxKey, IgniteTxEntry> writeMap() {
        return txState.writeMap();
    }

    /** {@inheritDoc} */
    @Override public Collection<IgniteTxEntry> allEntries() {
        return txState.allEntries();
    }

    /** {@inheritDoc} */
    @Override public Collection<IgniteTxEntry> readEntries() {
        return txState.readEntries();
    }

    /** {@inheritDoc} */
    @Override public Collection<IgniteTxEntry> writeEntries() {
        return txState.writeEntries();
    }

    /** {@inheritDoc} */
    @Nullable @Override public IgniteTxEntry entry(IgniteTxKey key) {
        return txState.entry(key);
    }

    /** {@inheritDoc} */
    @Override public void seal() {
        txState.seal();
    }

    /**
     * @param ret Result.
     */
    public void implicitSingleResult(GridCacheReturn ret) {
        if (ret.invokeResult())
            implicitRes.mergeEntryProcessResults(ret);
        else
            implicitRes = ret;
    }

    /**
     * @return Flag indicating whether transaction needs return value.
     */
    public boolean needReturnValue() {
        return needRetVal;
    }

    /**
     * @return {@code True} if transaction participates in a cache that has an interceptor configured.
     */
    public boolean hasInterceptor() {
        return txState().hasInterceptor(cctx);
    }

    /**
     * @param needRetVal Need return value flag.
     */
    public void needReturnValue(boolean needRetVal) {
        this.needRetVal = needRetVal;
    }

    /**
     * @param snd {@code True} if values in tx entries should be replaced with transformed values and sent
     * to remote nodes.
     */
    public void sendTransformedValues(boolean snd) {
        sndTransformedVals = snd;
    }

    /**
     * @return {@code True} if should be committed after lock is acquired.
     */
    protected boolean commitAfterLock() {
        return implicit() && (!dht() || colocated());
    }

    /** {@inheritDoc} */
    @SuppressWarnings({"RedundantTypeArguments"})
    @Nullable @Override public GridTuple<CacheObject> peek(
        GridCacheContext cacheCtx,
        boolean failFast,
        KeyCacheObject key
    ) throws GridCacheFilterFailedException {
        IgniteTxEntry e = entry(cacheCtx.txKey(key));

        if (e != null)
            return e.hasPreviousValue() ? F.t(e.previousValue()) : null;

        return null;
    }

    /** {@inheritDoc} */
    @Override public IgniteInternalFuture<Void> loadMissing(
        final GridCacheContext cacheCtx,
        AffinityTopologyVersion topVer,
        final boolean readThrough,
        boolean async,
        final Collection<KeyCacheObject> keys,
        boolean skipVals,
        boolean needVer,
        boolean keepBinary,
        final GridInClosure3<KeyCacheObject, Object, GridCacheVersion> c
    ) {
        assert cacheCtx.isLocal() : cacheCtx.name();

        if (!readThrough || !cacheCtx.readThrough()) {
            for (KeyCacheObject key : keys)
                c.apply(key, null, SER_READ_EMPTY_ENTRY_VER);

            return new GridFinishedFuture<>();
        }

        try {
            IgniteCacheExpiryPolicy expiryPlc = accessPolicy(cacheCtx, keys);

            Map<KeyCacheObject, GridCacheVersion> misses = null;

            for (KeyCacheObject key : keys) {
                while (true) {
                    IgniteTxEntry txEntry = entry(cacheCtx.txKey(key));

                    GridCacheEntryEx entry = txEntry == null ? cacheCtx.cache().entryEx(key) :
                        txEntry.cached();

                    if (entry == null)
                        continue;

                    try {
                        T2<CacheObject, GridCacheVersion> res = entry.innerGetVersioned(
                            null,
                            this,
                            /*update-metrics*/!skipVals,
                            /*event*/!skipVals,
                            CU.subjectId(this, cctx),
                            null,
                            resolveTaskName(),
                            expiryPlc,
                            txEntry == null ? keepBinary : txEntry.keepBinary());

                        if (res == null) {
                            if (misses == null)
                                misses = new LinkedHashMap<>();

                            misses.put(key, entry.version());
                        }
                        else
                            c.apply(key, skipVals ? true : res.get1(), res.get2());

                        break;
                    }
                    catch (GridCacheEntryRemovedException ignore) {
                        if (log.isDebugEnabled())
                            log.debug("Got removed entry, will retry: " + key);

                        if (txEntry != null)
                            txEntry.cached(cacheCtx.cache().entryEx(key, topologyVersion()));
                    }
                }
            }

            if (misses != null) {
                final Map<KeyCacheObject, GridCacheVersion> misses0 = misses;

                cacheCtx.store().loadAll(this, misses.keySet(), new CI2<KeyCacheObject, Object>() {
                    @Override public void apply(KeyCacheObject key, Object val) {
                        GridCacheVersion ver = misses0.remove(key);

                        assert ver != null : key;

                        if (val != null) {
                            CacheObject cacheVal = cacheCtx.toCacheObject(val);

                            while (true) {
                                GridCacheEntryEx entry = cacheCtx.cache().entryEx(key);

                                try {
                                    GridCacheVersion setVer = entry.versionedValue(cacheVal, ver, null);

                                    boolean set = setVer != null;

                                    if (set)
                                        ver = setVer;

                                    if (log.isDebugEnabled())
                                        log.debug("Set value loaded from store into entry [set=" + set +
                                            ", curVer=" + ver + ", newVer=" + setVer + ", " +
                                            "entry=" + entry + ']');

                                    break;
                                }
                                catch (GridCacheEntryRemovedException ignore) {
                                    if (log.isDebugEnabled())
                                        log.debug("Got removed entry, (will retry): " + entry);
                                }
                                catch (IgniteCheckedException e) {
                                    // Wrap errors (will be unwrapped).
                                    throw new GridClosureException(e);
                                }
                            }
                        }
                        else
                            ver = SER_READ_EMPTY_ENTRY_VER;

                        c.apply(key, val, ver);
                    }
                });

                for (KeyCacheObject key : misses0.keySet())
                    c.apply(key, null, SER_READ_EMPTY_ENTRY_VER);
            }

            return new GridFinishedFuture<>();
        }
        catch (IgniteCheckedException e) {
            return new GridFinishedFuture<>(e);
        }
    }

    /**
     * Gets minimum version present in transaction.
     *
     * @return Minimum versions.
     */
    @Override public GridCacheVersion minVersion() {
        return minVer;
    }

    /**
     * @throws IgniteCheckedException If prepare step failed.
     */
    @SuppressWarnings({"CatchGenericClass"})
    public void userPrepare() throws IgniteCheckedException {
        if (state() != PREPARING) {
            if (timedOut())
                throw new IgniteTxTimeoutCheckedException("Transaction timed out: " + this);

            TransactionState state = state();

            setRollbackOnly();

            throw new IgniteCheckedException("Invalid transaction state for prepare [state=" + state + ", tx=" + this + ']');
        }

        checkValid();

        try {
            cctx.tm().prepareTx(this);
        }
        catch (IgniteCheckedException e) {
            throw e;
        }
        catch (Throwable e) {
            setRollbackOnly();

            if (e instanceof Error)
                throw e;

            throw new IgniteCheckedException("Transaction validation produced a runtime exception: " + this, e);
        }
    }

    /** {@inheritDoc} */
    @Override public void commit() throws IgniteCheckedException {
        try {
            commitAsync().get();
        }
        finally {
            cctx.tm().resetContext();
        }
    }

    /** {@inheritDoc} */
    @Override public void prepare() throws IgniteCheckedException {
        prepareAsync().get();
    }

    /**
     * Checks that locks are in proper state for commit.
     *
     * @param entry Cache entry to check.
     */
    private void checkCommitLocks(GridCacheEntryEx entry) {
        assert ownsLockUnsafe(entry) : "Lock is not owned for commit [entry=" + entry +
            ", tx=" + this + ']';
    }

    /**
     * Gets cache entry for given key.
     *
     * @param cacheCtx Cache context.
     * @param key Key.
     * @return Cache entry.
     */
    protected GridCacheEntryEx entryEx(GridCacheContext cacheCtx, IgniteTxKey key) {
        return cacheCtx.cache().entryEx(key.key());
    }

    /**
     * Gets cache entry for given key and topology version.
     *
     * @param cacheCtx Cache context.
     * @param key Key.
     * @param topVer Topology version.
     * @return Cache entry.
     */
    protected GridCacheEntryEx entryEx(GridCacheContext cacheCtx, IgniteTxKey key, AffinityTopologyVersion topVer) {
        return cacheCtx.cache().entryEx(key.key(), topVer);
    }

<<<<<<< HEAD
    /**
     * Performs batch database operations. This commit must be called
     * before {@link #userCommit()}. This way if there is a DB failure,
     * cache transaction can still be rolled back.
     *
     * @param writeEntries Transaction write set.
     * @throws IgniteCheckedException If batch update failed.
     */
    @SuppressWarnings({"CatchGenericClass"})
    protected void batchStoreCommit(Iterable<IgniteTxEntry> writeEntries) throws IgniteCheckedException {
        if (!storeEnabled() || internal())
            return;

        Collection<CacheStoreManager> stores = txState.stores(cctx);

        if (stores == null || stores.isEmpty())
            return;

        assert isWriteToStoreFromDhtValid(stores) : "isWriteToStoreFromDht can't be different within one transaction";

        boolean isWriteToStoreFromDht = F.first(stores).isWriteToStoreFromDht();

        if (near() || isWriteToStoreFromDht) {
            try {
                if (writeEntries != null) {
                    Map<KeyCacheObject, IgniteBiTuple<? extends CacheObject, GridCacheVersion>> putMap = null;
                    List<KeyCacheObject> rmvCol = null;
                    CacheStoreManager writeStore = null;

                    boolean skipNonPrimary = near() && isWriteToStoreFromDht;

                    for (IgniteTxEntry e : writeEntries) {
                        boolean skip = e.skipStore();

                        if (!skip && skipNonPrimary) {
                            skip = e.cached().isNear() ||
                                e.cached().detached() ||
                                !e.context().affinity().primary(e.cached().partition(), topologyVersion()).isLocal();
                        }

                        if (skip)
                            continue;

                        boolean intercept = e.context().config().getInterceptor() != null;

                        if (intercept || !F.isEmpty(e.entryProcessors()))
                            e.cached().unswap(false);

                        IgniteBiTuple<GridCacheOperation, CacheObject> res = applyTransformClosures(e, false);

                        GridCacheContext cacheCtx = e.context();

                        GridCacheOperation op = res.get1();
                        KeyCacheObject key = e.key();
                        CacheObject val = res.get2();
                        GridCacheVersion ver = writeVersion();

                        if (op == CREATE || op == UPDATE) {
                            // Batch-process all removes if needed.
                            if (rmvCol != null && !rmvCol.isEmpty()) {
                                assert writeStore != null;

                                writeStore.removeAll(this, rmvCol);

                                // Reset.
                                rmvCol.clear();

                                writeStore = null;
                            }

                            // Batch-process puts if cache ID has changed.
                            if (writeStore != null && writeStore != cacheCtx.store()) {
                                if (putMap != null && !putMap.isEmpty()) {
                                    writeStore.putAll(this, putMap);

                                    // Reset.
                                    putMap.clear();
                                }

                                writeStore = null;
                            }

                            if (intercept) {
                                Object interceptorVal = cacheCtx.config().getInterceptor().onBeforePut(
                                    new CacheLazyEntry(
                                        cacheCtx,
                                        key,
                                        e.cached().rawGet(),
                                        e.keepBinary()),
                                    cacheCtx.cacheObjectContext().unwrapBinaryIfNeeded(val, e.keepBinary(), false));

                                if (interceptorVal == null)
                                    continue;

                                val = cacheCtx.toCacheObject(cacheCtx.unwrapTemporary(interceptorVal));
                            }

                            if (writeStore == null)
                                writeStore = cacheCtx.store();

                            if (writeStore.isWriteThrough()) {
                                if (putMap == null)
                                    putMap = new LinkedHashMap<>(writeMap().size(), 1.0f);

                                putMap.put(key, F.<CacheObject, GridCacheVersion>t(val, ver));
                            }
                        }
                        else if (op == DELETE) {
                            // Batch-process all puts if needed.
                            if (putMap != null && !putMap.isEmpty()) {
                                assert writeStore != null;

                                writeStore.putAll(this, putMap);

                                // Reset.
                                putMap.clear();

                                writeStore = null;
                            }

                            if (writeStore != null && writeStore != cacheCtx.store()) {
                                if (rmvCol != null && !rmvCol.isEmpty()) {
                                    writeStore.removeAll(this, rmvCol);

                                    // Reset.
                                    rmvCol.clear();
                                }

                                writeStore = null;
                            }

                            if (intercept) {
                                IgniteBiTuple<Boolean, Object> t = cacheCtx.config().getInterceptor().onBeforeRemove(
                                    new CacheLazyEntry(cacheCtx, key, e.cached().rawGet(), e.keepBinary()));

                                if (cacheCtx.cancelRemove(t))
                                    continue;
                            }

                            if (writeStore == null)
                                writeStore = cacheCtx.store();

                            if (writeStore.isWriteThrough()) {
                                if (rmvCol == null)
                                    rmvCol = new ArrayList<>();

                                rmvCol.add(key);
                            }
                        }
                        else if (log.isDebugEnabled())
                            log.debug("Ignoring NOOP entry for batch store commit: " + e);
                    }

                    if (putMap != null && !putMap.isEmpty()) {
                        assert rmvCol == null || rmvCol.isEmpty();
                        assert writeStore != null;

                        // Batch put at the end of transaction.
                        writeStore.putAll(this, putMap);
                    }

                    if (rmvCol != null && !rmvCol.isEmpty()) {
                        assert putMap == null || putMap.isEmpty();
                        assert writeStore != null;

                        // Batch remove at the end of transaction.
                        writeStore.removeAll(this, rmvCol);
                    }
                }

                // Commit while locks are held.
                sessionEnd(stores, true);
            }
            catch (IgniteCheckedException ex) {
                commitError(ex);

                errorWhenCommitting();

                // Safe to remove transaction from committed tx list because nothing was committed yet.
                cctx.tm().removeCommittedTx(this);

                throw ex;
            }
            catch (Throwable ex) {
                commitError(ex);

                errorWhenCommitting();

                // Safe to remove transaction from committed tx list because nothing was committed yet.
                cctx.tm().removeCommittedTx(this);

                if (ex instanceof Error)
                    throw (Error)ex;

                throw new IgniteCheckedException("Failed to commit transaction to database: " + this, ex);
            }
            finally {
                if (isRollbackOnly())
                    sessionEnd(stores, false);
            }
        }
    }

=======
>>>>>>> d01a3053
    /** {@inheritDoc} */
    @SuppressWarnings({"CatchGenericClass"})
    @Override public void userCommit() throws IgniteCheckedException {
        TransactionState state = state();

        if (state != COMMITTING) {
            if (timedOut())
                throw new IgniteTxTimeoutCheckedException("Transaction timed out: " + this);

            setRollbackOnly();

            throw new IgniteCheckedException("Invalid transaction state for commit [state=" + state + ", tx=" + this + ']');
        }

        checkValid();

        Collection<IgniteTxEntry> commitEntries = near() ? allEntries() : writeEntries();

        boolean empty = F.isEmpty(commitEntries);

        // Register this transaction as completed prior to write-phase to
        // ensure proper lock ordering for removed entries.
        // We add colocated transaction to committed set even if it is empty to correctly order
        // locks on backup nodes.
        if (!empty || colocated())
            cctx.tm().addCommittedTx(this);

        if (!empty) {
            batchStoreCommit(writeMap().values());

            try {
                cctx.tm().txContext(this);

                AffinityTopologyVersion topVer = topologyVersion();

                /*
                 * Commit to cache. Note that for 'near' transaction we loop through all the entries.
                 */
                for (IgniteTxEntry txEntry : commitEntries) {
                    GridCacheContext cacheCtx = txEntry.context();

                    GridDrType drType = cacheCtx.isDrEnabled() ? DR_PRIMARY : DR_NONE;

                    UUID nodeId = txEntry.nodeId() == null ? this.nodeId : txEntry.nodeId();

                    try {
                        while (true) {
                            try {
                                GridCacheEntryEx cached = txEntry.cached();

                                // Must try to evict near entries before committing from
                                // transaction manager to make sure locks are held.
                                if (!evictNearEntry(txEntry, false)) {
                                    if (cacheCtx.isNear() && cacheCtx.dr().receiveEnabled()) {
                                        cached.markObsolete(xidVer);

                                        break;
                                    }

                                    if (cached.detached())
                                        break;

                                    GridCacheEntryEx nearCached = null;

                                    boolean metrics = true;

                                    if (updateNearCache(cacheCtx, txEntry.key(), topVer))
                                        nearCached = cacheCtx.dht().near().peekEx(txEntry.key());
                                    else if (cacheCtx.isNear() && txEntry.locallyMapped())
                                        metrics = false;

                                    boolean evt = !isNearLocallyMapped(txEntry, false);

                                    if (!F.isEmpty(txEntry.entryProcessors()) || !F.isEmpty(txEntry.filters()))
                                        txEntry.cached().unswap(false);

                                    IgniteBiTuple<GridCacheOperation, CacheObject> res = applyTransformClosures(txEntry,
                                        true);

                                    GridCacheVersion dhtVer = null;

                                    // For near local transactions we must record DHT version
                                    // in order to keep near entries on backup nodes until
                                    // backup remote transaction completes.
                                    if (cacheCtx.isNear()) {
                                        if (txEntry.op() == CREATE || txEntry.op() == UPDATE ||
                                            txEntry.op() == DELETE || txEntry.op() == TRANSFORM)
                                            dhtVer = txEntry.dhtVersion();

                                        if ((txEntry.op() == CREATE || txEntry.op() == UPDATE) &&
                                            txEntry.conflictExpireTime() == CU.EXPIRE_TIME_CALCULATE) {
                                            ExpiryPolicy expiry = cacheCtx.expiryForTxEntry(txEntry);

                                            if (expiry != null) {
                                                Duration duration = cached.hasValue() ?
                                                    expiry.getExpiryForUpdate() : expiry.getExpiryForCreation();

                                                txEntry.ttl(CU.toTtl(duration));
                                            }
                                        }
                                    }

                                    GridCacheOperation op = res.get1();
                                    CacheObject val = res.get2();

                                    // Deal with conflicts.
                                    GridCacheVersion explicitVer = txEntry.conflictVersion() != null ?
                                        txEntry.conflictVersion() : writeVersion();

                                    if ((op == CREATE || op == UPDATE) &&
                                        txEntry.conflictExpireTime() == CU.EXPIRE_TIME_CALCULATE) {
                                        ExpiryPolicy expiry = cacheCtx.expiryForTxEntry(txEntry);

                                        if (expiry != null) {
                                            Duration duration = cached.hasValue() ?
                                                expiry.getExpiryForUpdate() : expiry.getExpiryForCreation();

                                            long ttl = CU.toTtl(duration);

                                            txEntry.ttl(ttl);

                                            if (ttl == CU.TTL_ZERO)
                                                op = DELETE;
                                        }
                                    }

                                    boolean conflictNeedResolve = cacheCtx.conflictNeedResolve();

                                    GridCacheVersionConflictContext<?, ?> conflictCtx = null;

                                    if (conflictNeedResolve) {
                                        IgniteBiTuple<GridCacheOperation, GridCacheVersionConflictContext> conflictRes =
                                            conflictResolve(op, txEntry, val, explicitVer, cached);

                                        assert conflictRes != null;

                                        conflictCtx = conflictRes.get2();

                                        if (conflictCtx.isUseOld())
                                            op = NOOP;
                                        else if (conflictCtx.isUseNew()) {
                                            txEntry.ttl(conflictCtx.ttl());
                                            txEntry.conflictExpireTime(conflictCtx.expireTime());
                                        }
                                        else {
                                            assert conflictCtx.isMerge();

                                            op = conflictRes.get1();
                                            val = txEntry.context().toCacheObject(conflictCtx.mergeValue());
                                            explicitVer = writeVersion();

                                            txEntry.ttl(conflictCtx.ttl());
                                            txEntry.conflictExpireTime(conflictCtx.expireTime());
                                        }
                                    }
                                    else
                                        // Nullify explicit version so that innerSet/innerRemove will work as usual.
                                        explicitVer = null;

                                    if (sndTransformedVals || conflictNeedResolve) {
                                        assert sndTransformedVals && cacheCtx.isReplicated() || conflictNeedResolve;

                                        txEntry.value(val, true, false);
                                        txEntry.op(op);
                                        txEntry.entryProcessors(null);
                                        txEntry.conflictVersion(explicitVer);
                                    }

                                    if (dhtVer == null)
                                        dhtVer = explicitVer != null ? explicitVer : writeVersion();

                                    if (op == CREATE || op == UPDATE) {
                                        GridCacheUpdateTxResult updRes = cached.innerSet(
                                            this,
                                            eventNodeId(),
                                            txEntry.nodeId(),
                                            val,
                                            false,
                                            false,
                                            txEntry.ttl(),
                                            evt,
                                            metrics,
                                            txEntry.keepBinary(),
                                            topVer,
                                            null,
                                            cached.detached() ? DR_NONE : drType,
                                            txEntry.conflictExpireTime(),
                                            cached.isNear() ? null : explicitVer,
                                            CU.subjectId(this, cctx),
                                            resolveTaskName(),
                                            dhtVer,
                                            null);

                                        if (updRes.success())
                                            txEntry.updateCounter(updRes.updatePartitionCounter());

                                        if (nearCached != null && updRes.success()) {
                                            nearCached.innerSet(
                                                null,
                                                eventNodeId(),
                                                nodeId,
                                                val,
                                                false,
                                                false,
                                                txEntry.ttl(),
                                                false,
                                                metrics,
                                                txEntry.keepBinary(),
                                                topVer,
                                                CU.empty0(),
                                                DR_NONE,
                                                txEntry.conflictExpireTime(),
                                                null,
                                                CU.subjectId(this, cctx),
                                                resolveTaskName(),
                                                dhtVer,
                                                null);
                                        }
                                    }
                                    else if (op == DELETE) {
                                        GridCacheUpdateTxResult updRes = cached.innerRemove(
                                            this,
                                            eventNodeId(),
                                            txEntry.nodeId(),
                                            false,
                                            evt,
                                            metrics,
                                            txEntry.keepBinary(),
                                            topVer,
                                            null,
                                            cached.detached()  ? DR_NONE : drType,
                                            cached.isNear() ? null : explicitVer,
                                            CU.subjectId(this, cctx),
                                            resolveTaskName(),
                                            dhtVer,
                                            null);

                                        if (updRes.success())
                                            txEntry.updateCounter(updRes.updatePartitionCounter());

                                        if (nearCached != null && updRes.success()) {
                                            nearCached.innerRemove(
                                                null,
                                                eventNodeId(),
                                                nodeId,
                                                false,
                                                false,
                                                metrics,
                                                txEntry.keepBinary(),
                                                topVer,
                                                CU.empty0(),
                                                DR_NONE,
                                                null,
                                                CU.subjectId(this, cctx),
                                                resolveTaskName(),
                                                dhtVer,
                                                null);
                                        }
                                    }
                                    else if (op == RELOAD) {
                                        cached.innerReload();

                                        if (nearCached != null)
                                            nearCached.innerReload();
                                    }
                                    else if (op == READ) {
                                        ExpiryPolicy expiry = cacheCtx.expiryForTxEntry(txEntry);

                                        if (expiry != null) {
                                            Duration duration = expiry.getExpiryForAccess();

                                            if (duration != null)
                                                cached.updateTtl(null, CU.toTtl(duration));
                                        }

                                        if (log.isDebugEnabled())
                                            log.debug("Ignoring READ entry when committing: " + txEntry);
                                    }
                                    else {
                                        assert ownsLock(txEntry.cached()):
                                            "Transaction does not own lock for group lock entry during  commit [tx=" +
                                                this + ", txEntry=" + txEntry + ']';

                                        if (conflictCtx == null || !conflictCtx.isUseOld()) {
                                            if (txEntry.ttl() != CU.TTL_NOT_CHANGED)
                                                cached.updateTtl(null, txEntry.ttl());
                                        }

                                        if (log.isDebugEnabled())
                                            log.debug("Ignoring NOOP entry when committing: " + txEntry);
                                    }
                                }

                                // Check commit locks after set, to make sure that
                                // we are not changing obsolete entries.
                                // (innerSet and innerRemove will throw an exception
                                // if an entry is obsolete).
                                if (txEntry.op() != READ)
                                    checkCommitLocks(cached);

                                // Break out of while loop.
                                break;
                            }
                            // If entry cached within transaction got removed.
                            catch (GridCacheEntryRemovedException ignored) {
                                if (log.isDebugEnabled())
                                    log.debug("Got removed entry during transaction commit (will retry): " + txEntry);

                                txEntry.cached(entryEx(cacheCtx, txEntry.txKey(), topologyVersion()));
                            }
                        }
                    }
                    catch (Throwable ex) {
                        // We are about to initiate transaction rollback when tx has started to committing.
                        // Need to remove version from committed list.
                        cctx.tm().removeCommittedTx(this);

                        if (X.hasCause(ex, GridCacheIndexUpdateException.class) && cacheCtx.cache().isMongoDataCache()) {
                            if (log.isDebugEnabled())
                                log.debug("Failed to update mongo document index (transaction entry will " +
                                    "be ignored): " + txEntry);

                            // Set operation to NOOP.
                            txEntry.op(NOOP);

                            errorWhenCommitting();

                            throw ex;
                        }
                        else {
                            IgniteCheckedException err = new IgniteTxHeuristicCheckedException("Failed to locally write to cache " +
                                "(all transaction entries will be invalidated, however there was a window when " +
                                "entries for this transaction were visible to others): " + this, ex);

                            U.error(log, "Heuristic transaction failure.", err);

                            COMMIT_ERR_UPD.compareAndSet(this, null, err);

                            state(UNKNOWN);

                            try {
                                // Courtesy to minimize damage.
                                uncommit();
                            }
                            catch (Throwable ex1) {
                                U.error(log, "Failed to uncommit transaction: " + this, ex1);

                                if (ex1 instanceof Error)
                                    throw ex1;
                            }

                            if (ex instanceof Error)
                                throw ex;

                            throw err;
                        }
                    }
                }
            }
            finally {
                cctx.tm().resetContext();
            }
        }

        // Do not unlock transaction entries if one-phase commit.
        if (!onePhaseCommit()) {
            if (DONE_FLAG_UPD.compareAndSet(this, 0, 1)) {
                // Unlock all locks.
                cctx.tm().commitTx(this);

                boolean needsCompletedVersions = needsCompletedVersions();

                assert !needsCompletedVersions || completedBase != null;
                assert !needsCompletedVersions || committedVers != null;
                assert !needsCompletedVersions || rolledbackVers != null;
            }
        }
    }

    /**
     * Commits transaction to transaction manager. Used for one-phase commit transactions only.
     *
     * @param commit If {@code true} commits transaction, otherwise rollbacks.
     */
    public void tmFinish(boolean commit) {
        assert onePhaseCommit();

        if (DONE_FLAG_UPD.compareAndSet(this, 0, 1)) {
            // Unlock all locks.
            if (commit)
                cctx.tm().commitTx(this);
            else
                cctx.tm().rollbackTx(this);

            state(commit ? COMMITTED : ROLLED_BACK);

            if (commit) {
                boolean needsCompletedVersions = needsCompletedVersions();

                assert !needsCompletedVersions || completedBase != null : "Missing completed base for transaction: " + this;
                assert !needsCompletedVersions || committedVers != null : "Missing committed versions for transaction: " + this;
                assert !needsCompletedVersions || rolledbackVers != null : "Missing rolledback versions for transaction: " + this;
            }
        }
    }

    /** {@inheritDoc} */
    @Override public void completedVersions(
        GridCacheVersion completedBase,
        Collection<GridCacheVersion> committedVers,
        Collection<GridCacheVersion> rolledbackVers) {
        this.completedBase = completedBase;
        this.committedVers = committedVers;
        this.rolledbackVers = rolledbackVers;
    }

    /**
     * @return Completed base for ordering.
     */
    public GridCacheVersion completedBase() {
        return completedBase;
    }

    /**
     * @return Committed versions.
     */
    public Collection<GridCacheVersion> committedVersions() {
        return committedVers;
    }

    /**
     * @return Rolledback versions.
     */
    public Collection<GridCacheVersion> rolledbackVersions() {
        return rolledbackVers;
    }

    /** {@inheritDoc} */
    @Override public void userRollback() throws IgniteCheckedException {
        TransactionState state = state();

        if (state != ROLLING_BACK && state != ROLLED_BACK) {
            setRollbackOnly();

            throw new IgniteCheckedException("Invalid transaction state for rollback [state=" + state +
                ", tx=" + this + ']', commitErr);
        }

        if (near()) {
            // Must evict near entries before rolling back from
            // transaction manager, so they will be removed from cache.
            for (IgniteTxEntry e : allEntries())
                evictNearEntry(e, false);
        }

        if (DONE_FLAG_UPD.compareAndSet(this, 0, 1)) {
            try {
                cctx.tm().rollbackTx(this);

                if (!internal()) {
                    Collection<CacheStoreManager> stores = txState.stores(cctx);

                    if (stores != null && !stores.isEmpty()) {
                        assert isWriteToStoreFromDhtValid(stores) :
                            "isWriteToStoreFromDht can't be different within one transaction";

                        boolean isWriteToStoreFromDht = F.first(stores).isWriteToStoreFromDht();

                        if (stores != null && !stores.isEmpty() && (near() || isWriteToStoreFromDht))
                            sessionEnd(stores, false);
                    }
                }
            }
            catch (Error | IgniteCheckedException | RuntimeException e) {
                U.addLastCause(e, commitErr, log);

                throw e;
            }
        }
    }

    /**
     * @param entry Entry.
     * @return {@code True} if local node is current primary for given entry.
     */
    private boolean primaryLocal(GridCacheEntryEx entry) {
        return entry.context().affinity().primary(cctx.localNode(), entry.partition(), AffinityTopologyVersion.NONE);
    }

    /**
     * @param cacheCtx Cache context.
     * @param keys Key to enlist.
     * @param expiryPlc Explicitly specified expiry policy for entry.
     * @param map Return map.
     * @param missed Map of missed keys.
     * @param keysCnt Keys count (to avoid call to {@code Collection.size()}).
     * @param deserializeBinary Deserialize binary flag.
     * @param skipVals Skip values flag.
     * @param keepCacheObjects Keep cache objects flag.
     * @param skipStore Skip store flag.
     * @throws IgniteCheckedException If failed.
     * @return Enlisted keys.
     */
    @SuppressWarnings({"RedundantTypeArguments"})
    private <K, V> Collection<KeyCacheObject> enlistRead(
        final GridCacheContext cacheCtx,
        @Nullable AffinityTopologyVersion entryTopVer,
        Collection<KeyCacheObject> keys,
        @Nullable ExpiryPolicy expiryPlc,
        Map<K, V> map,
        Map<KeyCacheObject, GridCacheVersion> missed,
        int keysCnt,
        boolean deserializeBinary,
        boolean skipVals,
        boolean keepCacheObjects,
        boolean skipStore,
        final boolean needVer
    ) throws IgniteCheckedException {
        assert !F.isEmpty(keys);
        assert keysCnt == keys.size();

        cacheCtx.checkSecurity(SecurityPermission.CACHE_READ);

        boolean single = keysCnt == 1;

        Collection<KeyCacheObject> lockKeys = null;

        AffinityTopologyVersion topVer = entryTopVer != null ? entryTopVer : topologyVersion();

        boolean needReadVer = (serializable() && optimistic()) || needVer;

        // In this loop we cover only read-committed or optimistic transactions.
        // Transactions that are pessimistic and not read-committed are covered
        // outside of this loop.
        for (KeyCacheObject key : keys) {
            if ((pessimistic() || needReadVer) && !readCommitted() && !skipVals)
                addActiveCache(cacheCtx);

            IgniteTxKey txKey = cacheCtx.txKey(key);

            // Check write map (always check writes first).
            IgniteTxEntry txEntry = entry(txKey);

            // Either non-read-committed or there was a previous write.
            if (txEntry != null) {
                CacheObject val = txEntry.value();

                if (txEntry.hasValue()) {
                    if (!F.isEmpty(txEntry.entryProcessors()))
                        val = txEntry.applyEntryProcessors(val);

                    if (val != null) {
                        GridCacheVersion ver = null;

                        if (needVer) {
                            if (txEntry.op() != READ)
                                ver = IgniteTxEntry.GET_ENTRY_INVALID_VER_UPDATED;
                            else {
                                ver = txEntry.entryReadVersion();

                                if (ver == null && pessimistic()) {
                                    while (true) {
                                        try {
                                            GridCacheEntryEx cached = txEntry.cached();

                                            ver = cached.isNear() ?
                                                ((GridNearCacheEntry)cached).dhtVersion() : cached.version();

                                            break;
                                        }
                                        catch (GridCacheEntryRemovedException rmvdErr) {
                                            txEntry.cached(entryEx(cacheCtx, txEntry.txKey(), topVer));
                                        }
                                    }
                                }

                                if (ver == null) {
                                    assert optimistic() && repeatableRead() : this;

                                    ver = IgniteTxEntry.GET_ENTRY_INVALID_VER_AFTER_GET;
                                }
                            }

                            assert ver != null;
                        }

                        cacheCtx.addResult(map, key, val, skipVals, keepCacheObjects, deserializeBinary, false, ver);
                    }
                }
                else {
                    assert txEntry.op() == TRANSFORM;

                    while (true) {
                        try {
                            GridCacheVersion readVer = null;

                            Object transformClo =
                                (txEntry.op() == TRANSFORM &&
                                    cctx.gridEvents().isRecordable(EVT_CACHE_OBJECT_READ)) ?
                                    F.first(txEntry.entryProcessors()) : null;

                            if (needVer) {
                                T2<CacheObject, GridCacheVersion> res = txEntry.cached().innerGetVersioned(
                                    null,
                                    this,
                                    /*update-metrics*/true,
                                    /*event*/!skipVals,
                                    CU.subjectId(this, cctx),
                                    transformClo,
                                    resolveTaskName(),
                                    null,
                                    txEntry.keepBinary());

                                if (res != null) {
                                    val = res.get1();
                                    readVer = res.get2();
                                }
                            }
                            else {
                                val = txEntry.cached().innerGet(
                                    null,
                                    this,
                                    /*read-through*/false,
                                    /*metrics*/true,
                                    /*event*/!skipVals,
                                    CU.subjectId(this, cctx),
                                    transformClo,
                                    resolveTaskName(),
                                    null,
                                    txEntry.keepBinary());
                            }

                            if (val != null) {
                                if (!readCommitted() && !skipVals)
                                    txEntry.readValue(val);

                                if (!F.isEmpty(txEntry.entryProcessors()))
                                    val = txEntry.applyEntryProcessors(val);

                                cacheCtx.addResult(map,
                                    key,
                                    val,
                                    skipVals,
                                    keepCacheObjects,
                                    deserializeBinary,
                                    false,
                                    readVer);
                            }
                            else
                                missed.put(key, txEntry.cached().version());

                            break;
                        }
                        catch (GridCacheEntryRemovedException ignored) {
                            txEntry.cached(entryEx(cacheCtx, txEntry.txKey(), topVer));
                        }
                    }
                }
            }
            // First time access within transaction.
            else {
                if (lockKeys == null && !skipVals)
                    lockKeys = single ? Collections.singleton(key) : new ArrayList<KeyCacheObject>(keysCnt);

                if (!single && !skipVals)
                    lockKeys.add(key);

                while (true) {
                    GridCacheEntryEx entry = entryEx(cacheCtx, txKey, topVer);

                    try {
                        GridCacheVersion ver = entry.version();

                        CacheObject val = null;
                        GridCacheVersion readVer = null;

                        if (!pessimistic() || readCommitted() && !skipVals) {
                            IgniteCacheExpiryPolicy accessPlc =
                                optimistic() ? accessPolicy(cacheCtx, txKey, expiryPlc) : null;

                            if (needReadVer) {
                                T2<CacheObject, GridCacheVersion> res = primaryLocal(entry) ?
                                    entry.innerGetVersioned(
                                        null,
                                        this,
                                        /*metrics*/true,
                                        /*event*/true,
                                        CU.subjectId(this, cctx),
                                        null,
                                        resolveTaskName(),
                                        accessPlc,
                                        !deserializeBinary) : null;

                                if (res != null) {
                                    val = res.get1();
                                    readVer = res.get2();
                                }
                            }
                            else {
                                val = entry.innerGet(
                                    null,
                                    this,
                                    /*no read-through*/false,
                                    /*metrics*/true,
                                    /*event*/true,
                                    CU.subjectId(this, cctx),
                                    null,
                                    resolveTaskName(),
                                    accessPlc,
                                    !deserializeBinary);
                            }

                            if (val != null) {
                                cacheCtx.addResult(map,
                                    key,
                                    val,
                                    skipVals,
                                    keepCacheObjects,
                                    deserializeBinary,
                                    false,
                                    needVer ? readVer : null);
                            }
                            else
                                missed.put(key, ver);
                        }
                        else
                            // We must wait for the lock in pessimistic mode.
                            missed.put(key, ver);

                        if (!readCommitted() && !skipVals) {
                            txEntry = addEntry(READ,
                                val,
                                null,
                                null,
                                entry,
                                expiryPlc,
                                null,
                                true,
                                -1L,
                                -1L,
                                null,
                                skipStore,
                                !deserializeBinary);

                            // As optimization, mark as checked immediately
                            // for non-pessimistic if value is not null.
                            if (val != null && !pessimistic()) {
                                txEntry.markValid();

                                if (needReadVer) {
                                    assert readVer != null;

                                    txEntry.entryReadVersion(readVer);
                                }
                            }
                        }

                        break; // While.
                    }
                    catch (GridCacheEntryRemovedException ignored) {
                        if (log.isDebugEnabled())
                            log.debug("Got removed entry in transaction getAllAsync(..) (will retry): " + key);
                    }
                    finally {
                        if (cacheCtx.isNear() && entry != null && readCommitted()) {
                            if (cacheCtx.affinity().belongs(cacheCtx.localNode(), entry.partition(), topVer)) {
                                if (entry.markObsolete(xidVer))
                                    cacheCtx.cache().removeEntry(entry);
                            }
                        }
                    }
                }
            }
        }

        return lockKeys != null ? lockKeys : Collections.<KeyCacheObject>emptyList();
    }

    /**
     * @param ctx Cache context.
     * @param key Key.
     * @param expiryPlc Expiry policy.
     * @return Expiry policy wrapper for entries accessed locally in optimistic transaction.
     */
    protected IgniteCacheExpiryPolicy accessPolicy(
        GridCacheContext ctx,
        IgniteTxKey key,
        @Nullable ExpiryPolicy expiryPlc
    ) {
        return null;
    }

    /**
     * @param cacheCtx Cache context.
     * @param keys Keys.
     * @return Expiry policy.
     */
    protected IgniteCacheExpiryPolicy accessPolicy(GridCacheContext cacheCtx, Collection<KeyCacheObject> keys) {
        return null;
    }

    /**
     * @param cacheCtx Cache context.
     * @param topVer Topology version.
     * @param map Return map.
     * @param missedMap Missed keys.
     * @param deserializeBinary Deserialize binary flag.
     * @param skipVals Skip values flag.
     * @param keepCacheObjects Keep cache objects flag.
     * @param skipStore Skip store flag.
     * @return Loaded key-value pairs.
     */
    private <K, V> IgniteInternalFuture<Map<K, V>> checkMissed(
        final GridCacheContext cacheCtx,
        final AffinityTopologyVersion topVer,
        final Map<K, V> map,
        final Map<KeyCacheObject, GridCacheVersion> missedMap,
        final boolean deserializeBinary,
        final boolean skipVals,
        final boolean keepCacheObjects,
        final boolean skipStore,
        final boolean needVer

    ) {
        if (log.isDebugEnabled())
            log.debug("Loading missed values for missed map: " + missedMap);

        final boolean needReadVer = (serializable() && optimistic()) || needVer;

        return new GridEmbeddedFuture<>(
            new C2<Void, Exception, Map<K, V>>() {
                @Override public Map<K, V> apply(Void v, Exception e) {
                    if (e != null) {
                        setRollbackOnly();

                        throw new GridClosureException(e);
                    }

                    return map;
                }
            },
            loadMissing(
                cacheCtx,
                topVer,
                !skipStore,
                false,
                missedMap.keySet(),
                skipVals,
                needReadVer,
                !deserializeBinary,
                new GridInClosure3<KeyCacheObject, Object, GridCacheVersion>() {
                    @Override public void apply(KeyCacheObject key, Object val, GridCacheVersion loadVer) {
                        if (isRollbackOnly()) {
                            if (log.isDebugEnabled())
                                log.debug("Ignoring loaded value for read because transaction was rolled back: " +
                                    IgniteTxLocalAdapter.this);

                            return;
                        }

                        CacheObject cacheVal = cacheCtx.toCacheObject(val);

                        CacheObject visibleVal = cacheVal;

                        IgniteTxKey txKey = cacheCtx.txKey(key);

                        IgniteTxEntry txEntry = entry(txKey);

                        if (txEntry != null) {
                            if (!readCommitted())
                                txEntry.readValue(cacheVal);

                            if (!F.isEmpty(txEntry.entryProcessors()))
                                visibleVal = txEntry.applyEntryProcessors(visibleVal);
                        }

                        assert txEntry != null || readCommitted() || skipVals;

                        GridCacheEntryEx e = txEntry == null ? entryEx(cacheCtx, txKey) : txEntry.cached();

                        if (readCommitted() || skipVals) {
                            cacheCtx.evicts().touch(e, topologyVersion());

                            if (visibleVal != null) {
                                cacheCtx.addResult(map,
                                    key,
                                    visibleVal,
                                    skipVals,
                                    keepCacheObjects,
                                    deserializeBinary,
                                    false,
                                    needVer ? loadVer : null);
                            }
                        }
                        else {
                            assert txEntry != null;

                            txEntry.setAndMarkValid(cacheVal);

                            if (needReadVer) {
                                assert loadVer != null;

                                txEntry.entryReadVersion(loadVer);
                            }

                            if (visibleVal != null) {
                                cacheCtx.addResult(map,
                                    key,
                                    visibleVal,
                                    skipVals,
                                    keepCacheObjects,
                                    deserializeBinary,
                                    false,
                                    needVer ? loadVer : null);
                            }
                        }
                    }
                })
        );
    }

    /** {@inheritDoc} */
    @SuppressWarnings("unchecked")
    @Override public <K, V> IgniteInternalFuture<Map<K, V>> getAllAsync(
        final GridCacheContext cacheCtx,
        @Nullable final AffinityTopologyVersion entryTopVer,
        Collection<KeyCacheObject> keys,
        final boolean deserializeBinary,
        final boolean skipVals,
        final boolean keepCacheObjects,
        final boolean skipStore,
        final boolean needVer) {
        if (F.isEmpty(keys))
            return new GridFinishedFuture<>(Collections.<K, V>emptyMap());

        init();

        int keysCnt = keys.size();

        boolean single = keysCnt == 1;

        try {
            checkValid();

            final Map<K, V> retMap = new GridLeanMap<>(keysCnt);

            final Map<KeyCacheObject, GridCacheVersion> missed = new GridLeanMap<>(pessimistic() ? keysCnt : 0);

            CacheOperationContext opCtx = cacheCtx.operationContextPerCall();

            ExpiryPolicy expiryPlc = opCtx != null ? opCtx.expiry() : null;

            final Collection<KeyCacheObject> lockKeys = enlistRead(cacheCtx,
                entryTopVer,
                keys,
                expiryPlc,
                retMap,
                missed,
                keysCnt,
                deserializeBinary,
                skipVals,
                keepCacheObjects,
                skipStore,
                needVer);

            if (single && missed.isEmpty())
                return new GridFinishedFuture<>(retMap);

            // Handle locks.
            if (pessimistic() && !readCommitted() && !skipVals) {
                if (expiryPlc == null)
                    expiryPlc = cacheCtx.expiry();

                long accessTtl = expiryPlc != null ? CU.toTtl(expiryPlc.getExpiryForAccess()) : CU.TTL_NOT_CHANGED;

                long timeout = remainingTime();

                if (timeout == -1)
                    return new GridFinishedFuture<>(timeoutException());

                IgniteInternalFuture<Boolean> fut = cacheCtx.cache().txLockAsync(lockKeys,
                    timeout,
                    this,
                    true,
                    true,
                    isolation,
                    isInvalidate(),
                    accessTtl);

                PLC2<Map<K, V>> plc2 = new PLC2<Map<K, V>>() {
                    @Override public IgniteInternalFuture<Map<K, V>> postLock() throws IgniteCheckedException {
                        if (log.isDebugEnabled())
                            log.debug("Acquired transaction lock for read on keys: " + lockKeys);

                        // Load keys only after the locks have been acquired.
                        for (KeyCacheObject cacheKey : lockKeys) {
                            K keyVal = (K)
                                (keepCacheObjects ? cacheKey :
                                cacheCtx.cacheObjectContext().unwrapBinaryIfNeeded(cacheKey, !deserializeBinary));

                            if (retMap.containsKey(keyVal))
                                // We already have a return value.
                                continue;

                            IgniteTxKey txKey = cacheCtx.txKey(cacheKey);

                            IgniteTxEntry txEntry = entry(txKey);

                            assert txEntry != null;

                            // Check if there is cached value.
                            while (true) {
                                GridCacheEntryEx cached = txEntry.cached();

                                CacheObject val = null;
                                GridCacheVersion readVer = null;

                                try {
                                    Object transformClo =
                                        (!F.isEmpty(txEntry.entryProcessors()) &&
                                            cctx.gridEvents().isRecordable(EVT_CACHE_OBJECT_READ)) ?
                                            F.first(txEntry.entryProcessors()) : null;

                                    if (needVer) {
                                        T2<CacheObject, GridCacheVersion> res = cached.innerGetVersioned(
                                            null,
                                            IgniteTxLocalAdapter.this,
                                            /**update-metrics*/true,
                                            /*event*/!skipVals,
                                            CU.subjectId(IgniteTxLocalAdapter.this, cctx),
                                            transformClo,
                                            resolveTaskName(),
                                            null,
                                            txEntry.keepBinary());

                                        if (res != null) {
                                            val = res.get1();
                                            readVer = res.get2();
                                        }
                                    }
                                    else{
                                        val = cached.innerGet(
                                            null,
                                            IgniteTxLocalAdapter.this,
                                            /*read-through*/false,
                                            /*metrics*/true,
                                            /*events*/!skipVals,
                                            CU.subjectId(IgniteTxLocalAdapter.this, cctx),
                                            transformClo,
                                            resolveTaskName(),
                                            null,
                                            txEntry.keepBinary());
                                    }

                                    // If value is in cache and passed the filter.
                                    if (val != null) {
                                        missed.remove(cacheKey);

                                        txEntry.setAndMarkValid(val);

                                        if (!F.isEmpty(txEntry.entryProcessors()))
                                            val = txEntry.applyEntryProcessors(val);

                                        cacheCtx.addResult(retMap,
                                            cacheKey,
                                            val,
                                            skipVals,
                                            keepCacheObjects,
                                            deserializeBinary,
                                            false,
                                            readVer);

                                        if (readVer != null)
                                            txEntry.entryReadVersion(readVer);
                                    }

                                    // Even though we bring the value back from lock acquisition,
                                    // we still need to recheck primary node for consistent values
                                    // in case of concurrent transactional locks.

                                    break; // While.
                                }
                                catch (GridCacheEntryRemovedException ignore) {
                                    if (log.isDebugEnabled())
                                        log.debug("Got removed exception in get postLock (will retry): " +
                                            cached);

                                    txEntry.cached(entryEx(cacheCtx, txKey, topologyVersion()));
                                }
                            }
                        }

                        if (!missed.isEmpty() && cacheCtx.isLocal()) {
                            AffinityTopologyVersion topVer = topologyVersionSnapshot();

                            if (topVer == null)
                                topVer = entryTopVer;

                            return checkMissed(cacheCtx,
                                topVer != null ? topVer : topologyVersion(),
                                retMap,
                                missed,
                                deserializeBinary,
                                skipVals,
                                keepCacheObjects,
                                skipStore,
                                needVer);
                        }

                        return new GridFinishedFuture<>(Collections.<K, V>emptyMap());
                    }
                };

                FinishClosure<Map<K, V>> finClos = new FinishClosure<Map<K, V>>() {
                    @Override Map<K, V> finish(Map<K, V> loaded) {
                        retMap.putAll(loaded);

                        return retMap;
                    }
                };

                if (fut.isDone()) {
                    try {
                        IgniteInternalFuture<Map<K, V>> fut1 = plc2.apply(fut.get(), null);

                        return fut1.isDone() ?
                            new GridFinishedFuture<>(finClos.apply(fut1.get(), null)) :
                            new GridEmbeddedFuture<>(finClos, fut1);
                    }
                    catch (GridClosureException e) {
                        return new GridFinishedFuture<>(e.unwrap());
                    }
                    catch (IgniteCheckedException e) {
                        try {
                            return plc2.apply(false, e);
                        }
                        catch (Exception e1) {
                            return new GridFinishedFuture<>(e1);
                        }
                    }
                }
                else {
                    return new GridEmbeddedFuture<>(
                        fut,
                        plc2,
                        finClos);
                }
            }
            else {
                assert optimistic() || readCommitted() || skipVals;

                if (!missed.isEmpty()) {
                    if (!readCommitted())
                        for (Iterator<KeyCacheObject> it = missed.keySet().iterator(); it.hasNext(); ) {
                            KeyCacheObject cacheKey = it.next();

                            K keyVal =
                                (K)(keepCacheObjects ? cacheKey : cacheKey.value(cacheCtx.cacheObjectContext(), false));

                            if (retMap.containsKey(keyVal))
                                it.remove();
                        }

                    if (missed.isEmpty())
                        return new GridFinishedFuture<>(retMap);

                    AffinityTopologyVersion topVer = topologyVersionSnapshot();

                    if (topVer == null)
                        topVer = entryTopVer;

                    return checkMissed(cacheCtx,
                        topVer != null ? topVer : topologyVersion(),
                        retMap,
                        missed,
                        deserializeBinary,
                        skipVals,
                        keepCacheObjects,
                        skipStore,
                        needVer);
                }

                return new GridFinishedFuture<>(retMap);
            }
        }
        catch (IgniteCheckedException e) {
            setRollbackOnly();

            return new GridFinishedFuture<>(e);
        }
    }

    /** {@inheritDoc} */
    @SuppressWarnings("unchecked")
    @Override public <K, V> IgniteInternalFuture<GridCacheReturn> putAllAsync(
        GridCacheContext cacheCtx,
        @Nullable AffinityTopologyVersion entryTopVer,
        Map<? extends K, ? extends V> map,
        boolean retval
    ) {
        return (IgniteInternalFuture<GridCacheReturn>)putAllAsync0(cacheCtx,
            entryTopVer,
            map,
            null,
            null,
            null,
            retval);
    }

    /** {@inheritDoc} */
    @Override public <K, V> IgniteInternalFuture<GridCacheReturn> putAsync(
        GridCacheContext cacheCtx,
        @Nullable AffinityTopologyVersion entryTopVer,
        K key,
        V val,
        boolean retval,
        CacheEntryPredicate filter) {
        return putAsync0(cacheCtx,
            entryTopVer,
            key,
            val,
            null,
            null,
            retval,
            filter);
    }

    /** {@inheritDoc} */
    @Override public <K, V> IgniteInternalFuture<GridCacheReturn> invokeAsync(GridCacheContext cacheCtx,
        @Nullable AffinityTopologyVersion entryTopVer,
        K key,
        EntryProcessor<K, V, Object> entryProcessor,
        Object... invokeArgs) {
        return (IgniteInternalFuture)putAsync0(cacheCtx,
            entryTopVer,
            key,
            null,
            entryProcessor,
            invokeArgs,
            true,
            null);
    }

    /** {@inheritDoc} */
    @Override public IgniteInternalFuture<?> putAllDrAsync(
        GridCacheContext cacheCtx,
        Map<KeyCacheObject, GridCacheDrInfo> drMap
    ) {
        Map<KeyCacheObject, Object> map = F.viewReadOnly(drMap, new IgniteClosure<GridCacheDrInfo, Object>() {
            @Override public Object apply(GridCacheDrInfo val) {
                return val.value();
            }
        });

        return this.<Object, Object>putAllAsync0(cacheCtx,
            null,
            map,
            null,
            null,
            drMap,
            false);
    }

    /** {@inheritDoc} */
    @SuppressWarnings("unchecked")
    @Override public <K, V, T> IgniteInternalFuture<GridCacheReturn> invokeAsync(
        GridCacheContext cacheCtx,
        @Nullable AffinityTopologyVersion entryTopVer,
        @Nullable Map<? extends K, ? extends EntryProcessor<K, V, Object>> map,
        Object... invokeArgs
    ) {
        return (IgniteInternalFuture<GridCacheReturn>)putAllAsync0(cacheCtx,
            entryTopVer,
            null,
            map,
            invokeArgs,
            null,
            true);
    }

    /** {@inheritDoc} */
    @Override public IgniteInternalFuture<?> removeAllDrAsync(
        GridCacheContext cacheCtx,
        Map<KeyCacheObject, GridCacheVersion> drMap
    ) {
        return removeAllAsync0(cacheCtx, null, null, drMap, false, null, false);
    }

    /**
     * Checks filter for non-pessimistic transactions.
     *
     * @param cctx Cache context.
     * @param key Key.
     * @param val Value.
     * @param filter Filter to check.
     * @return {@code True} if passed or pessimistic.
     */
    private boolean filter(
        GridCacheContext cctx,
        KeyCacheObject key,
        CacheObject val,
        CacheEntryPredicate[] filter) {
        return pessimistic() || (optimistic() && implicit()) || isAll(cctx, key, val, filter);
    }

    /**
     * @param cacheCtx Cache context.
     * @param cacheKey Key to enlist.
     * @param val Value.
     * @param expiryPlc Explicitly specified expiry policy for entry.
     * @param entryProcessor Entry processor (for invoke operation).
     * @param invokeArgs Optional arguments for EntryProcessor.
     * @param retval Flag indicating whether a value should be returned.
     * @param lockOnly If {@code true}, then entry will be enlisted as noop.
     * @param filter User filters.
     * @param ret Return value.
     * @param skipStore Skip store flag.
     * @param singleRmv {@code True} for single key remove operation ({@link Cache#remove(Object)}.
     * @return Future for entry values loading.
     */
    private <K, V> IgniteInternalFuture<Void> enlistWrite(
        final GridCacheContext cacheCtx,
        @Nullable AffinityTopologyVersion entryTopVer,
        KeyCacheObject cacheKey,
        Object val,
        @Nullable ExpiryPolicy expiryPlc,
        @Nullable EntryProcessor<K, V, Object> entryProcessor,
        @Nullable Object[] invokeArgs,
        final boolean retval,
        boolean lockOnly,
        final CacheEntryPredicate[] filter,
        final GridCacheReturn ret,
        boolean skipStore,
        final boolean singleRmv,
        boolean keepBinary,
        Byte dataCenterId) {
        try {
            addActiveCache(cacheCtx);

            final boolean hasFilters = !F.isEmptyOrNulls(filter) && !F.isAlwaysTrue(filter);
            final boolean needVal = singleRmv || retval || hasFilters;
            final boolean needReadVer = needVal && (serializable() && optimistic());

            if (entryProcessor != null)
                transform = true;

            GridCacheVersion drVer = dataCenterId != null ? cctx.versions().next(dataCenterId) : null;

            boolean loadMissed = enlistWriteEntry(cacheCtx,
                entryTopVer,
                cacheKey,
                val,
                entryProcessor,
                invokeArgs,
                expiryPlc,
                retval,
                lockOnly,
                filter,
                /*drVer*/drVer,
                /*drTtl*/-1L,
                /*drExpireTime*/-1L,
                ret,
                /*enlisted*/null,
                skipStore,
                singleRmv,
                hasFilters,
                needVal,
                needReadVer,
                keepBinary);

            if (loadMissed) {
                AffinityTopologyVersion topVer = topologyVersionSnapshot();

                if (topVer == null)
                    topVer = entryTopVer;

                return loadMissing(cacheCtx,
                    topVer != null ? topVer : topologyVersion(),
                    Collections.singleton(cacheKey),
                    filter,
                    ret,
                    needReadVer,
                    singleRmv,
                    hasFilters,
                    skipStore,
                    retval,
                    keepBinary);
            }

            return new GridFinishedFuture<>();
        }
        catch (IgniteCheckedException e) {
            return new GridFinishedFuture<>(e);
        }
    }

    /**
     * Internal routine for <tt>putAll(..)</tt>
     *
     * @param cacheCtx Cache context.
     * @param keys Keys to enlist.
     * @param expiryPlc Explicitly specified expiry policy for entry.
     * @param lookup Value lookup map ({@code null} for remove).
     * @param invokeMap Map with entry processors for invoke operation.
     * @param invokeArgs Optional arguments for EntryProcessor.
     * @param retval Flag indicating whether a value should be returned.
     * @param lockOnly If {@code true}, then entry will be enlisted as noop.
     * @param filter User filters.
     * @param ret Return value.
     * @param enlisted Collection of keys enlisted into this transaction.
     * @param drPutMap DR put map (optional).
     * @param drRmvMap DR remove map (optional).
     * @param skipStore Skip store flag.
     * @param singleRmv {@code True} for single key remove operation ({@link Cache#remove(Object)}.
     * @param keepBinary Keep binary flag.
     * @param dataCenterId Optional data center ID.
     * @return Future for missing values loading.
     */
    private <K, V> IgniteInternalFuture<Void> enlistWrite(
        final GridCacheContext cacheCtx,
        @Nullable AffinityTopologyVersion entryTopVer,
        Collection<?> keys,
        @Nullable ExpiryPolicy expiryPlc,
        @Nullable Map<?, ?> lookup,
        @Nullable Map<?, EntryProcessor<K, V, Object>> invokeMap,
        @Nullable Object[] invokeArgs,
        final boolean retval,
        boolean lockOnly,
        final CacheEntryPredicate[] filter,
        final GridCacheReturn ret,
        Collection<KeyCacheObject> enlisted,
        @Nullable Map<KeyCacheObject, GridCacheDrInfo> drPutMap,
        @Nullable Map<KeyCacheObject, GridCacheVersion> drRmvMap,
        boolean skipStore,
        final boolean singleRmv,
        final boolean keepBinary,
        Byte dataCenterId
    ) {
        assert retval || invokeMap == null;

        try {
            addActiveCache(cacheCtx);
        }
        catch (IgniteCheckedException e) {
            return new GridFinishedFuture<>(e);
        }

        boolean rmv = lookup == null && invokeMap == null;

        final boolean hasFilters = !F.isEmptyOrNulls(filter) && !F.isAlwaysTrue(filter);
        final boolean needVal = singleRmv || retval || hasFilters;
        final boolean needReadVer = needVal && (serializable() && optimistic());

        try {
            // Set transform flag for transaction.
            if (invokeMap != null)
                transform = true;

            Set<KeyCacheObject> missedForLoad = null;

            for (Object key : keys) {
                if (key == null) {
                    rollback();

                    throw new NullPointerException("Null key.");
                }

                Object val = rmv || lookup == null ? null : lookup.get(key);
                EntryProcessor entryProcessor = invokeMap == null ? null : invokeMap.get(key);

                GridCacheVersion drVer;
                long drTtl;
                long drExpireTime;

                if (drPutMap != null) {
                    GridCacheDrInfo info = drPutMap.get(key);

                    assert info != null;

                    drVer = info.version();
                    drTtl = info.ttl();
                    drExpireTime = info.expireTime();
                }
                else if (drRmvMap != null) {
                    assert drRmvMap.get(key) != null;

                    drVer = drRmvMap.get(key);
                    drTtl = -1L;
                    drExpireTime = -1L;
                }
                else if (dataCenterId != null) {
                    drVer = cctx.versions().next(dataCenterId);
                    drTtl = -1L;
                    drExpireTime = -1L;
                }
                else {
                    drVer = null;
                    drTtl = -1L;
                    drExpireTime = -1L;
                }

                if (!rmv && val == null && entryProcessor == null) {
                    setRollbackOnly();

                    throw new NullPointerException("Null value.");
                }

                KeyCacheObject cacheKey = cacheCtx.toCacheKeyObject(key);

                boolean loadMissed = enlistWriteEntry(cacheCtx,
                    entryTopVer,
                    cacheKey,
                    val,
                    entryProcessor,
                    invokeArgs,
                    expiryPlc,
                    retval,
                    lockOnly,
                    filter,
                    drVer,
                    drTtl,
                    drExpireTime,
                    ret,
                    enlisted,
                    skipStore,
                    singleRmv,
                    hasFilters,
                    needVal,
                    needReadVer,
                    keepBinary);

                if (loadMissed) {
                    if (missedForLoad == null)
                        missedForLoad = new HashSet<>();

                    missedForLoad.add(cacheKey);
                }
            }

            if (missedForLoad != null) {
                AffinityTopologyVersion topVer = topologyVersionSnapshot();

                if (topVer == null)
                    topVer = entryTopVer;

                return loadMissing(cacheCtx,
                    topVer != null ? topVer : topologyVersion(),
                    missedForLoad,
                    filter,
                    ret,
                    needReadVer,
                    singleRmv,
                    hasFilters,
                    skipStore,
                    retval,
                    keepBinary);
            }

            return new GridFinishedFuture<>();
        }
        catch (IgniteCheckedException e) {
            return new GridFinishedFuture<>(e);
        }
    }

    /**
     * @param cacheCtx Cache context.
     * @param keys Keys to load.
     * @param filter Filter.
     * @param ret Return value.
     * @param needReadVer Read version flag.
     * @param singleRmv {@code True} for single remove operation.
     * @param hasFilters {@code True} if filters not empty.
     * @param skipStore Skip store flag.
     * @param retval Return value flag.
     * @return Load future.
     */
    private IgniteInternalFuture<Void> loadMissing(
        final GridCacheContext cacheCtx,
        final AffinityTopologyVersion topVer,
        final Set<KeyCacheObject> keys,
        final CacheEntryPredicate[] filter,
        final GridCacheReturn ret,
        final boolean needReadVer,
        final boolean singleRmv,
        final boolean hasFilters,
        final boolean skipStore,
        final boolean retval,
        final boolean keepBinary) {
        GridInClosure3<KeyCacheObject, Object, GridCacheVersion> c =
            new GridInClosure3<KeyCacheObject, Object, GridCacheVersion>() {
                @Override public void apply(KeyCacheObject key,
                    @Nullable Object val,
                    @Nullable GridCacheVersion loadVer) {
                    if (log.isDebugEnabled())
                        log.debug("Loaded value from remote node [key=" + key + ", val=" + val + ']');

                    IgniteTxEntry e = entry(new IgniteTxKey(key, cacheCtx.cacheId()));

                    assert e != null;

                    if (needReadVer) {
                        assert loadVer != null;

                        e.entryReadVersion(singleRmv && val != null ? SER_READ_NOT_EMPTY_VER : loadVer);
                    }

                    if (singleRmv) {
                        assert !hasFilters && !retval;
                        assert val == null || Boolean.TRUE.equals(val) : val;

                        ret.set(cacheCtx, null, val != null, keepBinary);
                    }
                    else {
                        CacheObject cacheVal = cacheCtx.toCacheObject(val);

                        if (e.op() == TRANSFORM) {
                            GridCacheVersion ver;

                            try {
                                ver = e.cached().version();
                            }
                            catch (GridCacheEntryRemovedException ex) {
                                assert optimistic() : e;

                                if (log.isDebugEnabled())
                                    log.debug("Failed to get entry version: [msg=" + ex.getMessage() + ']');

                                ver = null;
                            }

                            addInvokeResult(e, cacheVal, ret, ver);
                        }
                        else {
                            boolean success = !hasFilters || isAll(e.context(), key, cacheVal, filter);

                            ret.set(cacheCtx, cacheVal, success, keepBinary);
                        }
                    }
                }
            };

        return loadMissing(
            cacheCtx,
            topVer,
            /*read through*/cacheCtx.config().isLoadPreviousValue() && !skipStore,
            /*async*/true,
            keys,
            /*skipVals*/singleRmv,
            needReadVer,
            keepBinary,
            c);
    }

    /**
     * @param cacheCtx Cache context.
     * @param cacheKey Key.
     * @param val Value.
     * @param entryProcessor Entry processor.
     * @param invokeArgs Optional arguments for EntryProcessor.
     * @param expiryPlc Explicitly specified expiry policy for entry.
     * @param retval Return value flag.
     * @param lockOnly Lock only flag.
     * @param filter Filter.
     * @param drVer DR version.
     * @param drTtl DR ttl.
     * @param drExpireTime DR expire time.
     * @param ret Return value.
     * @param enlisted Enlisted keys collection.
     * @param skipStore Skip store flag.
     * @param singleRmv {@code True} for single remove operation.
     * @param hasFilters {@code True} if filters not empty.
     * @param needVal {@code True} if value is needed.
     * @param needReadVer {@code True} if need read entry version.
     * @return {@code True} if entry value should be loaded.
     * @throws IgniteCheckedException If failed.
     */
    private boolean enlistWriteEntry(GridCacheContext cacheCtx,
        @Nullable AffinityTopologyVersion entryTopVer,
        final KeyCacheObject cacheKey,
        @Nullable final Object val,
        @Nullable final EntryProcessor<?, ?, ?> entryProcessor,
        @Nullable final Object[] invokeArgs,
        @Nullable final ExpiryPolicy expiryPlc,
        final boolean retval,
        final boolean lockOnly,
        final CacheEntryPredicate[] filter,
        final GridCacheVersion drVer,
        final long drTtl,
        long drExpireTime,
        final GridCacheReturn ret,
        @Nullable final Collection<KeyCacheObject> enlisted,
        boolean skipStore,
        boolean singleRmv,
        boolean hasFilters,
        final boolean needVal,
        boolean needReadVer,
        boolean keepBinary
    ) throws IgniteCheckedException {
        boolean loadMissed = false;

        final boolean rmv = val == null && entryProcessor == null;

        IgniteTxKey txKey = cacheCtx.txKey(cacheKey);

        IgniteTxEntry txEntry = entry(txKey);

        // First time access.
        if (txEntry == null) {
            while (true) {
                GridCacheEntryEx entry = entryEx(cacheCtx, txKey, entryTopVer != null ? entryTopVer : topologyVersion());

                try {
                    if (retval || transform || hasFilters || (optimistic() && serializable()))
                        entry.unswap(false);

                    // Check if lock is being explicitly acquired by the same thread.
                    if (!implicit && cctx.kernalContext().config().isCacheSanityCheckEnabled() &&
                        entry.lockedByThread(threadId, xidVer)) {
                        throw new IgniteCheckedException("Cannot access key within transaction if lock is " +
                            "externally held [key=" + CU.value(cacheKey, cacheCtx, false) +
                            ", entry=" + entry +
                            ", xidVer=" + xidVer +
                            ", threadId=" + threadId +
                            ", locNodeId=" + cctx.localNodeId() + ']');
                    }

                    CacheObject old = null;
                    GridCacheVersion readVer = null;

                    if (optimistic() && !implicit()) {
                        try {
                            if (needReadVer) {
                                T2<CacheObject, GridCacheVersion> res = primaryLocal(entry) ?
                                    entry.innerGetVersioned(
                                        null,
                                        this,
                                        /*metrics*/retval,
                                        /*events*/retval,
                                        CU.subjectId(this, cctx),
                                        entryProcessor,
                                        resolveTaskName(),
                                        null,
                                        keepBinary) : null;

                                if (res != null) {
                                    old = res.get1();
                                    readVer = res.get2();
                                }
                            }
                            else {
                                old = entry.innerGet(
                                    null,
                                    this,
                                    /*read-through*/false,
                                    /*metrics*/retval,
                                    /*events*/retval,
                                    CU.subjectId(this, cctx),
                                    entryProcessor,
                                    resolveTaskName(),
                                    null,
                                    keepBinary);
                            }
                        }
                        catch (ClusterTopologyCheckedException e) {
                            entry.context().evicts().touch(entry, topologyVersion());

                            throw e;
                        }
                    }
                    else
                        old = entry.rawGet();

                    if (old != null && hasFilters && !filter(entry.context(), cacheKey, old, filter)) {
                        ret.set(cacheCtx, old, false, keepBinary);

                        if (!readCommitted()) {
                            // Enlist failed filters as reads for non-read-committed mode,
                            // so future ops will get the same values.
                            txEntry = addEntry(READ,
                                old,
                                null,
                                null,
                                entry,
                                null,
                                CU.empty0(),
                                false,
                                -1L,
                                -1L,
                                null,
                                skipStore,
                                keepBinary);

                            txEntry.markValid();

                            if (needReadVer) {
                                assert readVer != null;

                                txEntry.entryReadVersion(singleRmv ? SER_READ_NOT_EMPTY_VER : readVer);
                            }
                        }

                        if (readCommitted())
                            cacheCtx.evicts().touch(entry, topologyVersion());

                        break; // While.
                    }

                    final GridCacheOperation op = lockOnly ? NOOP : rmv ? DELETE :
                        entryProcessor != null ? TRANSFORM : old != null ? UPDATE : CREATE;

                    txEntry = addEntry(op,
                        cacheCtx.toCacheObject(val),
                        entryProcessor,
                        invokeArgs,
                        entry,
                        expiryPlc,
                        filter,
                        true,
                        drTtl,
                        drExpireTime,
                        drVer,
                        skipStore,
                        keepBinary);

                    if (!implicit() && readCommitted())
                        cacheCtx.evicts().touch(entry, topologyVersion());

                    if (enlisted != null)
                        enlisted.add(cacheKey);

                    if (!pessimistic() && !implicit()) {
                        txEntry.markValid();

                        if (old == null) {
                            if (needVal)
                                loadMissed = true;
                            else {
                                assert !implicit() || !transform : this;
                                assert txEntry.op() != TRANSFORM : txEntry;

                                if (retval)
                                    ret.set(cacheCtx, null, true, keepBinary);
                                else
                                    ret.success(true);
                            }
                        }
                        else {
                            if (needReadVer) {
                                assert readVer != null;

                                txEntry.entryReadVersion(singleRmv ? SER_READ_NOT_EMPTY_VER : readVer);
                            }

                            if (retval && !transform)
                                ret.set(cacheCtx, old, true, keepBinary);
                            else {
                                if (txEntry.op() == TRANSFORM) {
                                    GridCacheVersion ver;

                                    try {
                                        ver = entry.version();
                                    }
                                    catch (GridCacheEntryRemovedException ex) {
                                        assert optimistic() : txEntry;

                                        if (log.isDebugEnabled())
                                            log.debug("Failed to get entry version " +
                                                "[err=" + ex.getMessage() + ']');

                                        ver = null;
                                    }

                                    addInvokeResult(txEntry, old, ret, ver);
                                }
                                else
                                    ret.success(true);
                            }
                        }
                    }
                    // Pessimistic.
                    else {
                        if (retval && !transform)
                            ret.set(cacheCtx, old, true, keepBinary);
                        else
                            ret.success(true);
                    }

                    break; // While.
                }
                catch (GridCacheEntryRemovedException ignore) {
                    if (log.isDebugEnabled())
                        log.debug("Got removed entry in transaction putAll0 method: " + entry);
                }
            }
        }
        else {
            if (entryProcessor == null && txEntry.op() == TRANSFORM)
                throw new IgniteCheckedException("Failed to enlist write value for key (cannot have update value in " +
                    "transaction after EntryProcessor is applied): " + CU.value(cacheKey, cacheCtx, false));

            GridCacheEntryEx entry = txEntry.cached();

            CacheObject v = txEntry.value();

            boolean del = txEntry.op() == DELETE && rmv;

            if (!del) {
                if (hasFilters && !filter(entry.context(), cacheKey, v, filter)) {
                    ret.set(cacheCtx, v, false, keepBinary);

                    return loadMissed;
                }

                GridCacheOperation op = rmv ? DELETE : entryProcessor != null ? TRANSFORM :
                    v != null ? UPDATE : CREATE;

                txEntry = addEntry(op,
                    cacheCtx.toCacheObject(val),
                    entryProcessor,
                    invokeArgs,
                    entry,
                    expiryPlc,
                    filter,
                    true,
                    drTtl,
                    drExpireTime,
                    drVer,
                    skipStore,
                    keepBinary);

                if (enlisted != null)
                    enlisted.add(cacheKey);

                if (txEntry.op() == TRANSFORM) {
                    GridCacheVersion ver;

                    try {
                        ver = entry.version();
                    }
                    catch (GridCacheEntryRemovedException e) {
                        assert optimistic() : txEntry;

                        if (log.isDebugEnabled())
                            log.debug("Failed to get entry version: [msg=" + e.getMessage() + ']');

                        ver = null;
                    }

                    addInvokeResult(txEntry, txEntry.value(), ret, ver);
                }
            }

            if (!pessimistic()) {
                txEntry.markValid();

                if (retval && !transform)
                    ret.set(cacheCtx, v, true, keepBinary);
                else
                    ret.success(true);
            }
        }

        return loadMissed;
    }

    /**
     * @param cctx Cache context.
     * @param key Key.
     * @param val Value.
     * @param filter Filter.
     * @return {@code True} if filter passed.
     */
    private boolean isAll(GridCacheContext cctx,
        KeyCacheObject key,
        CacheObject val,
        CacheEntryPredicate[] filter) {
        GridCacheEntryEx e = new GridDhtDetachedCacheEntry(cctx, key, 0, val, null, 0) {
            @Nullable @Override public CacheObject peekVisibleValue() {
                return rawGet();
            }
        };

        for (CacheEntryPredicate p0 : filter) {
            if (p0 != null && !p0.apply(e))
                return false;
        }

        return true;
    }

    /**
     * Post lock processing for put or remove.
     *
     * @param cacheCtx Context.
     * @param keys Keys.
     * @param ret Return value.
     * @param rmv {@code True} if remove.
     * @param retval Flag to return value or not.
     * @param read {@code True} if read.
     * @param accessTtl TTL for read operation.
     * @param filter Filter to check entries.
     * @throws IgniteCheckedException If error.
     * @param computeInvoke If {@code true} computes return value for invoke operation.
     */
    @SuppressWarnings("unchecked")
    protected final void postLockWrite(
        GridCacheContext cacheCtx,
        Iterable<KeyCacheObject> keys,
        GridCacheReturn ret,
        boolean rmv,
        boolean retval,
        boolean read,
        long accessTtl,
        CacheEntryPredicate[] filter,
        boolean computeInvoke
    ) throws IgniteCheckedException {
        for (KeyCacheObject k : keys) {
            IgniteTxEntry txEntry = entry(cacheCtx.txKey(k));

            if (txEntry == null)
                throw new IgniteCheckedException("Transaction entry is null (most likely collection of keys passed into cache " +
                    "operation was changed before operation completed) [missingKey=" + k + ", tx=" + this + ']');

            while (true) {
                GridCacheEntryEx cached = txEntry.cached();

                try {
                    assert cached.detached() || cached.lockedByThread(threadId) || isRollbackOnly() :
                        "Transaction lock is not acquired [entry=" + cached + ", tx=" + this +
                            ", nodeId=" + cctx.localNodeId() + ", threadId=" + threadId + ']';

                    if (log.isDebugEnabled())
                        log.debug("Post lock write entry: " + cached);

                    CacheObject v = txEntry.previousValue();
                    boolean hasPrevVal = txEntry.hasPreviousValue();

                    if (onePhaseCommit())
                        filter = txEntry.filters();

                    // If we have user-passed filter, we must read value into entry for peek().
                    if (!F.isEmptyOrNulls(filter) && !F.isAlwaysTrue(filter))
                        retval = true;

                    boolean invoke = txEntry.op() == TRANSFORM;

                    if (retval || invoke) {
                        if (!cacheCtx.isNear()) {
                            if (!hasPrevVal) {
                                boolean readThrough =
                                    (invoke || cacheCtx.loadPreviousValue()) && !txEntry.skipStore();

                                v = cached.innerGet(
                                    null,
                                    this,
                                    readThrough,
                                    /*metrics*/!invoke,
                                    /*event*/!invoke && !dht(),
                                    CU.subjectId(this, cctx),
                                    null,
                                    resolveTaskName(),
                                    null,
                                    txEntry.keepBinary());
                            }
                        }
                        else {
                            if (!hasPrevVal)
                                v = cached.rawGet();
                        }

                        if (txEntry.op() == TRANSFORM) {
                            if (computeInvoke) {
                                GridCacheVersion ver;

                                try {
                                    ver = cached.version();
                                }
                                catch (GridCacheEntryRemovedException e) {
                                    assert optimistic() : txEntry;

                                    if (log.isDebugEnabled())
                                        log.debug("Failed to get entry version: [msg=" + e.getMessage() + ']');

                                    ver = null;
                                }

                                addInvokeResult(txEntry, v, ret, ver);
                            }
                        }
                        else
                            ret.value(cacheCtx, v, txEntry.keepBinary());
                    }

                    boolean pass = F.isEmpty(filter) || cacheCtx.isAll(cached, filter);

                    // For remove operation we return true only if we are removing s/t,
                    // i.e. cached value is not null.
                    ret.success(pass && (!retval ? !rmv || cached.hasValue() || v != null : !rmv || v != null));

                    if (onePhaseCommit())
                        txEntry.filtersPassed(pass);

                    boolean updateTtl = read;

                    if (pass) {
                        txEntry.markValid();

                        if (log.isDebugEnabled())
                            log.debug("Filter passed in post lock for key: " + k);
                    }
                    else {
                        // Revert operation to previous. (if no - NOOP, so entry will be unlocked).
                        txEntry.setAndMarkValid(txEntry.previousOperation(), cacheCtx.toCacheObject(ret.value()));
                        txEntry.filters(CU.empty0());
                        txEntry.filtersSet(false);

                        updateTtl = !cacheCtx.putIfAbsentFilter(filter);
                    }

                    if (updateTtl) {
                        if (!read) {
                            ExpiryPolicy expiryPlc = cacheCtx.expiryForTxEntry(txEntry);

                            if (expiryPlc != null)
                                txEntry.ttl(CU.toTtl(expiryPlc.getExpiryForAccess()));
                        }
                        else
                            txEntry.ttl(accessTtl);
                    }

                    break; // While.
                }
                // If entry cached within transaction got removed before lock.
                catch (GridCacheEntryRemovedException ignore) {
                    if (log.isDebugEnabled())
                        log.debug("Got removed entry in putAllAsync method (will retry): " + cached);

                    txEntry.cached(entryEx(cached.context(), txEntry.txKey(), topologyVersion()));
                }
            }
        }
    }

    /**
     * @param txEntry Entry.
     * @param cacheVal Value.
     * @param ret Return value to update.
     * @param ver Entry version.
     */
    private void addInvokeResult(IgniteTxEntry txEntry, CacheObject cacheVal, GridCacheReturn ret,
        GridCacheVersion ver) {
        GridCacheContext ctx = txEntry.context();

        Object key0 = null;
        Object val0 = null;

        try {
            Object res = null;

            for (T2<EntryProcessor<Object, Object, Object>, Object[]> t : txEntry.entryProcessors()) {
                CacheInvokeEntry<Object, Object> invokeEntry = new CacheInvokeEntry<>(txEntry.key(), key0, cacheVal,
                    val0, ver, txEntry.keepBinary(), txEntry.cached());

                EntryProcessor<Object, Object, ?> entryProcessor = t.get1();

                res = entryProcessor.process(invokeEntry, t.get2());

                val0 = invokeEntry.value();

                key0 = invokeEntry.key();
            }

            if (res != null)
                ret.addEntryProcessResult(ctx, txEntry.key(), key0, res, null, txEntry.keepBinary());
        }
        catch (Exception e) {
            ret.addEntryProcessResult(ctx, txEntry.key(), key0, null, e, txEntry.keepBinary());
        }
    }

    /**
     * @param cacheCtx Cache context.
     * @throws IgniteCheckedException If updates are not allowed.
     */
    private void checkUpdatesAllowed(GridCacheContext cacheCtx) throws IgniteCheckedException {
        if (!cacheCtx.updatesAllowed()) {
            throw new IgniteTxRollbackCheckedException(new CacheException(
                "Updates are not allowed for transactional cache: " + cacheCtx.name() + ". Configure " +
                "persistence store on client or use remote closure execution to start transactions " +
                "from server nodes."));
        }
    }

    /**
     * @param cacheCtx Cache context.
     * @param retval Return value flag.
     * @throws IgniteCheckedException If failed.
     */
    private void beforePut(GridCacheContext cacheCtx, boolean retval) throws IgniteCheckedException {
        checkUpdatesAllowed(cacheCtx);

        cacheCtx.checkSecurity(SecurityPermission.CACHE_PUT);

        if (retval)
            needReturnValue(true);

        checkValid();

        init();
    }

    /**
     * Internal method for single update operation.
     *
     * @param cacheCtx Cache context.
     * @param key Key.
     * @param val Value.
     * @param entryProcessor Entry processor.
     * @param invokeArgs Optional arguments for EntryProcessor.
     * @param retval Return value flag.
     * @param filter Filter.
     * @return Operation future.
     */
    private <K, V> IgniteInternalFuture putAsync0(
        final GridCacheContext cacheCtx,
        @Nullable AffinityTopologyVersion entryTopVer,
        K key,
        @Nullable V val,
        @Nullable EntryProcessor<K, V, Object> entryProcessor,
        @Nullable final Object[] invokeArgs,
        final boolean retval,
        @Nullable final CacheEntryPredicate filter
    ) {
        assert key != null;

        try {
            beforePut(cacheCtx, retval);

            final GridCacheReturn ret = new GridCacheReturn(localResult(), false);

            CacheOperationContext opCtx = cacheCtx.operationContextPerCall();

            final Byte dataCenterId = opCtx != null ? opCtx.dataCenterId() : null;

            KeyCacheObject cacheKey = cacheCtx.toCacheKeyObject(key);

            boolean keepBinary = opCtx != null && opCtx.isKeepBinary();

            final CacheEntryPredicate[] filters = CU.filterArray(filter);

            final IgniteInternalFuture<Void> loadFut = enlistWrite(
                cacheCtx,
                entryTopVer,
                cacheKey,
                val,
                opCtx != null ? opCtx.expiry() : null,
                entryProcessor,
                invokeArgs,
                retval,
                /*lockOnly*/false,
                filters,
                ret,
                opCtx != null && opCtx.skipStore(),
                /*singleRmv*/false,
                keepBinary,
                dataCenterId);

            if (pessimistic()) {
                assert loadFut == null || loadFut.isDone() : loadFut;

                if (loadFut != null)
                    loadFut.get();

                final Collection<KeyCacheObject> enlisted = Collections.singleton(cacheKey);

                if (log.isDebugEnabled())
                    log.debug("Before acquiring transaction lock for put on key: " + enlisted);

                long timeout = remainingTime();

                if (timeout == -1)
                    return new GridFinishedFuture<>(timeoutException());

                IgniteInternalFuture<Boolean> fut = cacheCtx.cache().txLockAsync(enlisted,
                    timeout,
                    this,
                    false,
                    retval,
                    isolation,
                    isInvalidate(),
                    -1L);

                PLC1<GridCacheReturn> plc1 = new PLC1<GridCacheReturn>(ret) {
                    @Override public GridCacheReturn postLock(GridCacheReturn ret)
                        throws IgniteCheckedException
                    {
                        if (log.isDebugEnabled())
                            log.debug("Acquired transaction lock for put on keys: " + enlisted);

                        postLockWrite(cacheCtx,
                            enlisted,
                            ret,
                            /*remove*/false,
                            retval,
                            /*read*/false,
                            -1L,
                            filters,
                            /*computeInvoke*/true);

                        return ret;
                    }
                };

                if (fut.isDone()) {
                    try {
                        return nonInterruptable(plc1.apply(fut.get(), null));
                    }
                    catch (GridClosureException e) {
                        return new GridFinishedFuture<>(e.unwrap());
                    }
                    catch (IgniteCheckedException e) {
                        try {
                            return nonInterruptable(plc1.apply(false, e));
                        }
                        catch (Exception e1) {
                            return new GridFinishedFuture<>(e1);
                        }
                    }
                }
                else {
                    return nonInterruptable(new GridEmbeddedFuture<>(
                        fut,
                        plc1
                    ));
                }
            }
            else
                return optimisticPutFuture(cacheCtx, loadFut, ret, keepBinary);
        }
        catch (IgniteCheckedException e) {
            return new GridFinishedFuture(e);
        }
        catch (RuntimeException e) {
            onException();

            throw e;
        }
    }

    /**
     * Internal method for all put and transform operations. Only one of {@code map}, {@code transformMap}
     * maps must be non-null.
     *
     * @param cacheCtx Context.
     * @param map Key-value map to store.
     * @param invokeMap Invoke map.
     * @param invokeArgs Optional arguments for EntryProcessor.
     * @param drMap DR map.
     * @param retval Key-transform value map to store.
     * @return Operation future.
     */
    @SuppressWarnings("unchecked")
    private <K, V> IgniteInternalFuture putAllAsync0(
        final GridCacheContext cacheCtx,
        @Nullable AffinityTopologyVersion entryTopVer,
        @Nullable Map<? extends K, ? extends V> map,
        @Nullable Map<? extends K, ? extends EntryProcessor<K, V, Object>> invokeMap,
        @Nullable final Object[] invokeArgs,
        @Nullable Map<KeyCacheObject, GridCacheDrInfo> drMap,
        final boolean retval
    ) {
        try {
            beforePut(cacheCtx, retval);
        }
        catch (IgniteCheckedException e) {
            return new GridFinishedFuture(e);
        }

        final CacheOperationContext opCtx = cacheCtx.operationContextPerCall();

        final Byte dataCenterId;

        if (opCtx != null && opCtx.hasDataCenterId()) {
            assert drMap == null : drMap;
            assert map != null || invokeMap != null;

            dataCenterId = opCtx.dataCenterId();
        }
        else
            dataCenterId = null;

        // Cached entry may be passed only from entry wrapper.
        final Map<?, ?> map0 = map;
        final Map<?, EntryProcessor<K, V, Object>> invokeMap0 = (Map<K, EntryProcessor<K, V, Object>>)invokeMap;

        if (log.isDebugEnabled())
            log.debug("Called putAllAsync(...) [tx=" + this + ", map=" + map0 + ", retval=" + retval + "]");

        assert map0 != null || invokeMap0 != null;

        final GridCacheReturn ret = new GridCacheReturn(localResult(), false);

        if (F.isEmpty(map0) && F.isEmpty(invokeMap0)) {
            if (implicit())
                try {
                    commit();
                }
                catch (IgniteCheckedException e) {
                    return new GridFinishedFuture<>(e);
                }

            return new GridFinishedFuture<>(ret.success(true));
        }

        try {
            Set<?> keySet = map0 != null ? map0.keySet() : invokeMap0.keySet();

            final Collection<KeyCacheObject> enlisted = new ArrayList<>(keySet.size());

            final boolean keepBinary = opCtx != null && opCtx.isKeepBinary();

            final IgniteInternalFuture<Void> loadFut = enlistWrite(
                cacheCtx,
                entryTopVer,
                keySet,
                opCtx != null ? opCtx.expiry() : null,
                map0,
                invokeMap0,
                invokeArgs,
                retval,
                false,
                CU.filterArray(null),
                ret,
                enlisted,
                drMap,
                null,
                opCtx != null && opCtx.skipStore(),
                false,
                keepBinary,
                dataCenterId);

            if (pessimistic()) {
                assert loadFut == null || loadFut.isDone() : loadFut;

                if (loadFut != null) {
                    try {
                        loadFut.get();
                    }
                    catch (IgniteCheckedException e) {
                        return new GridFinishedFuture(e);
                    }
                }

                if (log.isDebugEnabled())
                    log.debug("Before acquiring transaction lock for put on keys: " + enlisted);

                long timeout = remainingTime();

                if (timeout == -1)
                    return new GridFinishedFuture<>(timeoutException());

                IgniteInternalFuture<Boolean> fut = cacheCtx.cache().txLockAsync(enlisted,
                    timeout,
                    this,
                    false,
                    retval,
                    isolation,
                    isInvalidate(),
                    -1L);

                PLC1<GridCacheReturn> plc1 = new PLC1<GridCacheReturn>(ret) {
                    @Override public GridCacheReturn postLock(GridCacheReturn ret)
                        throws IgniteCheckedException
                    {
                        if (log.isDebugEnabled())
                            log.debug("Acquired transaction lock for put on keys: " + enlisted);

                        postLockWrite(cacheCtx,
                            enlisted,
                            ret,
                            /*remove*/false,
                            retval,
                            /*read*/false,
                            -1L,
                            CU.filterArray(null),
                            /*computeInvoke*/true);

                        return ret;
                    }
                };

                if (fut.isDone()) {
                    try {
                        return nonInterruptable(plc1.apply(fut.get(), null));
                    }
                    catch (GridClosureException e) {
                        return new GridFinishedFuture<>(e.unwrap());
                    }
                    catch (IgniteCheckedException e) {
                        try {
                            return nonInterruptable(plc1.apply(false, e));
                        }
                        catch (Exception e1) {
                            return new GridFinishedFuture<>(e1);
                        }
                    }
                }
                else {
                    return nonInterruptable(new GridEmbeddedFuture<>(
                        fut,
                        plc1
                    ));
                }
            }
            else
                return optimisticPutFuture(cacheCtx, loadFut, ret, keepBinary);
        }
        catch (RuntimeException e) {
            onException();

            throw e;
        }
    }

    /**
     * @param cacheCtx Cache context.
     * @param loadFut Missing keys load future.
     * @param ret Future result.
     * @param keepBinary Keep binary flag.
     * @return Future.
     */
    private IgniteInternalFuture optimisticPutFuture(
        final GridCacheContext cacheCtx,
        IgniteInternalFuture<Void> loadFut,
        final GridCacheReturn ret,
        final boolean keepBinary
    ) {
        if (implicit()) {
            // Should never load missing values for implicit transaction as values will be returned
            // with prepare response, if required.
            assert loadFut.isDone();

            try {
                loadFut.get();
            }
            catch (IgniteCheckedException e) {
                return new GridFinishedFuture<>(e);
            }

            return nonInterruptable(commitAsync().chain(
                new CX1<IgniteInternalFuture<IgniteInternalTx>, GridCacheReturn>() {
                    @Override public GridCacheReturn applyx(IgniteInternalFuture<IgniteInternalTx> txFut)
                        throws IgniteCheckedException {
                        try {
                            txFut.get();

                            Object res = implicitRes.value();

                            if (implicitRes.invokeResult()) {
                                assert res == null || res instanceof Map : implicitRes;

                                res = cacheCtx.unwrapInvokeResult((Map)res, keepBinary);
                            }

                            return new GridCacheReturn(cacheCtx, true, keepBinary, res, implicitRes.success());
                        }
                        catch (IgniteCheckedException | RuntimeException e) {
                            rollbackAsync();

                            throw e;
                        }
                    }
                }
            ));
        }
        else {
            return nonInterruptable(loadFut.chain(new CX1<IgniteInternalFuture<Void>, GridCacheReturn>() {
                @Override public GridCacheReturn applyx(IgniteInternalFuture<Void> f) throws IgniteCheckedException {
                    f.get();

                    return ret;
                }
            }));
        }
    }

    /**
     *
     */
    private void onException() {
        for (IgniteTxEntry txEntry : allEntries()) {
            GridCacheEntryEx cached0 = txEntry.cached();

            if (cached0 != null)
                txEntry.context().evicts().touch(cached0, topologyVersion());
        }
    }

    /** {@inheritDoc} */
    @Override public <K, V> IgniteInternalFuture<GridCacheReturn> removeAllAsync(
        GridCacheContext cacheCtx,
        @Nullable AffinityTopologyVersion entryTopVer,
        Collection<? extends K> keys,
        boolean retval,
        CacheEntryPredicate filter,
        boolean singleRmv
    ) {
        return removeAllAsync0(cacheCtx, entryTopVer, keys, null, retval, filter, singleRmv);
    }

    /**
     * @param cacheCtx Cache context.
     * @param keys Keys to remove.
     * @param drMap DR map.
     * @param retval Flag indicating whether a value should be returned.
     * @param filter Filter.
     * @param singleRmv {@code True} for single key remove operation ({@link Cache#remove(Object)}.
     * @return Future for asynchronous remove.
     */
    @SuppressWarnings("unchecked")
    private <K, V> IgniteInternalFuture<GridCacheReturn> removeAllAsync0(
        final GridCacheContext cacheCtx,
        @Nullable AffinityTopologyVersion entryTopVer,
        @Nullable final Collection<? extends K> keys,
        @Nullable Map<KeyCacheObject, GridCacheVersion> drMap,
        final boolean retval,
        @Nullable final CacheEntryPredicate filter,
        boolean singleRmv) {
        try {
            checkUpdatesAllowed(cacheCtx);
        }
        catch (IgniteCheckedException e) {
            return new GridFinishedFuture(e);
        }

        cacheCtx.checkSecurity(SecurityPermission.CACHE_REMOVE);

        if (retval)
            needReturnValue(true);

        final Collection<?> keys0;

        if (drMap != null) {
            assert keys == null;

            keys0 = drMap.keySet();
        }
        else
            keys0 = keys;

        CacheOperationContext opCtx = cacheCtx.operationContextPerCall();

        final Byte dataCenterId;

        if (opCtx != null && opCtx.hasDataCenterId()) {
            assert drMap == null : drMap;

            dataCenterId = opCtx.dataCenterId();
        }
        else
            dataCenterId = null;

        assert keys0 != null;

        if (log.isDebugEnabled()) {
            log.debug("Called removeAllAsync(...) [tx=" + this + ", keys=" + keys0 + ", implicit=" + implicit +
                ", retval=" + retval + "]");
        }

        try {
            checkValid();
        }
        catch (IgniteCheckedException e) {
            return new GridFinishedFuture<>(e);
        }

        final GridCacheReturn ret = new GridCacheReturn(localResult(), false);

        if (F.isEmpty(keys0)) {
            if (implicit()) {
                try {
                    commit();
                }
                catch (IgniteCheckedException e) {
                    return new GridFinishedFuture<>(e);
                }
            }

            return new GridFinishedFuture<>(ret.success(true));
        }

        init();

        final Collection<KeyCacheObject> enlisted = new ArrayList<>();

        ExpiryPolicy plc;

        final CacheEntryPredicate[] filters = CU.filterArray(filter);

        if (!F.isEmpty(filters))
            plc = opCtx != null ? opCtx.expiry() : null;
        else
            plc = null;

        final boolean keepBinary = opCtx != null && opCtx.isKeepBinary();

        final IgniteInternalFuture<Void> loadFut = enlistWrite(
            cacheCtx,
            entryTopVer,
            keys0,
            plc,
            /** lookup map */null,
            /** invoke map */null,
            /** invoke arguments */null,
            retval,
            /** lock only */false,
            filters,
            ret,
            enlisted,
            null,
            drMap,
            opCtx != null && opCtx.skipStore(),
            singleRmv,
            keepBinary,
            dataCenterId
        );

        if (log.isDebugEnabled())
            log.debug("Remove keys: " + enlisted);

        // Acquire locks only after having added operation to the write set.
        // Otherwise, during rollback we will not know whether locks need
        // to be rolled back.
        if (pessimistic()) {
            assert loadFut == null || loadFut.isDone() : loadFut;

            if (loadFut != null) {
                try {
                    loadFut.get();
                }
                catch (IgniteCheckedException e) {
                    return new GridFinishedFuture<>(e);
                }
            }

            if (log.isDebugEnabled())
                log.debug("Before acquiring transaction lock for remove on keys: " + enlisted);

            long timeout = remainingTime();

            if (timeout == -1)
                return new GridFinishedFuture<>(timeoutException());

            IgniteInternalFuture<Boolean> fut = cacheCtx.cache().txLockAsync(enlisted,
                timeout,
                this,
                false,
                retval,
                isolation,
                isInvalidate(),
                -1L);

            PLC1<GridCacheReturn> plc1 = new PLC1<GridCacheReturn>(ret) {
                @Override protected GridCacheReturn postLock(GridCacheReturn ret)
                    throws IgniteCheckedException
                {
                    if (log.isDebugEnabled())
                        log.debug("Acquired transaction lock for remove on keys: " + enlisted);

                    postLockWrite(cacheCtx,
                        enlisted,
                        ret,
                        /*remove*/true,
                        retval,
                        /*read*/false,
                        -1L,
                        filters,
                        /*computeInvoke*/false);

                    return ret;
                }
            };

            if (fut.isDone()) {
                try {
                    return nonInterruptable(plc1.apply(fut.get(), null));
                }
                catch (GridClosureException e) {
                    return new GridFinishedFuture<>(e.unwrap());
                }
                catch (IgniteCheckedException e) {
                    try {
                        return nonInterruptable(plc1.apply(false, e));
                    }
                    catch (Exception e1) {
                        return new GridFinishedFuture<>(e1);
                    }
                }
            }
            else
                return nonInterruptable(new GridEmbeddedFuture<>(
                    fut,
                    plc1
                ));
        }
        else {
            if (implicit()) {
                // Should never load missing values for implicit transaction as values will be returned
                // with prepare response, if required.
                assert loadFut.isDone();

                return nonInterruptable(commitAsync().chain(new CX1<IgniteInternalFuture<IgniteInternalTx>, GridCacheReturn>() {
                    @Override public GridCacheReturn applyx(IgniteInternalFuture<IgniteInternalTx> txFut)
                        throws IgniteCheckedException {
                        try {
                            txFut.get();

                            return new GridCacheReturn(cacheCtx, true, keepBinary,
                                implicitRes.value(), implicitRes.success());
                        }
                        catch (IgniteCheckedException | RuntimeException e) {
                            rollbackAsync();

                            throw e;
                        }
                    }
                }));
            }
            else {
                return nonInterruptable(loadFut.chain(new CX1<IgniteInternalFuture<Void>, GridCacheReturn>() {
                    @Override public GridCacheReturn applyx(IgniteInternalFuture<Void> f)
                        throws IgniteCheckedException {
                        f.get();

                        return ret;
                    }
                }));
            }
        }
    }

    /**
     * @param fut Future.
     * @return Future ignoring interrupts on {@code get()}.
     */
    private <T> IgniteInternalFuture<T> nonInterruptable(IgniteInternalFuture<T> fut) {
        // Safety.
        if (fut instanceof GridFutureAdapter)
            ((GridFutureAdapter)fut).ignoreInterrupts(true);

        return fut;
    }

    /**
     * Checks if binary values should be deserialized.
     *
     * @param cacheCtx Cache context.
     * @return {@code True} if binary should be deserialized, {@code false} otherwise.
     */
    private boolean deserializeBinaries(GridCacheContext cacheCtx) {
        CacheOperationContext opCtx = cacheCtx.operationContextPerCall();

        return opCtx == null || !opCtx.isKeepBinary();
    }

    /**
     * Initializes read map.
     *
     * @return {@code True} if transaction was successfully  started.
     */
    public boolean init() {
        return !txState.init(txSize) || cctx.tm().onStarted(this);
    }

    /**
     * Adds cache to the list of active caches in transaction.
     *
     * @param cacheCtx Cache context to add.
     * @throws IgniteCheckedException If caches already enlisted in this transaction are not compatible with given
     *      cache (e.g. they have different stores).
     */
    protected final void addActiveCache(GridCacheContext cacheCtx) throws IgniteCheckedException {
        txState.addActiveCache(cacheCtx, this);
    }

    /**
     * Checks transaction expiration.
     *
     * @throws IgniteCheckedException If transaction check failed.
     */
    protected void checkValid() throws IgniteCheckedException {
        if (isRollbackOnly()) {
            if (timedOut())
                throw new IgniteTxTimeoutCheckedException("Cache transaction timed out: " + this);

            TransactionState state = state();

            if (state == ROLLING_BACK || state == ROLLED_BACK)
                throw new IgniteTxRollbackCheckedException("Cache transaction is marked as rollback-only " +
                    "(will be rolled back automatically): " + this);

            if (state == UNKNOWN)
                throw new IgniteTxHeuristicCheckedException("Cache transaction is in unknown state " +
                    "(remote transactions will be invalidated): " + this);

            throw new IgniteCheckedException("Cache transaction marked as rollback-only: " + this);
        }

        if (remainingTime() == -1 && setRollbackOnly())
            throw new IgniteTxTimeoutCheckedException("Cache transaction timed out " +
                "(was rolled back automatically): " + this);
    }

    /** {@inheritDoc} */
    @Override public Collection<GridCacheVersion> alternateVersions() {
        return Collections.emptyList();
    }

    /**
     * @param op Cache operation.
     * @param val Value.
     * @param expiryPlc Explicitly specified expiry policy.
     * @param invokeArgs Optional arguments for EntryProcessor.
     * @param entryProcessor Entry processor.
     * @param entry Cache entry.
     * @param filter Filter.
     * @param filtersSet {@code True} if filter should be marked as set.
     * @param drTtl DR TTL (if any).
     * @param drExpireTime DR expire time (if any).
     * @param drVer DR version.
     * @param skipStore Skip store flag.
     * @return Transaction entry.
     */
    protected final IgniteTxEntry addEntry(GridCacheOperation op,
        @Nullable CacheObject val,
        @Nullable EntryProcessor entryProcessor,
        Object[] invokeArgs,
        GridCacheEntryEx entry,
        @Nullable ExpiryPolicy expiryPlc,
        CacheEntryPredicate[] filter,
        boolean filtersSet,
        long drTtl,
        long drExpireTime,
        @Nullable GridCacheVersion drVer,
        boolean skipStore,
        boolean keepBinary
    ) {
        assert invokeArgs == null || op == TRANSFORM;

        IgniteTxKey key = entry.txKey();

        checkInternal(key);

        TransactionState state = state();

        assert state == TransactionState.ACTIVE || timedOut() :
            "Invalid tx state for adding entry [op=" + op + ", val=" + val + ", entry=" + entry + ", filter=" +
                Arrays.toString(filter) + ", txCtx=" + cctx.tm().txContextVersion() + ", tx=" + this + ']';

        IgniteTxEntry old = entry(key);

        // Keep old filter if already have one (empty filter is always overridden).
        if (!filtersSet || !F.isEmptyOrNulls(filter)) {
            // Replace filter if previous filter failed.
            if (old != null && old.filtersSet())
                filter = old.filters();
        }

        IgniteTxEntry txEntry;

        if (old != null) {
            if (entryProcessor != null) {
                assert val == null;
                assert op == TRANSFORM;

                // Will change the op.
                old.addEntryProcessor(entryProcessor, invokeArgs);
            }
            else {
                assert old.op() != TRANSFORM;

                old.op(op);
                old.value(val, op == CREATE || op == UPDATE || op == DELETE, op == READ);
            }

            // Keep old ttl value.
            old.cached(entry);
            old.filters(filter);

            // Keep old skipStore and keepBinary flags.
            old.skipStore(skipStore);
            old.keepBinary(keepBinary);

            // Update ttl if specified.
            if (drTtl >= 0L) {
                assert drExpireTime >= 0L;

                entryTtlDr(key, drTtl, drExpireTime);
            }
            else
                entryExpiry(key, expiryPlc);

            txEntry = old;

            if (log.isDebugEnabled())
                log.debug("Updated transaction entry: " + txEntry);
        }
        else {
            boolean hasDrTtl = drTtl >= 0;

            txEntry = new IgniteTxEntry(entry.context(),
                this,
                op,
                val,
                entryProcessor,
                invokeArgs,
                hasDrTtl ? drTtl : -1L,
                entry,
                filter,
                drVer,
                skipStore,
                keepBinary);

            txEntry.conflictExpireTime(drExpireTime);

            if (!hasDrTtl)
                txEntry.expiry(expiryPlc);

            txState.addEntry(txEntry);

            if (log.isDebugEnabled())
                log.debug("Created transaction entry: " + txEntry);
        }

        txEntry.filtersSet(filtersSet);

        while (true) {
            try {
                updateExplicitVersion(txEntry, entry);

                return txEntry;
            }
            catch (GridCacheEntryRemovedException ignore) {
                if (log.isDebugEnabled())
                    log.debug("Got removed entry in transaction newEntry method (will retry): " + entry);

                entry = entryEx(entry.context(), txEntry.txKey(), topologyVersion());

                txEntry.cached(entry);
            }
        }
    }

    /**
     * Updates explicit version for tx entry based on current entry lock owner.
     *
     * @param txEntry Tx entry to update.
     * @param entry Entry.
     * @throws GridCacheEntryRemovedException If entry was concurrently removed.
     */
    protected void updateExplicitVersion(IgniteTxEntry txEntry, GridCacheEntryEx entry)
        throws GridCacheEntryRemovedException {
        if (!entry.context().isDht()) {
            // All put operations must wait for async locks to complete,
            // so it is safe to get acquired locks.
            GridCacheMvccCandidate explicitCand = entry.localOwner();

            if (explicitCand != null) {
                GridCacheVersion explicitVer = explicitCand.version();

                boolean locCand = false;

                if (explicitCand.nearLocal() || explicitCand.local())
                    locCand = cctx.localNodeId().equals(explicitCand.nodeId());
                else if (explicitCand.dhtLocal())
                    locCand = cctx.localNodeId().equals(explicitCand.otherNodeId());

                if (!explicitVer.equals(xidVer) && explicitCand.threadId() == threadId && !explicitCand.tx() && locCand) {
                    txEntry.explicitVersion(explicitVer);

                    if (explicitVer.isLess(minVer))
                        minVer = explicitVer;
                }
            }
        }
    }

    /** {@inheritDoc} */
    @Override public String toString() {
        return GridToStringBuilder.toString(IgniteTxLocalAdapter.class, this, "super", super.toString(),
            "size", allEntries().size());
    }

    /**
     * @param key Key.
     * @param expiryPlc Expiry policy.
     */
    void entryExpiry(IgniteTxKey key, @Nullable ExpiryPolicy expiryPlc) {
        assert key != null;

        IgniteTxEntry e = entry(key);

        if (e != null) {
            e.expiry(expiryPlc);
            e.conflictExpireTime(CU.EXPIRE_TIME_CALCULATE);
        }
    }

    /**
     * @param key Key.
     * @param ttl TTL.
     * @param expireTime Expire time.
     * @return {@code true} if tx entry exists for this key, {@code false} otherwise.
     */
    boolean entryTtlDr(IgniteTxKey key, long ttl, long expireTime) {
        assert key != null;
        assert ttl >= 0;

        IgniteTxEntry e = entry(key);

        if (e != null) {
            e.ttl(ttl);

            e.conflictExpireTime(expireTime);

            e.expiry(null);
        }

        return e != null;
    }

    /**
     * @param key Key.
     * @return Tx entry time to live.
     */
    public long entryTtl(IgniteTxKey key) {
        assert key != null;

        IgniteTxEntry e = entry(key);

        return e != null ? e.ttl() : 0;
    }

    /**
     * @param key Key.
     * @return Tx entry expire time.
     */
    public long entryExpireTime(IgniteTxKey key) {
        assert key != null;

        IgniteTxEntry e = entry(key);

        if (e != null) {
            long ttl = e.ttl();

            assert ttl != -1;

            if (ttl > 0) {
                long expireTime = U.currentTimeMillis() + ttl;

                if (expireTime > 0)
                    return expireTime;
            }
        }

        return 0;
    }

    /**
     * Post-lock closure alias.
     *
     * @param <T> Return type.
     */
    protected abstract class PLC1<T> extends PostLockClosure1<T> {
        /** */
        private static final long serialVersionUID = 0L;

        /**
         * @param arg Argument.
         */
        protected PLC1(T arg) {
            super(arg);
        }

        /**
         * @param arg Argument.
         * @param commit Commit flag.
         */
        protected PLC1(T arg, boolean commit) {
            super(arg, commit);
        }
    }

    /**
     * Post-lock closure alias.
     *
     * @param <T> Return type.
     */
    protected abstract class PLC2<T> extends PostLockClosure2<T> {
        /** */
        private static final long serialVersionUID = 0L;

        // No-op.
    }

    /**
     * Post-lock closure alias.
     *
     * @param <T> Return type.
     */
    protected abstract class PMC<T> extends PostMissClosure<T> {
        /** */
        private static final long serialVersionUID = 0L;

        // No-op.
    }

    /**
     * Post-lock closure.
     *
     * @param <T> Return type.
     */
    protected abstract class PostLockClosure1<T> implements IgniteBiClosure<Boolean, Exception, IgniteInternalFuture<T>> {
        /** */
        private static final long serialVersionUID = 0L;

        /** Closure argument. */
        private T arg;

        /** Commit flag. */
        private boolean commit;

        /**
         * Creates a Post-Lock closure that will pass the argument given to the {@code postLock} method.
         *
         * @param arg Argument for {@code postLock}.
         */
        protected PostLockClosure1(T arg) {
            this(arg, true);
        }

        /**
         * Creates a Post-Lock closure that will pass the argument given to the {@code postLock} method.
         *
         * @param arg Argument for {@code postLock}.
         * @param commit Flag indicating whether commit should be done after postLock.
         */
        protected PostLockClosure1(T arg, boolean commit) {
            this.arg = arg;
            this.commit = commit;
        }

        /** {@inheritDoc} */
        @Override public final IgniteInternalFuture<T> apply(Boolean locked, @Nullable final Exception e) {
            TransactionDeadlockException deadlockErr = X.cause(e, TransactionDeadlockException.class);

            if (e != null && deadlockErr == null) {
                setRollbackOnly();

                if (commit && commitAfterLock())
                    return rollbackAsync().chain(new C1<IgniteInternalFuture<IgniteInternalTx>, T>() {
                        @Override public T apply(IgniteInternalFuture<IgniteInternalTx> f) {
                            throw new GridClosureException(e);
                        }
                    });

                throw new GridClosureException(e);
            }

            if (deadlockErr != null || !locked) {
                setRollbackOnly();

                final GridClosureException ex = new GridClosureException(
                    new IgniteTxTimeoutCheckedException("Failed to acquire lock within provided timeout " +
                        "for transaction [timeout=" + timeout() + ", tx=" + this + ']', deadlockErr)
                );

                if (commit && commitAfterLock())
                    return rollbackAsync().chain(new C1<IgniteInternalFuture<IgniteInternalTx>, T>() {
                        @Override public T apply(IgniteInternalFuture<IgniteInternalTx> f) {
                            throw ex;
                        }
                    });

                throw ex;
            }

            boolean rollback = true;

            try {
                final T r = postLock(arg);

                // Commit implicit transactions.
                if (commit && commitAfterLock()) {
                    rollback = false;

                    return commitAsync().chain(new CX1<IgniteInternalFuture<IgniteInternalTx>, T>() {
                        @Override public T applyx(IgniteInternalFuture<IgniteInternalTx> f) throws IgniteCheckedException {
                            f.get();

                            return r;
                        }
                    });
                }

                rollback = false;

                return new GridFinishedFuture<>(r);
            }
            catch (final IgniteCheckedException ex) {
                if (commit && commitAfterLock())
                    return rollbackAsync().chain(new C1<IgniteInternalFuture<IgniteInternalTx>, T>() {
                        @Override public T apply(IgniteInternalFuture<IgniteInternalTx> f) {
                            throw new GridClosureException(ex);
                        }
                    });

                throw new GridClosureException(ex);
            }
            finally {
                if (rollback)
                    setRollbackOnly();
            }
        }

        /**
         * Post lock callback.
         *
         * @param val Argument.
         * @return Future return value.
         * @throws IgniteCheckedException If operation failed.
         */
        protected abstract T postLock(T val) throws IgniteCheckedException;
    }

    /**
     * Post-lock closure.
     *
     * @param <T> Return type.
     */
    protected abstract class PostLockClosure2<T> implements IgniteBiClosure<Boolean, Exception, IgniteInternalFuture<T>> {
        /** */
        private static final long serialVersionUID = 0L;

        /** {@inheritDoc} */
        @Override public final IgniteInternalFuture<T> apply(Boolean locked, @Nullable Exception e) {
            boolean rollback = true;

            try {
                if (e != null)
                    throw new GridClosureException(e);

                if (!locked)
                    throw new GridClosureException(new IgniteTxTimeoutCheckedException("Failed to acquire lock " +
                        "within provided timeout for transaction [timeout=" + timeout() +
                        ", tx=" + IgniteTxLocalAdapter.this + ']'));

                IgniteInternalFuture<T> fut = postLock();

                rollback = false;

                return fut;
            }
            catch (IgniteCheckedException ex) {
                throw new GridClosureException(ex);
            }
            finally {
                if (rollback)
                    setRollbackOnly();
            }
        }

        /**
         * Post lock callback.
         *
         * @return Future return value.
         * @throws IgniteCheckedException If operation failed.
         */
        protected abstract IgniteInternalFuture<T> postLock() throws IgniteCheckedException;
    }

    /**
     * Post-lock closure.
     *
     * @param <T> Return type.
     */
    protected abstract class PostMissClosure<T> implements IgniteBiClosure<T, Exception, IgniteInternalFuture<T>> {
        /** */
        private static final long serialVersionUID = 0L;

        /** {@inheritDoc} */
        @Override public final IgniteInternalFuture<T> apply(T t, Exception e) {
            boolean rollback = true;

            try {
                if (e != null)
                    throw new GridClosureException(e);

                IgniteInternalFuture<T> fut = postMiss(t);

                rollback = false;

                return fut;
            }
            catch (IgniteCheckedException ex) {
                throw new GridClosureException(ex);
            }
            finally {
                if (rollback)
                    setRollbackOnly();
            }
        }

        /**
         * Post lock callback.
         *
         * @param t Post-miss parameter.
         * @return Future return value.
         * @throws IgniteCheckedException If operation failed.
         */
        protected abstract IgniteInternalFuture<T> postMiss(T t) throws IgniteCheckedException;
    }

    /**
     * Post-lock closure.
     *
     * @param <T> Return type.
     */
    protected abstract class FinishClosure<T> implements IgniteBiClosure<T, Exception, T> {
        /** */
        private static final long serialVersionUID = 0L;

        /** {@inheritDoc} */
        @Override public final T apply(T t, @Nullable Exception e) {
            boolean rollback = true;

            try {
                if (e != null)
                    throw new GridClosureException(e);

                t = finish(t);

                // Commit implicit transactions.
                if (implicit())
                    commit();

                rollback = false;

                return t;
            }
            catch (IgniteCheckedException ex) {
                throw new GridClosureException(ex);
            }
            finally {
                if (rollback)
                    setRollbackOnly();
            }
        }

        /**
         * @param t Argument.
         * @return Result.
         * @throws IgniteCheckedException If failed.
         */
        abstract T finish(T t) throws IgniteCheckedException;
    }
}<|MERGE_RESOLUTION|>--- conflicted
+++ resolved
@@ -621,212 +621,6 @@
         return cacheCtx.cache().entryEx(key.key(), topVer);
     }
 
-<<<<<<< HEAD
-    /**
-     * Performs batch database operations. This commit must be called
-     * before {@link #userCommit()}. This way if there is a DB failure,
-     * cache transaction can still be rolled back.
-     *
-     * @param writeEntries Transaction write set.
-     * @throws IgniteCheckedException If batch update failed.
-     */
-    @SuppressWarnings({"CatchGenericClass"})
-    protected void batchStoreCommit(Iterable<IgniteTxEntry> writeEntries) throws IgniteCheckedException {
-        if (!storeEnabled() || internal())
-            return;
-
-        Collection<CacheStoreManager> stores = txState.stores(cctx);
-
-        if (stores == null || stores.isEmpty())
-            return;
-
-        assert isWriteToStoreFromDhtValid(stores) : "isWriteToStoreFromDht can't be different within one transaction";
-
-        boolean isWriteToStoreFromDht = F.first(stores).isWriteToStoreFromDht();
-
-        if (near() || isWriteToStoreFromDht) {
-            try {
-                if (writeEntries != null) {
-                    Map<KeyCacheObject, IgniteBiTuple<? extends CacheObject, GridCacheVersion>> putMap = null;
-                    List<KeyCacheObject> rmvCol = null;
-                    CacheStoreManager writeStore = null;
-
-                    boolean skipNonPrimary = near() && isWriteToStoreFromDht;
-
-                    for (IgniteTxEntry e : writeEntries) {
-                        boolean skip = e.skipStore();
-
-                        if (!skip && skipNonPrimary) {
-                            skip = e.cached().isNear() ||
-                                e.cached().detached() ||
-                                !e.context().affinity().primary(e.cached().partition(), topologyVersion()).isLocal();
-                        }
-
-                        if (skip)
-                            continue;
-
-                        boolean intercept = e.context().config().getInterceptor() != null;
-
-                        if (intercept || !F.isEmpty(e.entryProcessors()))
-                            e.cached().unswap(false);
-
-                        IgniteBiTuple<GridCacheOperation, CacheObject> res = applyTransformClosures(e, false);
-
-                        GridCacheContext cacheCtx = e.context();
-
-                        GridCacheOperation op = res.get1();
-                        KeyCacheObject key = e.key();
-                        CacheObject val = res.get2();
-                        GridCacheVersion ver = writeVersion();
-
-                        if (op == CREATE || op == UPDATE) {
-                            // Batch-process all removes if needed.
-                            if (rmvCol != null && !rmvCol.isEmpty()) {
-                                assert writeStore != null;
-
-                                writeStore.removeAll(this, rmvCol);
-
-                                // Reset.
-                                rmvCol.clear();
-
-                                writeStore = null;
-                            }
-
-                            // Batch-process puts if cache ID has changed.
-                            if (writeStore != null && writeStore != cacheCtx.store()) {
-                                if (putMap != null && !putMap.isEmpty()) {
-                                    writeStore.putAll(this, putMap);
-
-                                    // Reset.
-                                    putMap.clear();
-                                }
-
-                                writeStore = null;
-                            }
-
-                            if (intercept) {
-                                Object interceptorVal = cacheCtx.config().getInterceptor().onBeforePut(
-                                    new CacheLazyEntry(
-                                        cacheCtx,
-                                        key,
-                                        e.cached().rawGet(),
-                                        e.keepBinary()),
-                                    cacheCtx.cacheObjectContext().unwrapBinaryIfNeeded(val, e.keepBinary(), false));
-
-                                if (interceptorVal == null)
-                                    continue;
-
-                                val = cacheCtx.toCacheObject(cacheCtx.unwrapTemporary(interceptorVal));
-                            }
-
-                            if (writeStore == null)
-                                writeStore = cacheCtx.store();
-
-                            if (writeStore.isWriteThrough()) {
-                                if (putMap == null)
-                                    putMap = new LinkedHashMap<>(writeMap().size(), 1.0f);
-
-                                putMap.put(key, F.<CacheObject, GridCacheVersion>t(val, ver));
-                            }
-                        }
-                        else if (op == DELETE) {
-                            // Batch-process all puts if needed.
-                            if (putMap != null && !putMap.isEmpty()) {
-                                assert writeStore != null;
-
-                                writeStore.putAll(this, putMap);
-
-                                // Reset.
-                                putMap.clear();
-
-                                writeStore = null;
-                            }
-
-                            if (writeStore != null && writeStore != cacheCtx.store()) {
-                                if (rmvCol != null && !rmvCol.isEmpty()) {
-                                    writeStore.removeAll(this, rmvCol);
-
-                                    // Reset.
-                                    rmvCol.clear();
-                                }
-
-                                writeStore = null;
-                            }
-
-                            if (intercept) {
-                                IgniteBiTuple<Boolean, Object> t = cacheCtx.config().getInterceptor().onBeforeRemove(
-                                    new CacheLazyEntry(cacheCtx, key, e.cached().rawGet(), e.keepBinary()));
-
-                                if (cacheCtx.cancelRemove(t))
-                                    continue;
-                            }
-
-                            if (writeStore == null)
-                                writeStore = cacheCtx.store();
-
-                            if (writeStore.isWriteThrough()) {
-                                if (rmvCol == null)
-                                    rmvCol = new ArrayList<>();
-
-                                rmvCol.add(key);
-                            }
-                        }
-                        else if (log.isDebugEnabled())
-                            log.debug("Ignoring NOOP entry for batch store commit: " + e);
-                    }
-
-                    if (putMap != null && !putMap.isEmpty()) {
-                        assert rmvCol == null || rmvCol.isEmpty();
-                        assert writeStore != null;
-
-                        // Batch put at the end of transaction.
-                        writeStore.putAll(this, putMap);
-                    }
-
-                    if (rmvCol != null && !rmvCol.isEmpty()) {
-                        assert putMap == null || putMap.isEmpty();
-                        assert writeStore != null;
-
-                        // Batch remove at the end of transaction.
-                        writeStore.removeAll(this, rmvCol);
-                    }
-                }
-
-                // Commit while locks are held.
-                sessionEnd(stores, true);
-            }
-            catch (IgniteCheckedException ex) {
-                commitError(ex);
-
-                errorWhenCommitting();
-
-                // Safe to remove transaction from committed tx list because nothing was committed yet.
-                cctx.tm().removeCommittedTx(this);
-
-                throw ex;
-            }
-            catch (Throwable ex) {
-                commitError(ex);
-
-                errorWhenCommitting();
-
-                // Safe to remove transaction from committed tx list because nothing was committed yet.
-                cctx.tm().removeCommittedTx(this);
-
-                if (ex instanceof Error)
-                    throw (Error)ex;
-
-                throw new IgniteCheckedException("Failed to commit transaction to database: " + this, ex);
-            }
-            finally {
-                if (isRollbackOnly())
-                    sessionEnd(stores, false);
-            }
-        }
-    }
-
-=======
->>>>>>> d01a3053
     /** {@inheritDoc} */
     @SuppressWarnings({"CatchGenericClass"})
     @Override public void userCommit() throws IgniteCheckedException {
