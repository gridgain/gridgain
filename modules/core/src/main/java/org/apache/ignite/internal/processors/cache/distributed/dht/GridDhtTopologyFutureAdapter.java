/*
 * Copyright 2019 GridGain Systems, Inc. and Contributors.
 *
 * Licensed under the GridGain Community Edition License (the "License");
 * you may not use this file except in compliance with the License.
 * You may obtain a copy of the License at
 *
 *     https://www.gridgain.com/products/software/community-edition/gridgain-community-edition-license
 *
 * Unless required by applicable law or agreed to in writing, software
 * distributed under the License is distributed on an "AS IS" BASIS,
 * WITHOUT WARRANTIES OR CONDITIONS OF ANY KIND, either express or implied.
 * See the License for the specific language governing permissions and
 * limitations under the License.
 */

package org.apache.ignite.internal.processors.cache.distributed.dht;

import java.util.Collection;
import java.util.Collections;
import java.util.Map;
import org.apache.ignite.cache.PartitionLossPolicy;
import org.apache.ignite.cluster.ClusterNode;
import org.apache.ignite.configuration.TopologyValidator;
import org.apache.ignite.internal.processors.affinity.AffinityTopologyVersion;
import org.apache.ignite.internal.processors.cache.CacheGroupContext;
import org.apache.ignite.internal.processors.cache.CacheInvalidStateException;
import org.apache.ignite.internal.processors.cache.GridCacheContext;
import org.apache.ignite.internal.util.future.GridFutureAdapter;
import org.jetbrains.annotations.Nullable;

import static org.apache.ignite.cache.PartitionLossPolicy.READ_ONLY_ALL;
import static org.apache.ignite.cache.PartitionLossPolicy.READ_ONLY_SAFE;
import static org.apache.ignite.internal.processors.cache.GridCacheUtils.isSystemCache;
import static org.apache.ignite.internal.processors.datastructures.DataStructuresProcessor.VOLATILE_DATA_REGION_NAME;

/**
 *
 */
public abstract class GridDhtTopologyFutureAdapter extends GridFutureAdapter<AffinityTopologyVersion>
    implements GridDhtTopologyFuture {
    /** Cache groups validation results. */
    protected volatile Map<Integer, CacheGroupValidation> grpValidRes = Collections.emptyMap();

    /** Whether or not cluster is active. */
    protected volatile boolean clusterIsActive = true;

    /**
     * @param grp Cache group.
     * @param topNodes Topology nodes.
     * @return Validation result.
     */
    protected final CacheGroupValidation validateCacheGroup(CacheGroupContext grp, Collection<ClusterNode> topNodes) {
        Collection<Integer> lostParts = grp.isLocal() ?
            Collections.<Integer>emptyList() : grp.topology().lostPartitions();

        boolean valid = true;

        if (!grp.systemCache()) {
            TopologyValidator validator = grp.topologyValidator();

            if (validator != null)
                valid = validator.validate(topNodes);
        }

        return new CacheGroupValidation(valid, lostParts);
    }

    /** {@inheritDoc} */
    @Override public final @Nullable CacheInvalidStateException validateCache(
        GridCacheContext cctx,
        boolean recovery,
        boolean read,
        @Nullable Object key,
        @Nullable Collection<?> keys
    ) {
        assert isDone() : this;

        Throwable err = error();

        if (err != null)
            return new CacheInvalidStateException(err);

        if (!clusterIsActive) {
            return new CacheInvalidStateException(
                    "Failed to perform cache operation (cluster is not activated): " + cctx.name());
        }

        if (cctx.cache() == null)
            return new CacheInvalidStateException(
                "Failed to perform cache operation (cache is stopped): " + cctx.name());

        CacheGroupContext grp = cctx.group();

<<<<<<< HEAD
        PartitionLossPolicy lossPlc = grp.config().getPartitionLossPolicy();

        if (cctx.shared().readOnlyMode() && opType == WRITE && !isSystemCache(cctx.name())) {
            return new IgniteClusterReadOnlyException("Failed to perform cache operation (cluster is in " +
                "read-only mode) [cacheGrp=" + cctx.group().name() + ", cache=" + cctx.name() + ']');
        }

        if (grp.needsRecovery() && !recovery) {
            if (opType == WRITE && (lossPlc == READ_ONLY_SAFE || lossPlc == READ_ONLY_ALL))
                return new IgniteCheckedException(
                    "Failed to write to cache (cache is moved to a read-only state): " + cctx.name());
=======
        if (cctx.shared().readOnlyMode() && !read && !isSystemCache(cctx.name())
            && !VOLATILE_DATA_REGION_NAME.equals(cctx.group().dataRegion().config().getName())) {
            return new CacheInvalidStateException(
                new IgniteClusterReadOnlyException("Failed to perform cache operation (cluster is in " +
                    "read-only mode) [cacheGrp=" + cctx.group().name() + ", cache=" + cctx.name() + ']'));
>>>>>>> f31daa4f
        }

        CacheGroupValidation validation = grpValidRes.get(grp.groupId());

        if (validation == null)
            return null;

        if (!read && !validation.isValid()) {
            return new CacheInvalidStateException("Failed to perform cache operation " +
                    "(cache topology is not valid): " + cctx.name());
        }

        if (!validation.hasLostPartitions())
            return null;

        PartitionLossPolicy lossPlc = grp.config().getPartitionLossPolicy();

        if (!read && (lossPlc == READ_ONLY_SAFE || lossPlc == READ_ONLY_ALL)) {
            return new CacheInvalidStateException(
                "Failed to write to cache (cache is moved to a read-only state): " + cctx.name());
        }

        // Reads from any partition are allowed in recovery mode.
        if (read && recovery)
            return null;

        if (key != null)
            return validateKey(cctx, key, validation.lostPartitions());

        if (keys != null) {
            for (Object key0 : keys) {
                final CacheInvalidStateException res = validateKey(cctx, key0, validation.lostPartitions());

                if (res != null)
                    return res;
            }

            return null;
        }

        return new CacheInvalidStateException("Failed to perform a cache operation " +
            "(the cache has lost partitions [cacheGrp=" + cctx.group().name() + ", cache=" + cctx.name() + ']');
    }

    /**
     * @return {@code true} If any lost partitions was detected.
     */
    public boolean hasLostPartitions() {
        return grpValidRes.values().stream()
            .anyMatch(CacheGroupValidation::hasLostPartitions);
    }

    /**
     * Cache group validation result.
     */
    protected static class CacheGroupValidation {
        /** Topology validation result. */
        private final boolean valid;

        /** Lost partitions on this topology version. */
        private final Collection<Integer> lostParts;

        /**
         * @param valid Valid flag.
         * @param lostParts Lost partitions.
         */
        private CacheGroupValidation(boolean valid, Collection<Integer> lostParts) {
            this.valid = valid;
            this.lostParts = lostParts;
        }

        /**
         * @return True if valid, False if invalide.
         */
        public boolean isValid() {
            return valid;
        }

        /**
         * @return True if lost partition is present, False if not.
         */
        public boolean hasLostPartitions() {
            return !lostParts.isEmpty();
        }

        /**
         * @return Lost patition ID collection.
         */
        public Collection<Integer> lostPartitions() {
            return lostParts;
        }
    }

    /**
     * @param cctx Context.
     * @param key Key.
     * @param lostParts Lost partitions.
     */
    private CacheInvalidStateException validateKey(
        GridCacheContext cctx,
        Object key,
        Collection<Integer> lostParts
    ) {
        final int part = cctx.affinity().partition(key);

        return lostParts.contains(part) ?
            new CacheInvalidStateException("Failed to execute the cache operation " +
                "(all partition owners have left the grid, partition data has been lost) [" +
                "cacheName=" + cctx.name() + ", partition=" + part + ", key=" + key + ']') : null;
    }
}<|MERGE_RESOLUTION|>--- conflicted
+++ resolved
@@ -92,25 +92,11 @@
 
         CacheGroupContext grp = cctx.group();
 
-<<<<<<< HEAD
-        PartitionLossPolicy lossPlc = grp.config().getPartitionLossPolicy();
-
-        if (cctx.shared().readOnlyMode() && opType == WRITE && !isSystemCache(cctx.name())) {
-            return new IgniteClusterReadOnlyException("Failed to perform cache operation (cluster is in " +
-                "read-only mode) [cacheGrp=" + cctx.group().name() + ", cache=" + cctx.name() + ']');
-        }
-
-        if (grp.needsRecovery() && !recovery) {
-            if (opType == WRITE && (lossPlc == READ_ONLY_SAFE || lossPlc == READ_ONLY_ALL))
-                return new IgniteCheckedException(
-                    "Failed to write to cache (cache is moved to a read-only state): " + cctx.name());
-=======
         if (cctx.shared().readOnlyMode() && !read && !isSystemCache(cctx.name())
             && !VOLATILE_DATA_REGION_NAME.equals(cctx.group().dataRegion().config().getName())) {
             return new CacheInvalidStateException(
                 new IgniteClusterReadOnlyException("Failed to perform cache operation (cluster is in " +
                     "read-only mode) [cacheGrp=" + cctx.group().name() + ", cache=" + cctx.name() + ']'));
->>>>>>> f31daa4f
         }
 
         CacheGroupValidation validation = grpValidRes.get(grp.groupId());
