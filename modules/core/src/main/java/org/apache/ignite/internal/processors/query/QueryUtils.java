--- conflicted
+++ resolved
@@ -483,7 +483,7 @@
             desc.setFillAbsentPKsWithDefaults(((QueryEntityEx)qryEntity).fillAbsentPKsWithDefaults());
             desc.implicitPk(((QueryEntityEx)qryEntity).isImplicitPk());
         }
-        
+
         // Key and value classes still can be available if they are primitive or JDK part.
         // We need that to set correct types for _key and _val columns.
         // We better box these types - otherwise, if user provides, say, raw 'byte' for
@@ -1687,14 +1687,7 @@
      * @param alias Name of the field alias.
      * @return {@code true} if the field and corresponding alias is removed. Otherwise, returns {@code false}.
      */
-<<<<<<< HEAD
     public static boolean removeFieldAndAlias(QueryEntity entity, String alias) {
-        String fieldName = fieldNameByAlias(entity, alias);
-
-        if (entity.getFields().remove(fieldName) != null) {
-            entity.getAliases().remove(fieldName);
-=======
-    public static boolean removeField(QueryEntity entity, String alias) {
         String fieldName = fieldNameByAlias(entity, alias);
 
         if (entity.getFields().remove(fieldName) != null) {
@@ -1707,7 +1700,7 @@
             entity.getDefaultFieldValues().remove(fieldName);
             entity.getFieldsPrecision().remove(fieldName);
             entity.getFieldsScale().remove(fieldName);
->>>>>>> e00c19d0
+            entity.getAliases().remove(fieldName);
 
             return true;
         }
