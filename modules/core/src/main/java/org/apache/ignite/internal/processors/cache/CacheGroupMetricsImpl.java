--- conflicted
+++ resolved
@@ -281,25 +281,17 @@
 
     /** */
     public int getMinimumNumberOfPartitionCopies() {
-<<<<<<< HEAD
-        return numberOfPartitionCopies((targetVal, nextVal) -> nextVal < targetVal);
-=======
         return numberOfPartitionCopies(false, Math::min);
->>>>>>> 259f3d97
     }
 
     /** */
     public int getMaximumNumberOfPartitionCopies() {
-<<<<<<< HEAD
-        return numberOfPartitionCopies((targetVal, nextVal) -> nextVal > targetVal);
-=======
         return numberOfPartitionCopies(false, Math::max);
     }
 
     /** */
     public int getLocalNodeMinimumNumberOfPartitionCopies() {
         return numberOfPartitionCopies(true, Math::min);
->>>>>>> 259f3d97
     }
 
     /**
