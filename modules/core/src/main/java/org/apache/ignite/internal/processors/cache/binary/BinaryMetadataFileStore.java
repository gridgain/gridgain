/*
 * Copyright 2019 GridGain Systems, Inc. and Contributors.
 *
 * Licensed under the GridGain Community Edition License (the "License");
 * you may not use this file except in compliance with the License.
 * You may obtain a copy of the License at
 *
 *     https://www.gridgain.com/products/software/community-edition/gridgain-community-edition-license
 *
 * Unless required by applicable law or agreed to in writing, software
 * distributed under the License is distributed on an "AS IS" BASIS,
 * WITHOUT WARRANTIES OR CONDITIONS OF ANY KIND, either express or implied.
 * See the License for the specific language governing permissions and
 * limitations under the License.
 */
package org.apache.ignite.internal.processors.cache.binary;

import java.io.File;
import java.io.FileInputStream;
import java.io.IOException;
import java.nio.file.Files;
import java.util.Map;
import java.util.concurrent.BlockingQueue;
import java.util.concurrent.ConcurrentHashMap;
import java.util.concurrent.ConcurrentMap;
import java.util.concurrent.LinkedBlockingQueue;
import org.apache.ignite.IgniteCheckedException;
import org.apache.ignite.IgniteException;
import org.apache.ignite.IgniteLogger;
import org.apache.ignite.binary.BinaryType;
import org.apache.ignite.configuration.DataStorageConfiguration;
import org.apache.ignite.failure.FailureContext;
import org.apache.ignite.failure.FailureType;
import org.apache.ignite.internal.GridKernalContext;
import org.apache.ignite.internal.IgniteInterruptedCheckedException;
import org.apache.ignite.internal.binary.BinaryMetadata;
import org.apache.ignite.internal.binary.BinaryUtils;
import org.apache.ignite.internal.processors.cache.persistence.file.FileIO;
import org.apache.ignite.internal.processors.cache.persistence.file.FileIOFactory;
import org.apache.ignite.internal.util.IgniteUtils;
import org.apache.ignite.internal.util.future.GridFutureAdapter;
import org.apache.ignite.internal.util.typedef.internal.CU;
import org.apache.ignite.internal.util.typedef.internal.S;
import org.apache.ignite.internal.util.typedef.internal.U;
import org.apache.ignite.internal.util.worker.GridWorker;
import org.apache.ignite.thread.IgniteThread;
import org.jetbrains.annotations.Nullable;

/**
 * Class handles saving/restoring binary metadata to/from disk.
 *
 * Current implementation needs to be rewritten as it issues IO operations from discovery thread which may lead to
 * segmentation of nodes from cluster.
 */
class BinaryMetadataFileStore {
    /** Link to resolved binary metadata directory. Null for non persistent mode */
    private File metadataDir;

    /** */
    private final ConcurrentMap<Integer, BinaryMetadataHolder> metadataLocCache;

    /** */
    private final GridKernalContext ctx;

    /** */
    private final boolean isPersistenceEnabled;

    /** */
    private FileIOFactory fileIOFactory;

    /** */
    private final IgniteLogger log;

    /** */
    private BinaryMetadataAsyncWriter writer;

    /**
     * @param metadataLocCache Metadata locale cache.
     * @param ctx Context.
     * @param log Logger.
     * @param binaryMetadataFileStoreDir Path to binary metadata store configured by user, should include binary_meta
     * and consistentId
     */
    BinaryMetadataFileStore(
        final ConcurrentMap<Integer, BinaryMetadataHolder> metadataLocCache,
        final GridKernalContext ctx,
        final IgniteLogger log,
        @Nullable final File binaryMetadataFileStoreDir
    ) throws IgniteCheckedException {
        this.metadataLocCache = metadataLocCache;
        this.ctx = ctx;
        this.isPersistenceEnabled = CU.isPersistenceEnabled(ctx.config());
        this.log = log;

        if (!isPersistenceEnabled)
            return;

        fileIOFactory = ctx.config().getDataStorageConfiguration().getFileIOFactory();

        final String nodeFolderName = ctx.pdsFolderResolver().resolveFolders().folderName();

        if (binaryMetadataFileStoreDir != null)
            metadataDir = binaryMetadataFileStoreDir;
        else
            metadataDir = new File(U.resolveWorkDirectory(
                ctx.config().getWorkDirectory(),
                DataStorageConfiguration.DFLT_BINARY_METADATA_PATH,
                false
            ), nodeFolderName);

        fixLegacyFolder(nodeFolderName);

        U.ensureDirectory(metadataDir, "directory for serialized binary metadata", log);

        writer = new BinaryMetadataAsyncWriter();
        new IgniteThread(writer).start();
    }

    /**
     * Stops worker for async writing of binary metadata.
     */
    void stop() {
        U.cancel(writer);
    }

    /**
     * @param binMeta Binary metadata to be written to disk.
     */
    void writeMetadata(BinaryMetadata binMeta) {
        if (!isPersistenceEnabled)
            return;

        try {
            File file = new File(metadataDir, binMeta.typeId() + ".bin");

            byte[] marshalled = U.marshal(ctx, binMeta);

            try (final FileIO out = fileIOFactory.create(file)) {
                int left = marshalled.length;
                while ((left -= out.writeFully(marshalled, 0, Math.min(marshalled.length, left))) > 0)
                    ;

                out.force();
            }
        }
        catch (Exception e) {
            final String msg = "Failed to save metadata for typeId: " + binMeta.typeId() +
                "; exception was thrown: " + e.getMessage();

            U.error(log, msg);

            writer.cancel();

            ctx.failure().process(new FailureContext(FailureType.CRITICAL_ERROR, e));

            throw new IgniteException(msg, e);
        }
    }

    /**
     * Remove metadata for specified type.
     *
     * @param typeId Type identifier.
     */
    private void removeMeta(int typeId) {
        if (!isPersistenceEnabled)
            return;

        try {
            File file = new File(workDir, typeId + ".bin");

            if(!file.delete())
                throw new IgniteException("Cannot remove metadata file: " + file.getAbsolutePath());
        }
        catch (Exception e) {
            final String msg = "Failed to remove metadata for typeId: " + typeId +
                "; exception was thrown: " + e.getMessage();

            U.error(log, msg);

            writer.cancel();

            ctx.failure().process(new FailureContext(FailureType.CRITICAL_ERROR, e));

            throw new IgniteException(msg, e);
        }
    }


    /**
     * Restores metadata on startup of {@link CacheObjectBinaryProcessorImpl} but before starting discovery.
     */
    void restoreMetadata() {
        if (!isPersistenceEnabled)
            return;

        for (File file : metadataDir.listFiles()) {
            try (FileInputStream in = new FileInputStream(file)) {
                BinaryMetadata meta = U.unmarshal(ctx.config().getMarshaller(), in, U.resolveClassLoader(ctx.config()));

                metadataLocCache.put(meta.typeId(), new BinaryMetadataHolder(meta, 0, 0));
            }
            catch (Exception e) {
                U.warn(log, "Failed to restore metadata from file: " + file.getName() +
                    "; exception was thrown: " + e.getMessage());
            }
        }
    }

    /**
     * Checks if binary metadata for the same typeId is already presented on disk. If so merges it with new metadata and
     * stores the result. Otherwise just writes new metadata.
     *
     * @param binMeta new binary metadata to write to disk.
     */
    void mergeAndWriteMetadata(BinaryMetadata binMeta) {
        BinaryMetadata existingMeta = readMetadata(binMeta.typeId());

        if (existingMeta != null) {
            BinaryMetadata mergedMeta = BinaryUtils.mergeMetadata(existingMeta, binMeta);

            writeMetadata(mergedMeta);
        }
        else
            writeMetadata(binMeta);
    }

    /**
     * Reads binary metadata for given typeId.
     *
     * @param typeId typeId of BinaryMetadata to be read.
     */
    private BinaryMetadata readMetadata(int typeId) {
        File file = new File(metadataDir, Integer.toString(typeId) + ".bin");

        if (!file.exists())
            return null;

        try (FileInputStream in = new FileInputStream(file)) {
            return U.unmarshal(ctx.config().getMarshaller(), in, U.resolveClassLoader(ctx.config()));
        }
        catch (Exception e) {
            U.warn(log, "Failed to restore metadata from file: " + file.getName() +
                "; exception was thrown: " + e.getMessage());
        }

        return null;
    }

    /**
     * @param meta Binary metadata to be written.
     * @param typeVer Type version.
     */
    void prepareMetadataWriting(BinaryMetadata meta, int typeVer) {
        if (!isPersistenceEnabled)
            return;

        writer.prepareWriteFuture(meta, typeVer);
    }

    /**
     * @param typeId Type ID.
     * @param typeVer Type version.
     */
    void writeMetadataAsync(int typeId, int typeVer) {
        if (!isPersistenceEnabled)
            return;

        writer.startTaskAsync(typeId, typeVer);
    }

    /**
     * @param typeId Type ID.
     */
    public GridFutureAdapter<Void> removeMetadataAsync(int typeId) {
        if (!isPersistenceEnabled)
            return null;

        return writer.startTaskAsync(typeId, BinaryMetadataTransport.REMOVED_VERSION);
    }

    /**
     * {@code typeVer} parameter is always non-negative except one special case (see {@link
     * CacheObjectBinaryProcessorImpl#addMeta(int, BinaryType, boolean)} for context): if request for bin meta update
     * arrives right at the moment when node is stopping {@link MetadataUpdateResult} of special type is generated:
     * UPDATE_DISABLED.
     *
     * At this moment type version is unknown and blocking thread adds risk of deadlock so wait is skipped.
     *
     * @param typeId Type ID.
     * @param typeVer Type version.
     * @throws IgniteCheckedException If write operation failed.
     */
    void waitForWriteCompletion(int typeId, int typeVer) throws IgniteCheckedException {
        if (!isPersistenceEnabled)
            return;

        writer.waitForWriteCompletion(typeId, typeVer);
    }

    /**
     * @param typeId Binary metadata type id.
     * @param typeVer Type version.
     */
    void finishWrite(int typeId, int typeVer) {
        if (!isPersistenceEnabled)
            return;

        writer.finishWriteFuture(typeId, typeVer);
    }

    /**
<<<<<<< HEAD
     * @param typeId Type ID.
     */
    void prepareMetadataRemove(int typeId) {
        if (!isPersistenceEnabled)
            return;

        writer.prepareRemoveFuture(typeId);
=======
     * Try looking for legacy directory with binary metadata and move it to new directory
     */
    private void fixLegacyFolder(String consistendId) throws IgniteCheckedException {
        if (ctx.config().getWorkDirectory() == null)
            return;

        File legacyDir = new File(new File(
            ctx.config().getWorkDirectory(),
            "binary_meta"
        ), consistendId);

        File legacyTmpDir = new File(legacyDir.toString() + ".tmp");

        if (legacyTmpDir.exists() && !IgniteUtils.delete(legacyTmpDir))
            throw new IgniteCheckedException("Failed to delete legacy binary metadata dir: "
                + legacyTmpDir.getAbsolutePath());

        if (legacyDir.exists()) {
            try {
                IgniteUtils.copy(legacyDir, metadataDir, true);
            }
            catch (IOException e) {
                throw new IgniteCheckedException("Failed to copy legacy binary metadata dir to new location", e);
            }

            try {
                // rename legacy dir so if deletion fails in the middle, we won't be stuck with half-deleted metadata
                Files.move(legacyDir.toPath(), legacyTmpDir.toPath());
            }
            catch (IOException e) {
                throw new IgniteCheckedException("Failed to rename legacy binary metadata dir", e);
            }

            if (!IgniteUtils.delete(legacyTmpDir))
                throw new IgniteCheckedException("Failed to delete legacy binary metadata dir");
        }
>>>>>>> fd61a295
    }

    /**
     *
     */
    private class BinaryMetadataAsyncWriter extends GridWorker {
        /**
         * Queue of write tasks submitted for execution.
         */
        private final BlockingQueue<OperationTask> queue = new LinkedBlockingQueue<>();
        /**
         * Write operation tasks prepared for writing (but not yet submitted to execution (actual writing).
         */
        private final ConcurrentMap<OperationSyncKey, OperationTask> preparedTasks = new ConcurrentHashMap<>();

        /** */
        BinaryMetadataAsyncWriter() {
            super(ctx.igniteInstanceName(), "binary-metadata-writer", BinaryMetadataFileStore.this.log, ctx.workersRegistry());
        }

        /**
         * @param typeId Type ID.
         * @param typeVer Type version.
         */
        synchronized GridFutureAdapter<Void> startTaskAsync(int typeId, int typeVer) {
            if (isCancelled())
                return null;

            OperationTask task = preparedTasks.get(new OperationSyncKey(typeId, typeVer));

            if (task != null) {
                if (log.isDebugEnabled())
                    log.debug(
                        "Submitting task for async write for" +
                            " [typeId=" + typeId +
                            ", typeVersion=" + typeVer + ']'
                    );

                queue.add(task);

                return task.future();
            }
            else {
                if (log.isDebugEnabled())
                    log.debug(
                        "Task for async write for" +
                            " [typeId=" + typeId +
                            ", typeVersion=" + typeVer + "] not found"
                    );

                return null;
            }
        }

        /** {@inheritDoc} */
        @Override public synchronized void cancel() {
            super.cancel();

            queue.clear();

            IgniteCheckedException err = new IgniteCheckedException("Operation has been cancelled (node is stopping).");

            for (Map.Entry<OperationSyncKey, OperationTask> e : preparedTasks.entrySet()) {
                if (log.isDebugEnabled())
                    log.debug(
                        "Cancelling future for write operation for" +
                            " [typeId=" + e.getKey().typeId +
                            ", typeVer=" + e.getKey().typeVer + ']'
                    );

                e.getValue().future.onDone(err);
            }

            preparedTasks.clear();
        }

        /** {@inheritDoc} */
        @Override protected void body() throws InterruptedException, IgniteInterruptedCheckedException {
            while (!isCancelled()) {
                try {
                    body0();
                }
                catch (InterruptedException e) {
                    if (!isCancelled) {
                        ctx.failure().process(new FailureContext(FailureType.SYSTEM_WORKER_TERMINATION, e));

                        throw e;
                    }
                }
            }
        }

        /** */
        private void body0() throws InterruptedException {
            OperationTask task;

            blockingSectionBegin();

            try {
                task = queue.take();

                if (log.isDebugEnabled())
                    log.debug(
                        "Starting write operation for" +
                            " [typeId=" + task.typeId() +
                            ", typeVer=" + task.typeVersion() + ']'
                    );

                task.body(BinaryMetadataFileStore.this);
            }
            finally {
                blockingSectionEnd();
            }

            finishWriteFuture(task.typeId(), task.typeVersion());
        }

        /**
         * @param typeId Binary metadata type id.
         * @param typeVer Type version.
         */
        void finishWriteFuture(int typeId, int typeVer) {
            OperationTask task = preparedTasks.remove(new OperationSyncKey(typeId, typeVer));

            if (task != null) {
                if (log.isDebugEnabled())
                    log.debug(
                        "Future for write operation for" +
                            " [typeId=" + typeId +
                            ", typeVer=" + typeVer + ']' +
                            " completed."
                    );

                task.future.onDone();
            }
            else {
                if (log.isDebugEnabled())
                    log.debug(
                        "Future for write operation for" +
                            " [typeId=" + typeId +
                            ", typeVer=" + typeVer + ']' +
                            " not found."
                    );
            }
        }

        /**
         * @param meta Binary metadata.
         * @param typeVer Type version.
         */
        synchronized void prepareWriteFuture(BinaryMetadata meta, int typeVer) {
            if (isCancelled())
                return;

            if (log.isDebugEnabled())
                log.debug(
                    "Prepare task for async write for" +
                        "[typeName=" + meta.typeName() +
                        ", typeId=" + meta.typeId() +
                        ", typeVersion=" + typeVer + ']'
                );

            preparedTasks.putIfAbsent(new OperationSyncKey(meta.typeId(), typeVer), new WriteOperationTask(meta, typeVer));
        }

        /**
         */
        synchronized void prepareRemoveFuture(int typeId) {
            if (isCancelled())
                return;

            if (log.isDebugEnabled())
                log.debug(
                    "Prepare task for async remove for" +
                        "[typeId=" + typeId + ']'
                );

            preparedTasks.putIfAbsent(new OperationSyncKey(typeId, BinaryMetadataTransport.REMOVED_VERSION),
                new RemoveOperationTask(typeId));
        }

        /**
         * @param typeId Type ID.
         * @param typeVer Type version.
         * @throws IgniteCheckedException If write operation failed.
         */
        void waitForWriteCompletion(int typeId, int typeVer) throws IgniteCheckedException {
            //special case, see javadoc of {@link BinaryMetadataFileStore#waitForWriteCompletion}
            if (typeVer == -1) {
                if (log.isDebugEnabled())
                    log.debug("No need to wait for " + typeId + ", negative typeVer was passed.");

                return;
            }

            OperationTask task = preparedTasks.get(new OperationSyncKey(typeId, typeVer));

            if (task != null) {
                if (log.isDebugEnabled())
                    log.debug(
                        "Waiting for write completion of" +
                            " [typeId=" + typeId +
                            ", typeVer=" + typeVer + "]"
                    );

                try {
                    task.future.get();
                }
                finally {
                    if (log.isDebugEnabled())
                        log.debug(
                            "Released for write completion of" +
                                " [typeId=" + typeId +
                                ", typeVer=" + typeVer + ']'
                        );
                }
            }
            else {
                if (log.isDebugEnabled())
                    log.debug(
                        "Task for async write for" +
                            " [typeId=" + typeId +
                            ", typeVersion=" + typeVer + "] not found"
                    );
            }
        }
    }

    /**
     *
     */
    private abstract static class OperationTask {
        /** */
        private final GridFutureAdapter<Void> future = new GridFutureAdapter<>();

        /** */
        abstract void body(BinaryMetadataFileStore store);

        /** */
        abstract int typeId();

        /** */
        abstract int typeVersion();

        /**
         * @return Task future.
         */
        GridFutureAdapter<Void> future() {
            return future;
        }
    }

    /**
     *
     */
    private static final class WriteOperationTask extends OperationTask {
        /** */
        private final BinaryMetadata meta;
        /** */
        private final int typeVer;

        /**
         * @param meta Metadata for binary type.
         * @param ver Version of type.
         */
        private WriteOperationTask(BinaryMetadata meta, int ver) {
            this.meta = meta;
            typeVer = ver;
        }

        /** {@inheritDoc} */
        @Override void body(BinaryMetadataFileStore store) {
            store.writeMetadata(meta);
        }

        /** {@inheritDoc} */
        @Override int typeId() {
            return meta.typeId();
        }

        /** {@inheritDoc} */
        @Override int typeVersion() {
            return typeVer;
        }
    }

    /**
     *
     */
    private static final class RemoveOperationTask extends OperationTask {
        /** */
        private final int typeId;

        /**
         */
        private RemoveOperationTask(int typeId) {
            this.typeId = typeId;
        }

        /** {@inheritDoc} */
        @Override void body(BinaryMetadataFileStore store) {
            store.removeMeta(typeId);
        }

        /** {@inheritDoc} */
        @Override int typeId() {
            return typeId;
        }

        /** {@inheritDoc} */
        @Override int typeVersion() {
            return BinaryMetadataTransport.REMOVED_VERSION;
        }
    }

    /**
     *
     */
    private static final class OperationSyncKey {
        /** */
        private final int typeId;

        /** */
        private final int typeVer;

        /**
         * @param typeId Type Id.
         * @param typeVer Type version.
         */
        private OperationSyncKey(int typeId, int typeVer) {
            this.typeId = typeId;
            this.typeVer = typeVer;
        }

        /** {@inheritDoc} */
        @Override public int hashCode() {
            return 31 * typeId + typeVer;
        }

        /** {@inheritDoc} */
        @Override public boolean equals(Object obj) {
            if (!(obj instanceof OperationSyncKey))
                return false;

            OperationSyncKey that = (OperationSyncKey)obj;

            return (that.typeId == typeId) && (that.typeVer == typeVer);
        }

        /** {@inheritDoc} */
        @Override public String toString() {
            return S.toString(OperationSyncKey.class, this);
        }
    }
}<|MERGE_RESOLUTION|>--- conflicted
+++ resolved
@@ -310,15 +310,6 @@
     }
 
     /**
-<<<<<<< HEAD
-     * @param typeId Type ID.
-     */
-    void prepareMetadataRemove(int typeId) {
-        if (!isPersistenceEnabled)
-            return;
-
-        writer.prepareRemoveFuture(typeId);
-=======
      * Try looking for legacy directory with binary metadata and move it to new directory
      */
     private void fixLegacyFolder(String consistendId) throws IgniteCheckedException {
@@ -355,7 +346,16 @@
             if (!IgniteUtils.delete(legacyTmpDir))
                 throw new IgniteCheckedException("Failed to delete legacy binary metadata dir");
         }
->>>>>>> fd61a295
+    }
+
+    /**
+     * @param typeId Type ID.
+     */
+    void prepareMetadataRemove(int typeId) {
+        if (!isPersistenceEnabled)
+            return;
+
+        writer.prepareRemoveFuture(typeId);
     }
 
     /**
