--- conflicted
+++ resolved
@@ -77,11 +77,7 @@
     private int k;
 
     /** threshold, the threshold for cosine similarity. */
-<<<<<<< HEAD
     private float threshold = -1;
-=======
-    private float threshold;
->>>>>>> 48d218f5
 
     /**
      * Constructs query for the given search vector.
@@ -91,6 +87,22 @@
      * @param clauseVector Search vector.
      * @param k The number of vectors to return.
      */
+    public VectorQuery(Class<?> type, String field, float[] clauseVector, int k) {
+        setType(type);
+        setField(field);
+        setClauseVector(clauseVector);
+        setK(k);
+    }
+
+    /**
+     * Constructs query for the given search vector.
+     *
+     * @param type Type.
+     * @param field Type.
+     * @param clauseVector Search vector.
+     * @param k The number of vectors to return.
+     * @param threshold The threshold for similarity.
+     */
     public VectorQuery(Class<?> type, String field, float[] clauseVector, int k, float threshold) {
         setType(type);
         setField(field);
@@ -100,55 +112,35 @@
     }
 
     /**
-     * Constructs query for the given search vector.
-     *
-     * @param type Type.
-     * @param field Type.
-     * @param clauseVector Search vector.
+     * Constructs query for the given search string.
+     *
+     * @param type Type.
+     * @param field Type.
+     * @param clauseVector Search string.
+     * @param k The number of vectors to return.
+     */
+    public VectorQuery(String type, String field, float[] clauseVector, int k) {
+        setType(type);
+        setField(field);
+        setClauseVector(clauseVector);
+        setK(k);
+    }
+
+    /**
+     * Constructs query for the given search string.
+     *
+     * @param type Type.
+     * @param field Type.
+     * @param clauseVector Search string.
      * @param k The number of vectors to return.
      * @param threshold The threshold for similarity.
      */
-    public VectorQuery(Class<?> type, String field, float[] clauseVector, int k, float threshold) {
+    public VectorQuery(String type, String field, float[] clauseVector, int k, float threshold) {
         setType(type);
         setField(field);
         setClauseVector(clauseVector);
         setK(k);
         setThreshold(threshold);
-    }
-
-    /**
-     * Constructs query for the given search string.
-     *
-     * @param type Type.
-     * @param field Type.
-     * @param clauseVector Search string.
-     * @param k The number of vectors to return.
-     */
-    public VectorQuery(String type, String field, float[] clauseVector, int k, float threshold) {
-        setType(type);
-        setField(field);
-        setClauseVector(clauseVector);
-        setK(k);
-        setThreshold(threshold);
-
-    }
-
-    /**
-     * Constructs query for the given search string.
-     *
-     * @param type Type.
-     * @param field Type.
-     * @param clauseVector Search string.
-     * @param k The number of vectors to return.
-     * @param threshold The threshold for similarity.
-     */
-    public VectorQuery(String type, String field, float[] clauseVector, int k, float threshold) {
-        setType(type);
-        setField(field);
-        setClauseVector(clauseVector);
-        setK(k);
-        setThreshold(threshold);
-
     }
 
     /**
