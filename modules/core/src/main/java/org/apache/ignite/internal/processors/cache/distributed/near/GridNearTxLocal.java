--- conflicted
+++ resolved
@@ -310,11 +310,8 @@
         @Nullable UUID subjId,
         int taskNameHash,
         @Nullable String lb,
-<<<<<<< HEAD
+        boolean tracingEnabled,
         @Nullable IgniteTxManager.TxDumpsThrottling txDumpsThrottling
-=======
-        boolean tracingEnabled
->>>>>>> 9486ce49
     ) {
         super(
             ctx,
