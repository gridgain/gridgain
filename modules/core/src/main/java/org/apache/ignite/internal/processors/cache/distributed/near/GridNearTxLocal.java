/*
 * Licensed to the Apache Software Foundation (ASF) under one or more
 * contributor license agreements.  See the NOTICE file distributed with
 * this work for additional information regarding copyright ownership.
 * The ASF licenses this file to You under the Apache License, Version 2.0
 * (the "License"); you may not use this file except in compliance with
 * the License.  You may obtain a copy of the License at
 *
 *      http://www.apache.org/licenses/LICENSE-2.0
 *
 * Unless required by applicable law or agreed to in writing, software
 * distributed under the License is distributed on an "AS IS" BASIS,
 * WITHOUT WARRANTIES OR CONDITIONS OF ANY KIND, either express or implied.
 * See the License for the specific language governing permissions and
 * limitations under the License.
 */

package org.apache.ignite.internal.processors.cache.distributed.near;

import java.io.Externalizable;
import java.util.Collection;
import java.util.Collections;
import java.util.HashMap;
import java.util.Map;
import java.util.UUID;
import java.util.concurrent.atomic.AtomicReferenceFieldUpdater;
import javax.cache.expiry.ExpiryPolicy;
import org.apache.ignite.IgniteCheckedException;
import org.apache.ignite.cluster.ClusterNode;
import org.apache.ignite.internal.IgniteInternalFuture;
import org.apache.ignite.internal.processors.affinity.AffinityTopologyVersion;
import org.apache.ignite.internal.processors.cache.GridCacheContext;
import org.apache.ignite.internal.processors.cache.GridCacheEntryEx;
import org.apache.ignite.internal.processors.cache.GridCacheEntryRemovedException;
import org.apache.ignite.internal.processors.cache.EntryGetResult;
import org.apache.ignite.internal.processors.cache.GridCacheMvccCandidate;
import org.apache.ignite.internal.processors.cache.GridCacheMvccFuture;
import org.apache.ignite.internal.processors.cache.GridCacheReturn;
import org.apache.ignite.internal.processors.cache.GridCacheSharedContext;
import org.apache.ignite.internal.processors.cache.IgniteCacheExpiryPolicy;
import org.apache.ignite.internal.processors.cache.KeyCacheObject;
import org.apache.ignite.internal.processors.cache.distributed.GridDistributedCacheEntry;
import org.apache.ignite.internal.processors.cache.distributed.GridDistributedTxMapping;
import org.apache.ignite.internal.processors.cache.distributed.dht.GridDhtCacheEntry;
import org.apache.ignite.internal.processors.cache.distributed.dht.GridDhtTxFinishFuture;
import org.apache.ignite.internal.processors.cache.distributed.dht.GridDhtTxLocalAdapter;
import org.apache.ignite.internal.processors.cache.distributed.dht.GridDhtTxPrepareFuture;
import org.apache.ignite.internal.processors.cache.transactions.IgniteInternalTx;
import org.apache.ignite.internal.processors.cache.transactions.IgniteTxEntry;
import org.apache.ignite.internal.processors.cache.transactions.IgniteTxKey;
import org.apache.ignite.internal.processors.cache.version.GridCacheVersion;
import org.apache.ignite.internal.transactions.IgniteTxOptimisticCheckedException;
import org.apache.ignite.internal.transactions.IgniteTxRollbackCheckedException;
import org.apache.ignite.internal.transactions.IgniteTxTimeoutCheckedException;
import org.apache.ignite.internal.util.IgniteUtils;
import org.apache.ignite.internal.util.future.GridEmbeddedFuture;
import org.apache.ignite.internal.util.future.GridFinishedFuture;
import org.apache.ignite.internal.util.lang.GridClosureException;
import org.apache.ignite.internal.util.lang.GridInClosure3;
import org.apache.ignite.internal.util.tostring.GridToStringExclude;
import org.apache.ignite.internal.util.typedef.C1;
import org.apache.ignite.internal.util.typedef.CI1;
import org.apache.ignite.internal.util.typedef.F;
import org.apache.ignite.internal.util.typedef.internal.CU;
import org.apache.ignite.internal.util.typedef.internal.S;
import org.apache.ignite.internal.util.typedef.internal.U;
import org.apache.ignite.lang.IgniteUuid;
import org.apache.ignite.transactions.TransactionConcurrency;
import org.apache.ignite.transactions.TransactionIsolation;
import org.apache.ignite.transactions.TransactionState;
import org.jetbrains.annotations.Nullable;

import static org.apache.ignite.transactions.TransactionState.COMMITTED;
import static org.apache.ignite.transactions.TransactionState.COMMITTING;
import static org.apache.ignite.transactions.TransactionState.PREPARED;
import static org.apache.ignite.transactions.TransactionState.PREPARING;
import static org.apache.ignite.transactions.TransactionState.ROLLED_BACK;
import static org.apache.ignite.transactions.TransactionState.ROLLING_BACK;
import static org.apache.ignite.transactions.TransactionState.UNKNOWN;

/**
 * Replicated user transaction.
 */
@SuppressWarnings("unchecked")
public class GridNearTxLocal extends GridDhtTxLocalAdapter {
    /** */
    private static final long serialVersionUID = 0L;

    /** Prepare future updater. */
    private static final AtomicReferenceFieldUpdater<GridNearTxLocal, IgniteInternalFuture> PREP_FUT_UPD =
        AtomicReferenceFieldUpdater.newUpdater(GridNearTxLocal.class, IgniteInternalFuture.class, "prepFut");

    /** Prepare future updater. */
    private static final AtomicReferenceFieldUpdater<GridNearTxLocal, GridNearTxFinishFuture> COMMIT_FUT_UPD =
        AtomicReferenceFieldUpdater.newUpdater(GridNearTxLocal.class, GridNearTxFinishFuture.class, "commitFut");

    /** Rollback future updater. */
    private static final AtomicReferenceFieldUpdater<GridNearTxLocal, GridNearTxFinishFuture> ROLLBACK_FUT_UPD =
        AtomicReferenceFieldUpdater.newUpdater(GridNearTxLocal.class, GridNearTxFinishFuture.class, "rollbackFut");

    /** DHT mappings. */
    private IgniteTxMappings mappings;

    /** Prepare future. */
    @SuppressWarnings("UnusedDeclaration")
    @GridToStringExclude
    private volatile IgniteInternalFuture<?> prepFut;

    /** Commit future. */
    @SuppressWarnings("UnusedDeclaration")
    @GridToStringExclude
    private volatile GridNearTxFinishFuture commitFut;

    /** Rollback future. */
    @SuppressWarnings("UnusedDeclaration")
    @GridToStringExclude
    private volatile GridNearTxFinishFuture rollbackFut;

    /** Entries to lock on next step of prepare stage. */
    private Collection<IgniteTxEntry> optimisticLockEntries = Collections.emptyList();

    /** True if transaction contains near cache entries mapped to local node. */
    private boolean nearLocallyMapped;

    /** True if transaction contains colocated cache entries mapped to local node. */
    private boolean colocatedLocallyMapped;

    /** Info for entries accessed locally in optimistic transaction. */
    private Map<IgniteTxKey, IgniteCacheExpiryPolicy> accessMap;

    /** */
    private Boolean needCheckBackup;

    /** */
    private boolean hasRemoteLocks;

    /**
     * Empty constructor required for {@link Externalizable}.
     */
    public GridNearTxLocal() {
        // No-op.
    }

    /**
     * @param ctx   Cache registry.
     * @param implicit Implicit flag.
     * @param implicitSingle Implicit with one key flag.
     * @param sys System flag.
     * @param plc IO policy.
     * @param concurrency Concurrency.
     * @param isolation Isolation.
     * @param timeout Timeout.
     * @param storeEnabled Store enabled flag.
     * @param txSize Transaction size.
     * @param subjId Subject ID.
     * @param taskNameHash Task name hash code.
     */
    public GridNearTxLocal(
        GridCacheSharedContext ctx,
        boolean implicit,
        boolean implicitSingle,
        boolean sys,
        byte plc,
        TransactionConcurrency concurrency,
        TransactionIsolation isolation,
        long timeout,
        boolean storeEnabled,
        int txSize,
        @Nullable UUID subjId,
        int taskNameHash
    ) {
        super(
            ctx,
            ctx.versions().next(),
            implicit,
            implicitSingle,
            sys,
            false,
            plc,
            concurrency,
            isolation,
            timeout,
            false,
            storeEnabled,
            false,
            txSize,
            subjId,
            taskNameHash);

        mappings = implicitSingle ? new IgniteTxMappingsSingleImpl() : new IgniteTxMappingsImpl();

        initResult();
    }

    /** {@inheritDoc} */
    @Override public boolean near() {
        return true;
    }

    /** {@inheritDoc} */
    @Override public boolean colocated() {
        return true;
    }

    /** {@inheritDoc} */
    @Override public GridCacheVersion nearXidVersion() {
        return xidVer;
    }

    /** {@inheritDoc} */
    @Override protected UUID nearNodeId() {
        return cctx.localNodeId();
    }

    /** {@inheritDoc} */
    @Override protected IgniteUuid nearFutureId() {
        assert false : "nearFutureId should not be called for colocated transactions.";

        return null;
    }

    /** {@inheritDoc} */
    @Override protected IgniteInternalFuture<Boolean> addReader(
        long msgId,
        GridDhtCacheEntry cached,
        IgniteTxEntry entry,
        AffinityTopologyVersion topVer
    ) {
        // We are in near transaction, do not add local node as reader.
        return null;
    }

    /** {@inheritDoc} */
    @Override protected void sendFinishReply(@Nullable Throwable err) {
        // We are in near transaction, do not send finish reply to local node.
    }

    /** {@inheritDoc} */
    @Override protected void clearPrepareFuture(GridDhtTxPrepareFuture fut) {
        PREP_FUT_UPD.compareAndSet(this, fut, null);
    }

    /**
     * Marks transaction to check if commit on backup.
     */
    public void markForBackupCheck() {
        needCheckBackup = true;
    }

    /**
     * @return If need to check tx commit on backup.
     */
    public boolean onNeedCheckBackup() {
        Boolean check = needCheckBackup;

        if (check != null && check) {
            needCheckBackup = false;

            return true;
        }

        return false;
    }

    /**
     * @return If backup check was requested.
     */
    public boolean needCheckBackup() {
        return needCheckBackup != null;
    }

    /**
     * @return {@code True} if transaction contains at least one near cache key mapped to the local node.
     */
    public boolean nearLocallyMapped() {
        return nearLocallyMapped;
    }

    /**
     * @param nearLocallyMapped {@code True} if transaction contains near key mapped to the local node.
     */
    public void nearLocallyMapped(boolean nearLocallyMapped) {
        this.nearLocallyMapped = nearLocallyMapped;
    }

    /**
     * @return {@code True} if transaction contains colocated key mapped to the local node.
     */
    public boolean colocatedLocallyMapped() {
        return colocatedLocallyMapped;
    }

    /**
     * @param colocatedLocallyMapped {@code True} if transaction contains colocated key mapped to the local node.
     */
    public void colocatedLocallyMapped(boolean colocatedLocallyMapped) {
        this.colocatedLocallyMapped = colocatedLocallyMapped;
    }

    /** {@inheritDoc} */
    @Override public boolean ownsLockUnsafe(GridCacheEntryEx entry) {
        return entry.detached() || super.ownsLockUnsafe(entry);
    }

    /** {@inheritDoc} */
    @Override public boolean ownsLock(GridCacheEntryEx entry) throws GridCacheEntryRemovedException {
        return entry.detached() || super.ownsLock(entry);
    }

    /** {@inheritDoc} */
    @Override public Collection<IgniteTxEntry> optimisticLockEntries() {
        return optimisticLockEntries;
    }

    /**
     * @param optimisticLockEntries Optimistic lock entries.
     */
    public void optimisticLockEntries(Collection<IgniteTxEntry> optimisticLockEntries) {
        this.optimisticLockEntries = optimisticLockEntries;
    }

    /** {@inheritDoc} */
    @Override public IgniteInternalFuture<Void> loadMissing(
        final GridCacheContext cacheCtx,
        AffinityTopologyVersion topVer,
        boolean readThrough,
        boolean async,
        final Collection<KeyCacheObject> keys,
        final boolean skipVals,
        final boolean needVer,
        boolean keepBinary,
<<<<<<< HEAD
        boolean recovery,
=======
        final ExpiryPolicy expiryPlc,
>>>>>>> 0b996e62
        final GridInClosure3<KeyCacheObject, Object, GridCacheVersion> c
    ) {
        IgniteCacheExpiryPolicy expiryPlc0 = optimistic() ?
            accessPolicy(cacheCtx, keys) :
            cacheCtx.cache().expiryPolicy(expiryPlc);

        if (cacheCtx.isNear()) {
            return cacheCtx.nearTx().txLoadAsync(this,
                topVer,
                keys,
                readThrough,
                /*deserializeBinary*/false,
<<<<<<< HEAD
                recovery,
                accessPolicy(cacheCtx, keys),
=======
                expiryPlc0,
>>>>>>> 0b996e62
                skipVals,
                needVer).chain(new C1<IgniteInternalFuture<Map<Object, Object>>, Void>() {
                @Override public Void apply(IgniteInternalFuture<Map<Object, Object>> f) {
                    try {
                        Map<Object, Object> map = f.get();

                        processLoaded(map, keys, needVer, c);

                        return null;
                    }
                    catch (Exception e) {
                        setRollbackOnly();

                        throw new GridClosureException(e);
                    }
                }
            });
        }
        else if (cacheCtx.isColocated()) {
            if (keys.size() == 1) {
                final KeyCacheObject key = F.first(keys);

                return cacheCtx.colocated().loadAsync(
                    key,
                    readThrough,
                    /*force primary*/needVer || !cacheCtx.config().isReadFromBackup(),
                    topVer,
                    CU.subjectId(this, cctx),
                    resolveTaskName(),
                    /*deserializeBinary*/false,
                    expiryPlc0,
                    skipVals,
                    /*can remap*/true,
                    needVer,
                    /*keepCacheObject*/true,
                    recovery
                ).chain(new C1<IgniteInternalFuture<Object>, Void>() {
                    @Override public Void apply(IgniteInternalFuture<Object> f) {
                        try {
                            Object val = f.get();

                            processLoaded(key, val, needVer, skipVals, c);

                            return null;
                        }
                        catch (Exception e) {
                            setRollbackOnly();

                            throw new GridClosureException(e);
                        }
                    }
                });
            }
            else {
                return cacheCtx.colocated().loadAsync(
                    keys,
                    readThrough,
                    /*force primary*/needVer || !cacheCtx.config().isReadFromBackup(),
                    topVer,
                    CU.subjectId(this, cctx),
                    resolveTaskName(),
                    /*deserializeBinary*/false,
<<<<<<< HEAD
                    recovery,
                    accessPolicy(cacheCtx, keys),
=======
                    expiryPlc0,
>>>>>>> 0b996e62
                    skipVals,
                    /*can remap*/true,
                    needVer,
                    /*keepCacheObject*/true
                ).chain(new C1<IgniteInternalFuture<Map<Object, Object>>, Void>() {
                    @Override public Void apply(IgniteInternalFuture<Map<Object, Object>> f) {
                        try {
                            Map<Object, Object> map = f.get();

                            processLoaded(map, keys, needVer, c);

                            return null;
                        }
                        catch (Exception e) {
                            setRollbackOnly();

                            throw new GridClosureException(e);
                        }
                    }
                });
            }
        }
        else {
            assert cacheCtx.isLocal();

            return super.loadMissing(cacheCtx,
                topVer,
                readThrough,
                async,
                keys,
                skipVals,
                keepBinary,
                needVer,
<<<<<<< HEAD
                recovery,
=======
                expiryPlc,
>>>>>>> 0b996e62
                c);
        }
    }

    /**
     * @param map Loaded values.
     * @param keys Keys.
     * @param needVer If {@code true} version is required for loaded values.
     * @param c Closure.
     */
    private void processLoaded(
        Map<Object, Object> map,
        final Collection<KeyCacheObject> keys,
        boolean needVer,
        GridInClosure3<KeyCacheObject, Object, GridCacheVersion> c) {
        for (KeyCacheObject key : keys)
            processLoaded(key, map.get(key), needVer, false, c);
    }

    /**
     * @param key Key.
     * @param val Value.
     * @param needVer If {@code true} version is required for loaded values.
     * @param skipVals Skip values flag.
     * @param c Closure.
     */
    private void processLoaded(
        KeyCacheObject key,
        @Nullable Object val,
        boolean needVer,
        boolean skipVals,
        GridInClosure3<KeyCacheObject, Object, GridCacheVersion> c) {
        if (val != null) {
            Object v;
            GridCacheVersion ver;

            if (needVer) {
                EntryGetResult getRes = (EntryGetResult)val;

                v = getRes.value();
                ver = getRes.version();
            }
            else {
                v = val;
                ver = null;
            }

            if (skipVals && v == Boolean.FALSE)
                c.apply(key, null, IgniteTxEntry.SER_READ_EMPTY_ENTRY_VER);
            else
                c.apply(key, v, ver);
        }
        else
            c.apply(key, null, IgniteTxEntry.SER_READ_EMPTY_ENTRY_VER);
    }

    /** {@inheritDoc} */
    @Override protected void updateExplicitVersion(IgniteTxEntry txEntry, GridCacheEntryEx entry)
        throws GridCacheEntryRemovedException {
        if (entry.detached()) {
            GridCacheMvccCandidate cand = cctx.mvcc().explicitLock(threadId(), entry.txKey());

            if (cand != null && !xidVersion().equals(cand.version())) {
                GridCacheVersion candVer = cand.version();

                txEntry.explicitVersion(candVer);

                if (candVer.compareTo(minVer) < 0)
                    minVer = candVer;
            }
        }
        else
            super.updateExplicitVersion(txEntry, entry);
    }

    /**
     * @return DHT map.
     */
    IgniteTxMappings mappings() {
        return mappings;
    }

    /**
     * @param nodeId Undo mapping.
     */
    @Override public boolean removeMapping(UUID nodeId) {
        if (mappings.remove(nodeId) != null) {
            if (log.isDebugEnabled())
                log.debug("Removed mapping for node [nodeId=" + nodeId + ", tx=" + this + ']');

            return true;
        }
        else {
            if (log.isDebugEnabled())
                log.debug("Mapping for node was not found [nodeId=" + nodeId + ", tx=" + this + ']');

            return false;
        }
    }

    /**
     * Adds key mapping to dht mapping.
     *
     * @param key Key to add.
     * @param node Node this key mapped to.
     */
    public void addKeyMapping(IgniteTxKey key, ClusterNode node) {
        GridDistributedTxMapping m = mappings.get(node.id());

        if (m == null)
            mappings.put(m = new GridDistributedTxMapping(node));

        IgniteTxEntry txEntry = entry(key);

        assert txEntry != null;

        txEntry.nodeId(node.id());

        m.add(txEntry);

        if (log.isDebugEnabled())
            log.debug("Added mappings to transaction [locId=" + cctx.localNodeId() + ", key=" + key + ", node=" + node +
                ", tx=" + this + ']');
    }

    /**
     * @return Non-null entry if tx has only one write entry.
     */
    @Nullable IgniteTxEntry singleWrite() {
        return txState.singleWrite();
    }

    /**
     * @param maps Mappings.
     */
    void addEntryMapping(@Nullable Collection<GridDistributedTxMapping> maps) {
        if (!F.isEmpty(maps)) {
            for (GridDistributedTxMapping map : maps) {
                ClusterNode n = map.node();

                GridDistributedTxMapping m = mappings.get(n.id());

                if (m == null) {
                    mappings.put(m = new GridDistributedTxMapping(n));

                    m.near(map.near());

                    if (map.explicitLock())
                        m.markExplicitLock();
                }

                for (IgniteTxEntry entry : map.entries())
                    m.add(entry);
            }

            if (log.isDebugEnabled())
                log.debug("Added mappings to transaction [locId=" + cctx.localNodeId() + ", mappings=" + maps +
                    ", tx=" + this + ']');
        }
    }

    /**
     * @param map Mapping.
     * @param entry Entry.
     */
    void addSingleEntryMapping(GridDistributedTxMapping map, IgniteTxEntry entry) {
        ClusterNode n = map.node();

        GridDistributedTxMapping m = new GridDistributedTxMapping(n);

        mappings.put(m);

        m.near(map.near());

        if (map.explicitLock())
            m.markExplicitLock();

        m.add(entry);
    }

    /**
     * @param nodeId Node ID to mark with explicit lock.
     * @return {@code True} if mapping was found.
     */
    public boolean markExplicit(UUID nodeId) {
        explicitLock = true;

        GridDistributedTxMapping m = mappings.get(nodeId);

        if (m != null) {
            m.markExplicitLock();

            return true;
        }

        return false;
    }

    /** {@inheritDoc} */
    @Override public boolean onOwnerChanged(GridCacheEntryEx entry, GridCacheMvccCandidate owner) {
        GridCacheMvccFuture<IgniteInternalTx> fut = (GridCacheMvccFuture<IgniteInternalTx>)prepFut;

        return fut != null && fut.onOwnerChanged(entry, owner);
    }

    /**
     * @param mapping Mapping to order.
     * @param pendingVers Pending versions.
     * @param committedVers Committed versions.
     * @param rolledbackVers Rolled back versions.
     */
    void readyNearLocks(GridDistributedTxMapping mapping,
        Collection<GridCacheVersion> pendingVers,
        Collection<GridCacheVersion> committedVers,
        Collection<GridCacheVersion> rolledbackVers)
    {
        // Process writes, then reads.
        for (IgniteTxEntry txEntry : mapping.entries()) {
            if (CU.writes().apply(txEntry))
                readyNearLock(txEntry, mapping.dhtVersion(), pendingVers, committedVers, rolledbackVers);
        }

        for (IgniteTxEntry txEntry : mapping.entries()) {
            if (CU.reads().apply(txEntry))
                readyNearLock(txEntry, mapping.dhtVersion(), pendingVers, committedVers, rolledbackVers);
        }
    }

    /**
     * @param txEntry TX entry.
     * @param dhtVer DHT version.
     * @param pendingVers Pending versions.
     * @param committedVers Committed versions.
     * @param rolledbackVers Rolled back versions.
     */
    void readyNearLock(IgniteTxEntry txEntry,
        GridCacheVersion dhtVer,
        Collection<GridCacheVersion> pendingVers,
        Collection<GridCacheVersion> committedVers,
        Collection<GridCacheVersion> rolledbackVers)
    {
        while (true) {
            GridCacheContext cacheCtx = txEntry.cached().context();

            assert cacheCtx.isNear();

            GridDistributedCacheEntry entry = (GridDistributedCacheEntry)txEntry.cached();

            try {
                // Handle explicit locks.
                GridCacheVersion explicit = txEntry.explicitVersion();

                if (explicit == null) {
                    entry.readyNearLock(xidVer,
                        dhtVer,
                        committedVers,
                        rolledbackVers,
                        pendingVers);
                }

                break;
            }
            catch (GridCacheEntryRemovedException ignored) {
                assert entry.obsoleteVersion() != null;

                if (log.isDebugEnabled())
                    log.debug("Replacing obsolete entry in remote transaction [entry=" + entry +
                        ", tx=" + this + ']');

                // Replace the entry.
                txEntry.cached(txEntry.context().cache().entryEx(txEntry.key(), topologyVersion()));
            }
        }
    }

    /** {@inheritDoc} */
    @SuppressWarnings({"CatchGenericClass", "ThrowableInstanceNeverThrown"})
    @Override public boolean finish(boolean commit) throws IgniteCheckedException {
        if (log.isDebugEnabled())
            log.debug("Finishing near local tx [tx=" + this + ", commit=" + commit + "]");

        if (commit) {
            if (!state(COMMITTING)) {
                TransactionState state = state();

                if (state != COMMITTING && state != COMMITTED)
                    throw new IgniteCheckedException("Invalid transaction state for commit [state=" + state() +
                        ", tx=" + this + ']');
                else {
                    if (log.isDebugEnabled())
                        log.debug("Invalid transaction state for commit (another thread is committing): " + this);

                    return false;
                }
            }
        }
        else {
            if (!state(ROLLING_BACK)) {
                if (log.isDebugEnabled())
                    log.debug("Invalid transaction state for rollback [state=" + state() + ", tx=" + this + ']');

                return false;
            }
        }

        IgniteCheckedException err = null;

        // Commit to DB first. This way if there is a failure, transaction
        // won't be committed.
        try {
            if (commit && !isRollbackOnly())
                userCommit();
            else
                userRollback();
        }
        catch (IgniteCheckedException e) {
            err = e;

            commit = false;

            // If heuristic error.
            if (!isRollbackOnly()) {
                invalidate = true;

                systemInvalidate(true);

                U.warn(log, "Set transaction invalidation flag to true due to error [tx=" + this + ", err=" + err + ']');
            }
        }

        if (err != null) {
            state(UNKNOWN);

            throw err;
        }
        else {
            // Committed state will be set in finish future onDone callback.
            if (commit) {
                if (!onePhaseCommit()) {
                    if (!state(COMMITTED)) {
                        state(UNKNOWN);

                        throw new IgniteCheckedException("Invalid transaction state for commit: " + this);
                    }
                }
            }
            else {
                if (!state(ROLLED_BACK)) {
                    state(UNKNOWN);

                    throw new IgniteCheckedException("Invalid transaction state for rollback: " + this);
                }
            }
        }

        return true;
    }

    /** {@inheritDoc} */
    @Override public IgniteInternalFuture<?> prepareAsync() {
        GridNearTxPrepareFutureAdapter fut = (GridNearTxPrepareFutureAdapter)prepFut;

        if (fut == null) {
            long timeout = remainingTime();

            // Future must be created before any exception can be thrown.
            if (optimistic()) {
                fut = serializable() ?
                    new GridNearOptimisticSerializableTxPrepareFuture(cctx, this) :
                    new GridNearOptimisticTxPrepareFuture(cctx, this);
            }
            else
                fut = new GridNearPessimisticTxPrepareFuture(cctx, this);

            if (!PREP_FUT_UPD.compareAndSet(this, null, fut))
                return prepFut;

            if (timeout == -1) {
                fut.onDone(this, timeoutException());

                return fut;
            }
        }
        else
            // Prepare was called explicitly.
            return fut;

        mapExplicitLocks();

        fut.prepare();

        return fut;
    }

    /** {@inheritDoc} */
    @SuppressWarnings({"ThrowableInstanceNeverThrown"})
    @Override public IgniteInternalFuture<IgniteInternalTx> commitAsync() {
        if (log.isDebugEnabled())
            log.debug("Committing near local tx: " + this);

        if (fastFinish()) {
            state(PREPARING);
            state(PREPARED);
            state(COMMITTING);

            cctx.tm().fastFinishTx(this, true);

            state(COMMITTED);

            return new GridFinishedFuture<>((IgniteInternalTx)this);
        }

        prepareAsync();

        GridNearTxFinishFuture fut = commitFut;

        if (fut == null &&
            !COMMIT_FUT_UPD.compareAndSet(this, null, fut = new GridNearTxFinishFuture<>(cctx, this, true)))
            return commitFut;

        cctx.mvcc().addFuture(fut, fut.futureId());

        final IgniteInternalFuture<?> prepareFut = prepFut;

        prepareFut.listen(new CI1<IgniteInternalFuture<?>>() {
            @Override public void apply(IgniteInternalFuture<?> f) {
                GridNearTxFinishFuture fut0 = commitFut;

                try {
                    // Make sure that here are no exceptions.
                    prepareFut.get();

                    fut0.finish(true);
                }
                catch (Error | RuntimeException e) {
                    COMMIT_ERR_UPD.compareAndSet(GridNearTxLocal.this, null, e);

                    fut0.finish(false);

                    throw e;
                }
                catch (IgniteCheckedException e) {
                    COMMIT_ERR_UPD.compareAndSet(GridNearTxLocal.this, null, e);

                    fut0.finish(false);
                }
            }
        });

        return fut;
    }

    /** {@inheritDoc} */
    @Override public IgniteInternalFuture<IgniteInternalTx> rollbackAsync() {
        if (log.isDebugEnabled())
            log.debug("Rolling back near tx: " + this);

        if (fastFinish()) {
            state(PREPARING);
            state(PREPARED);
            state(ROLLING_BACK);

            cctx.tm().fastFinishTx(this, false);

            state(ROLLED_BACK);

            return new GridFinishedFuture<>((IgniteInternalTx)this);
        }

        GridNearTxFinishFuture fut = rollbackFut;

        if (fut != null)
            return fut;

        if (!ROLLBACK_FUT_UPD.compareAndSet(this, null, fut = new GridNearTxFinishFuture<>(cctx, this, false)))
            return rollbackFut;

        cctx.mvcc().addFuture(fut, fut.futureId());

        IgniteInternalFuture<?> prepFut = this.prepFut;

        if (prepFut == null || prepFut.isDone()) {
            try {
                // Check for errors in prepare future.
                if (prepFut != null)
                    prepFut.get();
            }
            catch (IgniteCheckedException e) {
                if (log.isDebugEnabled())
                    log.debug("Got optimistic tx failure [tx=" + this + ", err=" + e + ']');
            }

            fut.finish(false);
        }
        else {
            prepFut.listen(new CI1<IgniteInternalFuture<?>>() {
                @Override public void apply(IgniteInternalFuture<?> f) {
                    try {
                        // Check for errors in prepare future.
                        f.get();
                    }
                    catch (IgniteCheckedException e) {
                        if (log.isDebugEnabled())
                            log.debug("Got optimistic tx failure [tx=" + this + ", err=" + e + ']');
                    }

                    GridNearTxFinishFuture fut0 = rollbackFut;

                    fut0.finish(false);
                }
            });
        }

        return fut;
    }

    /**
     * @return {@code True} if 'fast finish' path can be used for transaction completion.
     */
    private boolean fastFinish() {
        return writeMap().isEmpty() && ((optimistic() && !serializable()) || readMap().isEmpty());
    }

    /**
     * Prepares next batch of entries in dht transaction.
     *
     * @param reads Read entries.
     * @param writes Write entries.
     * @param txNodes Transaction nodes mapping.
     * @param last {@code True} if this is last prepare request.
     * @return Future that will be completed when locks are acquired.
     */
    @SuppressWarnings("TypeMayBeWeakened")
    public IgniteInternalFuture<GridNearTxPrepareResponse> prepareAsyncLocal(
        @Nullable Collection<IgniteTxEntry> reads,
        @Nullable Collection<IgniteTxEntry> writes,
        Map<UUID, Collection<UUID>> txNodes,
        boolean last
    ) {
        long timeout = remainingTime();

        if (state() != PREPARING) {
            if (timeout == -1)
                return new GridFinishedFuture<>(
                    new IgniteTxTimeoutCheckedException("Transaction timed out: " + this));

            setRollbackOnly();

            return new GridFinishedFuture<>(
                new IgniteCheckedException("Invalid transaction state for prepare [state=" + state() + ", tx=" + this + ']'));
        }

        if (timeout == -1)
            return new GridFinishedFuture<>(timeoutException());

        init();

        GridDhtTxPrepareFuture fut = new GridDhtTxPrepareFuture(
            cctx,
            this,
            timeout,
            IgniteUuid.randomUuid(),
            Collections.<IgniteTxKey, GridCacheVersion>emptyMap(),
            last,
            needReturnValue() && implicit());

        try {
            // At this point all the entries passed in must be enlisted in transaction because this is an
            // optimistic transaction.
            optimisticLockEntries = (serializable() && optimistic()) ? F.concat(false, writes, reads) : writes;

            userPrepare();

            // Make sure to add future before calling prepare on it.
            cctx.mvcc().addFuture(fut);

            if (isSystemInvalidate())
                fut.complete();
            else
                fut.prepare(reads, writes, txNodes);
        }
        catch (IgniteTxTimeoutCheckedException | IgniteTxOptimisticCheckedException e) {
            fut.onError(e);
        }
        catch (IgniteCheckedException e) {
            setRollbackOnly();

            fut.onError(new IgniteTxRollbackCheckedException("Failed to prepare transaction: " + this, e));

            try {
                rollback();
            }
            catch (IgniteTxOptimisticCheckedException e1) {
                if (log.isDebugEnabled())
                    log.debug("Failed optimistically to prepare transaction [tx=" + this + ", e=" + e1 + ']');

                fut.onError(e);
            }
            catch (IgniteCheckedException e1) {
                U.error(log, "Failed to rollback transaction: " + this, e1);
            }
        }

        return chainOnePhasePrepare(fut);
    }

    /**
     * Commits local part of colocated transaction.
     *
     * @return Commit future.
     */
    public IgniteInternalFuture<IgniteInternalTx> commitAsyncLocal() {
        if (log.isDebugEnabled())
            log.debug("Committing colocated tx locally: " + this);

        // In optimistic mode prepare was called explicitly.
        if (pessimistic())
            prepareAsync();

        IgniteInternalFuture<?> prep = prepFut;

        // Do not create finish future if there are no remote nodes.
        if (F.isEmpty(dhtMap) && F.isEmpty(nearMap)) {
            if (prep != null)
                return (IgniteInternalFuture<IgniteInternalTx>)(IgniteInternalFuture)prep;

            return new GridFinishedFuture<IgniteInternalTx>(this);
        }

        final GridDhtTxFinishFuture fut = new GridDhtTxFinishFuture<>(cctx, this, true);

        cctx.mvcc().addFuture(fut, fut.futureId());

        if (prep == null || prep.isDone()) {
            assert prep != null || optimistic();

            IgniteCheckedException err = null;

            try {
                if (prep != null)
                    prep.get(); // Check for errors of a parent future.
            }
            catch (IgniteCheckedException e) {
                err = e;

                U.error(log, "Failed to prepare transaction: " + this, e);
            }

            if (err != null)
                fut.rollbackOnError(err);
            else
                fut.finish(true);
        }
        else
            prep.listen(new CI1<IgniteInternalFuture<?>>() {
                @Override public void apply(IgniteInternalFuture<?> f) {
                    IgniteCheckedException err = null;

                    try {
                        f.get(); // Check for errors of a parent future.
                    }
                    catch (IgniteCheckedException e) {
                        err = e;

                        U.error(log, "Failed to prepare transaction: " + this, e);
                    }

                    if (err != null)
                        fut.rollbackOnError(err);
                    else
                        fut.finish(true);
                }
            });

        return fut;
    }

    /**
     * Rolls back local part of colocated transaction.
     *
     * @return Commit future.
     */
    public IgniteInternalFuture<IgniteInternalTx> rollbackAsyncLocal() {
        if (log.isDebugEnabled())
            log.debug("Rolling back colocated tx locally: " + this);

        final GridDhtTxFinishFuture fut = new GridDhtTxFinishFuture<>(cctx, this, false);

        cctx.mvcc().addFuture(fut, fut.futureId());

        IgniteInternalFuture<?> prep = prepFut;

        if (prep == null || prep.isDone()) {
            try {
                if (prep != null)
                    prep.get();
            }
            catch (IgniteCheckedException e) {
                if (log.isDebugEnabled())
                    log.debug("Failed to prepare transaction during rollback (will ignore) [tx=" + this + ", msg=" +
                        e.getMessage() + ']');
            }

            fut.finish(false);
        }
        else
            prep.listen(new CI1<IgniteInternalFuture<?>>() {
                @Override public void apply(IgniteInternalFuture<?> f) {
                    try {
                        f.get(); // Check for errors of a parent future.
                    }
                    catch (IgniteCheckedException e) {
                        log.debug("Failed to prepare transaction during rollback (will ignore) [tx=" + this + ", msg=" +
                            e.getMessage() + ']');
                    }

                    fut.finish(false);
                }
            });

        return fut;
    }

    /**
     * @param cacheCtx Cache context.
     * @param keys Keys.
     * @param retval Return value flag.
     * @param read Read flag.
     * @param createTtl Create ttl.
     * @param accessTtl Access ttl.
     * @param <K> Key type.
     * @param skipStore Skip store flag.
     * @param keepBinary Keep binary flag.
     * @return Future with respond.
     */
    public <K> IgniteInternalFuture<GridCacheReturn> lockAllAsync(GridCacheContext cacheCtx,
        final Collection<? extends K> keys,
        boolean retval,
        boolean read,
        long createTtl,
        long accessTtl,
        boolean skipStore,
        boolean keepBinary) {
        assert pessimistic();

        try {
            checkValid();
        }
        catch (IgniteCheckedException e) {
            return new GridFinishedFuture<>(e);
        }

        final GridCacheReturn ret = new GridCacheReturn(localResult(), false);

        if (F.isEmpty(keys))
            return new GridFinishedFuture<>(ret);

        init();

        if (log.isDebugEnabled())
            log.debug("Before acquiring transaction lock on keys: " + keys);

        long timeout = remainingTime();

        if (timeout == -1)
            return new GridFinishedFuture<>(timeoutException());

        IgniteInternalFuture<Boolean> fut = cacheCtx.colocated().lockAllAsyncInternal(keys,
            timeout,
            this,
            isInvalidate(),
            read,
            retval,
            isolation,
            createTtl,
            accessTtl,
            CU.empty0(),
            skipStore,
            keepBinary);

        return new GridEmbeddedFuture<>(
            fut,
            new PLC1<GridCacheReturn>(ret, false) {
                @Override protected GridCacheReturn postLock(GridCacheReturn ret) {
                    if (log.isDebugEnabled())
                        log.debug("Acquired transaction lock on keys: " + keys);

                    return ret;
                }
            }
        );
    }

    /** {@inheritDoc} */
    @Override protected GridCacheEntryEx entryEx(GridCacheContext cacheCtx, IgniteTxKey key) {
        if (cacheCtx.isColocated()) {
            IgniteTxEntry txEntry = entry(key);

            if (txEntry == null)
                return cacheCtx.colocated().entryExx(key.key(), topologyVersion(), true);

            GridCacheEntryEx cached = txEntry.cached();

            assert cached != null;

            if (cached.detached())
                return cached;

            if (cached.obsoleteVersion() != null) {
                cached = cacheCtx.colocated().entryExx(key.key(), topologyVersion(), true);

                txEntry.cached(cached);
            }

            return cached;
        }
        else
            return cacheCtx.cache().entryEx(key.key());
    }

    /** {@inheritDoc} */
    @Override protected GridCacheEntryEx entryEx(
        GridCacheContext cacheCtx,
        IgniteTxKey key,
        AffinityTopologyVersion topVer
    ) {
        if (cacheCtx.isColocated()) {
            IgniteTxEntry txEntry = entry(key);

            if (txEntry == null)
                return cacheCtx.colocated().entryExx(key.key(), topVer, true);

            GridCacheEntryEx cached = txEntry.cached();

            assert cached != null;

            if (cached.detached())
                return cached;

            if (cached.obsoleteVersion() != null) {
                cached = cacheCtx.colocated().entryExx(key.key(), topVer, true);

                txEntry.cached(cached);
            }

            return cached;
        }
        else
            return cacheCtx.cache().entryEx(key.key(), topVer);
    }

    /** {@inheritDoc} */
    @Override protected IgniteCacheExpiryPolicy accessPolicy(
        GridCacheContext ctx,
        IgniteTxKey key,
        @Nullable ExpiryPolicy expiryPlc
    ) {
        assert optimistic();

        IgniteCacheExpiryPolicy plc = ctx.cache().expiryPolicy(expiryPlc);

        if (plc != null) {
            if (accessMap == null)
                accessMap = new HashMap<>();

            accessMap.put(key, plc);
        }

        return plc;
    }

    /** {@inheritDoc} */
    @Override protected IgniteCacheExpiryPolicy accessPolicy(GridCacheContext cacheCtx, Collection<KeyCacheObject> keys) {
        assert optimistic();

        if (accessMap != null) {
            for (Map.Entry<IgniteTxKey, IgniteCacheExpiryPolicy> e : accessMap.entrySet()) {
                if (e.getKey().cacheId() == cacheCtx.cacheId() && keys.contains(e.getKey().key()))
                    return e.getValue();
            }
        }

        return null;
    }

    /** {@inheritDoc} */
    @Override public void close() throws IgniteCheckedException {
        super.close();

        if (accessMap != null) {
            assert optimistic();

            for (Map.Entry<IgniteTxKey, IgniteCacheExpiryPolicy> e : accessMap.entrySet()) {
                if (e.getValue().entries() != null) {
                    GridCacheContext cctx0 = cctx.cacheContext(e.getKey().cacheId());

                    if (cctx0.isNear())
                        cctx0.near().dht().sendTtlUpdateRequest(e.getValue());
                    else
                        cctx0.dht().sendTtlUpdateRequest(e.getValue());
                }
            }

            accessMap = null;
        }
    }

    /** {@inheritDoc} */
    @SuppressWarnings("unchecked")
    @Nullable @Override public IgniteInternalFuture<?> currentPrepareFuture() {
        return prepFut;
    }

    /** {@inheritDoc} */
    @Override public void onRemap(AffinityTopologyVersion topVer) {
        assert cctx.kernalContext().clientNode();

        mapped = false;
        nearLocallyMapped = false;
        colocatedLocallyMapped = false;
        txNodes = null;
        onePhaseCommit = false;
        nearMap.clear();
        dhtMap.clear();
        mappings.clear();

        synchronized (this) {
            this.topVer = topVer;
        }
    }

    /**
     * @param hasRemoteLocks {@code True} if tx has remote locks acquired.
     */
    public void hasRemoteLocks(boolean hasRemoteLocks) {
        this.hasRemoteLocks = hasRemoteLocks;
    }

    /**
     * @return {@code True} if tx has remote locks acquired.
     */
    public boolean hasRemoteLocks() {
        return hasRemoteLocks;
    }

    /** {@inheritDoc} */
    @Override public String toString() {
        return S.toString(GridNearTxLocal.class, this,
            "thread", IgniteUtils.threadName(threadId),
            "mappings", mappings,
            "super", super.toString());
    }
}<|MERGE_RESOLUTION|>--- conflicted
+++ resolved
@@ -329,11 +329,8 @@
         final boolean skipVals,
         final boolean needVer,
         boolean keepBinary,
-<<<<<<< HEAD
         boolean recovery,
-=======
         final ExpiryPolicy expiryPlc,
->>>>>>> 0b996e62
         final GridInClosure3<KeyCacheObject, Object, GridCacheVersion> c
     ) {
         IgniteCacheExpiryPolicy expiryPlc0 = optimistic() ?
@@ -346,12 +343,8 @@
                 keys,
                 readThrough,
                 /*deserializeBinary*/false,
-<<<<<<< HEAD
                 recovery,
-                accessPolicy(cacheCtx, keys),
-=======
                 expiryPlc0,
->>>>>>> 0b996e62
                 skipVals,
                 needVer).chain(new C1<IgniteInternalFuture<Map<Object, Object>>, Void>() {
                 @Override public Void apply(IgniteInternalFuture<Map<Object, Object>> f) {
@@ -414,12 +407,8 @@
                     CU.subjectId(this, cctx),
                     resolveTaskName(),
                     /*deserializeBinary*/false,
-<<<<<<< HEAD
                     recovery,
-                    accessPolicy(cacheCtx, keys),
-=======
                     expiryPlc0,
->>>>>>> 0b996e62
                     skipVals,
                     /*can remap*/true,
                     needVer,
@@ -451,13 +440,10 @@
                 async,
                 keys,
                 skipVals,
+                needVer,
                 keepBinary,
-                needVer,
-<<<<<<< HEAD
                 recovery,
-=======
                 expiryPlc,
->>>>>>> 0b996e62
                 c);
         }
     }
