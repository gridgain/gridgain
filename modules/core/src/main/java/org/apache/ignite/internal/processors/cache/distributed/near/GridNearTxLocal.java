--- conflicted
+++ resolved
@@ -213,25 +213,16 @@
     /** */
     private boolean trackTimeout;
 
-<<<<<<< HEAD
-    /** Counts how much time this transaction has spent on system calls, in nanoseconds. */
+    /**
+     * Counts how much time this transaction has spent on system calls, in nanoseconds.
+     */
     private final AtomicLong sysTime = new AtomicLong(0);
-=======
-    /**
-     * Counts how much time this transaction has spent on system calls, in nanoseconds.
-     */
-    private final AtomicLong systemTime = new AtomicLong(0);
->>>>>>> 2a533c6b
 
     /**
      * Stores the nano time value when current system time has started, or <code>0</code> if no system section
      * is running currently.
      */
-<<<<<<< HEAD
     private final AtomicLong sysStartTime = new AtomicLong(0);
-=======
-    private final AtomicLong systemStartTime = new AtomicLong(0);
->>>>>>> 2a533c6b
 
     /**
      * Stores the nano time value when prepare step has started, or <code>0</code> if no prepare step
@@ -3832,7 +3823,6 @@
      * @return Amount of time in milliseconds.
      */
     public long systemTimeCurrent() {
-<<<<<<< HEAD
         long sysTime0 = sysTime.get();
 
         long sysStartTime0 = sysStartTime.get();
@@ -3840,15 +3830,6 @@
         long t = sysStartTime0 == 0 ? 0 : (System.nanoTime() - sysStartTime0);
 
         return U.nanosToMillis(sysTime0 + t);
-=======
-        long systemTime0 = systemTime.get();
-
-        long systemStartTime0 = systemStartTime.get();
-
-        long t = systemStartTime0 == 0 ? 0 : (System.nanoTime() - systemStartTime0);
-
-        return U.nanosToMillis(systemTime0 + t);
->>>>>>> 2a533c6b
     }
 
     /** {@inheritDoc} */
@@ -3862,7 +3843,6 @@
             if (!commitOrRollbackTime.compareAndSet(0, System.nanoTime() - commitOrRollbackStartTime.get()))
                 return res;
 
-<<<<<<< HEAD
             long sysTimeMillis = U.nanosToMillis(sysTime.get());
             long totalTimeMillis = System.currentTimeMillis() - startTime();
 
@@ -3870,15 +3850,6 @@
             long userTimeMillis = Math.max(totalTimeMillis - sysTimeMillis, 0);
 
             writeTxMetrics(sysTimeMillis, userTimeMillis);
-=======
-            long systemTimeMillis = U.nanosToMillis(this.systemTime.get());
-            long totalTimeMillis = System.currentTimeMillis() - startTime();
-
-            //in some cases totalTimeMillis can be less than systemTimeMillis, as they are calculated with different precision
-            long userTimeMillis = Math.max(totalTimeMillis - systemTimeMillis, 0);
-
-            writeTxMetrics(systemTimeMillis, userTimeMillis);
->>>>>>> 2a533c6b
 
             boolean willBeSkipped = txDumpsThrottling == null || txDumpsThrottling.skipCurrent();
 
@@ -3893,11 +3864,7 @@
                     && ThreadLocalRandom.current().nextDouble() <= transactionTimeDumpSamplesCoefficient;
 
                 if (randomlyChosen || isLong) {
-<<<<<<< HEAD
                     String txDump = completedTransactionDump(state, sysTimeMillis, userTimeMillis, isLong);
-=======
-                    String txDump = completedTransactionDump(state, systemTimeMillis, userTimeMillis, isLong);
->>>>>>> 2a533c6b
 
                     if (isLong)
                         log.warning(txDump);
@@ -3918,45 +3885,27 @@
      * Builds dump string for completed transaction.
      *
      * @param state Transaction state.
-<<<<<<< HEAD
      * @param sysTimeMillis System time in milliseconds.
-=======
-     * @param systemTimeMillis System time in milliseconds.
->>>>>>> 2a533c6b
      * @param userTimeMillis User time in milliseconds.
      * @param isLong Whether the dumped transaction is long running or not.
      * @return Dump string.
      */
     private String completedTransactionDump(
         TransactionState state,
-<<<<<<< HEAD
         long sysTimeMillis,
-=======
-        long systemTimeMillis,
->>>>>>> 2a533c6b
         long userTimeMillis,
         boolean isLong
     ) {
         long cacheOperationsTimeMillis =
-<<<<<<< HEAD
             U.nanosToMillis(sysTime.get() - prepareTime.get() - commitOrRollbackTime.get());
-=======
-            U.nanosToMillis(systemTime.get() - prepareTime.get() - commitOrRollbackTime.get());
->>>>>>> 2a533c6b
 
         GridStringBuilder warning = new GridStringBuilder(isLong ? "Long transaction time dump " : "Transaction time dump ")
             .a("[startTime=")
             .a(TIME_FORMAT.get().format(new Date(startTime)))
             .a(", totalTime=")
-<<<<<<< HEAD
             .a(sysTimeMillis + userTimeMillis)
             .a(", systemTime=")
             .a(sysTimeMillis)
-=======
-            .a(systemTimeMillis + userTimeMillis)
-            .a(", systemTime=")
-            .a(systemTimeMillis)
->>>>>>> 2a533c6b
             .a(", userTime=")
             .a(userTimeMillis)
             .a(", cacheOperationsTime=")
@@ -3978,11 +3927,7 @@
         warning
             .a(", tx=")
             .a(this)
-<<<<<<< HEAD
             .a(']');
-=======
-            .a("]");
->>>>>>> 2a533c6b
 
         return warning.toString();
     }
@@ -5129,38 +5074,24 @@
      * Enters the section when system time for this transaction is counted.
      */
     public void enterSystemSection() {
-<<<<<<< HEAD
         // Setting systemStartTime only if it equals 0, otherwise it means that we are already in system section
         // and sould do nothing.
         sysStartTime.compareAndSet(0, System.nanoTime());
-=======
-        //setting systemStartTime only if it equals 0, otherwise it means that we are already in system section
-        //and sould do nothing.
-        systemStartTime.compareAndSet(0, System.nanoTime());
->>>>>>> 2a533c6b
     }
 
     /**
      * Leaves the section when system time for this transaction is counted.
      */
     public void leaveSystemSection() {
-<<<<<<< HEAD
         long sysStartTime0 = sysStartTime.getAndSet(0);
 
         if (sysStartTime0 > 0)
             sysTime.addAndGet(System.nanoTime() - sysStartTime0);
-=======
-        long systemStartTime0 = systemStartTime.getAndSet(0);
-
-        if (systemStartTime0 > 0)
-            systemTime.addAndGet(System.nanoTime() - systemStartTime0);
->>>>>>> 2a533c6b
     }
 
     /**
      * Writes system and user time metrics.
      *
-<<<<<<< HEAD
      * @param sysTime System time.
      * @param userTime User time.
      */
@@ -5169,16 +5100,6 @@
             .get(metricName(DIAGNOSTIC_METRICS, TRANSACTION_METRICS));
 
         writeTxMetrics(txMetricRegistry, METRIC_TOTAL_SYSTEM_TIME, METRIC_SYSTEM_TIME_HISTOGRAM, sysTime);
-=======
-     * @param systemTime System time.
-     * @param userTime User time.
-     */
-    private void writeTxMetrics(long systemTime, long userTime) {
-        MetricRegistry txMetricRegistry = cctx.kernalContext().metric()
-            .registry(metricName(DIAGNOSTIC_METRICS, TRANSACTION_METRICS));
-
-        writeTxMetrics(txMetricRegistry, METRIC_TOTAL_SYSTEM_TIME, METRIC_SYSTEM_TIME_HISTOGRAM, systemTime);
->>>>>>> 2a533c6b
         writeTxMetrics(txMetricRegistry, METRIC_TOTAL_USER_TIME, METRIC_USER_TIME_HISTOGRAM, userTime);
     }
 
