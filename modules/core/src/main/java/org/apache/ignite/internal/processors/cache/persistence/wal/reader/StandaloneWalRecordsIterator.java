/*
 * Licensed to the Apache Software Foundation (ASF) under one or more
 * contributor license agreements. See the NOTICE file distributed with
 * this work for additional information regarding copyright ownership.
 * The ASF licenses this file to You under the Apache License, Version 2.0
 * (the "License"); you may not use this file except in compliance with
 * the License. You may obtain a copy of the License at
 *
 * http://www.apache.org/licenses/LICENSE-2.0
 *
 * Unless required by applicable law or agreed to in writing, software
 * distributed under the License is distributed on an "AS IS" BASIS,
 * WITHOUT WARRANTIES OR CONDITIONS OF ANY KIND, either express or implied.
 * See the License for the specific language governing permissions and
 * limitations under the License.
 */

package org.apache.ignite.internal.processors.cache.persistence.wal.reader;

import java.io.FileNotFoundException;
import java.io.IOException;
import java.util.ArrayList;
import java.util.List;
import java.util.stream.Collectors;
import org.apache.ignite.IgniteCheckedException;
import org.apache.ignite.IgniteLogger;
import org.apache.ignite.internal.GridKernalContext;
import org.apache.ignite.internal.pagemem.wal.WALPointer;
import org.apache.ignite.internal.pagemem.wal.record.DataEntry;
import org.apache.ignite.internal.pagemem.wal.record.DataRecord;
import org.apache.ignite.internal.pagemem.wal.record.FilteredRecord;
import org.apache.ignite.internal.pagemem.wal.record.MarshalledDataEntry;
import org.apache.ignite.internal.pagemem.wal.record.MvccDataEntry;
import org.apache.ignite.internal.pagemem.wal.record.MvccDataRecord;
import org.apache.ignite.internal.pagemem.wal.record.UnwrapDataEntry;
import org.apache.ignite.internal.pagemem.wal.record.UnwrapMvccDataEntry;
import org.apache.ignite.internal.pagemem.wal.record.WALRecord;
import org.apache.ignite.internal.pagemem.wal.record.WALRecord.RecordType;
import org.apache.ignite.internal.processors.cache.CacheObject;
import org.apache.ignite.internal.processors.cache.CacheObjectContext;
import org.apache.ignite.internal.processors.cache.GridCacheSharedContext;
import org.apache.ignite.internal.processors.cache.KeyCacheObject;
import org.apache.ignite.internal.processors.cache.persistence.file.FileIOFactory;
import org.apache.ignite.internal.processors.cache.persistence.wal.AbstractWalRecordsIterator;
import org.apache.ignite.internal.processors.cache.persistence.wal.FileDescriptor;
import org.apache.ignite.internal.processors.cache.persistence.wal.FileWALPointer;
import org.apache.ignite.internal.processors.cache.persistence.wal.FileWriteAheadLogManager.ReadFileHandle;
import org.apache.ignite.internal.processors.cache.persistence.wal.WalSegmentTailReachedException;
import org.apache.ignite.internal.processors.cache.persistence.wal.crc.IgniteDataIntegrityViolationException;
import org.apache.ignite.internal.processors.cache.persistence.wal.io.FileInput;
import org.apache.ignite.internal.processors.cache.persistence.wal.io.SegmentFileInputFactory;
import org.apache.ignite.internal.processors.cache.persistence.wal.io.SegmentIO;
import org.apache.ignite.internal.processors.cache.persistence.wal.io.SimpleSegmentFileInputFactory;
import org.apache.ignite.internal.processors.cache.persistence.wal.serializer.RecordDataV1Serializer.EncryptedDataEntry;
import org.apache.ignite.internal.processors.cache.persistence.wal.serializer.RecordSerializer;
import org.apache.ignite.internal.processors.cache.persistence.wal.serializer.RecordSerializerFactoryImpl;
import org.apache.ignite.internal.processors.cache.persistence.wal.serializer.SegmentHeader;
import org.apache.ignite.internal.processors.cacheobject.IgniteCacheObjectProcessor;
import org.apache.ignite.internal.util.typedef.T2;
import org.apache.ignite.internal.util.typedef.X;
import org.apache.ignite.internal.util.typedef.internal.U;
import org.apache.ignite.lang.IgniteBiPredicate;
import org.apache.ignite.lang.IgniteBiTuple;
import org.jetbrains.annotations.NotNull;
import org.jetbrains.annotations.Nullable;

import static org.apache.ignite.internal.processors.cache.persistence.wal.reader.IgniteWalIteratorFactory.IteratorParametersBuilder.DFLT_HIGH_BOUND;
import static org.apache.ignite.internal.processors.cache.persistence.wal.serializer.RecordV1Serializer.readSegmentHeader;

/**
 * WAL reader iterator, for creation in standalone WAL reader tool Operates over one directory, does not provide start
 * and end boundaries
 */
class StandaloneWalRecordsIterator extends AbstractWalRecordsIterator {
    /** Record buffer size */
    public static final int DFLT_BUF_SIZE = 2 * 1024 * 1024;

    /** */
    private static final long serialVersionUID = 0L;

    /** Factory to provide I/O interfaces for read primitives with files. */
    private static final SegmentFileInputFactory FILE_INPUT_FACTORY = new SimpleSegmentFileInputFactory();
    /**
     * File descriptors remained to scan.
     * <code>null</code> value means directory scan mode
     */
    @Nullable
    private final List<FileDescriptor> walFileDescriptors;

    /** */
    private int curIdx = -1;

    /** Keep binary. This flag disables converting of non primitive types (BinaryObjects) */
    private boolean keepBinary;

    /** Replay from bound include. */
    private final FileWALPointer lowBound;

    /** Replay to bound include */
    private final FileWALPointer highBound;

    /**
     * Creates iterator in file-by-file iteration mode. Directory
     *
     * @param log Logger.
     * @param sharedCtx Shared context. Cache processor is to be configured if Cache Object Key & Data Entry is
     * required.
     * @param ioFactory File I/O factory.
     * @param keepBinary Keep binary. This flag disables converting of non primitive types (BinaryObjects will be used
     * instead)
     * @param walFiles Wal files.
     */
    StandaloneWalRecordsIterator(
        @NotNull IgniteLogger log,
        @NotNull GridCacheSharedContext sharedCtx,
        @NotNull FileIOFactory ioFactory,
        @NotNull List<FileDescriptor> walFiles,
        IgniteBiPredicate<RecordType, WALPointer> readTypeFilter,
        FileWALPointer lowBound,
        FileWALPointer highBound,
        boolean keepBinary,
        int initialReadBufferSize,
        boolean strictBoundsCheck
    ) throws IgniteCheckedException {
        super(
            log,
            sharedCtx,
            new RecordSerializerFactoryImpl(sharedCtx, readTypeFilter),
            ioFactory,
            initialReadBufferSize,
            FILE_INPUT_FACTORY
        );

        if (strictBoundsCheck)
            strictCheck(walFiles, lowBound, highBound);

        this.lowBound = lowBound;
        this.highBound = highBound;

        this.keepBinary = keepBinary;

        walFileDescriptors = walFiles;

        init(walFiles);

        advance();
    }

    /**
     * @param walFiles Wal files.
     * @return printable indexes of segment files.
     */
    private static String printIndexes(List<FileDescriptor> walFiles) {
        return "[" + String.join(",", walFiles.stream().map(f -> Long.toString(f.idx())).collect(Collectors.toList())) + "]";
    }

    /**
     * @param walFiles Wal files.
     * @param lowBound Low bound.
     * @param highBound High bound.
     *
     * @throws IgniteCheckedException if failed
     */
    private static void strictCheck(List<FileDescriptor> walFiles, FileWALPointer lowBound, FileWALPointer highBound) throws IgniteCheckedException {
        int idx = 0;

        if (lowBound.index() > Long.MIN_VALUE) {
            for (; idx < walFiles.size(); idx++) {
                FileDescriptor desc = walFiles.get(idx);

                assert desc != null;

                if (desc.idx() == lowBound.index())
                    break;
            }
        }

        if (idx == walFiles.size())
            throw new StrictBoundsCheckException("Wal segments not in bounds. loBoundIndex=" + lowBound.index() +
                                                ", indexes=" + printIndexes(walFiles));

        long curWalSegmIdx = walFiles.get(idx).idx();

        for (; idx < walFiles.size() && curWalSegmIdx <= highBound.index(); idx++, curWalSegmIdx++) {
            FileDescriptor desc = walFiles.get(idx);

            assert desc != null;

            if (curWalSegmIdx != desc.idx())
                throw new StrictBoundsCheckException("Wal segment " + curWalSegmIdx + " not found in files " + printIndexes(walFiles));
        }

        if (highBound.index() < Long.MAX_VALUE && curWalSegmIdx <= highBound.index())
            throw new StrictBoundsCheckException("Wal segments not in bounds. hiBoundIndex=" + highBound.index() +
                                                ", indexes=" + printIndexes(walFiles));
    }

    /**
     * For directory mode sets oldest file as initial segment, for file by file mode, converts all files to descriptors
     * and gets oldest as initial.
     *
     * @param walFiles files for file-by-file iteration mode
     */
    private void init(List<FileDescriptor> walFiles) {
        if (walFiles == null || walFiles.isEmpty())
            return;

        curWalSegmIdx = walFiles.get(curIdx + 1).idx() - 1;

        if (log.isDebugEnabled())
            log.debug("Initialized WAL cursor [curWalSegmIdx=" + curWalSegmIdx + ']');
    }

    /** {@inheritDoc} */
    @Override protected IgniteCheckedException validateTailReachedException(
        WalSegmentTailReachedException tailReachedException,
        AbstractReadFileHandle currWalSegment
    ) {
        FileDescriptor lastWALSegmentDesc = walFileDescriptors.get(walFileDescriptors.size() - 1);

        // Iterator can not be empty.
        assert lastWALSegmentDesc != null;

        return lastWALSegmentDesc.idx() != currWalSegment.idx() ?
            new IgniteCheckedException(
                "WAL tail reached not in the last available segment, " +
                    "potentially corrupted segment, last available segment idx=" + lastWALSegmentDesc.idx() +
                    ", path=" + lastWALSegmentDesc.file().getPath() +
                    ", last read segment idx=" + currWalSegment.idx(), tailReachedException
            ) : null;
    }

    /** {@inheritDoc} */
    @Override protected AbstractReadFileHandle advanceSegment(
        @Nullable final AbstractReadFileHandle curWalSegment
    ) throws IgniteCheckedException {

        if (curWalSegment != null)
            curWalSegment.close();

        FileDescriptor fd;

        do {
            curWalSegmIdx++;

            curIdx++;

            if (curIdx >= walFileDescriptors.size())
                return null;

            fd = walFileDescriptors.get(curIdx);
        }
        while (!checkBounds(fd.idx()));

        if (log.isDebugEnabled())
            log.debug("Reading next file [absIdx=" + curWalSegmIdx + ", file=" + fd.file().getAbsolutePath() + ']');

        assert fd != null;

        curRec = null;

        try {
            FileWALPointer initPtr = null;

            if (lowBound.index() == fd.idx())
                initPtr = lowBound;

            return initReadHandle(fd, initPtr);
        }
        catch (FileNotFoundException e) {
            if (log.isInfoEnabled())
                log.info("Missing WAL segment in the archive: " + e.getMessage());

            return null;
        }
    }

    /** {@inheritDoc} */
    @Override protected IgniteBiTuple<WALPointer, WALRecord> advanceRecord(
        @Nullable AbstractReadFileHandle hnd
    ) throws IgniteCheckedException {
        IgniteBiTuple<WALPointer, WALRecord> tup = super.advanceRecord(hnd);

        if (tup == null)
            return tup;

        if (tup.get2() instanceof FilteredRecord)
            return new T2<>(tup.get1(), FilteredRecord.INSTANCE);

        WALPointer originalPtr = tup.get2().position();

        if (!checkBounds(originalPtr)) {
            if (curRec != null) {
                FileWALPointer prevRecPtr = (FileWALPointer)curRec.get2().position();

                // Fast stop condition, after high bound reached.
                if (prevRecPtr != null && prevRecPtr.compareTo(highBound) > 0)
                    return null;
            }

            return new T2<>(tup.get1(), FilteredRecord.INSTANCE); // FilteredRecord for mark as filtered.
        }

        return tup;
    }

    /**
     * @param ptr WAL pointer.
     * @return {@code True} If pointer between low and high bounds. {@code False} if not.
     */
    private boolean checkBounds(WALPointer ptr) {
        FileWALPointer ptr0 = (FileWALPointer)ptr;

        return ptr0.compareTo(lowBound) >= 0 && ptr0.compareTo(highBound) <= 0;
    }

    /**
     * @param idx WAL segment index.
     * @return {@code True} If pointer between low and high bounds. {@code False} if not.
     */
    private boolean checkBounds(long idx) {
        return idx >= lowBound.index() && idx <= highBound.index();
    }

    /** {@inheritDoc} */
    @Override protected AbstractReadFileHandle initReadHandle(
        @NotNull AbstractFileDescriptor desc,
        @Nullable FileWALPointer start
    ) throws IgniteCheckedException, FileNotFoundException {

        AbstractFileDescriptor fd = desc;
        SegmentIO fileIO = null;
        SegmentHeader segmentHeader;
        while (true) {
            try {
                fileIO = fd.toIO(ioFactory);

                segmentHeader = readSegmentHeader(fileIO, FILE_INPUT_FACTORY);

                break;
            }
            catch (IOException | IgniteCheckedException e) {
                log.error("Failed to init segment curWalSegmIdx=" + curWalSegmIdx + ", curIdx=" + curIdx, e);

                U.closeQuiet(fileIO);

                curIdx++;

                if (curIdx >= walFileDescriptors.size())
                    return null;

                fd = walFileDescriptors.get(curIdx);
            }
        }

        return initReadHandle(fd, start, fileIO, segmentHeader);
    }

    /** {@inheritDoc} */
    @Override protected @NotNull WALRecord postProcessRecord(@NotNull final WALRecord rec) {
        GridKernalContext kernalCtx = sharedCtx.kernalContext();
        IgniteCacheObjectProcessor processor = kernalCtx.cacheObjects();

        if (processor != null && (rec.type() == RecordType.DATA_RECORD || rec.type() == RecordType.MVCC_DATA_RECORD)) {
            try {
                return postProcessDataRecord((DataRecord)rec, kernalCtx, processor);
            }
            catch (Exception e) {
                log.error("Failed to perform post processing for data record ", e);
            }
        }

        return super.postProcessRecord(rec);
    }

    /** {@inheritDoc} */
    @Override protected IgniteCheckedException handleRecordException(
        @NotNull Exception e,
        @Nullable FileWALPointer ptr
    ) {
        if (e instanceof IgniteCheckedException)
            if (X.hasCause(e, IgniteDataIntegrityViolationException.class))
                // "curIdx" is an index in walFileDescriptors list.
                if (curIdx == walFileDescriptors.size() - 1)
                    // This means that there is no explicit last sengment, so we stop as if we reached the end
                    // of the WAL.
                    if (highBound.equals(DFLT_HIGH_BOUND))
                        return null;

        return super.handleRecordException(e, ptr);
    }

    /**
     * Performs post processing of lazy data record, converts it to unwrap record.
     *
     * @param dataRec data record to post process records.
     * @param kernalCtx kernal context.
     * @param processor processor to convert binary form from WAL into CacheObject/BinaryObject.
     * @return post-processed record.
     * @throws IgniteCheckedException if failed.
     */
    @NotNull private WALRecord postProcessDataRecord(
        @NotNull DataRecord dataRec,
        GridKernalContext kernalCtx,
        IgniteCacheObjectProcessor processor
    ) throws IgniteCheckedException {
        final CacheObjectContext fakeCacheObjCtx = new CacheObjectContext(
            kernalCtx, null, null, false, false, false, false, false);

        final List<DataEntry> entries = dataRec.writeEntries();
        final List<DataEntry> postProcessedEntries = new ArrayList<>(entries.size());

        for (DataEntry dataEntry : entries) {
            final DataEntry postProcessedEntry = postProcessDataEntry(processor, fakeCacheObjCtx, dataEntry);

            postProcessedEntries.add(postProcessedEntry);
        }

        DataRecord res = dataRec instanceof MvccDataRecord ?
            new MvccDataRecord(postProcessedEntries, dataRec.timestamp()) :
            new DataRecord(postProcessedEntries, dataRec.timestamp());

        res.size(dataRec.size());
        res.position(dataRec.position());

        return res;
    }

    /**
     * Converts entry or lazy data entry into unwrapped entry
     *
     * @param processor cache object processor for de-serializing objects.
     * @param fakeCacheObjCtx cache object context for de-serializing binary and unwrapping objects.
     * @param dataEntry entry to process
     * @return post precessed entry
     * @throws IgniteCheckedException if failed
     */
    private @NotNull DataEntry postProcessDataEntry(
        final IgniteCacheObjectProcessor processor,
        final CacheObjectContext fakeCacheObjCtx,
        final DataEntry dataEntry) throws IgniteCheckedException {
        if (dataEntry instanceof EncryptedDataEntry)
            return dataEntry;

        final KeyCacheObject key;
        final CacheObject val;
        boolean keepBinary = this.keepBinary || !fakeCacheObjCtx.kernalContext().marshallerContext().initialized();

        if (dataEntry instanceof MarshalledDataEntry) {
            final MarshalledDataEntry lazyDataEntry = (MarshalledDataEntry)dataEntry;

            key = processor.toKeyCacheObject(fakeCacheObjCtx,
                lazyDataEntry.getKeyType(),
                lazyDataEntry.getKeyBytes());

            final byte type = lazyDataEntry.getValType();

            val = type == 0 ? null :
                processor.toCacheObject(fakeCacheObjCtx,
                    type,
                    lazyDataEntry.getValBytes());
        }
        else {
            key = dataEntry.key();
            val = dataEntry.value();
        }

        return unwrapDataEntry(fakeCacheObjCtx, dataEntry, key, val, keepBinary);
    }

    /**
     * Unwrap data entry.
     * @param coCtx CacheObject context.
     * @param dataEntry Data entry.
     * @param key Entry key.
     * @param val Entry value.
     * @param keepBinary Don't convert non primitive types.
     * @return Unwrapped entry.
     */
<<<<<<< HEAD
    private @NotNull DataEntry unwrapDataEntry(CacheObjectContext coCtx, DataEntry dataEntry,
=======
    private DataEntry unwrapDataEntry(CacheObjectContext coCtx, DataEntry dataEntry,
>>>>>>> 0431c288
        KeyCacheObject key, CacheObject val, boolean keepBinary) {
        if (dataEntry instanceof MvccDataEntry)
            return new UnwrapMvccDataEntry(
                dataEntry.cacheId(),
                key,
                val,
                dataEntry.op(),
                dataEntry.nearXidVersion(),
                dataEntry.writeVersion(),
                dataEntry.expireTime(),
                dataEntry.partitionId(),
                dataEntry.partitionCounter(),
                ((MvccDataEntry)dataEntry).mvccVer(),
                coCtx,
                keepBinary);
        else
            return new UnwrapDataEntry(
                dataEntry.cacheId(),
                key,
                val,
                dataEntry.op(),
                dataEntry.nearXidVersion(),
                dataEntry.writeVersion(),
                dataEntry.expireTime(),
                dataEntry.partitionId(),
                dataEntry.partitionCounter(),
                coCtx,
                keepBinary);
    }

    /** {@inheritDoc} */
    @Override protected void onClose() throws IgniteCheckedException {
        super.onClose();

        curRec = null;

        closeCurrentWalSegment();

        curWalSegmIdx = Integer.MAX_VALUE;
    }

    /** {@inheritDoc} */
    @Override protected AbstractReadFileHandle createReadFileHandle(
        SegmentIO fileIO, RecordSerializer ser, FileInput in
    ) {
        return new ReadFileHandle(fileIO, ser, in, null);
    }
}<|MERGE_RESOLUTION|>--- conflicted
+++ resolved
@@ -477,11 +477,7 @@
      * @param keepBinary Don't convert non primitive types.
      * @return Unwrapped entry.
      */
-<<<<<<< HEAD
     private @NotNull DataEntry unwrapDataEntry(CacheObjectContext coCtx, DataEntry dataEntry,
-=======
-    private DataEntry unwrapDataEntry(CacheObjectContext coCtx, DataEntry dataEntry,
->>>>>>> 0431c288
         KeyCacheObject key, CacheObject val, boolean keepBinary) {
         if (dataEntry instanceof MvccDataEntry)
             return new UnwrapMvccDataEntry(
