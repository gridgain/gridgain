--- conflicted
+++ resolved
@@ -21,14 +21,8 @@
 import java.util.EnumMap;
 import java.util.HashMap;
 import java.util.Map;
-<<<<<<< HEAD
-import java.util.Objects;
-import java.util.Queue;
-import java.util.Set;
-=======
 import java.util.Map.Entry;
 import java.util.StringJoiner;
->>>>>>> 259f3d97
 import java.util.concurrent.ConcurrentHashMap;
 import java.util.concurrent.atomic.AtomicInteger;
 import java.util.concurrent.atomic.AtomicReference;
@@ -116,167 +110,38 @@
     }
 
     /**
-<<<<<<< HEAD
      * @param grp Group context.
      * @param part Partition to clear tombstones.
      */
-    public void clearTombstonesAsync(CacheGroupContext grp, GridDhtLocalPartition part) {
-        if (addAsyncTask(grp, part, TaskType.CLEAR_TOMBSTONES)) {
-            if (log.isDebugEnabled())
-                log.debug("Partition has been scheduled for tomstones cleanup [grp=" + grp.cacheOrGroupName()
-                        + ", p=" + part.id() + ", state=" + part.state() + "]");
-        }
-    }
-
-    /**
-     * Adds partition to eviction queue and starts eviction process if permit available.
-=======
+    public IgniteInternalFuture<?> clearTombstonesAsync(CacheGroupContext grp, GridDhtLocalPartition part) {
+        GridFutureAdapter<?> fut = new GridFutureAdapter<>();
+
+        return evictPartitionAsync(grp, part, fut, EvictReason.TOMBSTONE);
+    }
+
+    /**
      * Adds partition to eviction queue and starts eviction process if permit
      * available.
->>>>>>> 259f3d97
      *
      * @param grp Group context.
      * @param part Partition to evict.
      * @param finishFut Clearing finish future.
      */
-<<<<<<< HEAD
-    public void evictPartitionAsync(CacheGroupContext grp, GridDhtLocalPartition part) {
-        if (addAsyncTask(grp, part, TaskType.EVICT)) {
-            if (log.isDebugEnabled())
-                log.debug("Partition has been scheduled for eviction [grp=" + grp.cacheOrGroupName()
-                        + ", p=" + part.id() + ", state=" + part.state() + "]");
-        }
-    }
-
-    /**
-     * @param grp Group context.
-     * @param part Partition.
-     * @param type Task type.
-     * @return {@code True} if task was added.
-     */
-    private boolean addAsyncTask(CacheGroupContext grp, GridDhtLocalPartition part, TaskType type) {
-        GroupEvictionContext grpEvictionCtx = evictionGroupsMap.computeIfAbsent(
-            grp.groupId(), (k) -> new GroupEvictionContext(grp));
-
-        // Check node stop.
-        if (grpEvictionCtx.shouldStop())
-            return false;
-=======
     public IgniteInternalFuture<?> evictPartitionAsync(
         CacheGroupContext grp,
         GridDhtLocalPartition part,
-        GridFutureAdapter<?> finishFut
+        GridFutureAdapter<?> finishFut,
+        EvictReason evictReason
     ) {
         assert nonNull(grp);
         assert nonNull(part);
 
         if (!busyLock.readLock().tryLock())
             return new GridFinishedFuture<>(new NodeStoppingException("Node is stopping"));
->>>>>>> 259f3d97
 
         try {
             int grpId = grp.groupId();
 
-<<<<<<< HEAD
-        AbstractEvictionTask task;
-
-        switch (type) {
-            case EVICT:
-                task = new PartitionEvictionTask(part, grpEvictionCtx);
-                break;
-
-            case CLEAR_TOMBSTONES:
-                task = new ClearTombstonesTask(part, grpEvictionCtx);
-                break;
-
-            default:
-                throw new UnsupportedOperationException("Unsupported task type: " + type);
-        }
-
-        synchronized (mux) {
-            if (!grpEvictionCtx.taskIds.add(task.id))
-                return false;
-
-            bucket = evictionQueue.offer(task);
-        }
-
-        grpEvictionCtx.taskAdded(task);
-
-        scheduleNextTask(bucket);
-
-        return true;
-    }
-
-    /**
-     * Gets next partition from the queue and schedules it for eviction.
-     *
-     * @param bucket Bucket.
-     */
-    private void scheduleNextTask(int bucket) {
-        // Check node stop.
-        if (sharedEvictionCtx.shouldStop())
-            return;
-
-        synchronized (mux) {
-            // Check that we have permits for next operation.
-            if (permits > 0) {
-                // If queue is empty not need to do.
-                if (evictionQueue.isEmpty())
-                    return;
-
-                // Get task until we have permits.
-                while (permits >= 0) {
-                    // Get task from bucket.
-                    AbstractEvictionTask evictionTask = evictionQueue.poll(bucket);
-
-                    // If bucket empty try get from another.
-                    if (evictionTask == null) {
-                        // Until queue have tasks.
-                        while (!evictionQueue.isEmpty()) {
-                            // Get task from any other bucket.
-                            evictionTask = evictionQueue.pollAny();
-
-                            // Stop iteration if we found task.
-                            if (evictionTask != null)
-                                break;
-                        }
-
-                        // If task not found no need to do some.
-                        if (evictionTask == null)
-                            return;
-                    }
-
-                    // Print current eviction progress.
-                    showProgress();
-
-                    GroupEvictionContext grpEvictionCtx = evictionTask.grpEvictionCtx;
-
-                    // Check that group or node stopping.
-                    if (grpEvictionCtx.shouldStop())
-                        continue;
-
-                    // Get permit for this task.
-                    permits--;
-
-                    // Register task future, may need if group or node will be stopped.
-                    grpEvictionCtx.taskScheduled(evictionTask);
-
-                    evictionTask.finishFut.listen(f -> {
-                        synchronized (mux) {
-                            // Return permit after task completed.
-                            permits++;
-                        }
-
-                        // Re-schedule new one task for same bucket.
-                        scheduleNextTask(bucket);
-                    });
-
-                    // Submit task to executor.
-                    cctx.kernalContext()
-                        .closure()
-                        .runLocalSafe(evictionTask, EVICT_POOL_PLC);
-                }
-=======
             if (cctx.cache().cacheGroup(grpId) == null)
                 return new GridFinishedFuture<>(new CacheStoppedException(grp.cacheOrGroupName()));
 
@@ -307,7 +172,6 @@
                 grpEvictionCtx.taskScheduled(task);
 
                 return task.finishFut;
->>>>>>> 259f3d97
             }
         }
         finally {
@@ -322,13 +186,6 @@
         if (U.millisSinceNanos(lastShowProgressTimeNanos) >= evictionProgressFreqMs) {
             int size = executor.getQueue().size();
 
-<<<<<<< HEAD
-            if (log.isInfoEnabled())
-                log.info("Partition cleanup in progress [permits=" + permits+
-                    ", threads=" + threads +
-                    ", groups=" + evictionGroupsMap.keySet().size() +
-                    ", remainingTasks=" + size + "]");
-=======
             if (log.isInfoEnabled()) {
                 log.info("Eviction in progress [groups=" + evictionGroupsMap.keySet().size() +
                     ", remainingPartsToEvict=" + size + ']');
@@ -340,7 +197,6 @@
 
                     logEvictPartByGrps.forEach((grpId, map) -> {
                         CacheGroupContext grpCtx = cctx.cache().cacheGroup(grpId);
->>>>>>> 259f3d97
 
                         String grpName = (nonNull(grpCtx) ? grpCtx.cacheOrGroupName() : null);
 
@@ -453,22 +309,6 @@
         /** */
         private final CacheGroupContext grp;
 
-<<<<<<< HEAD
-        /** Deduplicate set partition tasks. */
-        private final Set<TaskId> taskIds = new HashSet<>();
-
-        /** Future for currently running partition eviction task. */
-        private final Map<TaskId, IgniteInternalFuture<?>> taskFutures = new ConcurrentHashMap<>();
-
-        /** Flag indicates that eviction process has stopped for this group. */
-        private volatile boolean stop;
-
-        /** Total tasks. */
-        private AtomicInteger totalTasks = new AtomicInteger();
-
-        /** */
-        private Map<TaskType, TasksStatistics> stats = U.newHashMap(TaskType.VALS.length);
-=======
         /** Stop exception. */
         private AtomicReference<Exception> stopExRef = new AtomicReference<>();
 
@@ -477,7 +317,6 @@
 
         /** Total partition evicts in progress. */
         private int taskInProgress;
->>>>>>> 259f3d97
 
         /** */
         private ReadWriteLock busyLock = new ReentrantReadWriteLock();
@@ -487,55 +326,22 @@
          */
         private GroupEvictionContext(CacheGroupContext grp) {
             this.grp = grp;
-
-            for (TaskType type : TaskType.VALS)
-                stats.put(type, new TasksStatistics());
-        }
-
-        /**
-         * @param task Task.
-         */
-        void taskAdded(AbstractEvictionTask task) {
-            totalTasks.incrementAndGet();
-
-            synchronized (this) {
-                stats.get(task.id.type).taskAdded();
-            }
         }
 
         /**
          *
          * @param task Partition eviction task.
          */
-<<<<<<< HEAD
-        private synchronized void taskScheduled(AbstractEvictionTask task) {
-            if (shouldStop())
-                return;
-
-            stats.get(task.id.type).taskStarted();
-
-            GridFutureAdapter<?> fut = task.finishFut;
-
-            taskIds.remove(task.id);
-
-            taskFutures.put(task.id, fut);
-
-=======
         private synchronized void taskScheduled(PartitionEvictionTask task) {
             taskInProgress++;
 
             GridFutureAdapter<?> fut = task.finishFut;
 
->>>>>>> 259f3d97
             fut.listen(f -> {
                 synchronized (this) {
-                    stats.get(task.id.type).taskFinished();
-
-<<<<<<< HEAD
-                    taskFutures.remove(task.id, f);
-=======
+                    taskInProgress--;
+
                     totalTasks.decrementAndGet();
->>>>>>> 259f3d97
 
                     updateMetrics(task.grpEvictionCtx.grp, task.reason, DECREMENT);
                 }
@@ -550,16 +356,11 @@
         /**
          * @param ex Stop exception.
          */
-<<<<<<< HEAD
-        private void awaitFinishAll(){
-            taskFutures.forEach(this::awaitFinish);
-=======
         @SuppressWarnings("LockAcquiredButNotSafelyReleased")
         void stop(Exception ex) {
             // Prevent concurrent stop.
             if (!stopExRef.compareAndSet(null, ex))
                 return;
->>>>>>> 259f3d97
 
             busyLock.writeLock().lock();
         }
@@ -567,18 +368,18 @@
         /**
          * Await evict finish partition.
          */
-        private void awaitFinish(TaskId taskId, IgniteInternalFuture<?> fut) {
+        private void awaitFinish(Integer part, IgniteInternalFuture<?> fut) {
             // Wait for last offered partition eviction completion
             try {
                 if (log.isInfoEnabled())
-                    log.info("Await partition cleanup [grpName=" + grp.cacheOrGroupName() +
-                        ", grpId=" + grp.groupId() + ", task=" + taskId.type + ", partId=" + taskId.part + ']');
+                    log.info("Await partition evict, grpName=" + grp.cacheOrGroupName() +
+                        ", grpId=" + grp.groupId() + ", partId=" + part);
 
                 fut.get();
             }
             catch (IgniteCheckedException e) {
                 if (log.isDebugEnabled())
-                    log.warning("Failed to await partition cleanup during stopping.", e);
+                    log.warning("Failed to await partition eviction during stopping.", e);
             }
         }
 
@@ -586,89 +387,6 @@
          * Shows progress group of eviction.
          */
         private void showProgress() {
-<<<<<<< HEAD
-            if (log.isInfoEnabled()) {
-                StringBuilder msg = new StringBuilder(
-                    "Group cleanup in progress [grpName=" + grp.cacheOrGroupName() + ", grpId=" + grp.groupId());
-
-                synchronized (this) {
-                    TasksStatistics evicts = stats.get(TaskType.EVICT);
-                    if (evicts.total > 0) {
-                        msg.append(", remainingPartsToEvict=" + (evicts.total - evicts.inProgress)).
-                            append(", partsEvictInProgress=" + evicts.inProgress);
-                    }
-
-                    TasksStatistics tombstones = stats.get(TaskType.CLEAR_TOMBSTONES);
-                    if (tombstones.total > 0) {
-                        msg.append(", remainingPartsToClearTombstones=" + (tombstones.total - tombstones.inProgress)).
-                            append(", tombstoneClearInProgress=" + tombstones.inProgress);
-                    }
-                }
-
-                msg.append(", totalParts=" + grp.topology().localPartitions().size() + "]");
-
-                log.info(msg.toString());
-            }
-        }
-    }
-
-    /**
-     *
-     */
-    private enum TaskType {
-        /** */
-        EVICT,
-
-        /** */
-        CLEAR_TOMBSTONES;
-
-        /** */
-        private static TaskType[] VALS = values();
-    }
-
-    /**
-     *
-     */
-    private static class TaskId {
-        /** */
-        final int part;
-
-        /** */
-        final TaskType type;
-
-        /**
-         * @param part Partiotion id.
-         * @param type Task type.
-         */
-        TaskId(int part, TaskType type) {
-            this.part = part;
-            this.type = type;
-        }
-
-        /** {@inheritDoc} */
-        @Override public boolean equals(Object o) {
-            if (this == o)
-                return true;
-
-            if (o == null || getClass() != o.getClass())
-                return false;
-
-            TaskId taskKey = (TaskId)o;
-
-            return part == taskKey.part && type == taskKey.type;
-        }
-
-        /** {@inheritDoc} */
-        @Override public int hashCode() {
-            return Objects.hash(part, type);
-        }
-    }
-
-    /**
-     *
-     */
-    abstract class AbstractEvictionTask implements Runnable {
-=======
             if (log.isInfoEnabled())
                 log.info("Group eviction in progress [grpName=" + grp.cacheOrGroupName() +
                     ", grpId=" + grp.groupId() +
@@ -676,6 +394,34 @@
                     ", partsEvictInProgress=" + taskInProgress +
                     ", totalParts=" + grp.topology().localPartitions().size() + "]");
         }
+
+        /**
+         * Shows progress group of eviction.
+         */
+//        private void showProgress() {
+//            if (log.isInfoEnabled()) {
+//                StringBuilder msg = new StringBuilder(
+//                    "Group cleanup in progress [grpName=" + grp.cacheOrGroupName() + ", grpId=" + grp.groupId());
+//
+//                synchronized (this) {
+//                    TasksStatistics evicts = stats.get(TaskType.EVICT);
+//                    if (evicts.total > 0) {
+//                        msg.append(", remainingPartsToEvict=" + (evicts.total - evicts.inProgress)).
+//                            append(", partsEvictInProgress=" + evicts.inProgress);
+//                    }
+//
+//                    TasksStatistics tombstones = stats.get(TaskType.CLEAR_TOMBSTONES);
+//                    if (tombstones.total > 0) {
+//                        msg.append(", remainingPartsToClearTombstones=" + (tombstones.total - tombstones.inProgress)).
+//                            append(", tombstoneClearInProgress=" + tombstones.inProgress);
+//                    }
+//                }
+//
+//                msg.append(", totalParts=" + grp.topology().localPartitions().size() + "]");
+//
+//                log.info(msg.toString());
+//            }
+//        }
     }
 
     /**
@@ -689,30 +435,17 @@
      * Task for self-scheduled partition eviction / clearing.
      */
     private class PartitionEvictionTask implements Runnable {
->>>>>>> 259f3d97
         /** Partition to evict. */
-        protected final GridDhtLocalPartition part;
-
-<<<<<<< HEAD
-        /** */
-        protected final long size;
-=======
+        private final GridDhtLocalPartition part;
+
         /** Reason for eviction. */
         private final EvictReason reason;
->>>>>>> 259f3d97
 
         /** Eviction context. */
-        protected final GroupEvictionContext grpEvictionCtx;
+        private final GroupEvictionContext grpEvictionCtx;
 
         /** */
-<<<<<<< HEAD
-        protected final GridFutureAdapter<?> finishFut = new GridFutureAdapter<>();
-
-        /** */
-        private final TaskId id;
-=======
         private final GridFutureAdapter<?> finishFut;
->>>>>>> 259f3d97
 
         /**
          * @param part Partition.
@@ -720,19 +453,6 @@
          * @param reason Reason for eviction.
          * @param finishFut Finish future.
          */
-<<<<<<< HEAD
-        private AbstractEvictionTask(
-                GridDhtLocalPartition part,
-                GroupEvictionContext grpEvictionCtx,
-                TaskType type
-        ) {
-            this.part = part;
-            this.grpEvictionCtx = grpEvictionCtx;
-
-            id = new TaskId(part.id(), type);
-
-            size = part.fullSize();
-=======
         private PartitionEvictionTask(
             GridDhtLocalPartition part,
             GroupEvictionContext grpEvictionCtx,
@@ -743,39 +463,18 @@
             this.grpEvictionCtx = grpEvictionCtx;
             this.reason = reason;
             this.finishFut = finishFut;
->>>>>>> 259f3d97
-        }
-
-        /**
-         * @return {@code False} if need retry task later.
-         * @throws IgniteCheckedException If failed.
-         */
-        abstract boolean run0() throws IgniteCheckedException;
-
-        /**
-         *
-         */
-        abstract void scheduleRetry();
+        }
 
         /** {@inheritDoc} */
-<<<<<<< HEAD
-        @Override public final void run() {
-            if (grpEvictionCtx.shouldStop()) {
-                finishFut.onDone();
-=======
         @Override public void run() {
             if (!grpEvictionCtx.busyLock.readLock().tryLock()) {
                 finishFut.onDone(grpEvictionCtx.stopExRef.get());
->>>>>>> 259f3d97
 
                 return;
             }
 
             try {
-<<<<<<< HEAD
-                boolean success = run0();
-=======
-                long clearedEntities = part.clearAll(grpEvictionCtx);
+                long clearedEntities = part.clearAll(grpEvictionCtx, reason);
 
                 if (log.isDebugEnabled()) {
                     log.debug("The partition has been cleared [grp=" + part.group().cacheOrGroupName() +
@@ -783,16 +482,8 @@
                         ", id=" + part.id() + ", state=" + part.state() + ", cleared=" + clearedEntities +
                         ", fullSize=" + part.fullSize() + ']');
                 }
->>>>>>> 259f3d97
 
                 finishFut.onDone();
-<<<<<<< HEAD
-
-                // Re-offer partition if clear was unsuccessful due to partition reservation.
-                if (!success)
-                    scheduleRetry();
-=======
->>>>>>> 259f3d97
             }
             catch (Throwable ex) {
                 updateMetrics(grpEvictionCtx.grp, reason, DECREMENT);
@@ -807,12 +498,8 @@
                         true);
                 }
                 else {
-<<<<<<< HEAD
-                    LT.error(log, ex, "Partition eviction failed.");
-=======
                     LT.error(log, ex, "Partition eviction has failed [grp=" +
                         grpEvictionCtx.grp.cacheOrGroupName() + ", part=" + part.id() + ']');
->>>>>>> 259f3d97
 
                     cctx.kernalContext().failure().process(new FailureContext(SYSTEM_WORKER_TERMINATION, ex));
                 }
@@ -824,170 +511,27 @@
     }
 
     /**
-<<<<<<< HEAD
-     * Task for self-scheduled partition eviction / clearing.
-     */
-    class PartitionEvictionTask extends AbstractEvictionTask {
-        /**
-         * @param part Partition.
-         * @param grpEvictionCtx Eviction context.
-         */
-        private PartitionEvictionTask(
-            GridDhtLocalPartition part,
-            GroupEvictionContext grpEvictionCtx
-        ) {
-            super(part, grpEvictionCtx, TaskType.EVICT);
-        }
-
-        /** {@inheritDoc} */
-        @Override void scheduleRetry() {
-            evictPartitionAsync(grpEvictionCtx.grp, part);
-        }
-
-        /** {@inheritDoc} */
-        @Override public boolean run0() throws IgniteCheckedException {
-            assert part.state() != GridDhtPartitionState.OWNING : part;
-
-            boolean success = part.tryClear(grpEvictionCtx);
-
-            assert part.state() != GridDhtPartitionState.OWNING : part;
-
-            if (success) {
-                if (part.state() == GridDhtPartitionState.EVICTED && part.markForDestroy())
-                    part.destroy();
-            }
-
-            return success;
-        }
-    }
-
-    /**
-     *
-     */
-    class ClearTombstonesTask extends AbstractEvictionTask {
-        /**
-         * @param part Partition.
-         * @param grpEvictionCtx Eviction context.
-         */
-        private ClearTombstonesTask(
-            GridDhtLocalPartition part,
-            GroupEvictionContext grpEvictionCtx
-        ) {
-            super(part, grpEvictionCtx, TaskType.CLEAR_TOMBSTONES);
-        }
-
-        /** {@inheritDoc} */
-        @Override void scheduleRetry() {
-            throw new UnsupportedOperationException();
-        }
-
-        /** {@inheritDoc} */
-        @Override public boolean run0() throws IgniteCheckedException {
-            part.clearTombstones(grpEvictionCtx);
-
-            return true;
-        }
-    }
-
-    /**
-     *
-     */
-    class BucketQueue {
-        /** Queues contains partitions scheduled for eviction. */
-        final Queue<AbstractEvictionTask>[] buckets;
-
-        /** */
-        private final long[] bucketSizes;
-
-        /**
-         * @param buckets Number of buckets.
-         */
-        BucketQueue(int buckets) {
-            this.buckets = new Queue[buckets];
-
-            for (int i = 0; i < buckets; i++)
-                this.buckets[i] = createEvictPartitionQueue();
-
-            bucketSizes = new long[buckets];
-        }
-
-        /**
-         * Poll eviction task from queue for specific bucket.
-         *
-         * @param bucket Bucket index.
-         * @return Partition evict task, or {@code null} if bucket queue is empty.
-         */
-        AbstractEvictionTask poll(int bucket) {
-            AbstractEvictionTask task = buckets[bucket].poll();
-
-            if (task != null)
-                bucketSizes[bucket] -= task.size;
-
-            return task;
-        }
-
-=======
      * Reason for eviction of partition.
      */
-    private enum EvictReason {
->>>>>>> 259f3d97
+    public enum EvictReason {
         /**
          * Partition evicted after changing to
          * {@link GridDhtPartitionState#RENTING RENTING} state.
          */
-<<<<<<< HEAD
-        AbstractEvictionTask pollAny() {
-            for (int bucket = 0; bucket < bucketSizes.length; bucket++){
-                if (!buckets[bucket].isEmpty())
-                    return poll(bucket);
-            }
-
-            return null;
-        }
-
-        /**
-         * Offer task to queue.
-         *
-         * @param task Eviction task.
-         * @return Bucket index.
-         */
-        int offer(AbstractEvictionTask task) {
-            int bucket = calculateBucket();
-
-            buckets[bucket].offer(task);
-
-            bucketSizes[bucket] += task.size;
-
-            return bucket;
-        }
-
-
-        /**
-         * @return {@code True} if queue is empty, {@code} False if not empty.
-         */
-        boolean isEmpty(){
-            return size() == 0;
-        }
-=======
         EVICTION,
->>>>>>> 259f3d97
 
         /**
          * Partition evicted after changing to
          * {@link GridDhtPartitionState#MOVING MOVING} state.
          */
-        CLEARING;
-
-<<<<<<< HEAD
-            for (Queue<AbstractEvictionTask> queue : buckets)
-                size += queue.size();
-
-            return size;
-=======
+        CLEARING,
+
+        /** */
+        TOMBSTONE;
+
         /** {@inheritDoc} */
         @Override public String toString() {
             return name().toLowerCase();
->>>>>>> 259f3d97
         }
     }
 
@@ -1005,26 +549,6 @@
         }
     }
 
-<<<<<<< HEAD
-        /**
-         * 0 - PRIORITY QUEUE (compare by partition size).
-         * default (any other values) - FIFO.
-         */
-        private static final byte QUEUE_TYPE = 1;
-
-        /**
-         *
-         * @return Queue for evict partitions.
-         */
-        private Queue<AbstractEvictionTask> createEvictPartitionQueue() {
-            switch (QUEUE_TYPE) {
-                case 1:
-                    return new PriorityBlockingQueue<>(
-                        1000, Comparator.comparingLong(p -> p.part.fullSize()));
-                default:
-                    return new LinkedBlockingQueue<>();
-            }
-=======
     /** Increment closure. */
     private static final BiConsumer<EvictReason, CacheMetricsImpl> INCREMENT = new BiConsumer<EvictReason, CacheMetricsImpl>() {
         @Override public void accept(EvictReason reason, CacheMetricsImpl cacheMetrics) {
@@ -1032,7 +556,6 @@
                 cacheMetrics.incrementRebalanceClearingPartitions();
             else
                 cacheMetrics.incrementEvictingPartitions();
->>>>>>> 259f3d97
         }
     };
 
