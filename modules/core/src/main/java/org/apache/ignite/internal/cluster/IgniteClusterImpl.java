/*
 * Copyright 2019 GridGain Systems, Inc. and Contributors.
 *
 * Licensed under the GridGain Community Edition License (the "License");
 * you may not use this file except in compliance with the License.
 * You may obtain a copy of the License at
 *
 *     https://www.gridgain.com/products/software/community-edition/gridgain-community-edition-license
 *
 * Unless required by applicable law or agreed to in writing, software
 * distributed under the License is distributed on an "AS IS" BASIS,
 * WITHOUT WARRANTIES OR CONDITIONS OF ANY KIND, either express or implied.
 * See the License for the specific language governing permissions and
 * limitations under the License.
 */

package org.apache.ignite.internal.cluster;

import java.io.Externalizable;
import java.io.File;
import java.io.IOException;
import java.io.ObjectInput;
import java.io.ObjectOutput;
import java.io.ObjectStreamException;
import java.net.InetAddress;
import java.net.UnknownHostException;
import java.util.ArrayList;
import java.util.Collection;
import java.util.Collections;
import java.util.HashMap;
import java.util.Map;
import java.util.UUID;
import java.util.concurrent.ConcurrentLinkedQueue;
import java.util.concurrent.ConcurrentMap;
import java.util.concurrent.atomic.AtomicInteger;
import org.apache.ignite.IgniteCheckedException;
import org.apache.ignite.IgniteCluster;
import org.apache.ignite.IgniteException;
import org.apache.ignite.cluster.BaselineNode;
import org.apache.ignite.cluster.ClusterGroup;
import org.apache.ignite.cluster.ClusterGroupEmptyException;
import org.apache.ignite.cluster.ClusterNode;
import org.apache.ignite.cluster.ClusterStartNodeResult;
import org.apache.ignite.configuration.IgniteConfiguration;
import org.apache.ignite.internal.GridKernalContext;
import org.apache.ignite.internal.IgniteComponentType;
import org.apache.ignite.internal.IgniteInternalFuture;
import org.apache.ignite.internal.processors.cluster.BaselineTopology;
import org.apache.ignite.internal.processors.cluster.baseline.autoadjust.BaselineAutoAdjustStatus;
import org.apache.ignite.internal.util.future.GridCompoundFuture;
import org.apache.ignite.internal.util.future.GridFinishedFuture;
import org.apache.ignite.internal.util.future.IgniteFutureImpl;
import org.apache.ignite.internal.util.nodestart.IgniteRemoteStartSpecification;
import org.apache.ignite.internal.util.nodestart.IgniteSshHelper;
import org.apache.ignite.internal.util.nodestart.StartNodeCallable;
import org.apache.ignite.internal.util.tostring.GridToStringExclude;
import org.apache.ignite.internal.util.typedef.CI1;
import org.apache.ignite.internal.util.typedef.F;
import org.apache.ignite.internal.util.typedef.internal.A;
import org.apache.ignite.internal.util.typedef.internal.CU;
import org.apache.ignite.internal.util.typedef.internal.U;
import org.apache.ignite.lang.IgniteBiTuple;
import org.apache.ignite.lang.IgniteFuture;
import org.apache.ignite.lang.IgnitePredicate;
import org.jetbrains.annotations.Nullable;

import static org.apache.ignite.internal.IgniteNodeAttributes.ATTR_IPS;
import static org.apache.ignite.internal.IgniteNodeAttributes.ATTR_MACS;
import static org.apache.ignite.internal.util.nodestart.IgniteNodeStartUtils.parseFile;
import static org.apache.ignite.internal.util.nodestart.IgniteNodeStartUtils.specifications;

/**
 *
 */
public class IgniteClusterImpl extends ClusterGroupAdapter implements IgniteClusterEx {
    /** */
    private static final long serialVersionUID = 0L;

    /** */
    private IgniteConfiguration cfg;

    /** Node local store. */
    @GridToStringExclude
    private ConcurrentMap nodeLoc;

    /** Client reconnect future. */
    private IgniteFuture<?> reconnecFut;

<<<<<<< HEAD
    /** */
    private UUID id;

    /** */
    private String tag;
=======
    /** Unique ID of cluster. Generated on start, shared by all nodes. */
    private volatile UUID id;

    /** User-defined human-readable tag. Generated automatically on start, can be changed later. */
    private volatile String tag;
>>>>>>> 54c20278

    /**
     * Required by {@link Externalizable}.
     */
    public IgniteClusterImpl() {
        // No-op.
    }

    /**
     * @param ctx Kernal context.
     */
    public IgniteClusterImpl(GridKernalContext ctx) {
        super(ctx, null, (IgnitePredicate<ClusterNode>)null);

        cfg = ctx.config();

        nodeLoc = new ClusterNodeLocalMapImpl(ctx);
    }

    /** {@inheritDoc} */
    @Override public ClusterGroup forLocal() {
        guard();

        try {
            return new ClusterGroupAdapter(ctx, null, Collections.singleton(cfg.getNodeId()));
        }
        finally {
            unguard();
        }
    }

    /** {@inheritDoc} */
    @Override public ClusterNode localNode() {
        guard();

        try {
            ClusterNode node = ctx.discovery().localNode();

            assert node != null;

            return node;
        }
        finally {
            unguard();
        }
    }

    /** {@inheritDoc} */
    @SuppressWarnings("unchecked")
    @Override public <K, V> ConcurrentMap<K, V> nodeLocalMap() {
        return nodeLoc;
    }

    /** {@inheritDoc} */
    @Override public boolean pingNode(UUID nodeId) {
        A.notNull(nodeId, "nodeId");

        guard();

        try {
            return ctx.discovery().pingNode(nodeId);
        }
        catch (IgniteCheckedException e) {
            throw U.convertException(e);
        }
        finally {
            unguard();
        }
    }

    /** {@inheritDoc} */
    @Override public long topologyVersion() {
        guard();

        try {
            return ctx.discovery().topologyVersion();
        }
        finally {
            unguard();
        }
    }

    /** {@inheritDoc} */
    @Override public Collection<ClusterNode> topology(long topVer) throws UnsupportedOperationException {
        guard();

        try {
            return ctx.discovery().topology(topVer);
        }
        finally {
            unguard();
        }
    }

    /** {@inheritDoc} */
    @Override public Collection<ClusterStartNodeResult> startNodes(File file,
        boolean restart,
        int timeout,
        int maxConn)
        throws IgniteException {
        try {
            return startNodesAsync0(file, restart, timeout, maxConn).get();
        }
        catch (IgniteCheckedException e) {
            throw U.convertException(e);
        }
    }

    /** {@inheritDoc} */
    @Override public IgniteFuture<Collection<ClusterStartNodeResult>> startNodesAsync(File file, boolean restart,
        int timeout, int maxConn) throws IgniteException {
        return new IgniteFutureImpl<>(startNodesAsync0(file, restart, timeout, maxConn));
    }

    /** {@inheritDoc} */
    @Override public Collection<ClusterStartNodeResult> startNodes(Collection<Map<String, Object>> hosts,
        @Nullable Map<String, Object> dflts,
        boolean restart,
        int timeout,
        int maxConn)
        throws IgniteException {
        try {
            return startNodesAsync0(hosts, dflts, restart, timeout, maxConn).get();
        }
        catch (IgniteCheckedException e) {
            throw U.convertException(e);
        }
    }

    /** {@inheritDoc} */
    @Override public IgniteFuture<Collection<ClusterStartNodeResult>> startNodesAsync(
        Collection<Map<String, Object>> hosts, @Nullable Map<String, Object> dflts,
        boolean restart, int timeout, int maxConn) throws IgniteException {
        return new IgniteFutureImpl<>(startNodesAsync0(hosts, dflts, restart, timeout, maxConn));
    }

    /** {@inheritDoc} */
    @Override public void stopNodes() throws IgniteException {
        guard();

        try {
            compute().execute(IgniteKillTask.class, false);
        }
        finally {
            unguard();
        }
    }

    /** {@inheritDoc} */
    @Override public void stopNodes(Collection<UUID> ids) throws IgniteException {
        guard();

        try {
            ctx.grid().compute(forNodeIds(ids)).execute(IgniteKillTask.class, false);
        }
        finally {
            unguard();
        }
    }

    /** {@inheritDoc} */
    @Override public void restartNodes() throws IgniteException {
        guard();

        try {
            compute().execute(IgniteKillTask.class, true);
        }
        finally {
            unguard();
        }
    }

    /** {@inheritDoc} */
    @Override public void restartNodes(Collection<UUID> ids) throws IgniteException {
        guard();

        try {
            ctx.grid().compute(forNodeIds(ids)).execute(IgniteKillTask.class, true);
        }
        finally {
            unguard();
        }
    }

    /** {@inheritDoc} */
    @Override public void resetMetrics() {
        guard();

        try {
            ctx.jobMetric().reset();
            ctx.io().resetMetrics();
            ctx.task().resetMetrics();
        }
        finally {
            unguard();
        }
    }

    /** {@inheritDoc} */
    @Override public boolean active() {
        guard();

        try {
            return ctx.state().publicApiActiveState(true);
        }
        finally {
            unguard();
        }
    }

    /** {@inheritDoc} */
    @Override public void active(boolean active) {
        guard();

        try {
            ctx.state().changeGlobalState(active, baselineNodes(), false).get();
        }
        catch (IgniteCheckedException e) {
            throw U.convertException(e);
        }
        finally {
            unguard();
        }
    }

    /** */
    private Collection<BaselineNode> baselineNodes() {
        return new ArrayList<>(ctx.cluster().get().forServers().nodes());
    }

    /** {@inheritDoc} */
    @Nullable @Override public Collection<BaselineNode> currentBaselineTopology() {
        guard();

        try {
            BaselineTopology blt = ctx.state().clusterState().baselineTopology();

            return blt != null ? blt.currentBaseline() : null;
        }
        finally {
            unguard();
        }
    }

    /** {@inheritDoc} */
    @Override public void setBaselineTopology(Collection<? extends BaselineNode> baselineTop) {
        guard();

        try {
            ctx.state().validateBeforeBaselineChange(baselineTop);

            ctx.state().changeGlobalState(true, baselineTop, true).get();
        }
        catch (IgniteCheckedException e) {
            throw U.convertException(e);
        }
        finally {
            unguard();
        }
    }

    /**
     * Sets baseline topology constructed from the cluster topology of the given version (the method succeeds only if
     * the cluster topology has not changed). All client and daemon nodes will be filtered out of the resulting
     * baseline.
     *
     * @param topVer Topology version to set.
     */
    public void triggerBaselineAutoAdjust(long topVer) {
        setBaselineTopology(topVer, true);
    }

    /** {@inheritDoc} */
    @Override public void setBaselineTopology(long topVer) {
        setBaselineTopology(topVer, false);
    }

    /**
     * Set baseline topology.
     *
     * @param topVer Topology version.
     * @param isBaselineAutoAdjust Whether this is an automatic update or not.
     */
    private void setBaselineTopology(long topVer, boolean isBaselineAutoAdjust) {
        guard();

        try {
            Collection<ClusterNode> top = topology(topVer);

            if (top == null)
                throw new IgniteException("Topology version does not exist: " + topVer);

            Collection<BaselineNode> target = new ArrayList<>(top.size());

            for (ClusterNode node : top) {
                if (!node.isClient() && !node.isDaemon())
                    target.add(node);
            }

            ctx.state().validateBeforeBaselineChange(target);

            ctx.state().changeGlobalState(true, target, true, isBaselineAutoAdjust).get();
        }
        catch (IgniteCheckedException e) {
            throw U.convertException(e);
        }
        finally {
            unguard();
        }
    }

    /** {@inheritDoc} */
    @Override public void enableStatistics(Collection<String> caches, boolean enabled) {
        guard();

        try {
            ctx.cache().enableStatistics(caches, enabled);
        }
        catch (IgniteCheckedException e) {
            throw U.convertException(e);
        }
        finally {
            unguard();
        }
    }

    /** {@inheritDoc} */
    @Override public void clearStatistics(Collection<String> caches) {
        guard();

        try {
            ctx.cache().clearStatistics(caches);
        }
        catch (IgniteCheckedException e) {
            throw U.convertException(e);
        }
        finally {
            unguard();
        }
    }

    /** {@inheritDoc} */
    @Override public void setTxTimeoutOnPartitionMapExchange(long timeout) {
        guard();

        try {
            ctx.cache().setTxTimeoutOnPartitionMapExchange(timeout);
        }
        catch (IgniteCheckedException e) {
            throw U.convertException(e);
        }
        finally {
            unguard();
        }
    }

    /** {@inheritDoc} */
    @Override public boolean enableWal(String cacheName) throws IgniteException {
        return changeWalMode(cacheName, true);
    }

    /** {@inheritDoc} */
    @Override public boolean disableWal(String cacheName) throws IgniteException {
        return changeWalMode(cacheName, false);
    }

    /**
     * Change WAL mode.
     *
     * @param cacheName Cache name.
     * @param enabled Enabled flag.
     * @return {@code True} if WAL mode was changed as a result of this call.
     */
    private boolean changeWalMode(String cacheName, boolean enabled) {
        A.notNull(cacheName, "cacheName");

        guard();

        try {
            return ctx.cache().changeWalMode(Collections.singleton(cacheName), enabled).get();
        }
        catch (IgniteCheckedException e) {
            throw U.convertException(e);
        }
        finally {
            unguard();
        }
    }

    /** {@inheritDoc} */
    @Override public boolean isWalEnabled(String cacheName) {
        guard();

        try {
            return ctx.cache().walEnabled(cacheName);
        }
        finally {
            unguard();
        }
    }

    /** {@inheritDoc} */
    @Override public UUID id() {
        return id;
    }

    /**
<<<<<<< HEAD
     * Not part of public API. Enables ClusterProcessor to set ID for the first time on node startup.
     *
     * @param id Id.
     */
    public void id(UUID id) {
=======
     * Not part of public API.
     * Enables ClusterProcessor to set ID in the following cases:
     * <ol>
     *     <li>For the first time on node startup.</li>
     *     <li>Set to null on client disconnect.</li>
     *     <li>Set to some not-null value on client reconnect.</li>
     * </ol>
     *
     * @param id ID to set.
     */
    public void setId(UUID id) {
>>>>>>> 54c20278
        this.id = id;
    }

    /** {@inheritDoc} */
    @Override public String tag() {
        return tag;
    }

    /** {@inheritDoc} */
    @Override public void tag(String tag) throws IgniteCheckedException {
<<<<<<< HEAD
=======
        if (tag != null && tag.length() > MAX_TAG_LENGTH)
            throw new IgniteCheckedException("Maximum tag length is exceeded, max length is " +
                MAX_TAG_LENGTH +
                " symbols, provided value has " +
                tag.length() +
                " symbols.");

>>>>>>> 54c20278
        if (!ctx.state().publicApiActiveState(true))
            throw new IgniteCheckedException("Can not change cluster tag on inactive cluster. To activate the cluster call Ignite.active(true).");

        ctx.cluster().updateTag(tag);
    }

    /**
<<<<<<< HEAD
     * Not part of public API. Enables ClusterProcessor to set tag for the first time on node startup.
     *
     * @param tag Tag.
     */
    public void setTag(String tag) {
=======
     * Not part of public API.
     * Enables ClusterProcessor to set tag in the following cases:
     * <ol>
     *     <li>For the first time on node startup.</li>
     *     <li>Set to null on client disconnect.</li>
     *     <li>Set to some not-null value on client reconnect.</li>
     * </ol>
     *
     * @param tag Tag to set.
     */
    public void setTag(@Nullable String tag) {
>>>>>>> 54c20278
        this.tag = tag;
    }

    /** {@inheritDoc} */
    @Override public boolean isBaselineAutoAdjustEnabled() {
        return ctx.state().isBaselineAutoAdjustEnabled();
    }

    /** {@inheritDoc} */
    @Override public void baselineAutoAdjustEnabled(boolean baselineAutoAdjustEnabled) {
        baselineAutoAdjustEnabledAsync(baselineAutoAdjustEnabled).get();
    }

    /**
     * @param baselineAutoAdjustEnabled Value of manual baseline control or auto adjusting baseline. {@code True} If
     * cluster in auto-adjust. {@code False} If cluster in manuale.
     * @return Future for await operation completion.
     */
    public IgniteFuture<?> baselineAutoAdjustEnabledAsync(boolean baselineAutoAdjustEnabled) {
        guard();

        try {
            return ctx.state().baselineAutoAdjustEnabledAsync(baselineAutoAdjustEnabled);
        }
        finally {
            unguard();
        }
    }

    /** {@inheritDoc} */
    @Override public long baselineAutoAdjustTimeout() {
        return ctx.state().baselineAutoAdjustTimeout();
    }

    /** {@inheritDoc} */
    @Override public void baselineAutoAdjustTimeout(long baselineAutoAdjustTimeout) {
        baselineAutoAdjustTimeoutAsync(baselineAutoAdjustTimeout).get();
    }

    /**
     * @param baselineAutoAdjustTimeout Value of time which we would wait before the actual topology change since last
     * server topology change (node join/left/fail).
     * @return Future for await operation completion.
     */
    public IgniteFuture<?> baselineAutoAdjustTimeoutAsync(long baselineAutoAdjustTimeout) {
        A.ensure(baselineAutoAdjustTimeout >= 0, "timeout should be positive or zero");

        guard();

        try {
            return ctx.state().baselineAutoAdjustTimeoutAsync(baselineAutoAdjustTimeout);
        }
        finally {
            unguard();
        }
    }

    /** {@inheritDoc} */
    @Override public BaselineAutoAdjustStatus baselineAutoAdjustStatus(){
        return ctx.state().baselineAutoAdjustStatus();
    }

    /**
     * @param file Configuration file.
     * @param restart Whether to stop existing nodes.
     * @param timeout Connection timeout.
     * @param maxConn Number of parallel SSH connections to one host.
     * @return Future with results.
     * @see IgniteCluster#startNodes(java.io.File, boolean, int, int)
     */
    IgniteInternalFuture<Collection<ClusterStartNodeResult>> startNodesAsync0(File file,
        boolean restart,
        int timeout,
        int maxConn) {
        A.notNull(file, "file");
        A.ensure(file.exists(), "file doesn't exist.");
        A.ensure(file.isFile(), "file is a directory.");

        try {
            IgniteBiTuple<Collection<Map<String, Object>>, Map<String, Object>> t = parseFile(file);

            return startNodesAsync0(t.get1(), t.get2(), restart, timeout, maxConn);
        }
        catch (IgniteCheckedException e) {
            return new GridFinishedFuture<>(e);
        }
    }

    /**
     * @param hosts Startup parameters.
     * @param dflts Default values.
     * @param restart Whether to stop existing nodes
     * @param timeout Connection timeout in milliseconds.
     * @param maxConn Number of parallel SSH connections to one host.
     * @return Future with results.
     * @see IgniteCluster#startNodes(java.util.Collection, java.util.Map, boolean, int, int)
     */
    IgniteInternalFuture<Collection<ClusterStartNodeResult>> startNodesAsync0(
        Collection<Map<String, Object>> hosts,
        @Nullable Map<String, Object> dflts,
        boolean restart,
        int timeout,
        int maxConn) {
        A.notNull(hosts, "hosts");

        guard();

        try {
            IgniteSshHelper sshHelper = IgniteComponentType.SSH.create(false);

            Map<String, Collection<IgniteRemoteStartSpecification>> specsMap = specifications(hosts, dflts);

            Map<String, ConcurrentLinkedQueue<StartNodeCallable>> runMap = new HashMap<>();

            int nodeCallCnt = 0;

            for (String host : specsMap.keySet()) {
                InetAddress addr;

                try {
                    addr = InetAddress.getByName(host);
                }
                catch (UnknownHostException e) {
                    throw new IgniteCheckedException("Invalid host name: " + host, e);
                }

                Collection<? extends ClusterNode> neighbors = null;

                if (addr.isLoopbackAddress())
                    neighbors = neighbors();
                else {
                    for (Collection<ClusterNode> p : U.neighborhood(nodes()).values()) {
                        ClusterNode node = F.first(p);

                        if (node.<String>attribute(ATTR_IPS).contains(addr.getHostAddress())) {
                            neighbors = p;

                            break;
                        }
                    }
                }

                int startIdx = 1;

                if (neighbors != null) {
                    if (restart && !neighbors.isEmpty()) {
                        try {
                            ctx.grid().compute(forNodes(neighbors)).execute(IgniteKillTask.class, false);
                        }
                        catch (ClusterGroupEmptyException ignored) {
                            // No-op, nothing to restart.
                        }
                    }
                    else
                        startIdx = neighbors.size() + 1;
                }

                ConcurrentLinkedQueue<StartNodeCallable> nodeRuns = new ConcurrentLinkedQueue<>();

                runMap.put(host, nodeRuns);

                for (IgniteRemoteStartSpecification spec : specsMap.get(host)) {
                    assert spec.host().equals(host);

                    for (int i = startIdx; i <= spec.nodes(); i++) {
                        nodeRuns.add(sshHelper.nodeStartCallable(spec, timeout));

                        nodeCallCnt++;
                    }
                }
            }

            // If there is nothing to start, return finished future with empty result.
            if (nodeCallCnt == 0)
                return new GridFinishedFuture<>(Collections.emptyList());

            // Exceeding max line width for readability.
            GridCompoundFuture<ClusterStartNodeResult, Collection<ClusterStartNodeResult>> fut =
                new GridCompoundFuture<>(CU.<ClusterStartNodeResult>objectsReducer());

            AtomicInteger cnt = new AtomicInteger(nodeCallCnt);

            // Limit maximum simultaneous connection number per host.
            for (ConcurrentLinkedQueue<StartNodeCallable> queue : runMap.values()) {
                for (int i = 0; i < maxConn; i++) {
                    if (!runNextNodeCallable(queue, fut, cnt))
                        break;
                }
            }

            return fut;
        }
        catch (IgniteCheckedException e) {
            return new GridFinishedFuture<>(e);
        }
        finally {
            unguard();
        }
    }

    /**
     * Gets the all grid nodes that reside on the same physical computer as local grid node. Local grid node is
     * excluded. <p> Detection of the same physical computer is based on comparing set of network interface MACs. If two
     * nodes have the same set of MACs, Ignite considers these nodes running on the same physical computer.
     *
     * @return Grid nodes that reside on the same physical computer as local grid node.
     */
    private Collection<ClusterNode> neighbors() {
        Collection<ClusterNode> neighbors = new ArrayList<>(1);

        String macs = localNode().attribute(ATTR_MACS);

        assert macs != null;

        for (ClusterNode n : forOthers(localNode()).nodes()) {
            if (macs.equals(n.attribute(ATTR_MACS)))
                neighbors.add(n);
        }

        return neighbors;
    }

    /**
     * Runs next callable from host node start queue.
     *
     * @param queue Queue of tasks to poll from.
     * @param comp Compound future that comprise all started node tasks.
     * @param cnt Atomic counter to check if all futures are added to compound future.
     * @return {@code True} if task was started, {@code false} if queue was empty.
     */
    private boolean runNextNodeCallable(final ConcurrentLinkedQueue<StartNodeCallable> queue,
        final GridCompoundFuture<ClusterStartNodeResult, Collection<ClusterStartNodeResult>>
            comp,
        final AtomicInteger cnt) {
        StartNodeCallable call = queue.poll();

        if (call == null)
            return false;

        IgniteInternalFuture<ClusterStartNodeResult> fut = ctx.closure().callLocalSafe(call, true);

        comp.add(fut);

        if (cnt.decrementAndGet() == 0)
            comp.markInitialized();

        fut.listen(new CI1<IgniteInternalFuture<ClusterStartNodeResult>>() {
            @Override public void apply(IgniteInternalFuture<ClusterStartNodeResult> f) {
                runNextNodeCallable(queue, comp, cnt);
            }
        });

        return true;
    }

    /**
     * Clears node local map.
     */
    public void clearNodeMap() {
        nodeLoc.clear();
    }

    /**
     * @param reconnecFut Reconnect future.
     */
    public void clientReconnectFuture(IgniteFuture<?> reconnecFut) {
        this.reconnecFut = reconnecFut;
    }

    /** {@inheritDoc} */
    @Nullable @Override public IgniteFuture<?> clientReconnectFuture() {
        return reconnecFut;
    }

    /** {@inheritDoc} */
    @Override public void readExternal(ObjectInput in) throws IOException, ClassNotFoundException {
        ctx = (GridKernalContext)in.readObject();
    }

    /** {@inheritDoc} */
    @Override public void writeExternal(ObjectOutput out) throws IOException {
        out.writeObject(ctx);
    }

    /** {@inheritDoc} */
    @Override protected Object readResolve() throws ObjectStreamException {
        return ctx.grid().cluster();
    }

    /** {@inheritDoc} */
    @Override public String toString() {
        return "IgniteCluster [igniteInstanceName=" + ctx.igniteInstanceName() + ']';
    }
}<|MERGE_RESOLUTION|>--- conflicted
+++ resolved
@@ -86,19 +86,11 @@
     /** Client reconnect future. */
     private IgniteFuture<?> reconnecFut;
 
-<<<<<<< HEAD
-    /** */
-    private UUID id;
-
-    /** */
-    private String tag;
-=======
     /** Unique ID of cluster. Generated on start, shared by all nodes. */
     private volatile UUID id;
 
     /** User-defined human-readable tag. Generated automatically on start, can be changed later. */
     private volatile String tag;
->>>>>>> 54c20278
 
     /**
      * Required by {@link Externalizable}.
@@ -506,13 +498,6 @@
     }
 
     /**
-<<<<<<< HEAD
-     * Not part of public API. Enables ClusterProcessor to set ID for the first time on node startup.
-     *
-     * @param id Id.
-     */
-    public void id(UUID id) {
-=======
      * Not part of public API.
      * Enables ClusterProcessor to set ID in the following cases:
      * <ol>
@@ -524,7 +509,6 @@
      * @param id ID to set.
      */
     public void setId(UUID id) {
->>>>>>> 54c20278
         this.id = id;
     }
 
@@ -535,8 +519,6 @@
 
     /** {@inheritDoc} */
     @Override public void tag(String tag) throws IgniteCheckedException {
-<<<<<<< HEAD
-=======
         if (tag != null && tag.length() > MAX_TAG_LENGTH)
             throw new IgniteCheckedException("Maximum tag length is exceeded, max length is " +
                 MAX_TAG_LENGTH +
@@ -544,7 +526,6 @@
                 tag.length() +
                 " symbols.");
 
->>>>>>> 54c20278
         if (!ctx.state().publicApiActiveState(true))
             throw new IgniteCheckedException("Can not change cluster tag on inactive cluster. To activate the cluster call Ignite.active(true).");
 
@@ -552,13 +533,6 @@
     }
 
     /**
-<<<<<<< HEAD
-     * Not part of public API. Enables ClusterProcessor to set tag for the first time on node startup.
-     *
-     * @param tag Tag.
-     */
-    public void setTag(String tag) {
-=======
      * Not part of public API.
      * Enables ClusterProcessor to set tag in the following cases:
      * <ol>
@@ -570,7 +544,6 @@
      * @param tag Tag to set.
      */
     public void setTag(@Nullable String tag) {
->>>>>>> 54c20278
         this.tag = tag;
     }
 
