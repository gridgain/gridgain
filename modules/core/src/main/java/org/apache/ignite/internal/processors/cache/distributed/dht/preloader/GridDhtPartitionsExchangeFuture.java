--- conflicted
+++ resolved
@@ -358,12 +358,10 @@
     /** Discovery lag / Clocks discrepancy, calculated on coordinator when all single messages are received. */
     private T2<Long, UUID> discoveryLag;
 
-<<<<<<< HEAD
-    private Span span;
-=======
     /** Partitions scheduled for historical reblanace for this topology version. */
     private Map<Integer, Set<Integer>> histPartitions;
->>>>>>> 84e7b13a
+
+    private Span span;
 
     /**
      * @param cctx Cache context.
