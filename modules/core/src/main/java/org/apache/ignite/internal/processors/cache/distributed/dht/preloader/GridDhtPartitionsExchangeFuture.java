--- conflicted
+++ resolved
@@ -3428,40 +3428,9 @@
             doInParallel(
                 parallelismLvl,
                 cctx.kernalContext().getSystemExecutorService(),
-<<<<<<< HEAD
-                msgs.entrySet(),
-                entry -> {
-                    GridDhtPartitionsSingleMessage msg = entry.getValue();
-
-                    for (Map.Entry<Integer, GridDhtPartitionMap> e : msg.partitions().entrySet()) {
-                        Integer grpId = e.getKey();
-
-                        CacheGroupContext grp = cctx.cache().cacheGroup(grpId);
-
-                        GridDhtPartitionTopology top = grp != null
-                            ? grp.topology()
-                            : cctx.exchange().clientTopology(grpId, events().discoveryCache());
-
-                        CachePartitionPartialCountersMap cntrs = msg.partitionUpdateCounters(grpId, top.partitions());
-
-                        if (cntrs != null && !skipResetOwners)
-                            top.collectUpdateCounters(cntrs);
-                    }
-
-                    Collection<Integer> affReq = msg.cacheGroupsAffinityRequest();
-
-                    if (affReq != null)
-                        CacheGroupAffinityMessage.createAffinityMessages(
-                            cctx,
-                            resTopVer,
-                            affReq,
-                            joinedNodeAff
-                        );
-=======
                 msgs.values(),
                 msg -> {
                     processSingleMessageOnCrdFinish(msg, joinedNodeAff);
->>>>>>> 8e6de9b3
 
                     return null;
                 }
@@ -3682,6 +3651,10 @@
         GridDhtPartitionsSingleMessage msg,
         Map<Integer, CacheGroupAffinityMessage> messageAccumulator
     ) {
+        TransactionalDrProcessor txDrProc = cctx.kernalContext().txDr();
+
+        boolean skipResetOwners = txDrProc != null && txDrProc.shouldIgnoreAssignPartitionStates(this);
+
         for (Map.Entry<Integer, GridDhtPartitionMap> e : msg.partitions().entrySet()) {
             Integer grpId = e.getKey();
 
@@ -3693,7 +3666,7 @@
 
             CachePartitionPartialCountersMap cntrs = msg.partitionUpdateCounters(grpId, top.partitions());
 
-            if (cntrs != null)
+            if (cntrs != null && !skipResetOwners)
                 top.collectUpdateCounters(cntrs);
         }
 
