--- conflicted
+++ resolved
@@ -796,30 +796,24 @@
 
             cctx.database().beforeExchange(discoEvt);
 
+            if (!F.isEmpty(reqs)) {
+                for (DynamicCacheChangeRequest req : reqs) {
+                    if (req.globalStateChange())
+                        cctx.cache().globalState(req.state());
+                }
+            }
+
             if (crd.isLocal()) {
                 if (remaining.isEmpty())
-                    onAllReceived(false);
+                    onAllReceived();
             }
             else
                 sendPartitions(crd);
 
-<<<<<<< HEAD
             initDone();
         }
         finally {
             cctx.database().checkpointReadUnlock();
-=======
-        if (!F.isEmpty(reqs)) {
-            for (DynamicCacheChangeRequest req : reqs) {
-                if (req.globalStateChange())
-                    cctx.cache().globalState(req.state());
-            }
-        }
-
-        if (crd.isLocal()) {
-            if (remaining.isEmpty())
-                onAllReceived();
->>>>>>> 9cfc1dd1
         }
     }
 
