--- conflicted
+++ resolved
@@ -61,13 +61,7 @@
     @GridToStringInclude
     protected long partCnt;
 
-<<<<<<< HEAD
-    /**
-     * Default constructor.
-     */
-=======
     /** Constructor. */
->>>>>>> 3c54f389
     private DataEntry() {
         // No-op, used from factory methods.
     }
