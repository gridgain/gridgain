/*
 * Copyright 2019 GridGain Systems, Inc. and Contributors.
 *
 * Licensed under the GridGain Community Edition License (the "License");
 * you may not use this file except in compliance with the License.
 * You may obtain a copy of the License at
 *
 *     https://www.gridgain.com/products/software/community-edition/gridgain-community-edition-license
 *
 * Unless required by applicable law or agreed to in writing, software
 * distributed under the License is distributed on an "AS IS" BASIS,
 * WITHOUT WARRANTIES OR CONDITIONS OF ANY KIND, either express or implied.
 * See the License for the specific language governing permissions and
 * limitations under the License.
 */

package org.apache.ignite;

import java.sql.Connection;
import java.sql.Driver;
import java.sql.DriverManager;
import java.sql.DriverPropertyInfo;
import java.sql.SQLException;
import java.sql.SQLFeatureNotSupportedException;
import java.util.Arrays;
import java.util.List;
import java.util.Properties;
import java.util.logging.Logger;
import org.apache.ignite.cache.affinity.AffinityKey;
import org.apache.ignite.internal.jdbc.JdbcConnection;
import org.apache.ignite.internal.jdbc.JdbcDriverPropertyInfo;

/**
 * JDBC driver implementation for In-Memory Data Grid.
 * <p>
 * Driver allows to get distributed data from Ignite cache using standard
 * SQL queries and standard JDBC API. It will automatically get only fields that
 * you actually need from objects stored in cache.
 * <h1 class="header">Limitations</h1>
 * Data in Ignite cache is usually distributed across several nodes,
 * so some queries may not work as expected since the query will be sent to each
 * individual node and results will then be collected and returned as JDBC result set.
 * Keep in mind following limitations (not applied if data is queried from one node only,
 * or data is fully co-located or fully replicated on multiple nodes):
 * <ul>
 *     <li>
 *         Joins will work correctly only if joined objects are stored in
 *         collocated mode. Refer to
 *         {@link AffinityKey}
 *         javadoc for more details.
 *     </li>
 *     <li>
 *         Note that if you are connected to local or replicated cache, all data will
 *         be queried only on one node, not depending on what caches participate in
 *         the query (some data from partitioned cache can be lost). And visa versa,
 *         if you are connected to partitioned cache, data from replicated caches
 *         will be duplicated.
 *     </li>
 * </ul>
 * <h1 class="header">SQL Notice</h1>
 * Driver allows to query data from several caches. Cache that driver is connected to is
 * treated as default schema in this case. Other caches can be referenced by their names.
 * <p>
 * Note that cache name is case sensitive and you have to always specify it in quotes.
 * <h1 class="header">Dependencies</h1>
 * JDBC driver is located in main Ignite JAR and depends on all libraries located in
 * {@code IGNITE_HOME/libs} folder. So if you are using JDBC driver in any external tool,
 * you have to add main Ignite JAR will all dependencies to its classpath.
 * <h1 class="header">Configuration</h1>
 *
 * JDBC driver can return two different types of connection: Ignite Java client based connection and
 * Ignite client node based connection. Java client best connection is deprecated and left only for
 * compatibility with previous version, so you should always use Ignite client node based mode.
 * It is also preferable because it has much better performance.
 *
 * The type of returned connection depends on provided JDBC connection URL.
 *
 * <h2 class="header">Configuration of Ignite client node based connection</h2>
 *
 * JDBC connection URL has the following pattern: {@code jdbc:ignite:cfg://[<params>@]<config_url>}.<br>
 *
 * {@code <config_url>} represents any valid URL which points to Ignite configuration file. It is required.<br>
 *
 * {@code <params>} are optional and have the following format: {@code param1=value1:param2=value2:...:paramN=valueN}.<br>
 *
 * The following parameters are supported:
 * <ul>
 *     <li>{@code cache} - cache name. If it is not defined than default cache will be used.</li>
 *     <li>
 *         {@code nodeId} - ID of node where query will be executed.
 *         It can be useful for querying through local caches.
 *         If node with provided ID doesn't exist, exception is thrown.
 *     </li>
 *     <li>
 *         {@code local} - query will be executed only on local node. Use this parameter with {@code nodeId} parameter.
 *         Default value is {@code false}.
 *     </li>
 *     <li>
 *          {@code collocated} - flag that used for optimization purposes. Whenever Ignite executes
 *          a distributed query, it sends sub-queries to individual cluster members.
 *          If you know in advance that the elements of your query selection are collocated
 *          together on the same node, usually based on some <b>affinity-key</b>, Ignite
 *          can make significant performance and network optimizations.
 *          Default value is {@code false}.
 *     </li>
 *     <li>
 *         {@code distributedJoins} - enables support of distributed joins feature. This flag does not make sense in
 *         combination with {@code local} and/or {@code collocated} flags with {@code true} value or in case of querying
 *         of local cache. Default value is {@code false}.
 *     </li>
 *     <li>
 *         {@code enforceJoinOrder} - Sets flag to enforce join order of tables in the query. If set to {@code true}
 *          query optimizer will not reorder tables in join. By default is {@code false}.
 *     </li>
 *     <li>
 *         {@code lazy} - Sets flag to enable lazy query execution.
 *         By default Ignite attempts to fetch the whole query result set to memory and send it to the client.
 *         For small and medium result sets this provides optimal performance and minimize duration of internal
 *         database locks, thus increasing concurrency.
 *
 *         <p> If result set is too big to fit in available memory this could lead to excessive GC pauses and even
 *         OutOfMemoryError. Use this flag as a hint for Ignite to fetch result set lazily, thus minimizing memory
 *         consumption at the cost of moderate performance hit.
 *
 *         <p> Defaults to {@code false}, meaning that the whole result set is fetched to memory eagerly.
 *     </li>
 * </ul>
 *
 * <h2 class="header">Configuration of Ignite Java client based connection</h2>
 *
 * All Ignite Java client configuration properties can be applied to JDBC connection of this type.
 * <p>
 * JDBC connection URL has the following pattern:
 * {@code jdbc:ignite://<hostname>:<port>/<cache_name>?nodeId=<UUID>}<br>
 * Note the following:
 * <ul>
 *     <li>Hostname is required.</li>
 *     <li>If port is not defined, {@code 11211} is used (default for Ignite client).</li>
 *     <li>Leave {@code <cache_name>} empty if you are connecting to default cache.</li>
 *     <li>
 *         Provide {@code nodeId} parameter if you want to specify node where to execute
 *         your queries. Note that local and replicated caches will be queried locally on
 *         this node while partitioned cache is queried distributively. If node ID is not
 *         provided, random node is used. If node with provided ID doesn't exist,
 *         exception is thrown.
 *     </li>
 * </ul>
 * Other properties can be defined in {@link Properties} object passed to
 * {@link DriverManager#getConnection(String, Properties)} method:
 * <table class="doctable">
 *     <tr>
 *         <th>Name</th>
 *         <th>Description</th>
 *         <th>Default</th>
 *         <th>Optional</th>
 *     </tr>
 *     <tr>
 *         <td><b>ignite.client.protocol</b></td>
 *         <td>Communication protocol ({@code TCP} or {@code HTTP}).</td>
 *         <td>{@code TCP}</td>
 *         <td>Yes</td>
 *     </tr>
 *     <tr>
 *         <td><b>ignite.client.connectTimeout</b></td>
 *         <td>Socket connection timeout.</td>
 *         <td>{@code 0} (infinite timeout)</td>
 *         <td>Yes</td>
 *     </tr>
 *     <tr>
 *         <td><b>ignite.client.tcp.noDelay</b></td>
 *         <td>Flag indicating whether TCP_NODELAY flag should be enabled for outgoing connections.</td>
 *         <td>{@code true}</td>
 *         <td>Yes</td>
 *     </tr>
 *     <tr>
 *         <td><b>ignite.client.ssl.enabled</b></td>
 *         <td>Flag indicating that {@code SSL} is needed for connection.</td>
 *         <td>{@code false}</td>
 *         <td>Yes</td>
 *     </tr>
 *     <tr>
 *         <td><b>ignite.client.ssl.protocol</b></td>
 *         <td>SSL protocol ({@code SSL} or {@code TLS}).</td>
 *         <td>{@code TLS}</td>
 *         <td>Yes</td>
 *     </tr>
 *     <tr>
 *         <td><b>ignite.client.ssl.key.algorithm</b></td>
 *         <td>Key manager algorithm.</td>
 *         <td>{@code SunX509}</td>
 *         <td>Yes</td>
 *     </tr>
 *     <tr>
 *         <td><b>ignite.client.ssl.keystore.location</b></td>
 *         <td>Key store to be used by client to connect with Ignite topology.</td>
 *         <td>&nbsp;</td>
 *         <td>No (if {@code SSL} is enabled)</td>
 *     </tr>
 *     <tr>
 *         <td><b>ignite.client.ssl.keystore.password</b></td>
 *         <td>Key store password.</td>
 *         <td>&nbsp;</td>
 *         <td>Yes</td>
 *     </tr>
 *     <tr>
 *         <td><b>ignite.client.ssl.keystore.type</b></td>
 *         <td>Key store type.</td>
 *         <td>{@code jks}</td>
 *         <td>Yes</td>
 *     </tr>
 *     <tr>
 *         <td><b>ignite.client.ssl.truststore.location</b></td>
 *         <td>Trust store to be used by client to connect with Ignite topology.</td>
 *         <td>&nbsp;</td>
 *         <td>No (if {@code SSL} is enabled)</td>
 *     </tr>
 *     <tr>
 *         <td><b>ignite.client.ssl.truststore.password</b></td>
 *         <td>Trust store password.</td>
 *         <td>&nbsp;</td>
 *         <td>Yes</td>
 *     </tr>
 *     <tr>
 *         <td><b>ignite.client.ssl.truststore.type</b></td>
 *         <td>Trust store type.</td>
 *         <td>{@code jks}</td>
 *         <td>Yes</td>
 *     </tr>
 *     <tr>
 *         <td><b>ignite.client.credentials</b></td>
 *         <td>Client credentials used in authentication process.</td>
 *         <td>&nbsp;</td>
 *         <td>Yes</td>
 *     </tr>
 *     <tr>
 *         <td><b>ignite.client.cache.top</b></td>
 *         <td>
 *             Flag indicating that topology is cached internally. Cache will be refreshed in
 *             the background with interval defined by {@code ignite.client.topology.refresh}
 *             property (see below).
 *         </td>
 *         <td>{@code false}</td>
 *         <td>Yes</td>
 *     </tr>
 *     <tr>
 *         <td><b>ignite.client.topology.refresh</b></td>
 *         <td>Topology cache refresh frequency (ms).</td>
 *         <td>{@code 2000}</td>
 *         <td>Yes</td>
 *     </tr>
 *     <tr>
 *         <td><b>ignite.client.idleTimeout</b></td>
 *         <td>Maximum amount of time that connection can be idle before it is closed (ms).</td>
 *         <td>{@code 30000}</td>
 *         <td>Yes</td>
 *     </tr>
 * </table>
 * <h1 class="header">Example</h1>
 * <pre name="code" class="java">
  * // Open JDBC connection.
 * Connection conn = DriverManager.getConnection("jdbc:ignite:cfg//cache=persons@file:///etc/configs/ignite-jdbc.xml");
 *
 * // Query persons' names
 * ResultSet rs = conn.createStatement().executeQuery("select name from Person");
 *
 * while (rs.next()) {
 *     String name = rs.getString(1);
 *
 *     ...
 * }
 *
 * // Query persons with specific age
 * PreparedStatement stmt = conn.prepareStatement("select name, age from Person where age = ?");
 *
 * stmt.setInt(1, 30);
 *
 * ResultSet rs = stmt.executeQuery();
 *
 * while (rs.next()) {
 *     String name = rs.getString("name");
 *     int age = rs.getInt("age");
 *
 *     ...
 * }
 * </pre>
 */
public class IgniteJdbcDriver implements Driver {
    /** Prefix for property names. */
    private static final String PROP_PREFIX = "ignite.jdbc.";

    /** Node ID parameter name. */
    private static final String PARAM_NODE_ID = "nodeId";

    /** Cache parameter name. */
    private static final String PARAM_CACHE = "cache";

    /** Local parameter name. */
    private static final String PARAM_LOCAL = "local";

    /** Collocated parameter name. */
    private static final String PARAM_COLLOCATED = "collocated";

    /** Distributed joins parameter name. */
    private static final String PARAM_DISTRIBUTED_JOINS = "distributedJoins";

    /** Transactions allowed parameter name. */
    private static final String PARAM_TX_ALLOWED = "transactionsAllowed";

    /** DML streaming parameter name. */
    private static final String PARAM_STREAMING = "streaming";

    /** DML streaming auto flush frequency. */
    private static final String PARAM_STREAMING_FLUSH_FREQ = "streamingFlushFrequency";

    /** DML streaming node buffer size. */
    private static final String PARAM_STREAMING_PER_NODE_BUF_SIZE = "streamingPerNodeBufferSize";

    /** DML streaming parallel operations per node. */
    private static final String PARAM_STREAMING_PER_NODE_PAR_OPS = "streamingPerNodeParallelOperations";

    /** Whether DML streaming will overwrite existing cache entries. */
    private static final String PARAM_STREAMING_ALLOW_OVERWRITE = "streamingAllowOverwrite";

    /** Allow queries with multiple statements. */
    private static final String PARAM_MULTIPLE_STMTS = "multipleStatementsAllowed";

    /** Skip reducer on update property name. */
    private static final String PARAM_SKIP_REDUCER_ON_UPDATE = "skipReducerOnUpdate";

    /** Parameter: enforce join order flag (SQL hint). */
    public static final String PARAM_ENFORCE_JOIN_ORDER = "enforceJoinOrder";

    /** Parameter: replicated only flag (SQL hint). */
    public static final String PARAM_LAZY = "lazy";

<<<<<<< HEAD
    /** Parameter: query max memory. */
    public static final String PARAM_QRY_MAX_MEMORY = "queryMaxMemory";
=======
    /** Parameter: schema name. */
    public static final String PARAM_SCHEMA = "schema";
>>>>>>> 66c28f9a

    /** Hostname property name. */
    public static final String PROP_HOST = PROP_PREFIX + "host";

    /** Port number property name. */
    public static final String PROP_PORT = PROP_PREFIX + "port";

    /** Cache name property name. */
    public static final String PROP_CACHE = PROP_PREFIX + PARAM_CACHE;

    /** Node ID property name. */
    public static final String PROP_NODE_ID = PROP_PREFIX + PARAM_NODE_ID;

    /** Local property name. */
    public static final String PROP_LOCAL = PROP_PREFIX + PARAM_LOCAL;

    /** Collocated property name. */
    public static final String PROP_COLLOCATED = PROP_PREFIX + PARAM_COLLOCATED;

    /** Distributed joins property name. */
    public static final String PROP_DISTRIBUTED_JOINS = PROP_PREFIX + PARAM_DISTRIBUTED_JOINS;

    /** Transactions allowed property name. */
    public static final String PROP_TX_ALLOWED = PROP_PREFIX + PARAM_TX_ALLOWED;

    /** DML streaming property name. */
    public static final String PROP_STREAMING = PROP_PREFIX + PARAM_STREAMING;

    /** DML stream auto flush frequency property name. */
    public static final String PROP_STREAMING_FLUSH_FREQ = PROP_PREFIX + PARAM_STREAMING_FLUSH_FREQ;

    /** DML stream node buffer size property name. */
    public static final String PROP_STREAMING_PER_NODE_BUF_SIZE = PROP_PREFIX + PARAM_STREAMING_PER_NODE_BUF_SIZE;

    /** DML stream parallel operations per node property name. */
    public static final String PROP_STREAMING_PER_NODE_PAR_OPS = PROP_PREFIX + PARAM_STREAMING_PER_NODE_PAR_OPS;

    /** Whether DML streaming will overwrite existing cache entries. */
    public static final String PROP_STREAMING_ALLOW_OVERWRITE = PROP_PREFIX + PARAM_STREAMING_ALLOW_OVERWRITE;

    /** Allow query with multiple statements. */
    public static final String PROP_MULTIPLE_STMTS = PROP_PREFIX + PARAM_MULTIPLE_STMTS;

    /** Skip reducer on update update property name. */
    public static final String PROP_SKIP_REDUCER_ON_UPDATE = PROP_PREFIX + PARAM_SKIP_REDUCER_ON_UPDATE;

    /** Transactions allowed property name. */
    public static final String PROP_ENFORCE_JOIN_ORDER = PROP_PREFIX + PARAM_ENFORCE_JOIN_ORDER;

    /** Lazy property name. */
    public static final String PROP_LAZY = PROP_PREFIX + PARAM_LAZY;

<<<<<<< HEAD
    /** Query max memory property name. */
    public static final String PROP_QRY_MAX_MEMORY = PROP_PREFIX + PARAM_QRY_MAX_MEMORY;
=======
    /** Schema property name. */
    public static final String PROP_SCHEMA = PROP_PREFIX + PARAM_SCHEMA;
>>>>>>> 66c28f9a

    /** Cache name property name. */
    public static final String PROP_CFG = PROP_PREFIX + "cfg";

    /** URL prefix. */
    public static final String URL_PREFIX = "jdbc:ignite://";

    /** Config URL prefix. */
    public static final String CFG_URL_PREFIX = "jdbc:ignite:cfg://";

    /** Default port. */
    public static final int DFLT_PORT = 11211;

    /** Major version. */
    private static final int MAJOR_VER = 1;

    /** Minor version. */
    private static final int MINOR_VER = 0;

    /** Logger. */
    private static final Logger LOG = Logger.getLogger(IgniteJdbcDriver.class.getName());

    /*
     * Static initializer.
     */
    static {
        try {
            DriverManager.registerDriver(new IgniteJdbcDriver());
        }
        catch (SQLException e) {
            throw new RuntimeException("Failed to register Ignite JDBC driver.", e);
        }
    }

    /** {@inheritDoc} */
    @Override public Connection connect(String url, Properties props) throws SQLException {
        if (!acceptsURL(url))
            return null;

        if (!parseUrl(url, props))
            throw new SQLException("URL is invalid: " + url);

        if (url.startsWith(URL_PREFIX)) {
            if (props.getProperty(PROP_CFG) != null)
                LOG.warning(PROP_CFG + " property is not applicable for this URL.");

            return new JdbcConnection(url, props);
        }
        else
            return new org.apache.ignite.internal.jdbc2.JdbcConnection(url, props);
    }

    /** {@inheritDoc} */
    @Override public boolean acceptsURL(String url) throws SQLException {
        return url.startsWith(URL_PREFIX) || url.startsWith(CFG_URL_PREFIX);
    }

    /** {@inheritDoc} */
    @Override public DriverPropertyInfo[] getPropertyInfo(String url, Properties info) throws SQLException {
        if (!parseUrl(url, info))
            throw new SQLException("URL is invalid: " + url);

        List<DriverPropertyInfo> props = Arrays.<DriverPropertyInfo>asList(
            new JdbcDriverPropertyInfo("Hostname", info.getProperty(PROP_HOST), ""),
            new JdbcDriverPropertyInfo("Port number", info.getProperty(PROP_PORT), ""),
            new JdbcDriverPropertyInfo("Cache name", info.getProperty(PROP_CACHE), ""),
            new JdbcDriverPropertyInfo("Node ID", info.getProperty(PROP_NODE_ID), ""),
            new JdbcDriverPropertyInfo("Local", info.getProperty(PROP_LOCAL), ""),
            new JdbcDriverPropertyInfo("Collocated", info.getProperty(PROP_COLLOCATED), ""),
            new JdbcDriverPropertyInfo("Distributed Joins", info.getProperty(PROP_DISTRIBUTED_JOINS), ""),
            new JdbcDriverPropertyInfo("Enforce Join Order", info.getProperty(PROP_ENFORCE_JOIN_ORDER), ""),
            new JdbcDriverPropertyInfo("Lazy query execution", info.getProperty(PROP_LAZY), ""),
            new JdbcDriverPropertyInfo("Transactions Allowed", info.getProperty(PROP_TX_ALLOWED), ""),
            new JdbcDriverPropertyInfo("Queries with multiple statements allowed", info.getProperty(PROP_MULTIPLE_STMTS), ""),
            new JdbcDriverPropertyInfo("Skip reducer on update", info.getProperty(PROP_SKIP_REDUCER_ON_UPDATE), ""),
<<<<<<< HEAD
            new JdbcDriverPropertyInfo("Query memory limit", info.getProperty(PROP_QRY_MAX_MEMORY), "")
=======
            new JdbcDriverPropertyInfo("Schema name", info.getProperty(PROP_SCHEMA), "")
>>>>>>> 66c28f9a
        );

        if (info.getProperty(PROP_CFG) != null)
            props.add(new JdbcDriverPropertyInfo("Configuration path", info.getProperty(PROP_CFG), ""));
        else
            props.addAll(Arrays.<DriverPropertyInfo>asList(
                new JdbcDriverPropertyInfo("ignite.client.protocol",
                    info.getProperty("ignite.client.protocol", "TCP"),
                    "Communication protocol (TCP or HTTP)."),
                new JdbcDriverPropertyInfo("ignite.client.connectTimeout",
                    info.getProperty("ignite.client.connectTimeout", "0"),
                    "Socket connection timeout."),
                new JdbcDriverPropertyInfo("ignite.client.tcp.noDelay",
                    info.getProperty("ignite.client.tcp.noDelay", "true"),
                    "Flag indicating whether TCP_NODELAY flag should be enabled for outgoing connections."),
                new JdbcDriverPropertyInfo("ignite.client.ssl.enabled",
                    info.getProperty("ignite.client.ssl.enabled", "false"),
                    "Flag indicating that SSL is needed for connection."),
                new JdbcDriverPropertyInfo("ignite.client.ssl.protocol",
                    info.getProperty("ignite.client.ssl.protocol", "TLS"),
                    "SSL protocol."),
                new JdbcDriverPropertyInfo("ignite.client.ssl.key.algorithm",
                    info.getProperty("ignite.client.ssl.key.algorithm", "SunX509"),
                    "Key manager algorithm."),
                new JdbcDriverPropertyInfo("ignite.client.ssl.keystore.location",
                    info.getProperty("ignite.client.ssl.keystore.location", ""),
                    "Key store to be used by client to connect with Ignite topology."),
                new JdbcDriverPropertyInfo("ignite.client.ssl.keystore.password",
                    info.getProperty("ignite.client.ssl.keystore.password", ""),
                    "Key store password."),
                new JdbcDriverPropertyInfo("ignite.client.ssl.keystore.type",
                    info.getProperty("ignite.client.ssl.keystore.type", "jks"),
                    "Key store type."),
                new JdbcDriverPropertyInfo("ignite.client.ssl.truststore.location",
                    info.getProperty("ignite.client.ssl.truststore.location", ""),
                    "Trust store to be used by client to connect with Ignite topology."),
                new JdbcDriverPropertyInfo("ignite.client.ssl.keystore.password",
                    info.getProperty("ignite.client.ssl.truststore.password", ""),
                    "Trust store password."),
                new JdbcDriverPropertyInfo("ignite.client.ssl.truststore.type",
                    info.getProperty("ignite.client.ssl.truststore.type", "jks"),
                    "Trust store type."),
                new JdbcDriverPropertyInfo("ignite.client.credentials",
                    info.getProperty("ignite.client.credentials", ""),
                    "Client credentials used in authentication process."),
                new JdbcDriverPropertyInfo("ignite.client.cache.top",
                    info.getProperty("ignite.client.cache.top", "false"),
                    "Flag indicating that topology is cached internally. Cache will be refreshed in the " +
                        "background with interval defined by topologyRefreshFrequency property (see below)."),
                new JdbcDriverPropertyInfo("ignite.client.topology.refresh",
                    info.getProperty("ignite.client.topology.refresh", "2000"),
                    "Topology cache refresh frequency (ms)."),
                new JdbcDriverPropertyInfo("ignite.client.idleTimeout",
                    info.getProperty("ignite.client.idleTimeout", "30000"),
                    "Maximum amount of time that connection can be idle before it is closed (ms).")
                )
            );

        return props.toArray(new DriverPropertyInfo[0]);
    }

    /** {@inheritDoc} */
    @Override public int getMajorVersion() {
        return MAJOR_VER;
    }

    /** {@inheritDoc} */
    @Override public int getMinorVersion() {
        return MINOR_VER;
    }

    /** {@inheritDoc} */
    @Override public boolean jdbcCompliant() {
        return false;
    }

    /** {@inheritDoc} */
    @Override public Logger getParentLogger() throws SQLFeatureNotSupportedException {
        throw new SQLFeatureNotSupportedException("java.util.logging is not used.");
    }

    /**
     * Validates and parses connection URL.
     *
     * @param props Properties.
     * @param url URL.
     * @return Whether URL is valid.
     */
    private boolean parseUrl(String url, Properties props) {
        if (url == null)
            return false;

        if (url.startsWith(URL_PREFIX) && url.length() > URL_PREFIX.length())
            return parseJdbcUrl(url, props);
        else if (url.startsWith(CFG_URL_PREFIX) && url.length() >= CFG_URL_PREFIX.length())
            return parseJdbcConfigUrl(url, props);

        return false;
    }

    /**
     * @param url Url.
     * @param props Properties.
     */
    private boolean parseJdbcConfigUrl(String url, Properties props) {
        url = url.substring(CFG_URL_PREFIX.length());

        String[] parts = url.split("@");

        if (parts.length > 2)
            return false;

        if (parts.length == 2) {
            if (!parseParameters(parts[0], ":", props))
                return false;
        }

        props.setProperty(PROP_CFG, parts[parts.length - 1]);

        return true;
    }

    /**
     * @param url Url.
     * @param props Properties.
     */
    private boolean parseJdbcUrl(String url, Properties props) {
        url = url.substring(URL_PREFIX.length());

        String[] parts = url.split("\\?");

        if (parts.length > 2)
            return false;

        if (parts.length == 2)
            if (!parseParameters(parts[1], "&", props))
                return false;

        parts = parts[0].split("/");

        assert parts.length > 0;

        if (parts.length > 2)
            return false;

        if (parts.length == 2 && !parts[1].isEmpty())
            props.setProperty(PROP_CACHE, parts[1]);

        url = parts[0];

        parts = url.split(":");

        assert parts.length > 0;

        if (parts.length > 2)
            return false;

        props.setProperty(PROP_HOST, parts[0]);

        try {
            props.setProperty(PROP_PORT, String.valueOf(parts.length == 2 ? Integer.valueOf(parts[1]) : DFLT_PORT));
        }
        catch (NumberFormatException ignored) {
            return false;
        }

        return true;
    }

    /**
     * Validates and parses URL parameters.
     *
     * @param val Parameters string.
     * @param delim Delimiter.
     * @param props Properties.
     * @return Whether URL parameters string is valid.
     */
    private boolean parseParameters(String val, String delim, Properties props) {
        String[] params = val.split(delim);

        for (String param : params) {
            String[] pair = param.split("=");

            if (pair.length != 2 || pair[0].isEmpty() || pair[1].isEmpty())
                return false;

            props.setProperty(PROP_PREFIX + pair[0], pair[1]);
        }

        return true;
    }
}<|MERGE_RESOLUTION|>--- conflicted
+++ resolved
@@ -333,13 +333,11 @@
     /** Parameter: replicated only flag (SQL hint). */
     public static final String PARAM_LAZY = "lazy";
 
-<<<<<<< HEAD
+    /** Parameter: schema name. */
+    public static final String PARAM_SCHEMA = "schema";
+
     /** Parameter: query max memory. */
     public static final String PARAM_QRY_MAX_MEMORY = "queryMaxMemory";
-=======
-    /** Parameter: schema name. */
-    public static final String PARAM_SCHEMA = "schema";
->>>>>>> 66c28f9a
 
     /** Hostname property name. */
     public static final String PROP_HOST = PROP_PREFIX + "host";
@@ -392,13 +390,11 @@
     /** Lazy property name. */
     public static final String PROP_LAZY = PROP_PREFIX + PARAM_LAZY;
 
-<<<<<<< HEAD
+    /** Schema property name. */
+    public static final String PROP_SCHEMA = PROP_PREFIX + PARAM_SCHEMA;
+
     /** Query max memory property name. */
     public static final String PROP_QRY_MAX_MEMORY = PROP_PREFIX + PARAM_QRY_MAX_MEMORY;
-=======
-    /** Schema property name. */
-    public static final String PROP_SCHEMA = PROP_PREFIX + PARAM_SCHEMA;
->>>>>>> 66c28f9a
 
     /** Cache name property name. */
     public static final String PROP_CFG = PROP_PREFIX + "cfg";
@@ -474,11 +470,8 @@
             new JdbcDriverPropertyInfo("Transactions Allowed", info.getProperty(PROP_TX_ALLOWED), ""),
             new JdbcDriverPropertyInfo("Queries with multiple statements allowed", info.getProperty(PROP_MULTIPLE_STMTS), ""),
             new JdbcDriverPropertyInfo("Skip reducer on update", info.getProperty(PROP_SKIP_REDUCER_ON_UPDATE), ""),
-<<<<<<< HEAD
+            new JdbcDriverPropertyInfo("Schema name", info.getProperty(PROP_SCHEMA), "")
             new JdbcDriverPropertyInfo("Query memory limit", info.getProperty(PROP_QRY_MAX_MEMORY), "")
-=======
-            new JdbcDriverPropertyInfo("Schema name", info.getProperty(PROP_SCHEMA), "")
->>>>>>> 66c28f9a
         );
 
         if (info.getProperty(PROP_CFG) != null)
