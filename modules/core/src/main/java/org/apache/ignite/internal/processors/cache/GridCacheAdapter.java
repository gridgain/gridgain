/*
 * Copyright 2019 GridGain Systems, Inc. and Contributors.
 *
 * Licensed under the GridGain Community Edition License (the "License");
 * you may not use this file except in compliance with the License.
 * You may obtain a copy of the License at
 *
 *     https://www.gridgain.com/products/software/community-edition/gridgain-community-edition-license
 *
 * Unless required by applicable law or agreed to in writing, software
 * distributed under the License is distributed on an "AS IS" BASIS,
 * WITHOUT WARRANTIES OR CONDITIONS OF ANY KIND, either express or implied.
 * See the License for the specific language governing permissions and
 * limitations under the License.
 */

package org.apache.ignite.internal.processors.cache;

import javax.cache.Cache;
import javax.cache.expiry.ExpiryPolicy;
import javax.cache.processor.EntryProcessor;
import javax.cache.processor.EntryProcessorException;
import javax.cache.processor.EntryProcessorResult;
import java.io.Externalizable;
import java.io.IOException;
import java.io.InvalidObjectException;
import java.io.ObjectInput;
import java.io.ObjectOutput;
import java.io.ObjectStreamException;
import java.util.AbstractSet;
import java.util.ArrayList;
import java.util.Collection;
import java.util.Collections;
import java.util.HashMap;
import java.util.HashSet;
import java.util.Iterator;
import java.util.List;
import java.util.Map;
import java.util.NoSuchElementException;
import java.util.Objects;
import java.util.Set;
import java.util.SortedMap;
import java.util.SortedSet;
import java.util.UUID;
import java.util.concurrent.Callable;
import java.util.concurrent.ExecutorService;
import java.util.concurrent.Executors;
import java.util.concurrent.Semaphore;
import java.util.concurrent.TimeUnit;
import java.util.concurrent.locks.ReentrantLock;
import org.apache.ignite.Ignite;
import org.apache.ignite.IgniteCache;
import org.apache.ignite.IgniteCheckedException;
import org.apache.ignite.IgniteException;
import org.apache.ignite.IgniteLogger;
import org.apache.ignite.IgniteSystemProperties;
import org.apache.ignite.cache.CacheEntry;
import org.apache.ignite.cache.CacheInterceptor;
import org.apache.ignite.cache.CacheMetrics;
import org.apache.ignite.cache.CachePeekMode;
import org.apache.ignite.cache.affinity.Affinity;
import org.apache.ignite.cluster.ClusterGroup;
import org.apache.ignite.cluster.ClusterNode;
import org.apache.ignite.cluster.ClusterTopologyException;
import org.apache.ignite.compute.ComputeJob;
import org.apache.ignite.compute.ComputeJobAdapter;
import org.apache.ignite.compute.ComputeJobContext;
import org.apache.ignite.compute.ComputeJobResult;
import org.apache.ignite.compute.ComputeJobResultPolicy;
import org.apache.ignite.compute.ComputeTaskAdapter;
import org.apache.ignite.configuration.CacheConfiguration;
import org.apache.ignite.configuration.IgniteConfiguration;
import org.apache.ignite.configuration.TransactionConfiguration;
import org.apache.ignite.internal.ComputeTaskInternalFuture;
import org.apache.ignite.internal.IgniteEx;
import org.apache.ignite.internal.IgniteFeatures;
import org.apache.ignite.internal.IgniteInternalFuture;
import org.apache.ignite.internal.IgniteInterruptedCheckedException;
import org.apache.ignite.internal.IgniteKernal;
import org.apache.ignite.internal.IgniteTransactionsEx;
import org.apache.ignite.internal.IgnitionEx;
import org.apache.ignite.internal.NodeStoppingException;
import org.apache.ignite.internal.cluster.ClusterTopologyCheckedException;
import org.apache.ignite.internal.cluster.ClusterTopologyServerNotFoundException;
import org.apache.ignite.internal.cluster.IgniteClusterEx;
import org.apache.ignite.internal.managers.discovery.IgniteClusterNode;
import org.apache.ignite.internal.processors.affinity.AffinityTopologyVersion;
import org.apache.ignite.internal.processors.cache.affinity.GridCacheAffinityImpl;
import org.apache.ignite.internal.processors.cache.distributed.IgniteExternalizableExpiryPolicy;
import org.apache.ignite.internal.processors.cache.distributed.dht.GridDhtCacheAdapter;
import org.apache.ignite.internal.processors.cache.distributed.dht.topology.GridDhtInvalidPartitionException;
import org.apache.ignite.internal.processors.cache.distributed.dht.topology.GridDhtLocalPartition;
import org.apache.ignite.internal.processors.cache.distributed.dht.topology.GridDhtPartitionTopology;
import org.apache.ignite.internal.processors.cache.distributed.near.GridNearTxLocal;
import org.apache.ignite.internal.processors.cache.dr.GridCacheDrInfo;
import org.apache.ignite.internal.processors.cache.mvcc.MvccSnapshot;
import org.apache.ignite.internal.processors.cache.mvcc.MvccUtils;
import org.apache.ignite.internal.processors.cache.persistence.CacheDataRow;
import org.apache.ignite.internal.processors.cache.transactions.IgniteInternalTx;
import org.apache.ignite.internal.processors.cache.transactions.IgniteTxLocalAdapter;
import org.apache.ignite.internal.processors.cache.transactions.IgniteTxLocalEx;
import org.apache.ignite.internal.processors.cache.version.GridCacheRawVersionedEntry;
import org.apache.ignite.internal.processors.cache.version.GridCacheVersion;
import org.apache.ignite.internal.processors.datastreamer.DataStreamerEntry;
import org.apache.ignite.internal.processors.datastreamer.DataStreamerImpl;
import org.apache.ignite.internal.processors.dr.IgniteDrDataStreamerCacheUpdater;
import org.apache.ignite.internal.processors.metric.impl.MetricUtils;
import org.apache.ignite.internal.processors.platform.cache.PlatformCacheEntryFilter;
import org.apache.ignite.internal.processors.task.GridInternal;
import org.apache.ignite.internal.processors.tracing.MTC;
import org.apache.ignite.internal.transactions.IgniteTxHeuristicCheckedException;
import org.apache.ignite.internal.transactions.IgniteTxRollbackCheckedException;
import org.apache.ignite.internal.transactions.IgniteTxTimeoutCheckedException;
import org.apache.ignite.internal.transactions.TransactionCheckedException;
import org.apache.ignite.internal.util.GridSerializableMap;
import org.apache.ignite.internal.util.future.GridEmbeddedFuture;
import org.apache.ignite.internal.util.future.GridFinishedFuture;
import org.apache.ignite.internal.util.future.GridFutureAdapter;
import org.apache.ignite.internal.util.lang.GridCloseableIterator;
import org.apache.ignite.internal.util.lang.GridPlainCallable;
import org.apache.ignite.internal.util.lang.GridPlainRunnable;
import org.apache.ignite.internal.util.tostring.GridToStringExclude;
import org.apache.ignite.internal.util.typedef.C1;
import org.apache.ignite.internal.util.typedef.C2;
import org.apache.ignite.internal.util.typedef.CI1;
import org.apache.ignite.internal.util.typedef.CI2;
import org.apache.ignite.internal.util.typedef.CIX2;
import org.apache.ignite.internal.util.typedef.CIX3;
import org.apache.ignite.internal.util.typedef.CX1;
import org.apache.ignite.internal.util.typedef.F;
import org.apache.ignite.internal.util.typedef.T2;
import org.apache.ignite.internal.util.typedef.X;
import org.apache.ignite.internal.util.typedef.internal.A;
import org.apache.ignite.internal.util.typedef.internal.CU;
import org.apache.ignite.internal.util.typedef.internal.LT;
import org.apache.ignite.internal.util.typedef.internal.S;
import org.apache.ignite.internal.util.typedef.internal.U;
import org.apache.ignite.lang.IgniteBiPredicate;
import org.apache.ignite.lang.IgniteBiTuple;
import org.apache.ignite.lang.IgniteCallable;
import org.apache.ignite.lang.IgniteClosure;
import org.apache.ignite.lang.IgniteInClosure;
import org.apache.ignite.lang.IgniteOutClosure;
import org.apache.ignite.lang.IgnitePredicate;
import org.apache.ignite.lang.IgniteProductVersion;
import org.apache.ignite.lang.IgniteRunnable;
import org.apache.ignite.mxbean.CacheMetricsMXBean;
import org.apache.ignite.plugin.security.SecurityPermission;
import org.apache.ignite.resources.IgniteInstanceResource;
import org.apache.ignite.resources.JobContextResource;
import org.apache.ignite.resources.LoggerResource;
import org.apache.ignite.thread.IgniteThreadFactory;
import org.apache.ignite.transactions.Transaction;
import org.apache.ignite.transactions.TransactionConcurrency;
import org.apache.ignite.transactions.TransactionIsolation;
import org.jetbrains.annotations.NotNull;
import org.jetbrains.annotations.Nullable;

import static org.apache.ignite.IgniteSystemProperties.IGNITE_CACHE_RETRIES_COUNT;
import static org.apache.ignite.internal.GridClosureCallMode.BROADCAST;
import static org.apache.ignite.internal.processors.cache.CacheOperationContext.DFLT_ALLOW_ATOMIC_OPS_IN_TX;
import static org.apache.ignite.internal.processors.cache.distributed.dht.topology.GridDhtPartitionState.OWNING;
import static org.apache.ignite.internal.processors.dr.GridDrType.DR_LOAD;
import static org.apache.ignite.internal.processors.dr.GridDrType.DR_NONE;
import static org.apache.ignite.internal.processors.task.GridTaskThreadContextKey.TC_NO_FAILOVER;
import static org.apache.ignite.internal.processors.task.GridTaskThreadContextKey.TC_SUBGRID;
import static org.apache.ignite.internal.processors.tracing.SpanType.CACHE_API_GET;
import static org.apache.ignite.internal.processors.tracing.SpanType.CACHE_API_GET_ALL;
import static org.apache.ignite.internal.processors.tracing.SpanType.CACHE_API_GET_ALL_ASYNC;
import static org.apache.ignite.internal.processors.tracing.SpanType.CACHE_API_GET_ASYNC;
import static org.apache.ignite.internal.processors.tracing.SpanType.CACHE_API_PUT;
import static org.apache.ignite.internal.processors.tracing.SpanType.CACHE_API_PUT_ALL;
import static org.apache.ignite.internal.processors.tracing.SpanType.CACHE_API_PUT_ALL_ASYNC;
import static org.apache.ignite.internal.processors.tracing.SpanType.CACHE_API_PUT_ASYNC;
import static org.apache.ignite.internal.processors.tracing.SpanType.CACHE_API_REMOVE;
import static org.apache.ignite.internal.processors.tracing.SpanType.CACHE_API_REMOVE_ALL;
import static org.apache.ignite.internal.processors.tracing.SpanType.CACHE_API_REMOVE_ALL_ASYNC;
import static org.apache.ignite.internal.processors.tracing.SpanType.CACHE_API_REMOVE_ASYNC;
import static org.apache.ignite.transactions.TransactionConcurrency.OPTIMISTIC;
import static org.apache.ignite.transactions.TransactionConcurrency.PESSIMISTIC;
import static org.apache.ignite.transactions.TransactionIsolation.READ_COMMITTED;
import static org.apache.ignite.transactions.TransactionIsolation.REPEATABLE_READ;
import static org.apache.ignite.transactions.TransactionIsolation.SERIALIZABLE;

/**
 * Adapter for different cache implementations.
 */
@SuppressWarnings("unchecked")
public abstract class GridCacheAdapter<K, V> implements IgniteInternalCache<K, V>, Externalizable {
    /** */
    private static final long serialVersionUID = 0L;

    /** clearLocally() split threshold. */
    public static final int CLEAR_ALL_SPLIT_THRESHOLD = 10000;

    /** Default cache start size. */
    public static final int DFLT_START_CACHE_SIZE = IgniteSystemProperties.getInteger(
        IgniteSystemProperties.IGNITE_CACHE_START_SIZE, 4096);

    /** Size of keys batch to removeAll. */
    private static final int REMOVE_ALL_KEYS_BATCH = 10000;

    /** Maximum number of retries when topology changes. */
    public static final int MAX_RETRIES = IgniteSystemProperties.getInteger(IGNITE_CACHE_RETRIES_COUNT, 100);

    /** Minimum version supporting partition preloading. */
    private static final IgniteProductVersion PRELOAD_PARTITION_SINCE = IgniteProductVersion.fromString("2.7.0");

    /** Deserialization stash. */
    private static final ThreadLocal<IgniteBiTuple<String, String>> stash = ThreadLocal.withInitial(
        () -> new IgniteBiTuple<>());

    /** {@link GridCacheReturn}-to-value conversion. */
    private static final IgniteClosure RET2VAL =
        new CX1<IgniteInternalFuture<GridCacheReturn>, Object>() {
            @Nullable @Override public Object applyx(IgniteInternalFuture<GridCacheReturn> fut)
                throws IgniteCheckedException {
                return fut.get().value();
            }

            @Override public String toString() {
                return "Cache return value to value converter.";
            }
        };

    /** {@link GridCacheReturn}-to-null conversion. */
    protected static final IgniteClosure RET2NULL =
        new CX1<IgniteInternalFuture<GridCacheReturn>, Object>() {
            @Nullable @Override public Object applyx(IgniteInternalFuture<GridCacheReturn> fut)
                throws IgniteCheckedException {
                fut.get();

                return null;
            }

            @Override public String toString() {
                return "Cache return value to null converter.";
            }
        };

    /** {@link GridCacheReturn}-to-success conversion. */
    private static final IgniteClosure RET2FLAG =
        new CX1<IgniteInternalFuture<GridCacheReturn>, Boolean>() {
            @Override public Boolean applyx(IgniteInternalFuture<GridCacheReturn> fut) throws IgniteCheckedException {
                return fut.get().success();
            }

            @Override public String toString() {
                return "Cache return value to boolean flag converter.";
            }
        };

    /** Last asynchronous future. */
    protected ThreadLocal<FutureHolder> lastFut = ThreadLocal.withInitial(() -> new FutureHolder());

    /** Cache configuration. */
    @GridToStringExclude
    protected GridCacheContext<K, V> ctx;

    /** Local map. */
    @GridToStringExclude
    protected GridCacheConcurrentMap map;

    /** Local node ID. */
    @GridToStringExclude
    protected UUID locNodeId;

    /** Cache configuration. */
    @GridToStringExclude
    protected CacheConfiguration cacheCfg;

    /** Grid configuration. */
    @GridToStringExclude
    private IgniteConfiguration gridCfg;

    /** Cache metrics. */
    protected CacheMetricsImpl metrics;

    /** Cache localMxBean. */
    private CacheMetricsMXBean locMxBean;

    /** Cache mxBean. */
    private CacheMetricsMXBean clusterMxBean;

    /** Logger. */
    protected IgniteLogger log;

    /** Logger. */
    protected IgniteLogger txLockMsgLog;

    /** Affinity impl. */
    private Affinity<K> aff;

    /** Asynchronous operations limit semaphore. */
    private Semaphore asyncOpsSem;

    /** {@code True} if attempted to use partition preloading on outdated node. */
    private volatile boolean partPreloadBadVerWarned;

    /** Active. */
    private volatile boolean active;

    /** {@inheritDoc} */
    @Override public String name() {
        return cacheCfg.getName();
    }

    /**
     * Empty constructor required by {@link Externalizable}.
     */
    protected GridCacheAdapter() {
        // No-op.
    }

    /**
     * @param ctx Cache context.
     */
    protected GridCacheAdapter(GridCacheContext<K, V> ctx) {
        this(ctx, null);
    }

    /**
     * @param ctx Cache context.
     * @param map Concurrent map.
     */
    @SuppressWarnings({"OverriddenMethodCallDuringObjectConstruction", "deprecation"})
    protected GridCacheAdapter(final GridCacheContext<K, V> ctx, @Nullable GridCacheConcurrentMap map) {
        assert ctx != null;

        this.ctx = ctx;

        gridCfg = ctx.gridConfig();
        cacheCfg = ctx.config();

        locNodeId = ctx.gridConfig().getNodeId();

        this.map = map;

        log = ctx.logger(getClass());
        txLockMsgLog = ctx.shared().txLockMessageLogger();

        metrics = new CacheMetricsImpl(ctx, isNear());

        locMxBean = new CacheLocalMetricsMXBeanImpl(this);
        clusterMxBean = new CacheClusterMetricsMXBeanImpl(this);

        if (ctx.config().getMaxConcurrentAsyncOperations() > 0)
            asyncOpsSem = new Semaphore(ctx.config().getMaxConcurrentAsyncOperations());

        init();

        aff = new GridCacheAffinityImpl<>(ctx);
    }

    /**
     * Prints memory stats.
     */
    public void printMemoryStats() {
        if (ctx.isNear()) {
            X.println(">>>  Near cache size: " + size());

            ctx.near().dht().printMemoryStats();
        }
        else if (ctx.isDht())
            X.println(">>>  DHT cache size: " + size());
        else
            X.println(">>>  Cache size: " + size());
    }

    /**
     * @return Base map.
     */
    public GridCacheConcurrentMap map() {
        return map;
    }

    /**
     * Increments map public size.
     *
     * @param e Map entry.
     */
    public void incrementSize(GridCacheMapEntry e) {
        map.incrementPublicSize(null, e);
    }

    /**
     * Decrements map public size.
     *
     * @param e Map entry.
     */
    public void decrementSize(GridCacheMapEntry e) {
        map.decrementPublicSize(null, e);
    }

    /**
     * @return Context.
     */
    @Override public GridCacheContext<K, V> context() {
        return ctx;
    }

    /**
     * @return Logger.
     */
    protected IgniteLogger log() {
        return log;
    }

    /**
     * @return {@code True} if this is near cache.
     */
    public boolean isNear() {
        return false;
    }

    /**
     * @return {@code True} if cache is local.
     */
    public boolean isLocal() {
        return false;
    }

    /**
     * @return {@code True} if cache is colocated.
     */
    public boolean isColocated() {
        return false;
    }

    /**
     * @return {@code True} if cache is DHT Atomic.
     */
    public boolean isDhtAtomic() {
        return false;
    }

    /**
     * @return {@code True} if cache is DHT.
     */
    public boolean isDht() {
        return false;
    }

    /**
     *
     */
    public boolean active() {
        return active;
    }

    /**
     * @param active Active.
     */
    public void active(boolean active) {
        this.active = active;
    }

    /**
     * @return Preloader.
     */
    public abstract GridCachePreloader preloader();

    /** {@inheritDoc} */
    @Override public final Affinity<K> affinity() {
        return aff;
    }

    /** {@inheritDoc} */
    @Override public final <K1, V1> IgniteInternalCache<K1, V1> cache() {
        return (IgniteInternalCache<K1, V1>)this;
    }

    /** {@inheritDoc} */
    @Override public final GridCacheProxyImpl<K, V> forSubjectId(UUID subjId) {
        CacheOperationContext opCtx = new CacheOperationContext(
            false,
            subjId,
            false,
            null,
            false,
            null,
            false,
            DFLT_ALLOW_ATOMIC_OPS_IN_TX);

        return new GridCacheProxyImpl<>(ctx, this, opCtx);
    }

    /** {@inheritDoc} */
    @Override public final boolean skipStore() {
        return false;
    }

    /** {@inheritDoc} */
    @Override public final GridCacheProxyImpl<K, V> setSkipStore(boolean skipStore) {
        CacheOperationContext opCtx = new CacheOperationContext(
            true,
            null,
            false,
            null,
            false,
            null,
            false,
            DFLT_ALLOW_ATOMIC_OPS_IN_TX);

        return new GridCacheProxyImpl<>(ctx, this, opCtx);
    }

    /** {@inheritDoc} */
    @Override public final <K1, V1> GridCacheProxyImpl<K1, V1> keepBinary() {
        CacheOperationContext opCtx = new CacheOperationContext(
            false,
            null,
            true,
            null,
            false,
            null,
            false,
            DFLT_ALLOW_ATOMIC_OPS_IN_TX);

        return new GridCacheProxyImpl<>((GridCacheContext<K1, V1>)ctx, (GridCacheAdapter<K1, V1>)this, opCtx);
    }

    /** {@inheritDoc} */
    @Nullable @Override public final ExpiryPolicy expiry() {
        return null;
    }

    /** {@inheritDoc} */
    @Override public final GridCacheProxyImpl<K, V> withExpiryPolicy(ExpiryPolicy plc) {
        assert !CU.isUtilityCache(ctx.name());

        CacheOperationContext opCtx = new CacheOperationContext(
            false,
            null,
            false,
            plc,
            false,
            null,
            false,
            DFLT_ALLOW_ATOMIC_OPS_IN_TX);

        return new GridCacheProxyImpl<>(ctx, this, opCtx);
    }

    /** {@inheritDoc} */
    @Override public final IgniteInternalCache<K, V> withNoRetries() {
        CacheOperationContext opCtx = new CacheOperationContext(
            false,
            null,
            false,
            null,
            true,
            null,
            false,
            DFLT_ALLOW_ATOMIC_OPS_IN_TX);

        return new GridCacheProxyImpl<>(ctx, this, opCtx);
    }

    /** {@inheritDoc} */
    @Override public final IgniteInternalCache<K, V> withAllowAtomicOpsInTx() {
        CacheOperationContext opCtx = new CacheOperationContext(
            false,
            null,
            false,
            null,
            false,
            null,
            false,
            DFLT_ALLOW_ATOMIC_OPS_IN_TX);

        return new GridCacheProxyImpl<>(ctx, this, opCtx);
    }

    /** {@inheritDoc} */
    @Override public final CacheConfiguration configuration() {
        return ctx.config();
    }

    /**
     * @param keys Keys to lock.
     * @param timeout Lock timeout.
     * @param tx Transaction.
     * @param isRead {@code True} for read operations.
     * @param retval Flag to return value.
     * @param isolation Transaction isolation.
     * @param invalidate Invalidate flag.
     * @param createTtl TTL for create operation.
     * @param accessTtl TTL for read operation.
     * @return Locks future.
     */
    public abstract IgniteInternalFuture<Boolean> txLockAsync(
        Collection<KeyCacheObject> keys,
        long timeout,
        IgniteTxLocalEx tx,
        boolean isRead,
        boolean retval,
        TransactionIsolation isolation,
        boolean invalidate,
        long createTtl,
        long accessTtl);

    /**
     * Post constructor initialization for subclasses.
     */
    protected void init() {
        // No-op.
    }

    /**
     * Starts this cache. Child classes should override this method
     * to provide custom start-up behavior.
     *
     * @throws IgniteCheckedException If start failed.
     */
    public abstract void start() throws IgniteCheckedException;

    /**
     * Startup info.
     *
     * @return Startup info.
     */
    protected final String startInfo() {
        return "Cache started: " + U.maskName(ctx.config().getName());
    }

    /**
     * Stops this cache. Child classes should override this method
     * to provide custom stop behavior.
     */
    public void stop() {
        // Nulling thread local reference to ensure values will be eventually GCed
        // no matter what references these futures are holding.
        lastFut = null;

        ctx.kernalContext().metric().remove(MetricUtils.cacheMetricsRegistryName(ctx.name(), isNear()));
    }

    /**
     * Stop info.
     *
     * @return Stop info.
     */
    protected final String stopInfo() {
        return "Cache stopped: " + U.maskName(ctx.config().getName());
    }

    /**
     * Kernal start callback.
     *
     * @throws IgniteCheckedException If callback failed.
     */
    protected void onKernalStart() throws IgniteCheckedException {
        // No-op.
    }

    /**
     * Kernal stop callback.
     */
    public void onKernalStop() {
        // No-op.
    }

    /** {@inheritDoc} */
    @Override public final boolean isEmpty() {
        try {
            return localSize(null) == 0;
        }
        catch (IgniteCheckedException e) {
            throw new IgniteException(e);
        }
    }

    /** {@inheritDoc} */
    @Override public final boolean containsKey(K key) {
        try {
            return containsKeyAsync(key).get();
        }
        catch (IgniteCheckedException e) {
            throw new IgniteException(e);
        }
    }

    /** {@inheritDoc} */
    @Override public final IgniteInternalFuture<Boolean> containsKeyAsync(K key) {
        A.notNull(key, "key");

        return (IgniteInternalFuture)getAsync(
            key,
            /*skip tx*/false,
            /*subj id*/null,
            /*task name*/null,
            /*deserialize binary*/false,
            /*skip values*/true,
            false);
    }

    /** {@inheritDoc} */
    @Override public final boolean containsKeys(Collection<? extends K> keys) {
        try {
            return containsKeysAsync(keys).get();
        }
        catch (IgniteCheckedException e) {
            throw new IgniteException(e);
        }
    }

    /** {@inheritDoc} */
    @Override public final IgniteInternalFuture<Boolean> containsKeysAsync(final Collection<? extends K> keys) {
        A.notNull(keys, "keys");

        CacheOperationContext opCtx = ctx.operationContextPerCall();

        return getAllAsync(
            keys,
            /*force primary*/ false,
            /*skip tx*/false,
            /*subj id*/null,
            /*task name*/null,
            /*deserialize binary*/false,
            opCtx != null && opCtx.recovery(),
            /*skip values*/true,
            /*need ver*/false).chain(new CX1<IgniteInternalFuture<Map<K, V>>, Boolean>() {
            @Override public Boolean applyx(IgniteInternalFuture<Map<K, V>> fut) throws IgniteCheckedException {
                Map<K, V> kvMap = fut.get();

                if (keys.size() != kvMap.size())
                    return false;

                for (Map.Entry<K, V> entry : kvMap.entrySet()) {
                    if (entry.getValue() == null)
                        return false;
                }

                return true;
            }
        });
    }

    /** {@inheritDoc} */
    @Override public final Iterable<Cache.Entry<K, V>> localEntries(
        CachePeekMode[] peekModes) throws IgniteCheckedException {
        assert peekModes != null;

        ctx.checkSecurity(SecurityPermission.CACHE_READ);

        PeekModes modes = parsePeekModes(peekModes, false);

        Collection<Iterator<Cache.Entry<K, V>>> its = new ArrayList<>();

        final boolean keepBinary = ctx.keepBinary();

        if (ctx.isLocal()) {
            modes.primary = true;
            modes.backup = true;
        }

        if (modes.offheap) {
            if (modes.heap && modes.near && ctx.isNear())
                its.add(ctx.near().nearEntries().iterator());

            if (modes.primary || modes.backup) {
                AffinityTopologyVersion topVer = ctx.affinity().affinityTopologyVersion();

                IgniteCacheOffheapManager offheapMgr = ctx.isNear() ? ctx.near().dht().context().offheap() : ctx.offheap();

                MvccSnapshot mvccSnapshot = ctx.mvccEnabled() ? MvccUtils.MVCC_MAX_SNAPSHOT : null;

                its.add(offheapMgr.cacheEntriesIterator(ctx, modes.primary, modes.backup, topVer, ctx.keepBinary(),
                        mvccSnapshot, null));
            }
        }
        else if (modes.heap) {
            if (ctx.mvccEnabled())
                return F.emptyIterator();

            if (modes.near && ctx.isNear())
                its.add(ctx.near().nearEntries().iterator());

            if (modes.primary || modes.backup) {
                GridDhtCacheAdapter<K, V> cache = ctx.isNear() ? ctx.near().dht() : ctx.dht();

                its.add(cache.localEntriesIterator(modes.primary, modes.backup, keepBinary));
            }
        }

        final Iterator<Cache.Entry<K, V>> it = F.flatIterators(its);

        return new Iterable<Cache.Entry<K, V>>() {
            @Override public Iterator<Cache.Entry<K, V>> iterator() {
                return it;
            }

            @Override public String toString() {
                return "CacheLocalEntries []";
            }
        };
    }

    /** {@inheritDoc} */
    @Override public final V localPeek(K key,
        CachePeekMode[] peekModes)
        throws IgniteCheckedException {
        A.notNull(key, "key");

        ctx.checkSecurity(SecurityPermission.CACHE_READ);

        PeekModes modes = parsePeekModes(peekModes, false);

        KeyCacheObject cacheKey = ctx.toCacheKeyObject(key);

        CacheObject cacheVal = null;

        if (!ctx.isLocal()) {
            AffinityTopologyVersion topVer = ctx.affinity().affinityTopologyVersion();

            int part = ctx.affinity().partition(cacheKey);

            boolean nearKey;

            if (!(modes.near && modes.primary && modes.backup)) {
                boolean keyPrimary = ctx.affinity().primaryByPartition(ctx.localNode(), part, topVer);

                if (keyPrimary) {
                    if (!modes.primary)
                        return null;

                    nearKey = false;
                }
                else {
                    boolean keyBackup = ctx.affinity().partitionBelongs(ctx.localNode(), part, topVer);

                    if (keyBackup) {
                        if (!modes.backup)
                            return null;

                        nearKey = false;
                    }
                    else {
                        if (!modes.near)
                            return null;

                        nearKey = true;

                        // Swap and offheap are disabled for near cache.
                        modes.offheap = false;
                    }
                }
            }
            else {
                nearKey = !ctx.affinity().partitionBelongs(ctx.localNode(), part, topVer);

                if (nearKey) {
                    // Swap and offheap are disabled for near cache.
                    modes.offheap = false;
                }
            }

            if (nearKey && !ctx.isNear())
                return null;

            GridCacheEntryEx e;
            GridCacheContext ctx0;

            while (true) {
                if (nearKey)
                    e = peekEx(key);
                else {
                    ctx0 = ctx.isNear() ? ctx.near().dht().context() : ctx;
                    e = modes.offheap ? ctx0.cache().entryEx(key) : ctx0.cache().peekEx(key);
                }

                if (e != null) {
                    ctx.shared().database().checkpointReadLock();

                    try {
                        cacheVal = ctx.mvccEnabled()
                            ? e.mvccPeek(modes.heap && !modes.offheap)
                            : e.peek(modes.heap, modes.offheap, topVer, null);
                    }
                    catch (GridCacheEntryRemovedException ignore) {
                        if (log.isDebugEnabled())
                            log.debug("Got removed entry during 'peek': " + key);

                        continue;
                    }
                    finally {
                        e.touch();

                        ctx.shared().database().checkpointReadUnlock();
                    }
                }

                break;
            }
        }
        else {
            while (true) {
                try {
                    cacheVal = localCachePeek0(cacheKey, modes.heap, modes.offheap);

                    break;
                }
                catch (GridCacheEntryRemovedException ignore) {
                    if (log.isDebugEnabled())
                        log.debug("Got removed entry during 'peek': " + key);

                    // continue
                }
            }
        }

        Object val = ctx.unwrapBinaryIfNeeded(cacheVal, ctx.keepBinary(), false);

        return (V)val;
    }

    /**
     * @param key Key.
     * @param heap Read heap flag.
     * @param offheap Read offheap flag.
     * @return Value.
     * @throws GridCacheEntryRemovedException If entry removed.
     * @throws IgniteCheckedException If failed.
     */
    @Nullable private CacheObject localCachePeek0(KeyCacheObject key,
        boolean heap,
        boolean offheap)
        throws GridCacheEntryRemovedException, IgniteCheckedException {
        assert ctx.isLocal();
        assert heap || offheap;

        GridCacheEntryEx e = offheap ? entryEx(key) : peekEx(key);

        if (e != null) {
            try {
                return e.peek(heap, offheap, AffinityTopologyVersion.NONE, null);
            }
            finally {
                e.touch();
            }
        }

        return null;
    }

    /**
     * Undeploys and removes all entries for class loader.
     *
     * @param ldr Class loader to undeploy.
     */
    public final void onUndeploy(ClassLoader ldr) {
        ctx.deploy().onUndeploy(ldr, context());
    }

    /**
     *
     * @param key Entry key.
     * @return Entry or <tt>null</tt>.
     */
    @Nullable public final GridCacheEntryEx peekEx(KeyCacheObject key) {
        return entry0(key, ctx.affinity().affinityTopologyVersion(), false, false);
    }

    /**
     *
     * @param key Entry key.
     * @return Entry or <tt>null</tt>.
     */
    @Nullable public final GridCacheEntryEx peekEx(Object key) {
        return entry0(ctx.toCacheKeyObject(key), ctx.affinity().affinityTopologyVersion(), false, false);
    }

    /**
     * @param key Entry key.
     * @return Entry (never {@code null}).
     */
    public final GridCacheEntryEx entryEx(Object key) {
        return entryEx(ctx.toCacheKeyObject(key));
    }

    /**
     * @param key Entry key.
     * @return Entry (never {@code null}).
     */
    public final GridCacheEntryEx entryEx(KeyCacheObject key) {
        return entryEx(key, ctx.affinity().affinityTopologyVersion());
    }

    /**
     * @param topVer Topology version.
     * @param key Entry key.
     * @return Entry (never {@code null}).
     */
    public GridCacheEntryEx entryEx(KeyCacheObject key, AffinityTopologyVersion topVer) {
        GridCacheEntryEx e = map.putEntryIfObsoleteOrAbsent(ctx, topVer, key, true, false);

        assert e != null;

        return e;
    }

    /**
     * @param key Entry key.
     * @param topVer Topology version at the time of creation.
     * @param create Flag to create entry if it does not exist.
     * @param touch Flag to touch created entry (only if entry was actually created).
     * @return Entry or <tt>null</tt>.
     */
    @Nullable private GridCacheEntryEx entry0(KeyCacheObject key, AffinityTopologyVersion topVer, boolean create,
        boolean touch) {
        GridCacheMapEntry cur = map.getEntry(ctx, key);

        if (cur == null || cur.obsolete()) {
            cur = map.putEntryIfObsoleteOrAbsent(
                ctx,
                topVer,
                key,
                create, touch);
        }

        return cur;
    }

    /**
     * @return Set of internal cached entry representations.
     */
    public final Iterable<? extends GridCacheEntryEx> entries() {
        return allEntries();
    }

    /**
     * @return Set of internal cached entry representations.
     */
    public final Iterable<? extends GridCacheEntryEx> allEntries() {
        return map.entries(ctx.cacheId());
    }

    /** {@inheritDoc} */
    @Override public final Set<Cache.Entry<K, V>> entrySet() {
        return entrySet((CacheEntryPredicate[])null);
    }

    /** {@inheritDoc} */
    @Override public final Set<K> keySet() {
        return new KeySet(map.entrySet(ctx.cacheId()));
    }

    /**
     *
     * @param key Entry key.
     */
    public final void removeIfObsolete(KeyCacheObject key) {
        assert key != null;

        GridCacheMapEntry entry = map.getEntry(ctx, key);

        if (entry != null && entry.obsolete())
            removeEntry(entry);
    }

    /**
     * Split clearLocally all task into multiple runnables.
     *
     * @param srv Whether to clear server cache.
     * @param near Whether to clear near cache.
     * @param readers Whether to clear readers.
     * @return Split runnables.
     */
    public List<GridCacheClearAllRunnable<K, V>> splitClearLocally(boolean srv, boolean near, boolean readers) {
        if ((isNear() && near) || (!isNear() && srv)) {
            int keySize = size();

            int cnt = Math.min(keySize / CLEAR_ALL_SPLIT_THRESHOLD + (keySize % CLEAR_ALL_SPLIT_THRESHOLD != 0 ? 1 : 0),
                Runtime.getRuntime().availableProcessors());

            if (cnt == 0)
                cnt = 1; // Still perform cleanup since there could be entries in swap.

            GridCacheVersion obsoleteVer = nextVersion();

            List<GridCacheClearAllRunnable<K, V>> res = new ArrayList<>(cnt);

            for (int i = 0; i < cnt; i++)
                res.add(new GridCacheClearAllRunnable<>(this, obsoleteVer, i, cnt, readers));

            return res;
        }
        else
            return null;
    }

    /** {@inheritDoc} */
    @Override public boolean clearLocally(K key) {
        return clearLocally0(key, false);
    }

    /** {@inheritDoc} */
    @Override public void clearLocallyAll(Set<? extends K> keys, boolean srv, boolean near, boolean readers) {
        if (keys != null && ((isNear() && near) || (!isNear() && srv))) {
            for (K key : keys)
                clearLocally0(key, readers);
        }
    }

    /** {@inheritDoc} */
    @Override public void clearLocally(boolean srv, boolean near, boolean readers) {
        ctx.checkSecurity(SecurityPermission.CACHE_REMOVE);

        //TODO IGNITE-7952
        MvccUtils.verifyMvccOperationSupport(ctx, "Clear");

        List<GridCacheClearAllRunnable<K, V>> jobs = splitClearLocally(srv, near, readers);

        if (!F.isEmpty(jobs)) {
            ExecutorService execSvc = null;

            try {
                if (jobs.size() > 1) {
                    execSvc = Executors.newFixedThreadPool(jobs.size() - 1,
                        new IgniteThreadFactory(ctx.igniteInstanceName(), "async-cache-cleaner"));

                    for (int i = 1; i < jobs.size(); i++)
                        execSvc.execute(jobs.get(i));
                }

                jobs.get(0).run();
            }
            finally {
                if (execSvc != null) {
                    execSvc.shutdown();

                    try {
                        while (!execSvc.isTerminated() && !Thread.currentThread().isInterrupted())
                            execSvc.awaitTermination(1000, TimeUnit.MILLISECONDS);
                    }
                    catch (InterruptedException ignore) {
                        U.warn(log, "Got interrupted while waiting for Cache.clearLocally() executor service to " +
                            "finish.");

                        Thread.currentThread().interrupt();
                    }
                }
            }
        }
    }

    /** {@inheritDoc} */
    @Override public void clear() throws IgniteCheckedException {
        clear((Set<? extends K>)null);
    }

    /** {@inheritDoc} */
    @Override public void clear(K key) throws IgniteCheckedException {
        clear(Collections.singleton(key));
    }

    /** {@inheritDoc} */
    @Override public void clearAll(Set<? extends K> keys) throws IgniteCheckedException {
        clear(keys);
    }

    /** {@inheritDoc} */
    @Override public IgniteInternalFuture<?> clearAsync() {
        return clearAsync((Set<? extends K>)null);
    }

    /** {@inheritDoc} */
    @Override public IgniteInternalFuture<?> clearAsync(K key) {
        return clearAsync(Collections.singleton(key));
    }

    /** {@inheritDoc} */
    @Override public IgniteInternalFuture<?> clearAllAsync(Set<? extends K> keys) {
        return clearAsync(keys);
    }

    /**
     * @param keys Keys to clear.
     * @throws IgniteCheckedException In case of error.
     */
    private void clear(@Nullable Set<? extends K> keys) throws IgniteCheckedException {
        //TODO IGNITE-7952
        MvccUtils.verifyMvccOperationSupport(ctx, "Clear");

        ctx.shared().cache().checkReadOnlyState("clear", ctx.config());

        if (isLocal()) {
            if (keys == null)
                clearLocally(true, false, false);
            else
                clearLocallyAll(keys, true, false, false);
        }
        else {
            executeClearTask(keys, false).get();
            executeClearTask(keys, true).get();
        }
    }

    /**
     * @param keys Keys to clear or {@code null} if all cache should be cleared.
     * @return Future.
     */
    private IgniteInternalFuture<?> clearAsync(@Nullable final Set<? extends K> keys) {
        //TODO IGNITE-7952
        MvccUtils.verifyMvccOperationSupport(ctx, "Clear");

        ctx.shared().cache().checkReadOnlyState("clear", ctx.config());

        if (isLocal())
            return clearLocallyAsync(keys);
        else
            return executeClearTask(keys, false).chain(new CX1<IgniteInternalFuture<?>, Object>() {
                @Override public Object applyx(IgniteInternalFuture<?> fut) throws IgniteCheckedException {
                    executeClearTask(keys, true).get();

                    return null;
                }
            });
    }

    /**
     * @param keys Keys to clear.
     * @return Clear future.
     */
    private IgniteInternalFuture<?> clearLocallyAsync(@Nullable final Set<? extends K> keys) {
        return ctx.closures().callLocalSafe(new GridPlainCallable<Object>() {
            @Override public Object call() {
                if (keys == null)
                    clearLocally(true, false, false);
                else
                    clearLocallyAll(keys, true, false, false);

                return null;
            }
        }, false);
    }

    /**
     * @param keys Keys to clear.
     * @param near Near cache flag.
     * @return Future.
     */
    private IgniteInternalFuture<?> executeClearTask(@Nullable Set<? extends K> keys, boolean near) {
        Collection<ClusterNode> srvNodes = ctx.grid().cluster().forCacheNodes(name(), !near, near, false).nodes();

        if (!srvNodes.isEmpty()) {
            ctx.kernalContext().task().setThreadContext(TC_SUBGRID, srvNodes);

            return ctx.kernalContext().task().execute(
                new ClearTask(ctx.name(), ctx.affinity().affinityTopologyVersion(), keys, near), null);
        }
        else
            return new GridFinishedFuture<>();
    }

    /**
     * @param part Partition id.
     * @return Future.
     */
    private IgniteInternalFuture<?> executePreloadTask(int part) throws IgniteCheckedException {
        ClusterGroup grp = ctx.grid().cluster().forDataNodes(ctx.name());

        @Nullable ClusterNode targetNode = ctx.affinity().primaryByPartition(part, ctx.topology().readyTopologyVersion());

        if (targetNode == null || targetNode.version().compareTo(PRELOAD_PARTITION_SINCE) < 0) {
            if (!partPreloadBadVerWarned) {
                U.warn(log(), "Attempting to execute partition preloading task on outdated or not mapped node " +
                    "[targetNodeVer=" + (targetNode == null ? "NA" : targetNode.version()) +
                    ", minSupportedNodeVer=" + PRELOAD_PARTITION_SINCE + ']');

                partPreloadBadVerWarned = true;
            }

            return new GridFinishedFuture<>();
        }

        return ctx.closures().affinityRun(Collections.singleton(name()), part,
            new PartitionPreloadJob(ctx.name(), part), grp.nodes(), null);
    }

    /**
     * @param keys Keys.
     * @param readers Readers flag.
     */
    public void clearLocally(Collection<KeyCacheObject> keys, boolean readers) {
        if (F.isEmpty(keys))
            return;

        //TODO IGNITE-7952
        MvccUtils.verifyMvccOperationSupport(ctx, "Clear");

        GridCacheVersion obsoleteVer = nextVersion();

        for (KeyCacheObject key : keys) {
            GridCacheEntryEx e = peekEx(key);

            try {
                if (e != null)
                    e.clear(obsoleteVer, readers);
            }
            catch (IgniteCheckedException ex) {
                U.error(log, "Failed to clearLocally entry (will continue to clearLocally other entries): " + e,
                    ex);
            }
        }
    }

    /**
     * @param entry Removes entry from cache if currently mapped value is the same as passed.
     */
    public final void removeEntry(GridCacheEntryEx entry) {
        boolean rmvd = map.removeEntry(entry);

        if (log.isDebugEnabled()) {
            if (rmvd)
                log.debug("Removed entry from cache: " + entry);
            else
                log.debug("Remove will not be done for key (entry got replaced or removed): " + entry.key());
        }
    }

    /**
     * Evicts an entry from cache.
     *
     * @param key Key.
     * @param ver Version.
     * @param filter Filter.
     * @return {@code True} if entry was evicted.
     */
    private boolean evictx(K key, GridCacheVersion ver,
        @Nullable CacheEntryPredicate[] filter) {
        KeyCacheObject cacheKey = ctx.toCacheKeyObject(key);

        GridCacheEntryEx entry = peekEx(cacheKey);

        if (entry == null)
            return true;

        try {
            return ctx.evicts().evict(entry, ver, true, filter);
        }
        catch (IgniteCheckedException ex) {
            U.error(log, "Failed to evict entry from cache: " + entry, ex);

            return false;
        }
    }

    /** {@inheritDoc} */
    @Override public Collection<Integer> lostPartitions() {
        if (isLocal())
            return Collections.emptyList();

        return ctx.topology().lostPartitions();
    }

    /** {@inheritDoc} */
    @Override public final V getForcePrimary(K key) throws IgniteCheckedException {
        return getForcePrimaryAsync(key).get();
    }

    /** {@inheritDoc} */
    @Override public final IgniteInternalFuture<V> getForcePrimaryAsync(final K key) {
        String taskName = ctx.kernalContext().job().currentTaskName();

        CacheOperationContext opCtx = ctx.operationContextPerCall();

        return getAllAsync(
            Collections.singletonList(key),
            /*force primary*/true,
            /*skip tx*/false,
            /*subject id*/null,
            taskName,
            true,
            opCtx != null && opCtx.recovery(),
            /*skip vals*/false,
            /*can remap*/false).chain(new CX1<IgniteInternalFuture<Map<K, V>>, V>() {
            @Override public V applyx(IgniteInternalFuture<Map<K, V>> e) throws IgniteCheckedException {
                return e.get().get(key);
            }
        });
    }

    /** {@inheritDoc} */
    @Nullable @Override public final Map<K, V> getAllOutTx(Set<? extends K> keys) throws IgniteCheckedException {
        return getAllOutTxAsync(keys).get();
    }

    /** {@inheritDoc} */
    @Override public final IgniteInternalFuture<Map<K, V>> getAllOutTxAsync(Set<? extends K> keys) {
        String taskName = ctx.kernalContext().job().currentTaskName();

        CacheOperationContext opCtx = ctx.operationContextPerCall();

        return getAllAsync(keys,
            false,
            /*skip tx*/true,
            null,
            taskName,
            !(opCtx != null && opCtx.isKeepBinary()),
            opCtx != null && opCtx.recovery(),
            /*skip values*/false,
            /*need ver*/false);
    }

    /** {@inheritDoc} */
    @Nullable @Override public V get(K key) throws IgniteCheckedException {
        try (MTC.TraceSurroundings ignored =
                 MTC.support(ctx.kernalContext().tracing().create(CACHE_API_GET, MTC.span()))) {
            final K rawKey = key;

<<<<<<< HEAD
            MTC.span().addSensitiveTagOrLog("cache", CACHE_API_GET, () -> Objects.toString(cacheCfg.getName()));
=======
            MTC.span().addTagOrLog("cache", CACHE_API_GET, () -> Objects.toString(cacheCfg.getName()));
>>>>>>> 8fcb52d8
            MTC.span().addSensitiveTagOrLog("key", CACHE_API_GET, () -> Objects.toString(rawKey));

            A.notNull(key, "key");

            boolean statsEnabled = ctx.statisticsEnabled();

            long start = statsEnabled ? System.nanoTime() : 0L;

            boolean keepBinary = ctx.keepBinary();

            if (keepBinary)
                key = (K)ctx.toCacheKeyObject(key);

            V val = get(key, !keepBinary, false);

            if (ctx.config().getInterceptor() != null) {
                key = keepBinary ? (K)ctx.unwrapBinaryIfNeeded(key, true, false) : key;

                val = (V)ctx.config().getInterceptor().onGet(key, val);
            }

            if (statsEnabled)
                metrics0().addGetTimeNanos(System.nanoTime() - start);

            return val;
        }
    }

    /** {@inheritDoc} */
    @Nullable @Override public CacheEntry<K, V> getEntry(K key) throws IgniteCheckedException {
        A.notNull(key, "key");

        boolean statsEnabled = ctx.statisticsEnabled();

        long start = statsEnabled ? System.nanoTime() : 0L;

        boolean keepBinary = ctx.keepBinary();

        if (keepBinary)
            key = (K)ctx.toCacheKeyObject(key);

        EntryGetResult t
            = (EntryGetResult)get(key, !keepBinary, true);

        CacheEntry<K, V> val = t != null ? new CacheEntryImplEx<>(
            keepBinary ? (K)ctx.unwrapBinaryIfNeeded(key, true, false) : key,
            (V)t.value(),
            t.version())
            : null;

        if (ctx.config().getInterceptor() != null) {
            key = keepBinary ? (K)ctx.unwrapBinaryIfNeeded(key, true, false) : key;

            V val0 = (V)ctx.config().getInterceptor().onGet(key, t != null ? val.getValue() : null);

            val = (val0 != null) ? new CacheEntryImplEx<>(key, val0, t != null ? t.version() : null) : null;
        }

        if (statsEnabled)
            metrics0().addGetTimeNanos(System.nanoTime() - start);

        return val;
    }

    /** {@inheritDoc} */
    @Override public IgniteInternalFuture<V> getAsync(final K key) {
        try (MTC.TraceSurroundings ignored =
                 MTC.support(ctx.kernalContext().tracing().create(CACHE_API_GET_ASYNC, MTC.span()))) {
<<<<<<< HEAD
            MTC.span().addSensitiveTagOrLog("cache", CACHE_API_GET_ASYNC,
=======
            MTC.span().addTagOrLog("cache", CACHE_API_GET_ASYNC,
>>>>>>> 8fcb52d8
                () -> Objects.toString(cacheCfg.getName()));
            MTC.span().addSensitiveTagOrLog("key", CACHE_API_GET_ASYNC,
                () -> Objects.toString(key));

            A.notNull(key, "key");

            final boolean statsEnabled = ctx.statisticsEnabled();

            final long start = statsEnabled ? System.nanoTime() : 0L;

            final boolean keepBinary = ctx.keepBinary();

            final K key0 = keepBinary ? (K)ctx.toCacheKeyObject(key) : key;

            IgniteInternalFuture<V> fut = null;

            try {
                checkJta();
            }
            catch (IgniteCheckedException e) {
                fut = new GridFinishedFuture<>(e);
            }

            if (fut == null) {
                String taskName = ctx.kernalContext().job().currentTaskName();

                fut = getAsync(key,
                    /*skip tx*/false,
                    null,
                    taskName,
                    !keepBinary,
                    /*skip vals*/false,
                    false);
            }

            if (ctx.config().getInterceptor() != null)
                fut = fut.chain(new CX1<IgniteInternalFuture<V>, V>() {
                    @Override public V applyx(IgniteInternalFuture<V> f) throws IgniteCheckedException {
                        K key = keepBinary ? (K)ctx.unwrapBinaryIfNeeded(key0, true, false) : key0;

                        return (V)ctx.config().getInterceptor().onGet(key, f.get());
                    }
                });

            if (statsEnabled)
                fut.listen(new UpdateGetTimeStatClosure<>(metrics0(), start));

            return fut;
        }
    }

    /** {@inheritDoc} */
    @Override public IgniteInternalFuture<CacheEntry<K, V>> getEntryAsync(final K key) {
        A.notNull(key, "key");

        final boolean statsEnabled = ctx.statisticsEnabled();

        final long start = statsEnabled ? System.nanoTime() : 0L;

        final boolean keepBinary = ctx.keepBinary();

        final K key0 = keepBinary ? (K)ctx.toCacheKeyObject(key) : key;

        IgniteInternalFuture<EntryGetResult> fut = null;

        try {
            checkJta();
        }
        catch (IgniteCheckedException e) {
            fut = new GridFinishedFuture<>(e);
        }

        if (fut == null) {

            String taskName = ctx.kernalContext().job().currentTaskName();

            fut = (IgniteInternalFuture<EntryGetResult>)getAsync(key0,
                /*skip tx*/false,
                null,
                taskName,
                !keepBinary,
                /*skip vals*/false,
                true);
        }

        final boolean intercept = ctx.config().getInterceptor() != null;

        IgniteInternalFuture<CacheEntry<K, V>> fr = fut.chain(
            new CX1<IgniteInternalFuture<EntryGetResult>, CacheEntry<K, V>>() {
                @Override public CacheEntry<K, V> applyx(IgniteInternalFuture<EntryGetResult> f)
                    throws IgniteCheckedException {
                    EntryGetResult t = f.get();

                    K key = keepBinary ? (K)ctx.unwrapBinaryIfNeeded(key0, true, false) : key0;

                    CacheEntry val = t != null ? new CacheEntryImplEx<>(
                        key,
                        t.value(),
                        t.version())
                        : null;

                    if (intercept) {
                        V val0 = (V)ctx.config().getInterceptor().onGet(key, t != null ? val.getValue() : null);

                        return val0 != null ? new CacheEntryImplEx(key, val0, t != null ? t.version() : null) : null;
                    }
                    else
                        return val;
                }
            });

        if (statsEnabled)
            fut.listen(new UpdateGetTimeStatClosure<>(metrics0(), start));

        return fr;
    }

    /** {@inheritDoc} */
    @Override public final Map<K, V> getAll(@Nullable Collection<? extends K> keys) throws IgniteCheckedException {
        try (MTC.TraceSurroundings ignored =
                 MTC.support(ctx.kernalContext().tracing().create(CACHE_API_GET_ALL, MTC.span()))) {
<<<<<<< HEAD
            MTC.span().addSensitiveTagOrLog("cache", CACHE_API_GET_ALL,
=======
            MTC.span().addTagOrLog("cache", CACHE_API_GET_ALL,
>>>>>>> 8fcb52d8
                () -> Objects.toString(cacheCfg.getName()));
            MTC.span().addTagOrLog("keys.count", CACHE_API_GET_ALL,
                () -> keys == null ? "0" : String.valueOf(keys.size()));

            A.notNull(keys, "keys");

            boolean statsEnabled = ctx.statisticsEnabled();

            long start = statsEnabled ? System.nanoTime() : 0L;

            Map<K, V> map = getAll0(keys, !ctx.keepBinary(), false);

            if (ctx.config().getInterceptor() != null)
                map = interceptGet(keys, map);

            if (statsEnabled)
                metrics0().addGetTimeNanos(System.nanoTime() - start);

            return map;
        }
    }

    /** {@inheritDoc} */
    @Override public Collection<CacheEntry<K, V>> getEntries(@Nullable Collection<? extends K> keys)
        throws IgniteCheckedException {
        A.notNull(keys, "keys");

        boolean statsEnabled = ctx.statisticsEnabled();

        long start = statsEnabled ? System.nanoTime() : 0L;

        Map<K, EntryGetResult> map = (Map<K, EntryGetResult>)getAll0(keys, !ctx.keepBinary(), true);

        Collection<CacheEntry<K, V>> res = new HashSet<>();

        if (ctx.config().getInterceptor() != null)
            res = interceptGetEntries(keys, map);
        else
            for (Map.Entry<K, EntryGetResult> e : map.entrySet())
                res.add(new CacheEntryImplEx<>(e.getKey(), e.getValue().value(), e.getValue().version()));

        if (statsEnabled)
            metrics0().addGetTimeNanos(System.nanoTime() - start);

        return res;
    }

    /** {@inheritDoc} */
    @Override public IgniteInternalFuture<Map<K, V>> getAllAsync(@Nullable final Collection<? extends K> keys) {
        try (MTC.TraceSurroundings ignored =
                 MTC.support(ctx.kernalContext().tracing().create(CACHE_API_GET_ALL_ASYNC, MTC.span()))) {
<<<<<<< HEAD
            MTC.span().addSensitiveTag("cache", () -> Objects.toString(cacheCfg.getName()));
=======
            MTC.span().addTag("cache", () -> Objects.toString(cacheCfg.getName()));
>>>>>>> 8fcb52d8
            MTC.span().addTag("keys.count", () -> keys == null ? "0" : String.valueOf(keys.size()));

            A.notNull(keys, "keys");

            final boolean statsEnabled = ctx.statisticsEnabled();

            final long start = statsEnabled ? System.nanoTime() : 0L;

            String taskName = ctx.kernalContext().job().currentTaskName();

            CacheOperationContext opCtx = ctx.operationContextPerCall();

            IgniteInternalFuture<Map<K, V>> fut = getAllAsync(
                keys,
                false,
                /*skip tx*/false,
                opCtx != null ? opCtx.subjectId() : null,
                taskName,
                !(opCtx != null && opCtx.isKeepBinary()),
                opCtx != null && opCtx.recovery(),
                /*skip vals*/false,
                /*need ver*/false);

            if (ctx.config().getInterceptor() != null)
                return fut.chain(new CX1<IgniteInternalFuture<Map<K, V>>, Map<K, V>>() {
                    @Override public Map<K, V> applyx(IgniteInternalFuture<Map<K, V>> f) throws IgniteCheckedException {
                        return interceptGet(keys, f.get());
                    }
                });

            if (statsEnabled)
                fut.listen(new UpdateGetTimeStatClosure<>(metrics0(), start));

            return fut;
        }
    }

    /** {@inheritDoc} */
    @Override public IgniteInternalFuture<Collection<CacheEntry<K, V>>> getEntriesAsync(
        @Nullable final Collection<? extends K> keys) {
        A.notNull(keys, "keys");

        final boolean statsEnabled = ctx.statisticsEnabled();

        final long start = statsEnabled ? System.nanoTime() : 0L;

        CacheOperationContext opCtx = ctx.operationContextPerCall();

        String taskName = ctx.kernalContext().job().currentTaskName();

        IgniteInternalFuture<Map<K, EntryGetResult>> fut =
            (IgniteInternalFuture<Map<K, EntryGetResult>>)((IgniteInternalFuture)getAllAsync(
                keys,
                false,
                /*skip tx*/false,
                opCtx != null ? opCtx.subjectId() : null,
                taskName,
                !(opCtx != null && opCtx.isKeepBinary()),
                opCtx != null && opCtx.recovery(),
                /*skip vals*/false,
                /*need ver*/true));

        final boolean intercept = ctx.config().getInterceptor() != null;

        IgniteInternalFuture<Collection<CacheEntry<K, V>>> rf =
            fut.chain(new CX1<IgniteInternalFuture<Map<K, EntryGetResult>>, Collection<CacheEntry<K, V>>>() {
                @Override public Collection<CacheEntry<K, V>> applyx(
                    IgniteInternalFuture<Map<K, EntryGetResult>> f) throws IgniteCheckedException {
                    if (intercept)
                        return interceptGetEntries(keys, f.get());
                    else {
                        Map<K, CacheEntry<K, V>> res = U.newHashMap(f.get().size());

                        for (Map.Entry<K, EntryGetResult> e : f.get().entrySet())
                            res.put(e.getKey(),
                                new CacheEntryImplEx<>(e.getKey(), e.getValue().value(), e.getValue().version()));

                        return res.values();
                    }
                }
            });

        if (statsEnabled)
            fut.listen(new UpdateGetTimeStatClosure<>(metrics0(), start));

        return rf;
    }

    /**
     * Applies cache interceptor on result of 'get' operation.
     *
     * @param keys All requested keys.
     * @param map Result map.
     * @return Map with values returned by cache interceptor..
     */
    private Map<K, V> interceptGet(@Nullable Collection<? extends K> keys, Map<K, V> map) {
        if (F.isEmpty(keys))
            return map;

        CacheInterceptor<K, V> interceptor = cacheCfg.getInterceptor();

        assert interceptor != null;

        Map<K, V> res = U.newHashMap(keys.size());

        for (Map.Entry<K, V> e : map.entrySet()) {
            V val = interceptor.onGet(e.getKey(), e.getValue());

            if (val != null)
                res.put(e.getKey(), val);
        }

        if (map.size() != keys.size()) { // Not all requested keys were in cache.
            for (K key : keys) {
                if (key != null) {
                    if (!map.containsKey(key)) {
                        V val = interceptor.onGet(key, null);

                        if (val != null)
                            res.put(key, val);
                    }
                }
            }
        }

        return res;
    }

    /**
     * Applies cache interceptor on result of 'getEntries' operation.
     *
     * @param keys All requested keys.
     * @param map Result map.
     * @return Map with values returned by cache interceptor..
     */
    private Collection<CacheEntry<K, V>> interceptGetEntries(
        @Nullable Collection<? extends K> keys, Map<K, EntryGetResult> map) {
        if (F.isEmpty(keys)) {
            assert map.isEmpty();

            return Collections.emptySet();
        }

        Map<K, CacheEntry<K, V>> res = U.newHashMap(keys.size());

        CacheInterceptor<K, V> interceptor = cacheCfg.getInterceptor();

        assert interceptor != null;

        for (Map.Entry<K, EntryGetResult> e : map.entrySet()) {
            V val = interceptor.onGet(e.getKey(), e.getValue().value());

            if (val != null)
                res.put(e.getKey(), new CacheEntryImplEx<>(e.getKey(), val, e.getValue().version()));
        }

        if (map.size() != keys.size()) { // Not all requested keys were in cache.
            for (K key : keys) {
                if (key != null) {
                    if (!map.containsKey(key)) {
                        V val = interceptor.onGet(key, null);

                        if (val != null)
                            res.put(key, new CacheEntryImplEx<>(key, val, null));
                    }
                }
            }
        }

        return res.values();
    }

    /**
     * @param key Key.
     * @param skipTx Skip tx.
     * @param subjId Subj Id.
     * @param taskName Task name.
     * @param deserializeBinary Deserialize binary.
     * @param skipVals Skip values.
     * @param needVer Need version.
     * @return Future for the get operation.
     */
    protected IgniteInternalFuture<V> getAsync(
        final K key,
        boolean skipTx,
        @Nullable UUID subjId,
        String taskName,
        boolean deserializeBinary,
        final boolean skipVals,
        final boolean needVer
    ) {
        CacheOperationContext opCtx = ctx.operationContextPerCall();

        return getAllAsync(Collections.singletonList(key),
            false,
            skipTx,
            subjId,
            taskName,
            deserializeBinary,
            opCtx != null && opCtx.recovery(),
            skipVals,
            needVer).chain(
            new CX1<IgniteInternalFuture<Map<K, V>>, V>() {
                @Override public V applyx(IgniteInternalFuture<Map<K, V>> e) throws IgniteCheckedException {
                    Map<K, V> map = e.get();

                    assert map.isEmpty() || map.size() == 1 : map.size();

                    if (skipVals) {
                        Boolean val = map.isEmpty() ? false : (Boolean)F.firstValue(map);

                        return (V)(val);
                    }

                    return F.firstValue(map);
                }
            });
    }

    /**
     * @param keys Keys.
     * @param forcePrimary Force primary.
     * @param skipTx Skip tx.
     * @param subjId Subj Id.
     * @param taskName Task name.
     * @param deserializeBinary Deserialize binary.
     * @param recovery Recovery mode flag.
     * @param skipVals Skip values.
     * @param needVer Need version.
     * @return Future for the get operation.
     * @see GridCacheAdapter#getAllAsync(Collection)
     */
    protected abstract IgniteInternalFuture<Map<K, V>> getAllAsync(
        @Nullable Collection<? extends K> keys,
        boolean forcePrimary,
        boolean skipTx,
        @Nullable UUID subjId,
        String taskName,
        boolean deserializeBinary,
        boolean recovery,
        boolean skipVals,
        final boolean needVer
    );

    /** */
    protected GridNearTxLocal checkCurrentTx() {
        if (!ctx.mvccEnabled())
            return ctx.tm().threadLocalTx(ctx);

        return MvccUtils.tx(ctx.kernalContext(), null);
    }

    /**
     * @param loadKeys Keys to load.
     * @param loaded Actually loaded keys.
     * @param tx0 Transaction within which the load was run, if any.
     */
    protected void clearReservationsIfNeeded(
        Map<KeyCacheObject, EntryGetResult> loadKeys,
        Collection<KeyCacheObject> loaded,
        IgniteTxLocalAdapter tx0
    ) {
        if (loaded.size() != loadKeys.size()) {
            boolean needTouch =
                tx0 == null || (!tx0.implicit() && tx0.isolation() == READ_COMMITTED);

            for (Map.Entry<KeyCacheObject, EntryGetResult> e : loadKeys.entrySet()) {
                if (loaded.contains(e.getKey()))
                    continue;

                if (needTouch || e.getValue().reserved()) {
                    GridCacheEntryEx entry = peekEx(e.getKey());

                    if (entry != null) {
                        if (e.getValue().reserved())
                            entry.clearReserveForLoad(e.getValue().version());

                        if (needTouch)
                            entry.touch();
                    }
                }
            }
        }
    }

    /** {@inheritDoc} */
    @Override public final V getAndPut(K key, V val) throws IgniteCheckedException {
        return getAndPut(key, val, null);
    }

    /**
     * @param key Key.
     * @param val Value.
     * @param filter Optional filter.
     * @return Previous value.
     * @throws IgniteCheckedException If failed.
     */
    @Nullable public V getAndPut(final K key, final V val, @Nullable final CacheEntryPredicate filter)
        throws IgniteCheckedException {
        boolean statsEnabled = ctx.statisticsEnabled();

        long start = statsEnabled ? System.nanoTime() : 0L;

        A.notNull(key, "key", val, "val");

        V prevVal = getAndPut0(key, val, filter);

        if (statsEnabled)
            metrics0().addPutAndGetTimeNanos(System.nanoTime() - start);

        return prevVal;
    }

    /**
     * @param key Key.
     * @param val Value.
     * @param filter Optional filter.
     * @return Previous value.
     * @throws IgniteCheckedException If failed.
     */
    protected V getAndPut0(final K key, final V val, @Nullable final CacheEntryPredicate filter)
        throws IgniteCheckedException {
        return syncOp(new SyncOp<V>(true) {
            @Override public V op(GridNearTxLocal tx) throws IgniteCheckedException {
                return (V)tx.putAsync(ctx, null, key, val, true, filter).get().value();
            }

            @Override public String toString() {
                return S.toString("put",
                    "key", key, true,
                    "val", val, true,
                    "filter", filter, false);
            }
        });
    }

    /** {@inheritDoc} */
    @Override public final IgniteInternalFuture<V> getAndPutAsync(K key, V val) {
        return getAndPutAsync(key, val, null);
    }

    /**
     * @param key Key.
     * @param val Value.
     * @param filter Filter.
     * @return Put operation future.
     */
    protected final IgniteInternalFuture<V> getAndPutAsync(K key, V val, @Nullable CacheEntryPredicate filter) {
        final boolean statsEnabled = ctx.statisticsEnabled();

        final long start = statsEnabled ? System.nanoTime() : 0L;

        A.notNull(key, "key", val, "val");

        IgniteInternalFuture<V> fut = getAndPutAsync0(key, val, filter);

        if (statsEnabled)
            fut.listen(new UpdatePutAndGetTimeStatClosure<V>(metrics0(), start));

        return fut;
    }

    /**
     * @param key Key.
     * @param val Value.
     * @param filter Optional filter.
     * @return Put operation future.
     */
    public IgniteInternalFuture<V> getAndPutAsync0(final K key,
        final V val,
        @Nullable final CacheEntryPredicate filter) {
        return asyncOp(new AsyncOp<V>() {
            @Override public IgniteInternalFuture<V> op(GridNearTxLocal tx, AffinityTopologyVersion readyTopVer) {
                return tx.putAsync(ctx, readyTopVer, key, val, true, filter)
                    .chain((IgniteClosure<IgniteInternalFuture<GridCacheReturn>, V>)RET2VAL);
            }

            @Override public String toString() {
                return S.toString("putAsync",
                    "key", key, true,
                    "val", val, true,
                    "filter", filter, false);
            }
        });
    }

    /** {@inheritDoc} */
    @Override public final boolean put(final K key, final V val) throws IgniteCheckedException {
        return put(key, val, null);
    }

    /**
     * @param key Key.
     * @param val Value.
     * @param filter Filter.
     * @return {@code True} if optional filter passed and value was stored in cache,
     *      {@code false} otherwise. Note that this method will return {@code true} if filter is not
     *      specified.
     * @throws IgniteCheckedException If put operation failed.
     */
    public boolean put(final K key, final V val, final CacheEntryPredicate filter)
        throws IgniteCheckedException {
        try (MTC.TraceSurroundings ignored =
                 MTC.support(ctx.kernalContext().tracing().create(CACHE_API_PUT, MTC.span()))) {
<<<<<<< HEAD
            MTC.span().addSensitiveTagOrLog("cache", CACHE_API_PUT, () -> Objects.toString(cacheCfg.getName()));
=======
            MTC.span().addTagOrLog("cache", CACHE_API_PUT, () -> Objects.toString(cacheCfg.getName()));
>>>>>>> 8fcb52d8
            MTC.span().addSensitiveTagOrLog("key", CACHE_API_PUT, () -> Objects.toString(key));

            boolean statsEnabled = ctx.statisticsEnabled();

            long start = statsEnabled ? System.nanoTime() : 0L;

            A.notNull(key, "key", val, "val");
<<<<<<< HEAD
=======

            if (keyCheck)
                validateCacheKey(key);
>>>>>>> 8fcb52d8

            boolean stored = put0(key, val, filter);

            if (statsEnabled && stored)
                metrics0().addPutTimeNanos(System.nanoTime() - start);

            return stored;
        }
    }

    /**
     * @param key Key.
     * @param val Value.
     * @param filter Filter.
     * @return {@code True} if optional filter passed and value was stored in cache,
     *      {@code false} otherwise. Note that this method will return {@code true} if filter is not
     *      specified.
     * @throws IgniteCheckedException If put operation failed.
     */
    protected boolean put0(final K key, final V val, final CacheEntryPredicate filter)
        throws IgniteCheckedException {
        Boolean res = syncOp(new SyncOp<Boolean>(true) {
            @Override public Boolean op(GridNearTxLocal tx) throws IgniteCheckedException {
                return tx.putAsync(ctx, null, key, val, false, filter).get().success();
            }

            @Override public String toString() {
                return S.toString("putx",
                    "key", key, true,
                    "val", val, true,
                    "filter", filter, false);
            }
        });

        assert res != null;

        return res;
    }

    /** {@inheritDoc} */
    @Override public void putAllConflict(final Map<KeyCacheObject, GridCacheDrInfo> drMap)
        throws IgniteCheckedException {
        if (F.isEmpty(drMap))
            return;

        ctx.dr().onReceiveCacheEntriesReceived(drMap.size());

        syncOp(new SyncInOp(drMap.size() == 1) {
            @Override public void inOp(GridNearTxLocal tx) throws IgniteCheckedException {
                tx.putAllDrAsync(ctx, drMap).get();
            }

            @Override public String toString() {
                return "putAllConflict [drMap=" + drMap + ']';
            }
        });
    }

    /** {@inheritDoc} */
    @Override public IgniteInternalFuture<?> putAllConflictAsync(final Map<KeyCacheObject, GridCacheDrInfo> drMap)
        throws IgniteCheckedException {
        if (F.isEmpty(drMap))
            return new GridFinishedFuture<>();

        ctx.dr().onReceiveCacheEntriesReceived(drMap.size());

        return asyncOp(new AsyncOp(drMap.keySet()) {
            @Override public IgniteInternalFuture op(GridNearTxLocal tx, AffinityTopologyVersion readyTopVer) {
                return tx.putAllDrAsync(ctx, drMap);
            }

            @Override public String toString() {
                return "putAllConflictAsync [drMap=" + drMap + ']';
            }
        });
    }

    /** {@inheritDoc} */
    @Nullable @Override public final <T> EntryProcessorResult<T> invoke(@Nullable AffinityTopologyVersion topVer,
        K key,
        EntryProcessor<K, V, T> entryProcessor,
        Object... args) throws IgniteCheckedException {
        return invoke0(topVer, key, entryProcessor, args);
    }

    /** {@inheritDoc} */
    @Override public <T> EntryProcessorResult<T> invoke(final K key,
        final EntryProcessor<K, V, T> entryProcessor,
        final Object... args) throws IgniteCheckedException {
        return invoke0(null, key, entryProcessor, args);
    }

    /**
     * @param topVer Locked topology version.
     * @param key Key.
     * @param entryProcessor Entry processor.
     * @param args Entry processor arguments.
     * @return Invoke result.
     * @throws IgniteCheckedException If failed.
     */
    private <T> EntryProcessorResult<T> invoke0(
        @Nullable final AffinityTopologyVersion topVer,
        final K key,
        final EntryProcessor<K, V, T> entryProcessor,
        final Object... args)
        throws IgniteCheckedException {
        A.notNull(key, "key", entryProcessor, "entryProcessor");

        return syncOp(new SyncOp<EntryProcessorResult<T>>(true) {
            @Override public EntryProcessorResult<T> op(GridNearTxLocal tx)
                throws IgniteCheckedException {
                assert topVer == null || tx.implicit();

                if (topVer != null)
                    tx.topologyVersion(topVer);

                final boolean statsEnabled = ctx.statisticsEnabled();

                final long start = statsEnabled ? System.nanoTime() : 0L;

                IgniteInternalFuture<GridCacheReturn> fut = tx.invokeAsync(ctx,
                    null,
                    key,
                    (EntryProcessor<K, V, Object>)entryProcessor,
                    args);

                Map<K, EntryProcessorResult<T>> resMap = fut.get().value();

                if (statsEnabled)
                    metrics0().addInvokeTimeNanos(System.nanoTime() - start);

                EntryProcessorResult<T> res = null;

                if (resMap != null) {
                    assert resMap.isEmpty() || resMap.size() == 1 : resMap.size();

                    res = resMap.isEmpty() ? null : resMap.values().iterator().next();
                }

                return res != null ? res : new CacheInvokeResult();
            }
        });
    }

    /** {@inheritDoc} */
    @Override public <T> Map<K, EntryProcessorResult<T>> invokeAll(final Set<? extends K> keys,
        final EntryProcessor<K, V, T> entryProcessor,
        final Object... args) throws IgniteCheckedException {
        A.notNull(keys, "keys", entryProcessor, "entryProcessor");

        warnIfUnordered(keys, BulkOperation.INVOKE);

        final boolean statsEnabled = ctx.statisticsEnabled();

        final long start = statsEnabled ? System.nanoTime() : 0L;

        return syncOp(new SyncOp<Map<K, EntryProcessorResult<T>>>(keys.size() == 1) {
            @Override public Map<K, EntryProcessorResult<T>> op(GridNearTxLocal tx)
                throws IgniteCheckedException {
                Map<? extends K, EntryProcessor<K, V, Object>> invokeMap = F.viewAsMap(keys,
                    new C1<K, EntryProcessor<K, V, Object>>() {
                        @Override public EntryProcessor apply(K k) {
                            return entryProcessor;
                        }
                    });

                IgniteInternalFuture<GridCacheReturn> fut = tx.invokeAsync(ctx, null, invokeMap, args);

                Map<K, EntryProcessorResult<T>> res = fut.get().value();

                if (statsEnabled)
                    metrics0().addInvokeTimeNanos(System.nanoTime() - start);

                return res != null ? res : Collections.emptyMap();
            }
        });
    }

    /** {@inheritDoc} */
    @Override public <T> IgniteInternalFuture<EntryProcessorResult<T>> invokeAsync(
        final K key,
        final EntryProcessor<K, V, T> entryProcessor,
        final Object... args)
        throws EntryProcessorException {
        A.notNull(key, "key", entryProcessor, "entryProcessor");

        final boolean statsEnabled = ctx.statisticsEnabled();

        final long start = statsEnabled ? System.nanoTime() : 0L;

        IgniteInternalFuture<?> fut = asyncOp(new AsyncOp() {
            @Override public IgniteInternalFuture op(GridNearTxLocal tx, AffinityTopologyVersion readyTopVer) {
                Map<? extends K, EntryProcessor<K, V, Object>> invokeMap =
                    Collections.singletonMap(key, (EntryProcessor<K, V, Object>)entryProcessor);

                return tx.invokeAsync(ctx, readyTopVer, invokeMap, args);
            }

            @Override public String toString() {
                return S.toString("invokeAsync",
                    "key", key, true,
                    "entryProcessor", entryProcessor, false);
            }
        });

        IgniteInternalFuture<GridCacheReturn> fut0 = (IgniteInternalFuture<GridCacheReturn>)fut;

        return fut0.chain(new CX1<IgniteInternalFuture<GridCacheReturn>, EntryProcessorResult<T>>() {
            @Override public EntryProcessorResult<T> applyx(IgniteInternalFuture<GridCacheReturn> fut)
                throws IgniteCheckedException {
                GridCacheReturn ret = fut.get();

                if (statsEnabled)
                    metrics0().addInvokeTimeNanos(System.nanoTime() - start);

                Map<K, EntryProcessorResult<T>> resMap = ret.value();

                if (resMap != null) {
                    assert resMap.isEmpty() || resMap.size() == 1 : resMap.size();

                    return resMap.isEmpty() ? new CacheInvokeResult<>() : resMap.values().iterator().next();
                }

                return new CacheInvokeResult<>();
            }
        });
    }

    /** {@inheritDoc} */
    @Override public <T> IgniteInternalFuture<Map<K, EntryProcessorResult<T>>> invokeAllAsync(
        final Set<? extends K> keys,
        final EntryProcessor<K, V, T> entryProcessor,
        final Object... args) {
        A.notNull(keys, "keys", entryProcessor, "entryProcessor");

        warnIfUnordered(keys, BulkOperation.INVOKE);

        final boolean statsEnabled = ctx.statisticsEnabled();

        final long start = statsEnabled ? System.nanoTime() : 0L;

        IgniteInternalFuture<?> fut = asyncOp(new AsyncOp(keys) {
            @Override public IgniteInternalFuture<GridCacheReturn> op(GridNearTxLocal tx,
                AffinityTopologyVersion readyTopVer) {
                Map<? extends K, EntryProcessor<K, V, Object>> invokeMap = F.viewAsMap(keys, new C1<K, EntryProcessor<K, V, Object>>() {
                    @Override public EntryProcessor apply(K k) {
                        return entryProcessor;
                    }
                });

                return tx.invokeAsync(ctx, readyTopVer, invokeMap, args);
            }

            @Override public String toString() {
                return S.toString("invokeAllAsync",
                    "keys", keys, true,
                    "entryProcessor", entryProcessor, false);
            }
        });

        IgniteInternalFuture<GridCacheReturn> fut0 =
            (IgniteInternalFuture<GridCacheReturn>)fut;

        return fut0.chain(new CX1<IgniteInternalFuture<GridCacheReturn>, Map<K, EntryProcessorResult<T>>>() {
            @Override public Map<K, EntryProcessorResult<T>> applyx(IgniteInternalFuture<GridCacheReturn> fut)
                throws IgniteCheckedException {
                GridCacheReturn ret = fut.get();

                if (statsEnabled)
                    metrics0().addInvokeTimeNanos(System.nanoTime() - start);

                assert ret != null;

                return ret.value() != null ? ret.value() : Collections.emptyMap();
            }
        });
    }

    /** {@inheritDoc} */
    @Override public <T> IgniteInternalFuture<Map<K, EntryProcessorResult<T>>> invokeAllAsync(
        final Map<? extends K, ? extends EntryProcessor<K, V, T>> map,
        final Object... args) {
        A.notNull(map, "map");

        warnIfUnordered(map, BulkOperation.INVOKE);

        final boolean statsEnabled = ctx.statisticsEnabled();

        final long start = statsEnabled ? System.nanoTime() : 0L;

        IgniteInternalFuture<?> fut = asyncOp(new AsyncOp(map.keySet()) {
            @Override public IgniteInternalFuture<GridCacheReturn> op(GridNearTxLocal tx,
                AffinityTopologyVersion readyTopVer) {
                return tx.invokeAsync(ctx,
                    readyTopVer,
                    (Map<? extends K, ? extends EntryProcessor<K, V, Object>>)map,
                    args);
            }

            @Override public String toString() {
                return S.toString("invokeAllAsync",
                    "map", map, true);
            }
        });

        IgniteInternalFuture<GridCacheReturn> fut0 = (IgniteInternalFuture<GridCacheReturn>)fut;

        return fut0.chain(new CX1<IgniteInternalFuture<GridCacheReturn>, Map<K, EntryProcessorResult<T>>>() {
            @Override public Map<K, EntryProcessorResult<T>> applyx(IgniteInternalFuture<GridCacheReturn> fut)
                throws IgniteCheckedException {
                GridCacheReturn ret = fut.get();

                if (statsEnabled)
                    metrics0().addInvokeTimeNanos(System.nanoTime() - start);

                assert ret != null;

                return ret.value() != null ? ret.value() : Collections.emptyMap();
            }
        });
    }

    /** {@inheritDoc} */
    @Override public <T> Map<K, EntryProcessorResult<T>> invokeAll(
        final Map<? extends K, ? extends EntryProcessor<K, V, T>> map,
        final Object... args) throws IgniteCheckedException {
        A.notNull(map, "map");

        warnIfUnordered(map, BulkOperation.INVOKE);

        final boolean statsEnabled = ctx.statisticsEnabled();

        final long start = statsEnabled ? System.nanoTime() : 0L;

        return syncOp(new SyncOp<Map<K, EntryProcessorResult<T>>>(map.size() == 1) {
            @Nullable @Override public Map<K, EntryProcessorResult<T>> op(GridNearTxLocal tx)
                throws IgniteCheckedException {
                IgniteInternalFuture<GridCacheReturn> fut =
                    tx.invokeAsync(ctx, null, (Map<? extends K, ? extends EntryProcessor<K, V, Object>>)map, args);

                Map<K, EntryProcessorResult<T>> value = fut.get().value();

                if (statsEnabled)
                    metrics0().addInvokeTimeNanos(System.nanoTime() - start);

                return value;
            }
        });
    }

    /** {@inheritDoc} */
    @Override public final IgniteInternalFuture<Boolean> putAsync(K key, V val) {
        return putAsync(key, val, null);
    }

    /**
     * @param key Key.
     * @param val Value.
     * @param filter Filter.
     * @return Put future.
     */
    public final IgniteInternalFuture<Boolean> putAsync(K key, V val, @Nullable CacheEntryPredicate filter) {
        try (MTC.TraceSurroundings ignored =
                 MTC.support(ctx.kernalContext().tracing().create(CACHE_API_PUT_ASYNC, MTC.span()))) {
<<<<<<< HEAD
            MTC.span().addSensitiveTagOrLog("cache", CACHE_API_PUT_ASYNC,
=======
            MTC.span().addTagOrLog("cache", CACHE_API_PUT_ASYNC,
>>>>>>> 8fcb52d8
                () -> Objects.toString(cacheCfg.getName()));
            MTC.span().addSensitiveTagOrLog("key", CACHE_API_PUT_ASYNC,
                () -> Objects.toString(key));

            A.notNull(key, "key", val, "val");

<<<<<<< HEAD
            final boolean statsEnabled = ctx.statisticsEnabled();

            final long start = statsEnabled ? System.nanoTime() : 0L;

            IgniteInternalFuture<Boolean> fut = putAsync0(key, val, filter);

            if (statsEnabled)
                fut.listen(new UpdatePutTimeStatClosure<Boolean>(metrics0(), start));

=======
            if (keyCheck)
                validateCacheKey(key);

            final boolean statsEnabled = ctx.statisticsEnabled();

            final long start = statsEnabled ? System.nanoTime() : 0L;

            IgniteInternalFuture<Boolean> fut = putAsync0(key, val, filter);

            if (statsEnabled)
                fut.listen(new UpdatePutTimeStatClosure<Boolean>(metrics0(), start));

>>>>>>> 8fcb52d8
            return fut;
        }
    }

    /**
     * @param key Key.
     * @param val Value.
     * @param filter Optional filter.
     * @return Putx operation future.
     */
    public IgniteInternalFuture<Boolean> putAsync0(final K key, final V val,
        @Nullable final CacheEntryPredicate filter) {
        return asyncOp(new AsyncOp<Boolean>() {
            @Override public IgniteInternalFuture<Boolean> op(GridNearTxLocal tx, AffinityTopologyVersion readyTopVer) {
                return tx.putAsync(ctx,
                    readyTopVer,
                    key,
                    val,
                    false,
                    filter).chain(
                    (IgniteClosure<IgniteInternalFuture<GridCacheReturn>, Boolean>)RET2FLAG);
            }

            @Override public String toString() {
                return S.toString("putxAsync",
                    "key", key, true,
                    "val", val, true,
                    "filter", filter, false);
            }
        });
    }

    /** {@inheritDoc} */
    @Nullable @Override public final V getAndPutIfAbsent(final K key, final V val) throws IgniteCheckedException {
        return getAndPut(key, val, ctx.noVal());
    }

    /** {@inheritDoc} */
    @Override public final IgniteInternalFuture<V> getAndPutIfAbsentAsync(final K key, final V val) {
        return getAndPutAsync(key, val, ctx.noVal());
    }

    /** {@inheritDoc} */
    @Override public final boolean putIfAbsent(final K key, final V val) throws IgniteCheckedException {
        return put(key, val, ctx.noVal());
    }

    /** {@inheritDoc} */
    @Override public final IgniteInternalFuture<Boolean> putIfAbsentAsync(final K key, final V val) {
        return putAsync(key, val, ctx.noVal());
    }

    /** {@inheritDoc} */
    @Nullable @Override public final V getAndReplace(final K key, final V val) throws IgniteCheckedException {
        return getAndPut(key, val, ctx.hasVal());
    }

    /** {@inheritDoc} */
    @Override public final IgniteInternalFuture<V> getAndReplaceAsync(final K key, final V val) {
        return getAndPutAsync(key, val, ctx.hasVal());
    }

    /** {@inheritDoc} */
    @Override public final boolean replace(final K key, final V val) throws IgniteCheckedException {
        return put(key, val, ctx.hasVal());
    }

    /** {@inheritDoc} */
    @Override public final IgniteInternalFuture<Boolean> replaceAsync(final K key, final V val) {
        return putAsync(key, val, ctx.hasVal());
    }

    /** {@inheritDoc} */
    @Override public final boolean replace(final K key, final V oldVal, final V newVal) throws IgniteCheckedException {
        A.notNull(oldVal, "oldVal");

        return put(key, newVal, ctx.equalsVal(oldVal));
    }

    /** {@inheritDoc} */
    @Override public IgniteInternalFuture<Boolean> replaceAsync(final K key, final V oldVal, final V newVal) {
        A.notNull(oldVal, "oldVal");

        return putAsync(key, newVal, ctx.equalsVal(oldVal));
    }

    /** {@inheritDoc} */
    @Override public void putAll(@Nullable final Map<? extends K, ? extends V> m) throws IgniteCheckedException {
        try (MTC.TraceSurroundings ignored =
                 MTC.support(ctx.kernalContext().tracing().create(CACHE_API_PUT_ALL, MTC.span()))) {
<<<<<<< HEAD
            MTC.span().addSensitiveTagOrLog("cache", CACHE_API_PUT_ALL,
=======
            MTC.span().addTagOrLog("cache", CACHE_API_PUT_ALL,
>>>>>>> 8fcb52d8
                () -> Objects.toString(cacheCfg.getName()));
            MTC.span().addTagOrLog("keys.count", CACHE_API_PUT_ALL,
                () -> m == null ? "0" : String.valueOf(m.size()));

            A.notNull(m, "map");

            if (F.isEmpty(m))
                return;

            boolean statsEnabled = ctx.statisticsEnabled();

            long start = statsEnabled ? System.nanoTime() : 0L;

<<<<<<< HEAD
            warnIfUnordered(m, BulkOperation.PUT);

            putAll0(m);

=======
            if (keyCheck)
                validateCacheKeys(m.keySet());

            warnIfUnordered(m, BulkOperation.PUT);

            putAll0(m);

>>>>>>> 8fcb52d8
            if (statsEnabled)
                metrics0().addPutTimeNanos(System.nanoTime() - start);
        }
    }

    /**
     * @param m Map.
     * @throws IgniteCheckedException If failed.
     */
    protected void putAll0(final Map<? extends K, ? extends V> m) throws IgniteCheckedException {
        syncOp(new SyncInOp(m.size() == 1) {
            @Override public void inOp(GridNearTxLocal tx) throws IgniteCheckedException {
                tx.putAllAsync(ctx, null, m, false).get();
            }

            @Override public String toString() {
                return S.toString("putAll",
                    "map", m, true);
            }
        });
    }

    /** {@inheritDoc} */
    @Override public IgniteInternalFuture<?> putAllAsync(final Map<? extends K, ? extends V> m) {
        try (MTC.TraceSurroundings ignored =
                 MTC.support(ctx.kernalContext().tracing().create(CACHE_API_PUT_ALL_ASYNC, MTC.span()))) {
<<<<<<< HEAD
            MTC.span().addSensitiveTagOrLog("cache", CACHE_API_PUT_ALL_ASYNC,
=======
            MTC.span().addTagOrLog("cache", CACHE_API_PUT_ALL_ASYNC,
>>>>>>> 8fcb52d8
                () -> Objects.toString(cacheCfg.getName()));
            MTC.span().addTagOrLog("keys.count", CACHE_API_PUT_ALL_ASYNC,
                () -> m == null ? "0" : String.valueOf(m.size()));

            if (F.isEmpty(m))
                return new GridFinishedFuture<>();
<<<<<<< HEAD
=======

            if (keyCheck)
                validateCacheKeys(m.keySet());
>>>>>>> 8fcb52d8

            warnIfUnordered(m, BulkOperation.PUT);

            return putAllAsync0(m);
        }
    }

    /**
     * @param m Map.
     * @return Future.
     */
    protected IgniteInternalFuture<?> putAllAsync0(final Map<? extends K, ? extends V> m) {
        return asyncOp(new AsyncOp(m.keySet()) {
            @Override public IgniteInternalFuture<?> op(GridNearTxLocal tx, AffinityTopologyVersion readyTopVer) {
                return tx.putAllAsync(ctx,
                    readyTopVer,
                    m,
                    false).chain(RET2NULL);
            }

            @Override public String toString() {
                return S.toString("putAllAsync",
                    "map", m, true);
            }
        });
    }

    /** {@inheritDoc} */
    @Nullable @Override public V getAndRemove(final K key) throws IgniteCheckedException {
        boolean statsEnabled = ctx.statisticsEnabled();

        long start = statsEnabled ? System.nanoTime() : 0L;

        A.notNull(key, "key");

        V prevVal = getAndRemove0(key);

        if (statsEnabled)
            metrics0().addRemoveAndGetTimeNanos(System.nanoTime() - start);

        return prevVal;
    }

    /**
     * @param key Key.
     * @return Previous value.
     * @throws IgniteCheckedException If failed.
     */
    protected V getAndRemove0(final K key) throws IgniteCheckedException {
        final boolean keepBinary = ctx.keepBinary();

        return syncOp(new SyncOp<V>(true) {
            @Override public V op(GridNearTxLocal tx) throws IgniteCheckedException {
                K key0 = keepBinary ? (K)ctx.toCacheKeyObject(key) : key;

                IgniteInternalFuture<GridCacheReturn> fut = tx.removeAllAsync(ctx,
                        null,
                        Collections.singletonList(key0),
                        /*retval*/true,
                        null,
                        /*singleRmv*/false);

                V ret = fut.get().value();

                if (ctx.config().getInterceptor() != null) {
                    K key = keepBinary ? (K)ctx.unwrapBinaryIfNeeded(key0, true, false) : key0;

                    return (V)ctx.config().getInterceptor().onBeforeRemove(new CacheEntryImpl(key, ret)).get2();
                }

                return ret;
            }

            @Override public String toString() {
                return S.toString("remove",
                    "key", key, true);
            }
        });
    }

    /** {@inheritDoc} */
    @Override public IgniteInternalFuture<V> getAndRemoveAsync(final K key) {
        final boolean statsEnabled = ctx.statisticsEnabled();

        final long start = statsEnabled ? System.nanoTime() : 0L;

        A.notNull(key, "key");

        IgniteInternalFuture<V> fut = getAndRemoveAsync0(key);

        if (statsEnabled)
            fut.listen(new UpdateRemoveTimeStatClosure<>(metrics0(), start));

        return fut;
    }

    /**
     * @param key Key.
     * @return Future.
     */
    protected IgniteInternalFuture<V> getAndRemoveAsync0(final K key) {
        return asyncOp(new AsyncOp<V>() {
            @Override public IgniteInternalFuture<V> op(GridNearTxLocal tx, AffinityTopologyVersion readyTopVer) {
                // TODO should we invoke interceptor here?
                return tx.removeAllAsync(ctx,
                    readyTopVer,
                    Collections.singletonList(key),
                    /*retval*/true,
                    null,
                    /*singleRmv*/false).chain((IgniteClosure<IgniteInternalFuture<GridCacheReturn>, V>)RET2VAL);
            }

            @Override public String toString() {
                return S.toString("removeAsync",
                    "key", key, true);
            }
        });
    }

    /** {@inheritDoc} */
    @Override public void removeAll() throws IgniteCheckedException {
        try (MTC.TraceSurroundings ignored =
                 MTC.support(ctx.kernalContext().tracing().create(CACHE_API_REMOVE_ALL, MTC.span()))) {
<<<<<<< HEAD
            MTC.span().addSensitiveTag("cache", () -> Objects.toString(cacheCfg.getName()));
=======
            MTC.span().addTag("cache", () -> Objects.toString(cacheCfg.getName()));
>>>>>>> 8fcb52d8

            assert ctx.isLocal();

            // We do batch and recreate cursor because removing using a single cursor
            // will cause it to reinitialize on each merged page.
            List<K> keys = new ArrayList<>(Math.min(REMOVE_ALL_KEYS_BATCH, size()));

            do {
                Iterator<CacheDataRow> it = ctx.offheap().cacheIterator(ctx.cacheId(),
                    true, true, null, null, null);

                while (it.hasNext() && keys.size() < REMOVE_ALL_KEYS_BATCH)
                    keys.add((K)it.next().key());

                removeAll(keys);

                keys.clear();
            }
            while (!isEmpty());
        }
    }

    /** {@inheritDoc} */
    @Override public void removeAll(final Collection<? extends K> keys) throws IgniteCheckedException {
        try (MTC.TraceSurroundings ignored =
                 MTC.support(ctx.kernalContext().tracing().create(CACHE_API_REMOVE_ALL, MTC.span()))) {
<<<<<<< HEAD
            MTC.span().addSensitiveTagOrLog("cache", CACHE_API_REMOVE_ALL,
=======
            MTC.span().addTagOrLog("cache", CACHE_API_REMOVE_ALL,
>>>>>>> 8fcb52d8
                () -> Objects.toString(cacheCfg.getName()));
            MTC.span().addTagOrLog("keys.count", CACHE_API_REMOVE_ALL,
                () -> keys == null ? "0" : String.valueOf(keys.size()));

            boolean statsEnabled = ctx.statisticsEnabled();

            long start = statsEnabled ? System.nanoTime() : 0L;

            A.notNull(keys, "keys");

            if (F.isEmpty(keys))
                return;

<<<<<<< HEAD
            warnIfUnordered(keys, BulkOperation.REMOVE);

            removeAll0(keys);

=======
            if (keyCheck)
                validateCacheKeys(keys);

            warnIfUnordered(keys, BulkOperation.REMOVE);

            removeAll0(keys);

>>>>>>> 8fcb52d8
            if (statsEnabled)
                metrics0().addRemoveTimeNanos(System.nanoTime() - start);
        }
    }

    /**
     * @param keys Keys.
     * @throws IgniteCheckedException If failed.
     */
    protected void removeAll0(final Collection<? extends K> keys) throws IgniteCheckedException {
        syncOp(new SyncInOp(keys.size() == 1) {
            @Override public void inOp(GridNearTxLocal tx) throws IgniteCheckedException {
                tx.removeAllAsync(ctx,
                    null,
                    keys,
                    /*retval*/false,
                    null,
                    /*singleRmv*/false).get();
            }

            @Override public String toString() {
                return S.toString("removeAll",
                    "keys", keys, true);
            }
        });
    }

    /** {@inheritDoc} */
    @Override public IgniteInternalFuture<?> removeAllAsync(@Nullable final Collection<? extends K> keys) {
        try (MTC.TraceSurroundings ignored =
                 MTC.support(ctx.kernalContext().tracing().create(CACHE_API_REMOVE_ALL_ASYNC, MTC.span()))) {
<<<<<<< HEAD
            MTC.span().addSensitiveTagOrLog("cache", CACHE_API_REMOVE_ALL_ASYNC,
=======
            MTC.span().addTagOrLog("cache", CACHE_API_REMOVE_ALL_ASYNC,
>>>>>>> 8fcb52d8
                () -> Objects.toString(cacheCfg.getName()));
            MTC.span().addTagOrLog("keys.count", CACHE_API_REMOVE_ALL_ASYNC,
                () -> keys == null ? "0" : String.valueOf(keys.size()));
            if (F.isEmpty(keys))
                return new GridFinishedFuture<>();

            final boolean statsEnabled = ctx.statisticsEnabled();
<<<<<<< HEAD

            final long start = statsEnabled ? System.nanoTime() : 0L;
=======

            final long start = statsEnabled ? System.nanoTime() : 0L;

            if (keyCheck)
                validateCacheKeys(keys);
>>>>>>> 8fcb52d8

            warnIfUnordered(keys, BulkOperation.REMOVE);

            IgniteInternalFuture<Object> fut = removeAllAsync0(keys);

            if (statsEnabled)
                fut.listen(new UpdateRemoveTimeStatClosure<>(metrics0(), start));

            return fut;
        }
    }

    /**
     * @param keys Keys.
     * @return Future.
     */
    protected IgniteInternalFuture<Object> removeAllAsync0(final Collection<? extends K> keys) {
        return asyncOp(new AsyncOp(keys) {
            @Override public IgniteInternalFuture<?> op(GridNearTxLocal tx, AffinityTopologyVersion readyTopVer) {
                return tx.removeAllAsync(ctx,
                    readyTopVer,
                    keys,
                    /*retval*/false,
                    null,
                    /*singleRmv*/false).chain(RET2NULL);
            }

            @Override public String toString() {
                return S.toString("removeAllAsync",
                    "keys", keys, true);
            }
        });
    }

    /** {@inheritDoc} */
    @Override public boolean remove(final K key) throws IgniteCheckedException {
        return remove(key, (CacheEntryPredicate)null);
    }

    /**
     * @param key Key.
     * @param filter Filter.
     * @return {@code True} if entry was removed.
     * @throws IgniteCheckedException If failed.
     */
    public boolean remove(final K key, @Nullable CacheEntryPredicate filter) throws IgniteCheckedException {
        try (MTC.TraceSurroundings ignored =
                 MTC.support(ctx.kernalContext().tracing().create(CACHE_API_REMOVE, MTC.span()))) {
<<<<<<< HEAD
            MTC.span().addSensitiveTagOrLog("cache", CACHE_API_REMOVE,
=======
            MTC.span().addTagOrLog("cache", CACHE_API_REMOVE,
>>>>>>> 8fcb52d8
                () -> Objects.toString(cacheCfg.getName()));
            MTC.span().addSensitiveTagOrLog("key", CACHE_API_REMOVE,
                () -> Objects.toString(key));

            boolean statsEnabled = ctx.statisticsEnabled();

            long start = statsEnabled ? System.nanoTime() : 0L;

            A.notNull(key, "key");
<<<<<<< HEAD
=======

            if (keyCheck)
                validateCacheKey(key);
>>>>>>> 8fcb52d8

            boolean rmv = remove0(key, filter);

            if (statsEnabled && rmv)
                metrics0().addRemoveTimeNanos(System.nanoTime() - start);

            return rmv;
        }
    }

    /**
     * @param key Key.
     * @param filter Filter.
     * @return {@code True} if entry was removed.
     * @throws IgniteCheckedException If failed.
     */
    protected boolean remove0(final K key, final CacheEntryPredicate filter) throws IgniteCheckedException {
        Boolean res = syncOp(new SyncOp<Boolean>(true) {
            @Override public Boolean op(GridNearTxLocal tx) throws IgniteCheckedException {
                return tx.removeAllAsync(ctx,
                    null,
                    Collections.singletonList(key),
                    /*retval*/false,
                    filter,
                    /*singleRmv*/filter == null).get().success();
            }

            @Override public String toString() {
                return S.toString("removex",
                    "key", key, true);
            }
        });

        assert res != null;

        return res;
    }

    /** {@inheritDoc} */
    @Override public IgniteInternalFuture<Boolean> removeAsync(K key) {
        A.notNull(key, "key");

        return removeAsync(key, (CacheEntryPredicate)null);
    }

    /**
     * @param key Key to remove.
     * @param filter Optional filter.
     * @return Putx operation future.
     */
    public IgniteInternalFuture<Boolean> removeAsync(final K key, @Nullable final CacheEntryPredicate filter) {
        try (MTC.TraceSurroundings ignored =
                 MTC.support(ctx.kernalContext().tracing().create(CACHE_API_REMOVE_ASYNC, MTC.span()))) {
<<<<<<< HEAD
            MTC.span().addSensitiveTagOrLog("cache", CACHE_API_REMOVE_ASYNC,
=======
            MTC.span().addTagOrLog("cache", CACHE_API_REMOVE_ASYNC,
>>>>>>> 8fcb52d8
                () -> Objects.toString(cacheCfg.getName()));
            MTC.span().addSensitiveTagOrLog("key", CACHE_API_REMOVE_ASYNC,
                () -> Objects.toString(key));

            final boolean statsEnabled = ctx.statisticsEnabled();

            final long start = statsEnabled ? System.nanoTime() : 0L;

            A.notNull(key, "key");

<<<<<<< HEAD
            IgniteInternalFuture<Boolean> fut = removeAsync0(key, filter);

            if (statsEnabled)
                fut.listen(new UpdateRemoveTimeStatClosure<>(metrics0(), start));

=======
            if (keyCheck)
                validateCacheKey(key);

            IgniteInternalFuture<Boolean> fut = removeAsync0(key, filter);

            if (statsEnabled)
                fut.listen(new UpdateRemoveTimeStatClosure<>(metrics0(), start));

>>>>>>> 8fcb52d8
            return fut;
        }
    }

    /**
     * @param key Key.
     * @param filter Filter.
     * @return Future.
     */
    protected IgniteInternalFuture<Boolean> removeAsync0(final K key, @Nullable final CacheEntryPredicate filter) {
        return asyncOp(new AsyncOp<Boolean>() {
            @Override public IgniteInternalFuture<Boolean> op(GridNearTxLocal tx, AffinityTopologyVersion readyTopVer) {
                return tx.removeAllAsync(ctx,
                    readyTopVer,
                    Collections.singletonList(key),
                    /*retval*/false,
                    filter,
                    /*singleRmv*/true).chain(
                    (IgniteClosure<IgniteInternalFuture<GridCacheReturn>, Boolean>)RET2FLAG);
            }

            @Override public String toString() {
                return S.toString("removeAsync",
                    "key", key, true,
                    "filter", filter, false);
            }
        });
    }

    /** {@inheritDoc} */
    @Override public void removeAllConflict(final Map<KeyCacheObject, GridCacheVersion> drMap)
        throws IgniteCheckedException {
        if (F.isEmpty(drMap))
            return;

        ctx.dr().onReceiveCacheEntriesReceived(drMap.size());

        syncOp(new SyncInOp(false) {
            @Override public void inOp(GridNearTxLocal tx) throws IgniteCheckedException {
                tx.removeAllDrAsync(ctx, drMap).get();
            }

            @Override public String toString() {
                return "removeAllConflict [drMap=" + drMap + ']';
            }
        });
    }

    /** {@inheritDoc} */
    @Override public IgniteInternalFuture<?> removeAllConflictAsync(final Map<KeyCacheObject, GridCacheVersion> drMap)
        throws IgniteCheckedException {
        if (F.isEmpty(drMap))
            return new GridFinishedFuture<>();

        ctx.dr().onReceiveCacheEntriesReceived(drMap.size());

        return asyncOp(new AsyncOp(drMap.keySet()) {
            @Override public IgniteInternalFuture<?> op(GridNearTxLocal tx, AffinityTopologyVersion readyTopVer) {
                return tx.removeAllDrAsync(ctx, drMap);
            }

            @Override public String toString() {
                return "removeAllDrASync [drMap=" + drMap + ']';
            }
        });
    }

    /** {@inheritDoc} */
    @Override public final boolean remove(final K key, final V val) throws IgniteCheckedException {
        A.notNull(val, "val");

        return remove(key, ctx.equalsVal(val));
    }

    /** {@inheritDoc} */
    @Override public final IgniteInternalFuture<Boolean> removeAsync(final K key, final V val) {
        A.notNull(key, "val");

        return removeAsync(key, ctx.equalsVal(val));
    }

    /** {@inheritDoc} */
    @Override public final CacheMetrics clusterMetrics() {
        return clusterMetrics(ctx.grid().cluster().forDataNodes(ctx.name()));
    }

    /** {@inheritDoc} */
    @Override public CacheMetrics clusterMetrics(ClusterGroup grp) {
        List<CacheMetrics> metrics = new ArrayList<>(grp.nodes().size());

        for (ClusterNode node : grp.nodes()) {
            Map<Integer, CacheMetrics> nodeCacheMetrics = ((IgniteClusterNode)node).cacheMetrics();

            if (nodeCacheMetrics != null) {
                CacheMetrics e = nodeCacheMetrics.get(context().cacheId());

                if (e != null)
                    metrics.add(e);
            }
        }

        return isCacheMetricsV2Supported() ? new CacheMetricsSnapshotV2(ctx.cache().localMetrics(), metrics) :
            new CacheMetricsSnapshot(ctx.cache().localMetrics(), metrics);
    }

    /** {@inheritDoc} */
    @Override public CacheMetrics localMetrics() {
        return isCacheMetricsV2Supported() ? new CacheMetricsSnapshotV2(metrics) :
            new CacheMetricsSnapshot(metrics);
    }

    /**
     * @return checks cluster server nodes version is compatible with Cache Metrics V2
     */
    private boolean isCacheMetricsV2Supported() {
        Collection<ClusterNode> nodes = ctx.discovery().allNodes();

        return IgniteFeatures.allNodesSupports(ctx.kernalContext(), nodes, IgniteFeatures.CACHE_METRICS_V2);
    }

    /** {@inheritDoc} */
    @Override public CacheMetricsMXBean localMxBean() {
        return locMxBean;
    }

    /** {@inheritDoc} */
    @Override public CacheMetricsMXBean clusterMxBean() {
        return clusterMxBean;
    }

    /**
     * @return Metrics.
     */
    public CacheMetricsImpl metrics0() {
        return metrics;
    }

    /** {@inheritDoc} */
    @Nullable @Override public GridNearTxLocal tx() {
        return ctx.tm().threadLocalTx(ctx);
    }

    /** {@inheritDoc} */
    @Override public boolean lock(K key, long timeout) throws IgniteCheckedException {
        A.notNull(key, "key");

        return lockAll(Collections.singletonList(key), timeout);
    }

    /** {@inheritDoc} */
    @Override public boolean lockAll(@Nullable Collection<? extends K> keys, long timeout)
        throws IgniteCheckedException {
        if (F.isEmpty(keys))
            return true;

        warnIfUnordered(keys, BulkOperation.LOCK);

        //TODO: IGNITE-9324: add explicit locks support.
        MvccUtils.verifyMvccOperationSupport(ctx, "Lock");

        IgniteInternalFuture<Boolean> fut = lockAllAsync(keys, timeout);

        boolean isInterrupted = false;

        try {
            IgniteCheckedException e = null;

            while (!ctx.shared().kernalContext().isStopping()) {
                try {
                    return fut.get();
                }
                catch (IgniteInterruptedCheckedException ex) {
                    // Interrupted status of current thread was cleared, retry to get lock.
                    isInterrupted = true;

                    e = ex;
                }
            }

            try {
                fut.cancel();
            }
            catch (IgniteCheckedException ex) {
                if (e != null)
                    ex.addSuppressed(e);

                e = ex;
            }

            throw new NodeStoppingException(e);
        }
        finally {
            if (isInterrupted)
                Thread.currentThread().interrupt();
        }
    }

    /** {@inheritDoc} */
    @Override public IgniteInternalFuture<Boolean> lockAsync(K key, long timeout) {
        A.notNull(key, "key");

        //TODO: IGNITE-9324: add explicit locks support.
        MvccUtils.verifyMvccOperationSupport(ctx, "Lock");

        return lockAllAsync(Collections.singletonList(key), timeout);
    }

    /** {@inheritDoc} */
    @Override public void unlock(K key)
        throws IgniteCheckedException {
        A.notNull(key, "key");

        unlockAll(Collections.singletonList(key));
    }

    /** {@inheritDoc} */
    @Override public boolean isLocked(K key) {
        A.notNull(key, "key");

        KeyCacheObject cacheKey = ctx.toCacheKeyObject(key);

        while (true) {
            try {
                GridCacheEntryEx entry = peekEx(cacheKey);

                return entry != null && entry.lockedByAny();
            }
            catch (GridCacheEntryRemovedException ignore) {
                // No-op.
            }
        }
    }

    /** {@inheritDoc} */
    @Override public boolean isLockedByThread(K key) {
        A.notNull(key, "key");

        try {
            KeyCacheObject cacheKey = ctx.toCacheKeyObject(key);

            GridCacheEntryEx e = entry0(cacheKey,
                ctx.shared().exchange().readyAffinityVersion(),
                false,
                false);

            if (e == null)
                return false;

            // Delegate to near if dht.
            if (e.isDht() && CU.isNearEnabled(ctx)) {
                IgniteInternalCache<K, V> near = ctx.isDht() ? ctx.dht().near() : ctx.near();

                return near.isLockedByThread(key) || e.lockedByThread();
            }

            return e.lockedByThread();
        }
        catch (GridCacheEntryRemovedException ignore) {
            return false;
        }
    }

    /** {@inheritDoc} */
    @Override public Transaction txStart(TransactionConcurrency concurrency, TransactionIsolation isolation) {
        A.notNull(concurrency, "concurrency");
        A.notNull(isolation, "isolation");

        TransactionConfiguration cfg = CU.transactionConfiguration(ctx, ctx.kernalContext().config());

        return txStart(
            concurrency,
            isolation,
            cfg.getDefaultTxTimeout(),
            0
        );
    }

    /** {@inheritDoc} */
    @Override public GridNearTxLocal txStartEx(TransactionConcurrency concurrency, TransactionIsolation isolation) {
        IgniteTransactionsEx txs = ctx.kernalContext().cache().transactions();

        return txs.txStartEx(ctx, concurrency, isolation);
    }

    /** {@inheritDoc} */
    @Override public Transaction txStart(TransactionConcurrency concurrency,
        TransactionIsolation isolation, long timeout, int txSize) throws IllegalStateException {
        IgniteTransactionsEx txs = ctx.kernalContext().cache().transactions();

        return txs.txStartEx(ctx, concurrency, isolation, timeout, txSize).proxy();
    }

    /**
     * Checks if cache is working in JTA transaction and enlist cache as XAResource if necessary.
     *
     * @throws IgniteCheckedException In case of error.
     */
    protected void checkJta() throws IgniteCheckedException {
        ctx.jta().checkJta();
    }

    /** {@inheritDoc} */
    @Override public void localLoadCache(final IgniteBiPredicate<K, V> p, Object[] args)
        throws IgniteCheckedException {
        //TODO IGNITE-7954
        MvccUtils.verifyMvccOperationSupport(ctx, "Load");

        final boolean replicate = ctx.isDrEnabled();
        final AffinityTopologyVersion topVer = ctx.affinity().affinityTopologyVersion();

        CacheOperationContext opCtx = ctx.operationContextPerCall();

        ExpiryPolicy plc0 = opCtx != null ? opCtx.expiry() : null;

        final ExpiryPolicy plc = plc0 != null ? plc0 : ctx.expiry();

        final boolean keepBinary = opCtx != null && opCtx.isKeepBinary();

        if (p != null)
            ctx.kernalContext().resource().injectGeneric(p);

        try {
            if (ctx.store().isLocal()) {
                DataStreamerImpl ldr = ctx.kernalContext().dataStream().dataStreamer(ctx.name());

                try {
                    ldr.skipStore(true);

                    ldr.receiver(new IgniteDrDataStreamerCacheUpdater());

                    ldr.keepBinary(keepBinary);

                    LocalStoreLoadClosure c = new LocalStoreLoadClosure(p, ldr, plc);

                    ctx.store().loadCache(c, args);

                    c.onDone();
                }
                finally {
                    ldr.closeEx(false);
                }
            }
            else {
                // Version for all loaded entries.
                final GridCacheVersion ver0 = ctx.versions().nextForLoad();

                ctx.store().loadCache(new CIX3<KeyCacheObject, Object, GridCacheVersion>() {
                    @Override public void applyx(KeyCacheObject key, Object val, @Nullable GridCacheVersion ver)
                        throws IgniteException {
                        assert ver == null;

                        long ttl = CU.ttlForLoad(plc);

                        if (ttl == CU.TTL_ZERO)
                            return;

                        loadEntry(key, val, ver0, (IgniteBiPredicate<Object, Object>)p, topVer, replicate, ttl);
                    }
                }, args);
            }
        }
        finally {
            if (p instanceof PlatformCacheEntryFilter)
                ((PlatformCacheEntryFilter)p).onClose();
        }
    }

    /**
     * @param key Key.
     * @param val Value.
     * @param ver Cache version.
     * @param p Optional predicate.
     * @param topVer Topology version.
     * @param replicate Replication flag.
     * @param ttl TTL.
     */
    private void loadEntry(KeyCacheObject key,
        Object val,
        GridCacheVersion ver,
        @Nullable IgniteBiPredicate<Object, Object> p,
        AffinityTopologyVersion topVer,
        boolean replicate,
        long ttl) {
        if (p != null && !p.apply(key.value(ctx.cacheObjectContext(), false), val))
            return;

        CacheObject cacheVal = ctx.toCacheObject(val);

        GridCacheEntryEx entry = entryEx(key);

        try {
            entry.initialValue(cacheVal,
                ver,
                ttl,
                CU.EXPIRE_TIME_CALCULATE,
                false,
                topVer,
                replicate ? DR_LOAD : DR_NONE,
                true);
        }
        catch (IgniteCheckedException e) {
            throw new IgniteException("Failed to put cache value: " + entry, e);
        }
        catch (GridCacheEntryRemovedException ignore) {
            if (log.isDebugEnabled())
                log.debug("Got removed entry during loadCache (will ignore): " + entry);
        }
        finally {
            entry.touch();
        }

        CU.unwindEvicts(ctx);
    }

    /** {@inheritDoc} */
    @Override public IgniteInternalFuture<?> localLoadCacheAsync(final IgniteBiPredicate<K, V> p,
        final Object[] args) {
        return ctx.closures().callLocalSafe(
            ctx.projectSafe(new GridPlainCallable<Object>() {
                @Nullable @Override public Object call() throws IgniteCheckedException {
                    localLoadCache(p, args);

                    return null;
                }
            }), true);
    }

    /**
     * @param keys Keys.
     * @param replaceExisting Replace existing values flag.
     * @return Load future.
     */
    public IgniteInternalFuture<?> loadAll(
        final Set<? extends K> keys,
        boolean replaceExisting
    ) {
        A.notNull(keys, "keys");

        for (Object key : keys)
            A.notNull(key, "key");

        //TODO IGNITE-7954
        MvccUtils.verifyMvccOperationSupport(ctx, "Load");

        CacheOperationContext opCtx = ctx.operationContextPerCall();

        ExpiryPolicy plc = opCtx != null ? opCtx.expiry() : null;

        final boolean keepBinary = opCtx != null && opCtx.isKeepBinary();

        return runLoadKeysCallable(keys, plc, keepBinary, replaceExisting);
    }

    /**
     * Run load keys callable on appropriate nodes.
     *
     * @param keys Keys.
     * @param plc Expiry policy.
     * @param keepBinary Keep binary flag.
     * @return Operation future.
     */
    private IgniteInternalFuture<?> runLoadKeysCallable(final Set<? extends K> keys, final ExpiryPolicy plc,
        final boolean keepBinary, final boolean update) {
        Collection<ClusterNode> nodes = ctx.grid().cluster().forDataNodes(name()).nodes();

        if (nodes.isEmpty())
            return new GridFinishedFuture<>();

            return ctx.closures().callAsyncNoFailover(BROADCAST,
                new LoadKeysCallable<>(ctx.name(), keys, update, plc, keepBinary),
                nodes,
                true,
                0,
                false);
    }

    /**
     * @param keys Keys.
     * @throws IgniteCheckedException If failed.
     */
    private void localLoadAndUpdate(final Collection<? extends K> keys) throws IgniteCheckedException {
        try (final DataStreamerImpl<KeyCacheObject, CacheObject> ldr =
                 ctx.kernalContext().<KeyCacheObject, CacheObject>dataStream().dataStreamer(ctx.name())) {
            ldr.allowOverwrite(true);
            ldr.skipStore(true);

            final Collection<DataStreamerEntry> col = new ArrayList<>(ldr.perNodeBufferSize());

            Collection<KeyCacheObject> keys0 = ctx.cacheKeysView(keys);

            ctx.store().loadAll(null, keys0, new CIX2<KeyCacheObject, Object>() {
                @Override public void applyx(KeyCacheObject key, Object val) {
                    col.add(new DataStreamerEntry(key, ctx.toCacheObject(val)));

                    if (col.size() == ldr.perNodeBufferSize()) {
                        ldr.addDataInternal(col, false);

                        col.clear();
                    }
                }
            });

            if (!col.isEmpty())
                ldr.addData(col);
        }
    }

    /**
     * @param keys Keys to load.
     * @param plc Optional expiry policy.
     * @throws IgniteCheckedException If failed.
     */
    public void localLoad(Collection<? extends K> keys, @Nullable ExpiryPolicy plc, final boolean keepBinary)
        throws IgniteCheckedException {
        //TODO IGNITE-7954
        MvccUtils.verifyMvccOperationSupport(ctx, "Load");

        final boolean replicate = ctx.isDrEnabled();
        final AffinityTopologyVersion topVer = ctx.affinity().affinityTopologyVersion();

        final ExpiryPolicy plc0 = plc != null ? plc : ctx.expiry();

        Collection<KeyCacheObject> keys0 = ctx.cacheKeysView(keys);

        if (ctx.store().isLocal()) {
            DataStreamerImpl ldr = ctx.kernalContext().dataStream().dataStreamer(ctx.name());

            try {
                ldr.skipStore(true);

                ldr.keepBinary(keepBinary);

                ldr.receiver(new IgniteDrDataStreamerCacheUpdater());

                LocalStoreLoadClosure c = new LocalStoreLoadClosure(null, ldr, plc0);

                ctx.store().localStoreLoadAll(null, keys0, c);

                c.onDone();
            }
            finally {
                ldr.closeEx(false);
            }
        }
        else {
            // Version for all loaded entries.
            final GridCacheVersion ver0 = ctx.versions().nextForLoad();

            ctx.store().loadAll(null, keys0, new CI2<KeyCacheObject, Object>() {
                @Override public void apply(KeyCacheObject key, Object val) {
                    long ttl = CU.ttlForLoad(plc0);

                    if (ttl == CU.TTL_ZERO)
                        return;

                    loadEntry(key, val, ver0, null, topVer, replicate, ttl);
                }
            });
        }
    }

    /**
     * @param p Predicate.
     * @param args Arguments.
     * @throws IgniteCheckedException If failed.
     */
    void globalLoadCache(@Nullable IgniteBiPredicate<K, V> p, @Nullable Object... args) throws IgniteCheckedException {
        globalLoadCacheAsync(p, args).get();
    }

    /**
     * @param p Predicate.
     * @param args Arguments.
     * @return Load cache future.
     * @throws IgniteCheckedException If failed.
     */
    IgniteInternalFuture<?> globalLoadCacheAsync(@Nullable IgniteBiPredicate<K, V> p, @Nullable Object... args)
        throws IgniteCheckedException {

        ctx.kernalContext().task().setThreadContext(TC_NO_FAILOVER, true);

        CacheOperationContext opCtx = ctx.operationContextPerCall();

        ExpiryPolicy plc = opCtx != null ? opCtx.expiry() : null;

        Collection<ClusterNode> nodes = ctx.kernalContext().grid().cluster().forDataNodes(ctx.name()).nodes();

        assert !F.isEmpty(nodes) : "There are not datanodes fo cache: " + ctx.name();

        //TODO IGNITE-7954
        MvccUtils.verifyMvccOperationSupport(ctx, "Load");

        final boolean keepBinary = opCtx != null && opCtx.isKeepBinary();

        ComputeTaskInternalFuture fut = ctx.kernalContext().closure().callAsync(BROADCAST,
            Collections.singletonList(
                new LoadCacheJobV2<>(ctx.name(), ctx.affinity().affinityTopologyVersion(), p, args, plc, keepBinary)),
            nodes);

        return fut;
    }

    /** {@inheritDoc} */
    @Override public int size(CachePeekMode[] peekModes) throws IgniteCheckedException {
        if (isLocal())
            return localSize(peekModes);

        return sizeAsync(peekModes).get();
    }

    /** {@inheritDoc} */
    @Override public long sizeLong(CachePeekMode[] peekModes) throws IgniteCheckedException {
        if (isLocal())
            return localSizeLong(peekModes);

        return sizeLongAsync(peekModes).get();
    }

    /** {@inheritDoc} */
    @Override public long sizeLong(int partition, CachePeekMode[] peekModes) throws IgniteCheckedException {
        if (isLocal())
            return localSizeLong(partition, peekModes);

        return sizeLongAsync(partition, peekModes).get();
    }

    /** {@inheritDoc} */
    @Override public IgniteInternalFuture<Integer> sizeAsync(final CachePeekMode[] peekModes) {
        assert peekModes != null;

        PeekModes modes = parsePeekModes(peekModes, true);

        IgniteClusterEx cluster = ctx.grid().cluster();

        ClusterGroup grp = modes.near ? cluster.forCacheNodes(name(), true, true, false) : cluster.forDataNodes(name());

        Collection<ClusterNode> nodes = new ArrayList<>(grp.nodes());

        if (nodes.isEmpty())
            return new GridFinishedFuture<>(0);

        ctx.kernalContext().task().setThreadContext(TC_SUBGRID, nodes);

        return ctx.kernalContext().task().execute(
            new SizeTask(ctx.name(), ctx.affinity().affinityTopologyVersion(), peekModes), null);
    }

    /** {@inheritDoc} */
    @Override public IgniteInternalFuture<Long> sizeLongAsync(final CachePeekMode[] peekModes) {
        assert peekModes != null;

        PeekModes modes = parsePeekModes(peekModes, true);

        IgniteClusterEx cluster = ctx.grid().cluster();

        ClusterGroup grp = modes.near ? cluster.forCacheNodes(name(), true, true, false) : cluster.forDataNodes(name());

        Collection<ClusterNode> nodes = new ArrayList<>(grp.nodes());

        if (nodes.isEmpty())
            return new GridFinishedFuture<>(0L);

        ctx.kernalContext().task().setThreadContext(TC_SUBGRID, nodes);

        return ctx.kernalContext().task().execute(
            new SizeLongTask(ctx.name(), ctx.affinity().affinityTopologyVersion(), peekModes), null);
    }

    /** {@inheritDoc} */
    @Override public IgniteInternalFuture<Long> sizeLongAsync(final int part, final CachePeekMode[] peekModes) {
        assert peekModes != null;

        final PeekModes modes = parsePeekModes(peekModes, true);

        IgniteClusterEx cluster = ctx.grid().cluster();
        final GridCacheAffinityManager aff = ctx.affinity();
        final AffinityTopologyVersion topVer = aff.affinityTopologyVersion();

        ClusterGroup grp = cluster.forDataNodes(name());

        Collection<ClusterNode> nodes = new ArrayList<>(grp.forPredicate(new IgnitePredicate<ClusterNode>() {
            /** {@inheritDoc} */
            @Override public boolean apply(ClusterNode clusterNode) {
                return ((modes.primary && aff.primaryByPartition(clusterNode, part, topVer)) ||
                        (modes.backup && aff.backupByPartition(clusterNode, part, topVer)));
            }
        }).nodes());

        if (nodes.isEmpty())
            return new GridFinishedFuture<>(0L);

        ctx.kernalContext().task().setThreadContext(TC_SUBGRID, nodes);

        return ctx.kernalContext().task().execute(
            new PartitionSizeLongTask(ctx.name(), ctx.affinity().affinityTopologyVersion(), peekModes, part), null);
    }

    /** {@inheritDoc} */
    @Override public int localSize(CachePeekMode[] peekModes) throws IgniteCheckedException {
        return (int)localSizeLong(peekModes);
    }

    /** {@inheritDoc} */
    @Override public int size() {
        return map.publicSize(ctx.cacheId());
    }

    /** {@inheritDoc} */
    @Override public long sizeLong() {
        return map.publicSize(ctx.cacheId());
    }

    /** {@inheritDoc} */
    @Override public int nearSize() {
        return 0;
    }

    /** {@inheritDoc} */
    @Override public int primarySize() {
        return map.publicSize(ctx.cacheId());
    }

    /** {@inheritDoc} */
    @Override public long primarySizeLong() {
        return map.publicSize(ctx.cacheId());
    }

    /** {@inheritDoc} */
    @Override public String toString() {
        return S.toString(GridCacheAdapter.class, this, "name", name(), "size", size());
    }

    /** {@inheritDoc} */
    @Override public Iterator<Cache.Entry<K, V>> iterator() {
        return entrySet().iterator();
    }

    /** {@inheritDoc} */
    @Override public Iterator<Cache.Entry<K, V>> scanIterator(boolean keepBinary,
        @Nullable IgniteBiPredicate<Object, Object> p)
        throws IgniteCheckedException {
        return igniteIterator(keepBinary, p);
    }

    /**
     * @return Distributed ignite cache iterator.
     * @throws IgniteCheckedException If failed.
     */
    public Iterator<Cache.Entry<K, V>> igniteIterator() throws IgniteCheckedException {
        return igniteIterator(ctx.keepBinary(), null);
    }

    /**
     * @param keepBinary Keep binary flag.
     * @return Distributed ignite cache iterator.
     * @throws IgniteCheckedException If failed.
     */
    public Iterator<Cache.Entry<K, V>> igniteIterator(boolean keepBinary) throws IgniteCheckedException {
        return igniteIterator(keepBinary, null);
    }

    /**
     * Gets next grid cache version.
     *
     * @return Next version based on given topology version.
     */
    public GridCacheVersion nextVersion() {
        return ctx.versions().next(ctx.topology().readyTopologyVersion().topologyVersion());
    }

    /**
     * Gets next grid cache version.
     *
     * @param dataCenterId Data center id.
     * @return Next version based on given topology version.
     */
    public GridCacheVersion nextVersion(byte dataCenterId) {
        return ctx.versions().next(ctx.topology().readyTopologyVersion().topologyVersion(), dataCenterId);
    }

    /**
     * @param keepBinary Keep binary flag.
     * @param p Optional predicate.
     * @return Distributed ignite cache iterator.
     * @throws IgniteCheckedException If failed.
     */
    private Iterator<Cache.Entry<K, V>> igniteIterator(boolean keepBinary,
        @Nullable IgniteBiPredicate<Object, Object> p)
        throws IgniteCheckedException {
        GridCacheContext ctx0 = ctx.isNear() ? ctx.near().dht().context() : ctx;

        final CacheOperationContext opCtx = ctx.operationContextPerCall();

        final GridCloseableIterator<Map.Entry<K, V>> iter = ctx0.queries().createScanQuery(p, null, keepBinary, null)
            .executeScanQuery();

        return ctx.itHolder().iterator(iter, new CacheIteratorConverter<Cache.Entry<K, V>, Map.Entry<K, V>>() {
            @Override protected Cache.Entry<K, V> convert(Map.Entry<K, V> e) {
                // Actually Scan Query returns Iterator<CacheQueryEntry> by default,
                // CacheQueryEntry implements both Map.Entry and Cache.Entry interfaces.
                return (Cache.Entry<K, V>) e;
            }

            @Override protected void remove(Cache.Entry<K, V> item) {
                CacheOperationContext prev = ctx.gate().enter(opCtx);

                try {
                    GridCacheAdapter.this.remove(item.getKey());
                }
                catch (IgniteCheckedException e) {
                    throw CU.convertToCacheException(e);
                }
                finally {
                    ctx.gate().leave(prev);
                }
            }
        });
    }

    /** {@inheritDoc} */
    @Override public long offHeapEntriesCount() {
        try {
            IgniteCacheOffheapManager mgr = ctx.offheap();

            return mgr != null ? mgr.cacheEntriesCount(ctx.cacheId(),
                true,
                true,
                ctx.affinity().affinityTopologyVersion()) : -1;
        }
        catch (IgniteCheckedException ignore) {
            return 0;
        }
    }

    /** {@inheritDoc} */
    @Override public long offHeapAllocatedSize() {
        IgniteCacheOffheapManager mgr = ctx.offheap();

        return mgr != null ? mgr.offHeapAllocatedSize() : -1;
    }

    /**
     * Asynchronously commits transaction after all previous asynchronous operations are completed.
     *
     * @param tx Transaction to commit.
     * @return Transaction commit future.
     */
    @SuppressWarnings("unchecked")
    IgniteInternalFuture<IgniteInternalTx> commitTxAsync(final GridNearTxLocal tx) {
        FutureHolder holder = lastFut.get();

        holder.lock();

        try {
            IgniteInternalFuture fut = holder.future();

            if (fut != null && !fut.isDone()) {
                IgniteInternalFuture<IgniteInternalTx> f = new GridEmbeddedFuture<>(fut,
                    new C2<Object, Exception, IgniteInternalFuture<IgniteInternalTx>>() {
                        @Override public IgniteInternalFuture<IgniteInternalTx> apply(Object o, Exception e) {
                            return tx.commitNearTxLocalAsync();
                        }
                    });

                saveFuture(holder, f, /*retry*/false);

                return f;
            }

            IgniteInternalFuture<IgniteInternalTx> f = tx.commitNearTxLocalAsync();

            saveFuture(holder, f, /*retry*/false);

            ctx.tm().resetContext();

            return f;
        }
        finally {
            holder.unlock();
        }
    }

    /**
     * Awaits for previous async operation to be completed.
     */
    public void awaitLastFut() {
        FutureHolder holder = lastFut.get();

        IgniteInternalFuture fut = holder.future();

        if (fut != null && !fut.isDone()) {
            try {
                // Ignore any exception from previous async operation as it should be handled by user.
                fut.get();
            }
            catch (IgniteCheckedException ignored) {
                // No-op.
            }
        }
    }

    /**
     * @param op Cache operation.
     * @param <T> Return type.
     * @return Operation result.
     * @throws IgniteCheckedException If operation failed.
     */
    @SuppressWarnings({"ErrorNotRethrown", "AssignmentToCatchBlockParameter"})
    @Nullable private <T> T syncOp(SyncOp<T> op) throws IgniteCheckedException {
        checkJta();

        awaitLastFut();

        GridNearTxLocal tx = checkCurrentTx();

        if (tx == null || tx.implicit()) {
            TransactionConfiguration tCfg = CU.transactionConfiguration(ctx, ctx.kernalContext().config());

            CacheOperationContext opCtx = ctx.operationContextPerCall();

            int retries = opCtx != null && opCtx.noRetries() ? 1 : MAX_RETRIES;

            for (int i = 0; i < retries; i++) {
                tx = ctx.tm().newTx(
                    true,
                    op.single(),
                    ctx.systemTx() ? ctx : null,
                    ctx.mvccEnabled() ? PESSIMISTIC : OPTIMISTIC,
                    ctx.mvccEnabled() ? REPEATABLE_READ : READ_COMMITTED,
                    tCfg.getDefaultTxTimeout(),
                    !ctx.skipStore(),
                    ctx.mvccEnabled(),
                    0,
                    null,
                    false
                );

                assert tx != null;

                try {
                    T t = op.op(tx);

                    assert tx.done() : "Transaction is not done: " + tx;

                    return t;
                }
                catch (IgniteInterruptedCheckedException | IgniteTxHeuristicCheckedException | NodeStoppingException e) {
                    throw e;
                }
                catch (IgniteCheckedException e) {
                    if (!(e instanceof IgniteTxRollbackCheckedException)) {
                        try {
                            tx.rollback();

                            if (!(e instanceof TransactionCheckedException))
                                e = new IgniteTxRollbackCheckedException("Transaction has been rolled back: " +
                                    tx.xid(), e);
                        }
                        catch (IgniteCheckedException | AssertionError | RuntimeException e1) {
                            U.error(log, "Failed to rollback transaction (cache may contain stale locks): " +
                                CU.txString(tx), e1);

                            if (e != e1)
                                e.addSuppressed(e1);
                        }
                    }

                    if (X.hasCause(e, ClusterTopologyCheckedException.class) && i != retries - 1) {
                        ClusterTopologyCheckedException topErr = e.getCause(ClusterTopologyCheckedException.class);

                        if (!(topErr instanceof ClusterTopologyServerNotFoundException)) {
                            AffinityTopologyVersion topVer = tx.topologyVersion();

                            assert topVer != null && topVer.topologyVersion() > 0 : tx;

                            AffinityTopologyVersion awaitVer = new AffinityTopologyVersion(
                                topVer.topologyVersion() + 1, 0);

                            ctx.shared().exchange().affinityReadyFuture(awaitVer).get();

                            continue;
                        }
                    }

                    throw e;
                }
                catch (RuntimeException e) {
                    try {
                        tx.rollback();
                    }
                    catch (IgniteCheckedException | AssertionError | RuntimeException e1) {
                        U.error(log, "Failed to rollback transaction " + CU.txString(tx), e1);
                    }

                    throw e;
                }
                finally {
                    ctx.tm().resetContext();

                    if (ctx.isNear())
                        ctx.near().dht().context().tm().resetContext();
                }
            }

            // Should not happen.
            throw new IgniteCheckedException("Failed to perform cache operation (maximum number of retries exceeded).");
        }
        else
            return op.op(tx);
    }

    /**
     * @param op Cache operation.
     * @param <T> Return type.
     * @return Future.
     */
    private <T> IgniteInternalFuture<T> asyncOp(final AsyncOp<T> op) {
        try {
            checkJta();
        }
        catch (IgniteCheckedException e) {
            return new GridFinishedFuture<>(e);
        }

        if (log.isDebugEnabled())
            log.debug("Performing async op: " + op);

        GridNearTxLocal tx = checkCurrentTx();

        CacheOperationContext opCtx = ctx.operationContextPerCall();

        final TransactionConfiguration txCfg = CU.transactionConfiguration(ctx, ctx.kernalContext().config());

        if (tx == null || tx.implicit()) {
            boolean skipStore = ctx.skipStore(); // Save value of thread-local flag.

            int retries = opCtx != null && opCtx.noRetries() ? 1 : MAX_RETRIES;

            if (retries == 1) {
                tx = ctx.tm().newTx(
                    true,
                    op.single(),
                    ctx.systemTx() ? ctx : null,
                    ctx.mvccEnabled() ? PESSIMISTIC : OPTIMISTIC,
                    ctx.mvccEnabled() ? REPEATABLE_READ : READ_COMMITTED,
                    txCfg.getDefaultTxTimeout(),
                    !skipStore,
                    ctx.mvccEnabled(),
                    0,
                    null,
                    false);

                return asyncOp(tx, op, opCtx, /*retry*/false);
            }
            else {
                AsyncOpRetryFuture<T> fut = new AsyncOpRetryFuture<>(op, retries, opCtx);

                fut.execute(/*retry*/false);

                return fut;
            }
        }
        else
            return asyncOp(tx, op, opCtx, /*retry*/false);
    }

    /**
     * @param tx Transaction.
     * @param op Cache operation.
     * @param opCtx Cache operation context.
     * @param <T> Return type.
     * @return Future.
     */
    @SuppressWarnings("unchecked")
    protected <T> IgniteInternalFuture<T> asyncOp(
        GridNearTxLocal tx,
        final AsyncOp<T> op,
        final CacheOperationContext opCtx,
        final boolean retry
    ) {
        IgniteInternalFuture<T> fail = asyncOpAcquire(retry);

        if (fail != null)
            return fail;

        FutureHolder holder = lastFut.get();

        holder.lock();

        try {
            IgniteInternalFuture fut = holder.future();

            final GridNearTxLocal tx0 = tx;

            final CX1 clo = new CX1<IgniteInternalFuture<T>, T>() {
                @Override public T applyx(IgniteInternalFuture<T> tFut) throws IgniteCheckedException {
                    try {
                        return tFut.get();
                    }
                    catch (IgniteTxTimeoutCheckedException | IgniteTxRollbackCheckedException | NodeStoppingException e) {
                        throw e;
                    }
                    catch (IgniteCheckedException e1) {
                        try {
                            tx0.rollbackNearTxLocalAsync();
                        }
                        catch (Throwable e2) {
                            if (e1 != e2)
                                e1.addSuppressed(e2);
                        }

                        throw e1;
                    }
                    finally {
                        ctx.shared().txContextReset();
                    }
                }
            };

            if (fut != null && !fut.isDone()) {
                IgniteInternalFuture<T> f = new GridEmbeddedFuture(fut,
                    (IgniteOutClosure<IgniteInternalFuture>)() -> {
                        GridFutureAdapter resFut = new GridFutureAdapter();

                        ctx.kernalContext().closure().runLocalSafe(new GridPlainRunnable() {
                            @Override public void run() {
                                IgniteInternalFuture fut0;

                                if (ctx.kernalContext().isStopping())
                                    fut0 = new GridFinishedFuture<>(
                                        new IgniteCheckedException("Operation has been cancelled (node is stopping)."));
                                else {
                                    try {
                                        fut0 = op.op(tx0, opCtx).chain(clo);
                                    }
                                    finally {
                                        // It is necessary to clear tx context in this thread as well.
                                        ctx.shared().txContextReset();
                                    }
                                }

                                fut0.listen((IgniteInClosure<IgniteInternalFuture>)fut01 -> {
                                    try {
                                        resFut.onDone(fut01.get());
                                    }
                                    catch (Throwable ex) {
                                        resFut.onDone(ex);
                                    }
                                });
                            }
                        }, true);

                        return resFut;
                    });

                saveFuture(holder, f, retry);

                return f;
            }

            /**
             * Wait for concurrent tx operation to finish.
             * See {@link GridDhtTxLocalAdapter#updateLockFuture(IgniteInternalFuture, IgniteInternalFuture)}
             */
            if (!tx0.txState().implicitSingle())
                tx0.txState().awaitLastFuture(ctx.shared());

            IgniteInternalFuture<T> f;

            try {
                f = op.op(tx, opCtx).chain(clo);
            }
            finally {
                // It is necessary to clear tx context in this thread as well.
                ctx.shared().txContextReset();
            }

            saveFuture(holder, f, retry);

            if (tx.implicit())
                ctx.tm().resetContext();

            return f;
        }
        finally {
            holder.unlock();
        }
    }

    /**
     * Saves future in thread local holder and adds listener
     * that will clear holder when future is finished.
     *
     * @param holder Future holder.
     * @param fut Future to save.
     */
    protected void saveFuture(final FutureHolder holder, IgniteInternalFuture<?> fut, final boolean retry) {
        assert holder != null;
        assert fut != null;
        assert holder.holdsLock();

        holder.future(fut);

        if (fut.isDone()) {
            holder.future(null);

            asyncOpRelease(retry);
        }
        else {
            fut.listen(new CI1<IgniteInternalFuture<?>>() {
                @Override public void apply(IgniteInternalFuture<?> f) {
                    asyncOpRelease(retry);

                    if (!holder.tryLock())
                        return;

                    try {
                        if (holder.future() == f)
                            holder.future(null);
                    }
                    finally {
                        holder.unlock();
                    }
                }
            });
        }
    }

    /**
     * Tries to acquire asynchronous operations permit, if limited.
     *
     * @param retry Retry flag.
     * @return Failed future if waiting was interrupted.
     */
    @Nullable protected <T> IgniteInternalFuture<T> asyncOpAcquire(boolean retry) {
        try {
            if (!retry && asyncOpsSem != null)
                asyncOpsSem.acquire();

            return null;
        }
        catch (InterruptedException e) {
            Thread.currentThread().interrupt();

            return new GridFinishedFuture<>(new IgniteInterruptedCheckedException("Failed to wait for asynchronous " +
                "operation permit (thread got interrupted).", e));
        }
    }

    /**
     * Releases asynchronous operations permit, if limited.
     *
     * @param retry Retry flag.
     */
    protected final void asyncOpRelease(boolean retry) {
        if (!retry && asyncOpsSem != null)
            asyncOpsSem.release();
    }

    /** {@inheritDoc} */
    @Override public void writeExternal(ObjectOutput out) throws IOException {
        U.writeString(out, ctx.igniteInstanceName());
        U.writeString(out, ctx.name());
    }

    /** {@inheritDoc} */
    @Override public void readExternal(ObjectInput in) throws IOException, ClassNotFoundException {
        IgniteBiTuple<String, String> t = stash.get();

        t.set1(U.readString(in));
        t.set2(U.readString(in));
    }

    /**
     * Reconstructs object on unmarshalling.
     *
     * @return Reconstructed object.
     * @throws ObjectStreamException Thrown in case of unmarshalling error.
     */
    protected Object readResolve() throws ObjectStreamException {
        try {
            IgniteBiTuple<String, String> t = stash.get();

            return IgnitionEx.localIgnite().cachex(t.get2());
        }
        catch (IllegalStateException e) {
            throw U.withCause(new InvalidObjectException(e.getMessage()), e);
        }
        finally {
            stash.remove();
        }
    }

    /** {@inheritDoc} */
    @Override public IgniteInternalFuture<?> rebalance() {
        return ctx.preloader().forceRebalance();
    }

    /**
     * @param key Key.
     * @param readers Whether to clear readers.
     */
    private boolean clearLocally0(K key, boolean readers) {
        ctx.shared().cache().checkReadOnlyState("clear", ctx.config());

        //TODO IGNITE-7952
        MvccUtils.verifyMvccOperationSupport(ctx, "Clear");

        ctx.checkSecurity(SecurityPermission.CACHE_REMOVE);

        GridCacheVersion obsoleteVer = nextVersion();

        ctx.shared().database().checkpointReadLock();

        try {
            KeyCacheObject cacheKey = ctx.toCacheKeyObject(key);

            GridCacheEntryEx entry = ctx.isNear() ? peekEx(cacheKey) : entryEx(cacheKey);

            if (entry != null)
                return entry.clear(obsoleteVer, readers);
        }
        catch (GridDhtInvalidPartitionException ignored) {
            // No-op.
        }
        catch (IgniteCheckedException ex) {
            U.error(log, "Failed to clearLocally entry for key: " + key, ex);
        }
        finally {
            ctx.shared().database().checkpointReadUnlock();
        }

        return false;
    }

    /** {@inheritDoc} */
    @Override public boolean evict(K key) {
        A.notNull(key, "key");

        //TODO IGNITE-7956
        MvccUtils.verifyMvccOperationSupport(ctx, "Evict");

        return evictx(key, nextVersion(), CU.empty0());
    }

    /** {@inheritDoc} */
    @Override public void evictAll(Collection<? extends K> keys) {
        A.notNull(keys, "keys");

        if (F.isEmpty(keys))
            return;

        //TODO IGNITE-7956
        MvccUtils.verifyMvccOperationSupport(ctx, "Evict");

        GridCacheVersion obsoleteVer = nextVersion();

        try {
            ctx.evicts().batchEvict(keys, obsoleteVer);
        }
        catch (IgniteCheckedException e) {
            U.error(log, "Failed to perform batch evict for keys: " + keys, e);
        }
    }

    /**
     * @param filter Filters to evaluate.
     * @return Entry set.
     */
    public Set<Cache.Entry<K, V>> entrySet(@Nullable CacheEntryPredicate... filter) {
        boolean keepBinary = ctx.keepBinary();

        return new EntrySet(map.entrySet(ctx.cacheId(), filter), keepBinary);
    }

    /**
     * @param key Key.
     * @param deserializeBinary Deserialize binary flag.
     * @param needVer Need version.
     * @return Cached value.
     * @throws IgniteCheckedException If failed.
     */
    @Nullable public final V get(K key, boolean deserializeBinary,
        final boolean needVer) throws IgniteCheckedException {
        String taskName = ctx.kernalContext().job().currentTaskName();

        return get0(key, taskName, deserializeBinary, needVer);
    }

    /**
     * @param key Key.
     * @param taskName Task name.
     * @param deserializeBinary Deserialize binary flag.
     * @param needVer Need version.
     * @return Cached value.
     * @throws IgniteCheckedException If failed.
     */
    protected V get0(
        final K key,
        String taskName,
        boolean deserializeBinary,
        boolean needVer) throws IgniteCheckedException {
        checkJta();

        try {
            return getAsync(key,
                /*skip tx*/false,
                null,
                taskName,
                deserializeBinary,
                /*skip vals*/false,
                needVer).get();
        }
        catch (IgniteException e) {
            if (e.getCause(IgniteCheckedException.class) != null)
                throw e.getCause(IgniteCheckedException.class);
            else
                throw e;
        }
    }

    /**
     * @param keys Keys.
     * @param deserializeBinary Deserialize binary flag.
     * @param needVer Need version.
     * @return Map of cached values.
     * @throws IgniteCheckedException If read failed.
     */
    protected Map<K, V> getAll0(Collection<? extends K> keys, boolean deserializeBinary,
        boolean needVer) throws IgniteCheckedException {
        checkJta();

        String taskName = ctx.kernalContext().job().currentTaskName();

        CacheOperationContext opCtx = ctx.operationContextPerCall();

        return getAllAsync(keys,
            false,
            /*skip tx*/false,
            /*subject id*/null,
            taskName,
            deserializeBinary,
            opCtx != null && opCtx.recovery(),
            /*skip vals*/false,
            needVer).get();
    }

    /**
     * @param entry Entry.
     * @param ver Version.
     */
    public abstract void onDeferredDelete(GridCacheEntryEx entry, GridCacheVersion ver);

    /**
     *
     */
    public void onReconnected() {
        // No-op.
    }

    /**
     * Checks that given map is sorted or otherwise constant order, or processed inside deadlock-detecting transaction.
     *
     * Issues developer warning otherwise.
     *
     * @param m Map to examine.
     */
    protected void warnIfUnordered(Map<?, ?> m, BulkOperation op) {
        if (m == null || m.size() <= 1)
            return;

        if (m instanceof SortedMap || m instanceof GridSerializableMap)
            return;

        Transaction tx = ctx.kernalContext().cache().transactions().tx();

        if (tx != null && !op.canBlockTx(tx.concurrency(), tx.isolation()))
            return;

        LT.warn(log, "Unordered map " + m.getClass().getName() +
            " is used for " + op.title() + " operation on cache " + name() + ". " +
            "This can lead to a distributed deadlock. Switch to a sorted map like TreeMap instead.");
    }

    /**
     * Checks that given collection is sorted set, or processed inside deadlock-detecting transaction.
     *
     * Issues developer warning otherwise.
     *
     * @param coll Collection to examine.
     */
    protected void warnIfUnordered(Collection<?> coll, BulkOperation op) {
        if (coll == null || coll.size() <= 1)
            return;

        if (coll instanceof SortedSet || coll instanceof GridCacheAdapter.KeySet)
            return;

        // To avoid false positives, once removeAll() is called, cache will never issue Remove All warnings.
        if (ctx.lastRemoveAllJobFut().get() != null && op == BulkOperation.REMOVE)
            return;

        Transaction tx = ctx.kernalContext().cache().transactions().tx();

        if (op == BulkOperation.GET && tx == null)
            return;

        if (tx != null && !op.canBlockTx(tx.concurrency(), tx.isolation()))
            return;

        LT.warn(log, "Unordered collection " + coll.getClass().getName() +
            " is used for " + op.title() + " operation on cache " + name() + ". " +
            "This can lead to a distributed deadlock. Switch to a sorted set like TreeSet instead.");
    }

    /** */
    protected enum BulkOperation {
        GET,
        PUT,
        INVOKE,
        REMOVE,
        LOCK;

        /** */
        public String title() {
            return name().toLowerCase() + "All";
        }

        /** */
        public boolean canBlockTx(TransactionConcurrency concurrency, TransactionIsolation isolation) {
            if (concurrency == OPTIMISTIC && isolation == SERIALIZABLE)
                return false;

            if (this == GET && concurrency == PESSIMISTIC && isolation == READ_COMMITTED)
                return false;

            return true;
        }
    }

    /**
     * @param it Internal entry iterator.
     * @param deserializeBinary Deserialize binary flag.
     * @return Public API iterator.
     */
    protected final Iterator<Cache.Entry<K, V>> iterator(final Iterator<? extends GridCacheEntryEx> it,
        final boolean deserializeBinary) {
        return new Iterator<Cache.Entry<K, V>>() {
            {
                advance();
            }

            /** */
            private Cache.Entry<K, V> next;

            @Override public boolean hasNext() {
                return next != null;
            }

            @Override public Cache.Entry<K, V> next() {
                if (next == null)
                    throw new NoSuchElementException();

                Cache.Entry<K, V> e = next;

                advance();

                return e;
            }

            @Override public void remove() {
                throw new UnsupportedOperationException();
            }

            /**
             * Switch to next entry.
             */
            private void advance() {
                next = null;

                while (it.hasNext()) {
                    GridCacheEntryEx entry = it.next();

                    try {
                        next = toCacheEntry(entry, deserializeBinary);

                        if (next == null)
                            continue;

                        break;
                    }
                    catch (IgniteCheckedException e) {
                        throw CU.convertToCacheException(e);
                    }
                    catch (GridCacheEntryRemovedException ignore) {
                        // No-op.
                    }
                }
            }
        };
    }

    /**
     * @param entry Internal entry.
     * @param deserializeBinary Deserialize binary flag.
     * @return Public API entry.
     * @throws IgniteCheckedException If failed.
     * @throws GridCacheEntryRemovedException If entry removed.
     */
    @Nullable private Cache.Entry<K, V> toCacheEntry(GridCacheEntryEx entry,
        boolean deserializeBinary)
        throws IgniteCheckedException, GridCacheEntryRemovedException {
        CacheObject val = entry.innerGet(
            /*ver*/null,
            /*tx*/null,
            /*readThrough*/false,
            /*metrics*/false,
            /*evt*/false,
            /*subjId*/null,
            /*transformClo*/null,
            /*taskName*/null,
            /*expiryPlc*/null,
            !deserializeBinary);

        if (val == null)
            return null;

        KeyCacheObject key = entry.key();

        Object key0 = ctx.unwrapBinaryIfNeeded(key, !deserializeBinary, true);
        Object val0 = ctx.unwrapBinaryIfNeeded(val, !deserializeBinary, true);

        return new CacheEntryImpl<>((K)key0, (V)val0, entry.version());
    }

    /** {@inheritDoc} */
    @Override public void preloadPartition(int part) throws IgniteCheckedException {
        if (isLocal())
            ctx.offheap().preloadPartition(part);
        else
            executePreloadTask(part).get();
    }

    /** {@inheritDoc} */
    @Override public IgniteInternalFuture<?> preloadPartitionAsync(int part) throws IgniteCheckedException {
        if (isLocal()) {
            return ctx.kernalContext().closure().runLocalSafe(new GridPlainRunnable() {
                @Override public void run() {
                    try {
                        ctx.offheap().preloadPartition(part);
                    }
                    catch (IgniteCheckedException e) {
                        throw new IgniteException(e);
                    }
                }
            });
        }
        else
            return executePreloadTask(part);
    }

    /** {@inheritDoc} */
    @Override public boolean localPreloadPartition(int part) throws IgniteCheckedException {
        if (!ctx.affinityNode())
            return false;

        GridDhtPartitionTopology top = ctx.group().topology();

        @Nullable GridDhtLocalPartition p = top.localPartition(part, top.readyTopologyVersion(), false);

        if (p == null)
            return false;

        try {
            if (!p.reserve() || p.state() != OWNING)
                return false;

            p.dataStore().preload();
        }
        finally {
            p.release();
        }

        return true;
    }

    /**
     *
     */
    private class AsyncOpRetryFuture<T> extends GridFutureAdapter<T> {
        /** */
        private AsyncOp<T> op;

        /** */
        private int retries;

        /** */
        private GridNearTxLocal tx;

        /** */
        private CacheOperationContext opCtx;

        /**
         * @param op Operation.
         * @param retries Number of retries.
         * @param opCtx Operation context per call to save.
         */
        public AsyncOpRetryFuture(
            AsyncOp<T> op,
            int retries,
            CacheOperationContext opCtx
        ) {
            assert retries > 1 : retries;

            tx = null;

            this.op = op;
            this.retries = retries;
            this.opCtx = opCtx;
        }

        /**
         *
         */
        public void execute(boolean retry) {
            tx = ctx.tm().newTx(
                true,
                op.single(),
                ctx.systemTx() ? ctx : null,
                ctx.mvccEnabled() ? PESSIMISTIC : OPTIMISTIC,
                ctx.mvccEnabled() ? REPEATABLE_READ : READ_COMMITTED,
                CU.transactionConfiguration(ctx, ctx.kernalContext().config()).getDefaultTxTimeout(),
                opCtx == null || !opCtx.skipStore(),
                ctx.mvccEnabled(),
                0,
                null,
                false);

            IgniteInternalFuture<T> fut = asyncOp(tx, op, opCtx, retry);

            fut.listen(new IgniteInClosure<IgniteInternalFuture<T>>() {
                @Override public void apply(IgniteInternalFuture<T> fut) {
                    try {
                        T res = fut.get();

                        onDone(res);
                    }
                    catch (IgniteCheckedException e) {
                        if (X.hasCause(e, ClusterTopologyCheckedException.class) && --retries > 0) {
                            ClusterTopologyCheckedException topErr = e.getCause(ClusterTopologyCheckedException.class);

                            if (!(topErr instanceof ClusterTopologyServerNotFoundException)) {
                                IgniteTxLocalAdapter tx = AsyncOpRetryFuture.this.tx;

                                assert tx != null;

                                AffinityTopologyVersion topVer = tx.topologyVersion();

                                assert topVer != null && topVer.topologyVersion() > 0 : tx;

                                AffinityTopologyVersion awaitVer = new AffinityTopologyVersion(topVer.topologyVersion() + 1, 0);

                                IgniteInternalFuture<?> topFut =
                                    ctx.shared().exchange().affinityReadyFuture(awaitVer);

                                topFut.listen(new IgniteInClosure<IgniteInternalFuture<?>>() {
                                    @Override public void apply(IgniteInternalFuture<?> topFut) {
                                        try {
                                            topFut.get();

                                            execute(/*retry*/true);
                                        }
                                        catch (IgniteCheckedException e) {
                                            onDone(e);
                                        }
                                        finally {
                                            ctx.shared().txContextReset();
                                        }
                                    }
                                });

                                return;
                            }
                        }

                        onDone(e);
                    }
                }
            });
        }
    }

    /**
     *
     */
    protected static final class PeekModes {
        /** */
        public boolean near;

        /** */
        public boolean primary;

        /** */
        public boolean backup;

        /** */
        public boolean heap;

        /** */
        public boolean offheap;

        /** {@inheritDoc} */
        @Override public String toString() {
            return S.toString(PeekModes.class, this);
        }
    }

    /**
     * @param peekModes Cache peek modes array.
     * @param primary Defines the default behavior if affinity flags are not specified.
     * @return Peek modes flags.
     */
    protected static PeekModes parsePeekModes(CachePeekMode[] peekModes, boolean primary) {
        PeekModes modes = new PeekModes();

        if (F.isEmpty(peekModes)) {
            modes.primary = true;

            if (!primary) {
                modes.backup = true;
                modes.near = true;
            }

            modes.heap = true;
            modes.offheap = true;
        }
        else {
            for (CachePeekMode peekMode : peekModes) {
                A.notNull(peekMode, "peekMode");

                switch (peekMode) {
                    case ALL:
                        modes.near = true;
                        modes.primary = true;
                        modes.backup = true;

                        modes.heap = true;
                        modes.offheap = true;

                        break;

                    case BACKUP:
                        modes.backup = true;

                        break;

                    case PRIMARY:
                        modes.primary = true;

                        break;

                    case NEAR:
                        modes.near = true;

                        break;

                    case ONHEAP:
                        modes.heap = true;

                        break;

                    case OFFHEAP:
                        modes.offheap = true;

                        break;

                    default:
                        assert false : peekMode;
                }
            }
        }

        if (!(modes.heap || modes.offheap)) {
            modes.heap = true;
            modes.offheap = true;
        }

        if (!(modes.primary || modes.backup || modes.near)) {
            modes.primary = true;

            if (!primary) {
                modes.backup = true;
                modes.near = true;
            }
        }

        assert modes.heap || modes.offheap;
        assert modes.primary || modes.backup || modes.near;

        return modes;
    }

    /**
     * @param plc Explicitly specified expiry policy for cache operation.
     * @return Expiry policy wrapper.
     */
    @Nullable public final IgniteCacheExpiryPolicy expiryPolicy(@Nullable ExpiryPolicy plc) {
        if (plc == null)
            plc = ctx.expiry();

        return CacheExpiryPolicy.forPolicy(plc);
    }

    /**
     * Cache operation.
     */
    private abstract class SyncOp<T> {
        /** Flag to indicate only-one-key operation. */
        private final boolean single;

        /**
         * @param single Flag to indicate only-one-key operation.
         */
        SyncOp(boolean single) {
            this.single = single;
        }

        /**
         * @return Flag to indicate only-one-key operation.
         */
        final boolean single() {
            return single;
        }

        /**
         * @param tx Transaction.
         * @return Operation return value.
         * @throws IgniteCheckedException If failed.
         */
        @Nullable public abstract T op(GridNearTxLocal tx) throws IgniteCheckedException;
    }

    /**
     * Cache operation.
     */
    private abstract class SyncInOp extends SyncOp<Object> {
        /**
         * @param single Flag to indicate only-one-key operation.
         */
        SyncInOp(boolean single) {
            super(single);
        }

        /** {@inheritDoc} */
        @Nullable @Override public final Object op(GridNearTxLocal tx) throws IgniteCheckedException {
            inOp(tx);

            return null;
        }

        /**
         * @param tx Transaction.
         * @throws IgniteCheckedException If failed.
         */
        public abstract void inOp(GridNearTxLocal tx) throws IgniteCheckedException;
    }

    /**
     * Cache operation.
     */
    protected abstract class AsyncOp<T> {
        /** Flag to indicate only-one-key operation. */
        private final boolean single;

        /**
         *
         */
        protected AsyncOp() {
            single = true;
        }

        /**
         * @param keys Keys involved.
         */
        protected AsyncOp(Collection<?> keys) {
            single = keys.size() == 1;
        }

        /**
         * @return Flag to indicate only-one-key operation.
         */
        final boolean single() {
            return single;
        }

        /**
         * @param tx Transaction.
         * @param readyTopVer Ready topology version.
         * @return Operation future.
         */
        public abstract IgniteInternalFuture<T> op(GridNearTxLocal tx, AffinityTopologyVersion readyTopVer);

        /**
         * @param tx Transaction.
         * @param opCtx Operation context.
         * @return Operation future.
         */
        public IgniteInternalFuture<T> op(final GridNearTxLocal tx, CacheOperationContext opCtx) {
            AffinityTopologyVersion txTopVer = tx.topologyVersionSnapshot();

            if (txTopVer != null)
                return op(tx, (AffinityTopologyVersion)null);

            // Tx needs affinity for entry creation, wait when affinity is ready to avoid blocking inside async operation.
            final AffinityTopologyVersion topVer = ctx.shared().exchange().readyAffinityVersion();

            IgniteInternalFuture<?> topFut = ctx.shared().exchange().affinityReadyFuture(topVer);

            if (topFut == null || topFut.isDone())
                return op(tx, topVer);
            else
                return waitTopologyFuture(topFut, topVer, tx, opCtx);
        }

        /**
         * @param topFut Topology future.
         * @param topVer Topology version to use.
         * @param tx Transaction.
         * @param opCtx Operation context.
         * @return Operation future.
         */
        private IgniteInternalFuture<T> waitTopologyFuture(IgniteInternalFuture<?> topFut,
            final AffinityTopologyVersion topVer,
            final GridNearTxLocal tx,
            final CacheOperationContext opCtx) {
            final GridFutureAdapter fut0 = new GridFutureAdapter();

            topFut.listen(new CI1<IgniteInternalFuture<?>>() {
                @Override public void apply(IgniteInternalFuture<?> topFut) {
                    try {
                        topFut.get();

                        IgniteInternalFuture<?> opFut = runOp(tx, topVer, opCtx);

                        opFut.listen(new CI1<IgniteInternalFuture<?>>() {
                            @Override public void apply(IgniteInternalFuture<?> opFut) {
                                try {
                                    fut0.onDone(opFut.get());
                                }
                                catch (IgniteCheckedException e) {
                                    fut0.onDone(e);
                                }
                            }
                        });
                    }
                    catch (IgniteCheckedException e) {
                        fut0.onDone(e);
                    }
                }
            });

            return fut0;
        }

        /**
         * @param tx Transaction.
         * @param topVer Ready topology version.
         * @param opCtx Operation context.
         * @return Future.
         */
        private IgniteInternalFuture<T> runOp(GridNearTxLocal tx,
            AffinityTopologyVersion topVer,
            CacheOperationContext opCtx) {
            ctx.operationContextPerCall(opCtx);

            ctx.shared().txContextReset();

            try {
                return op(tx, topVer);
            }
            finally {
                ctx.shared().txContextReset();

                ctx.operationContextPerCall(null);
            }
        }
    }

    /**
     * Global clear all.
     */
    private static class GlobalClearAllJob extends TopologyVersionAwareJob {
        /** */
        private static final long serialVersionUID = 0L;

        /**
         * @param cacheName Cache name.
         * @param topVer Affinity topology version.
         */
        private GlobalClearAllJob(String cacheName, AffinityTopologyVersion topVer) {
            super(cacheName, topVer);
        }

        /** {@inheritDoc} */
        @Nullable @Override public Object localExecute(@Nullable IgniteInternalCache cache) {
            if (cache != null)
                cache.clearLocally(clearServerCache(), clearNearCache(), true);

            return null;
        }

        /**
         * @return Whether to clear server cache.
         */
        protected boolean clearServerCache() {
            return true;
        }

        /**
         * @return Whether to clear near cache.
         */
        protected boolean clearNearCache() {
            return false;
        }
    }

    /**
     * Global clear keys.
     */
    private static class GlobalClearKeySetJob<K> extends TopologyVersionAwareJob {
        /** */
        private static final long serialVersionUID = 0L;

        /** Keys to remove. */
        private final Set<? extends K> keys;

        /**
         * @param cacheName Cache name.
         * @param topVer Affinity topology version.
         * @param keys Keys to clear.
         */
        private GlobalClearKeySetJob(String cacheName, AffinityTopologyVersion topVer, Set<? extends K> keys) {
            super(cacheName, topVer);

            this.keys = keys;
        }

        /** {@inheritDoc} */
        @Nullable @Override public Object localExecute(@Nullable IgniteInternalCache cache) {
            if (cache != null)
                cache.clearLocallyAll(keys, clearServerCache(), clearNearCache(), true);

            return null;
        }

        /**
         * @return Whether to clear server cache.
         */
        protected boolean clearServerCache() {
            return true;
        }

        /**
         * @return Whether to clear near cache.
         */
        protected boolean clearNearCache() {
            return false;
        }
    }

    /**
     * Global clear all for near cache.
     */
    private static class GlobalClearAllNearJob extends GlobalClearAllJob {
        /** */
        private static final long serialVersionUID = 0L;

        /**
         * @param cacheName Cache name.
         * @param topVer Affinity topology version.
         */
        private GlobalClearAllNearJob(String cacheName, AffinityTopologyVersion topVer) {
            super(cacheName, topVer);
        }

        /**
         * @return Whether to clear server cache.
         */
        @Override protected boolean clearServerCache() {
            return false;
        }

        /**
         * @return Whether to clear near cache.
         */
        @Override protected boolean clearNearCache() {
            return true;
        }
    }

    /**
     * Global clear keys for near cache.
     */
    private static class GlobalClearKeySetNearJob<K> extends GlobalClearKeySetJob<K> {
        /** */
        private static final long serialVersionUID = 0L;

        /**
         * @param cacheName Cache name.
         * @param topVer Affinity topology version.
         * @param keys Keys to clear.
         */
        private GlobalClearKeySetNearJob(String cacheName, AffinityTopologyVersion topVer, Set<? extends K> keys) {
            super(cacheName, topVer, keys);
        }

        /**
         * @return Whether to clear server cache.
         */
        @Override protected boolean clearServerCache() {
            return false;
        }

        /**
         * @return Whether to clear near cache.
         */
        @Override protected boolean clearNearCache() {
            return true;
        }
    }

    /**
     * Internal callable for partition size calculation.
     */
    private static class PartitionSizeLongJob extends TopologyVersionAwareJob {
        /** */
        private static final long serialVersionUID = 0L;

        /** Partition. */
        private final int partition;

        /** Peek modes. */
        private final CachePeekMode[] peekModes;

        /**
         * @param cacheName Cache name.
         * @param topVer Affinity topology version.
         * @param peekModes Cache peek modes.
         * @param partition partition.
         */
        private PartitionSizeLongJob(String cacheName, AffinityTopologyVersion topVer, CachePeekMode[] peekModes,
            int partition) {
            super(cacheName, topVer);

            this.peekModes = peekModes;
            this.partition = partition;
        }

        /** {@inheritDoc} */
        @Nullable @Override public Object localExecute(@Nullable IgniteInternalCache cache) {
            if (cache == null)
                return 0;

            try {
                return cache.localSizeLong(partition, peekModes);
            }
            catch (IgniteCheckedException e) {
                throw U.convertException(e);
            }
        }

        /** {@inheritDoc} */
        @Override public String toString() {
            return S.toString(PartitionSizeLongJob.class, this);
        }
    }

    /**
     * Internal callable for global size calculation.
     */
    private static class SizeJob extends TopologyVersionAwareJob {
        /** */
        private static final long serialVersionUID = 0L;

        /** Peek modes. */
        private final CachePeekMode[] peekModes;

        /**
         * @param cacheName Cache name.
         * @param topVer Affinity topology version.
         * @param peekModes Cache peek modes.
         */
        private SizeJob(String cacheName, AffinityTopologyVersion topVer, CachePeekMode[] peekModes) {
            super(cacheName, topVer);

            this.peekModes = peekModes;
        }

        /** {@inheritDoc} */
        @Nullable @Override public Object localExecute(@Nullable IgniteInternalCache cache) {
            if (cache == null)
                return 0;

            try {
                return cache.localSize(peekModes);
            }
            catch (IgniteCheckedException e) {
                throw U.convertException(e);
            }
        }

        /** {@inheritDoc} */
        @Override public String toString() {
            return S.toString(SizeJob.class, this);
        }
    }

    /**
     * Internal callable for global size calculation.
     */
    private static class SizeLongJob extends TopologyVersionAwareJob {
        /** */
        private static final long serialVersionUID = 0L;

        /** Peek modes. */
        private final CachePeekMode[] peekModes;

        /**
         * @param cacheName Cache name.
         * @param topVer Affinity topology version.
         * @param peekModes Cache peek modes.
         */
        private SizeLongJob(String cacheName, AffinityTopologyVersion topVer, CachePeekMode[] peekModes) {
            super(cacheName, topVer);

            this.peekModes = peekModes;
        }

        /** {@inheritDoc} */
        @Nullable @Override public Object localExecute(@Nullable IgniteInternalCache cache) {
            if (cache == null)
                return 0L;

            try {
                return cache.localSizeLong(peekModes);
            }
            catch (IgniteCheckedException e) {
                throw U.convertException(e);
            }
        }

        /** {@inheritDoc} */
        @Override public String toString() {
            return S.toString(SizeLongJob.class, this);
        }
    }

    /**
     * Internal callable for global size calculation.
     */
    @GridInternal
    private static class LoadCacheJob<K, V> extends TopologyVersionAwareJob {
        /** */
        private static final long serialVersionUID = 0L;

        /** */
        private final IgniteBiPredicate<K, V> p;

        /** */
        private final Object[] loadArgs;

        /** */
        private final ExpiryPolicy plc;

        /**
         * @param cacheName Cache name.
         * @param topVer Affinity topology version.
         * @param p Predicate.
         * @param loadArgs Arguments.
         * @param plc Policy.
         */
        private LoadCacheJob(String cacheName, AffinityTopologyVersion topVer, IgniteBiPredicate<K, V> p,
            Object[] loadArgs,
            ExpiryPolicy plc) {
            super(cacheName, topVer);

            this.p = p;
            this.loadArgs = loadArgs;
            this.plc = plc;
        }

        /** {@inheritDoc} */
        @Nullable @Override public Object localExecute(@Nullable IgniteInternalCache cache) {
            try {
                assert cache != null : "Failed to get a cache [cacheName=" + cacheName + ", topVer=" + topVer + "]";

                if (plc != null)
                    cache = cache.withExpiryPolicy(plc);

                cache.localLoadCache(p, loadArgs);

                return null;
            }
            catch (IgniteCheckedException e) {
                throw U.convertException(e);
            }
        }

        /** {@inheritDoc} */
        @Override public String toString() {
            return S.toString(LoadCacheJob.class, this);
        }
    }

    /**
     * Load cache job that with keepBinary flag.
     */
    private static class LoadCacheJobV2<K, V> extends LoadCacheJob<K, V> {
        /** */
        private static final long serialVersionUID = 0L;

        /** */
        private final boolean keepBinary;

        /**
         * Constructor.
         *
         * @param cacheName Cache name.
         * @param topVer Affinity topology version.
         * @param p Predicate.
         * @param loadArgs Arguments.
         * @param keepBinary Keep binary flag.
         */
        public LoadCacheJobV2(final String cacheName, final AffinityTopologyVersion topVer,
            final IgniteBiPredicate<K, V> p, final Object[] loadArgs, final ExpiryPolicy plc,
            final boolean keepBinary) {
            super(cacheName, topVer, p, loadArgs, plc);

            this.keepBinary = keepBinary;
        }

        /** {@inheritDoc} */
        @Nullable @Override public Object localExecute(@Nullable IgniteInternalCache cache) {
            assert cache != null : "Failed to get a cache [cacheName=" + cacheName + ", topVer=" + topVer + "]";

            if (keepBinary)
                cache = cache.keepBinary();

            return super.localExecute(cache);
        }

        /** {@inheritDoc} */
        @Override public String toString() {
            return S.toString(LoadCacheJobV2.class, this);
        }
    }

    /**
     * Holder for last async operation future.
     */
    protected static class FutureHolder {
        /** Lock. */
        private final ReentrantLock lock = new ReentrantLock();

        /** Future. */
        private IgniteInternalFuture fut;

        /**
         * Tries to acquire lock.
         *
         * @return Whether lock was actually acquired.
         */
        public boolean tryLock() {
            return lock.tryLock();
        }

        /**
         * Acquires lock.
         */
        @SuppressWarnings("LockAcquiredButNotSafelyReleased")
        public void lock() {
            lock.lock();
        }

        /**
         * Releases lock.
         */
        public void unlock() {
            lock.unlock();
        }

        /**
         * @return Whether lock is held by current thread.
         */
        public boolean holdsLock() {
            return lock.isHeldByCurrentThread();
        }

        /**
         * Gets future.
         *
         * @return Future.
         */
        public IgniteInternalFuture future() {
            return fut;
        }

        /**
         * Sets future.
         *
         * @param fut Future.
         */
        public void future(@Nullable IgniteInternalFuture fut) {
            this.fut = fut;
        }
    }

    /**
     *
     */
    protected abstract static class CacheExpiryPolicy implements IgniteCacheExpiryPolicy {
        /** */
        private Map<KeyCacheObject, GridCacheVersion> entries;

        /** */
        private Map<UUID, Collection<IgniteBiTuple<KeyCacheObject, GridCacheVersion>>> rdrsMap;

        /**
         * @param expiryPlc Expiry policy.
         * @return Access expire policy.
         */
        @Nullable private static CacheExpiryPolicy forPolicy(@Nullable final ExpiryPolicy expiryPlc) {
            if (expiryPlc == null)
                return null;

            return new CacheExpiryPolicy() {
                @Override public long forAccess() {
                    return CU.toTtl(expiryPlc.getExpiryForAccess());
                }

                @Override public long forCreate() {
                    return CU.toTtl(expiryPlc.getExpiryForCreation());
                }

                @Override public long forUpdate() {
                    return CU.toTtl(expiryPlc.getExpiryForUpdate());
                }
            };
        }

        /**
         * @param createTtl Create TTL.
         * @param accessTtl Access TTL.
         * @return Access expire policy.
         */
        @Nullable public static CacheExpiryPolicy fromRemote(final long createTtl, final long accessTtl) {
            if (createTtl == CU.TTL_NOT_CHANGED && accessTtl == CU.TTL_NOT_CHANGED)
                return null;

            return new CacheExpiryPolicy() {
                @Override public long forCreate() {
                    return createTtl;
                }

                @Override public long forAccess() {
                    return accessTtl;
                }

                /** {@inheritDoc} */
                @Override public long forUpdate() {
                    return CU.TTL_NOT_CHANGED;
                }
            };
        }

        /** {@inheritDoc} */
        @Override public void reset() {
            if (entries != null)
                entries.clear();

            if (rdrsMap != null)
                rdrsMap.clear();
        }

        /**
         * @param key Entry key.
         * @param ver Entry version.
         */
        @Override public void ttlUpdated(KeyCacheObject key,
            GridCacheVersion ver,
            @Nullable Collection<UUID> rdrs) {
            if (entries == null)
                entries = new HashMap<>();

            entries.put(key, ver);

            if (rdrs != null && !rdrs.isEmpty()) {
                if (rdrsMap == null)
                    rdrsMap = new HashMap<>();

                for (UUID nodeId : rdrs) {
                    Collection<IgniteBiTuple<KeyCacheObject, GridCacheVersion>> col = rdrsMap.get(nodeId);

                    if (col == null)
                        rdrsMap.put(nodeId, col = new ArrayList<>());

                    col.add(new T2<>(key, ver));
                }
            }
        }

        /**
         * @return TTL update request.
         */
        @Nullable @Override public Map<KeyCacheObject, GridCacheVersion> entries() {
            return entries;
        }

        /** {@inheritDoc} */
        @Nullable @Override public Map<UUID, Collection<IgniteBiTuple<KeyCacheObject, GridCacheVersion>>> readers() {
            return rdrsMap;
        }

        /** {@inheritDoc} */
        @Override public boolean readyToFlush(int cnt) {
            return (entries != null && entries.size() > cnt) || (rdrsMap != null && rdrsMap.size() > cnt);
        }

        /** {@inheritDoc} */
        @Override public String toString() {
            return S.toString(CacheExpiryPolicy.class, this);
        }
    }

    /**
     *
     */
    static class LoadKeysCallable<K, V> implements IgniteCallable<Void>, Externalizable {
        /** */
        private static final long serialVersionUID = 0L;

        /** Cache name. */
        private String cacheName;

        /** Injected grid instance. */
        @IgniteInstanceResource
        private Ignite ignite;

        /** Keys to load. */
        private Collection<? extends K> keys;

        /** Update flag. */
        private boolean update;

        /** */
        private ExpiryPolicy plc;

        /** */
        private boolean keepBinary;

        /**
         * Required by {@link Externalizable}.
         */
        public LoadKeysCallable() {
            // No-op.
        }

        /**
         * @param cacheName Cache name.
         * @param keys Keys.
         * @param update If {@code true} calls {@link #localLoadAndUpdate(Collection)}
         *        otherwise {@link #localLoad(Collection, ExpiryPolicy, boolean)}.
         * @param plc Expiry policy.
         * @param keepBinary Keep binary flag.
         */
        LoadKeysCallable(final String cacheName, final Collection<? extends K> keys, final boolean update,
            final ExpiryPolicy plc, final boolean keepBinary) {
            this.cacheName = cacheName;
            this.keys = keys;
            this.update = update;
            this.plc = plc;
            this.keepBinary = keepBinary;
        }

        /** {@inheritDoc} */
        @Override public Void call() throws Exception {
            GridCacheAdapter<K, V> cache = ((IgniteKernal)ignite).context().cache().internalCache(cacheName);

            assert cache != null : cacheName;

            cache.context().gate().enter();

            try {
                if (update)
                    cache.localLoadAndUpdate(keys);
                else
                    cache.localLoad(keys, plc, keepBinary);
            }
            finally {
                cache.context().gate().leave();
            }

            return null;
        }

        /** {@inheritDoc} */
        @Override public void writeExternal(final ObjectOutput out) throws IOException {
            U.writeString(out, cacheName);

            U.writeCollection(out, keys);

            out.writeBoolean(update);

            out.writeObject(plc != null ? new IgniteExternalizableExpiryPolicy(plc) : null);

            out.writeBoolean(keepBinary);
        }

        /** {@inheritDoc} */
        @Override public void readExternal(final ObjectInput in) throws IOException, ClassNotFoundException {
            cacheName = U.readString(in);

            keys = U.readCollection(in);

            update = in.readBoolean();

            plc = (ExpiryPolicy)in.readObject();

            keepBinary = in.readBoolean();
        }
    }

    /**
     *
     */
    private class LocalStoreLoadClosure extends CIX3<KeyCacheObject, Object, GridCacheVersion> {
        /** */
        final IgniteBiPredicate<K, V> p;

        /** */
        final Collection<GridCacheRawVersionedEntry> col;

        /** */
        final DataStreamerImpl<K, V> ldr;

        /** */
        final ExpiryPolicy plc;

        /**
         * @param p Key/value predicate.
         * @param ldr Loader.
         * @param plc Optional expiry policy.
         */
        private LocalStoreLoadClosure(@Nullable IgniteBiPredicate<K, V> p,
            DataStreamerImpl<K, V> ldr,
            @Nullable ExpiryPolicy plc) {
            this.p = p;
            this.ldr = ldr;
            this.plc = plc;

            col = new ArrayList<>(ldr.perNodeBufferSize());
        }

        /** {@inheritDoc} */
        @Override public void applyx(KeyCacheObject key, Object val, GridCacheVersion ver)
            throws IgniteCheckedException {
            assert ver != null;

            if (p != null && !p.apply(key.value(ctx.cacheObjectContext(), false), (V)val))
                return;

            long ttl = 0;

            if (plc != null) {
                ttl = CU.toTtl(plc.getExpiryForCreation());

                if (ttl == CU.TTL_ZERO)
                    return;
                else if (ttl == CU.TTL_NOT_CHANGED)
                    ttl = 0;
            }

            GridCacheRawVersionedEntry e = new GridCacheRawVersionedEntry(ctx.toCacheKeyObject(key),
                ctx.toCacheObject(val),
                ttl,
                0,
                ver.conflictVersion());

            e.prepareDirectMarshal(ctx.cacheObjectContext());

            col.add(e);

            if (col.size() == ldr.perNodeBufferSize()) {
                ldr.addDataInternal(col, false);

                col.clear();
            }
        }

        /**
         * Adds remaining data to loader.
         */
        void onDone() {
            if (!col.isEmpty())
                ldr.addDataInternal(col, false);
        }
    }

    /**
     *
     */
    private static class LoadCacheClosure<K, V> implements Callable<Void>, Externalizable {
        /** */
        private static final long serialVersionUID = 0L;

        /** */
        private String cacheName;

        /** */
        private IgniteBiPredicate<K, V> p;

        /** */
        private Object[] args;

        /** */
        @IgniteInstanceResource
        private Ignite ignite;

        /** */
        private ExpiryPolicy plc;

        /**
         * Required by {@link Externalizable}.
         */
        public LoadCacheClosure() {
            // No-op.
        }

        /**
         * @param cacheName Cache name.
         * @param p Predicate.
         * @param args Arguments.
         * @param plc Explicitly specified expiry policy.
         */
        private LoadCacheClosure(String cacheName,
            IgniteBiPredicate<K, V> p,
            Object[] args,
            @Nullable ExpiryPolicy plc) {
            this.cacheName = cacheName;
            this.p = p;
            this.args = args;
            this.plc = plc;
        }

        /** {@inheritDoc} */
        @Override public Void call() throws Exception {
            IgniteCache<K, V> cache = ignite.cache(cacheName);

            assert cache != null : cacheName;

            if (plc != null)
                cache = cache.withExpiryPolicy(plc);

            cache.localLoadCache(p, args);

            return null;
        }

        /** {@inheritDoc} */
        @Override public void writeExternal(ObjectOutput out) throws IOException {
            out.writeObject(p);

            out.writeObject(args);

            U.writeString(out, cacheName);

            if (plc != null)
                out.writeObject(new IgniteExternalizableExpiryPolicy(plc));
            else
                out.writeObject(null);
        }

        /** {@inheritDoc} */
        @Override public void readExternal(ObjectInput in) throws IOException, ClassNotFoundException {
            p = (IgniteBiPredicate<K, V>)in.readObject();

            args = (Object[])in.readObject();

            cacheName = U.readString(in);

            plc = (ExpiryPolicy)in.readObject();
        }

        /** {@inheritDoc} */
        @Override public String toString() {
            return S.toString(LoadCacheClosure.class, this);
        }
    }

    /**
     *
     */
    protected abstract static class UpdateTimeStatClosure<T> implements CI1<IgniteInternalFuture<T>> {
        /** */
        protected final CacheMetricsImpl metrics;

        /** */
        protected final long start;

        /**
         * @param metrics Metrics.
         * @param start Start time.
         */
        public UpdateTimeStatClosure(CacheMetricsImpl metrics, long start) {
            this.metrics = metrics;
            this.start = start;
        }

        /** {@inheritDoc} */
        @Override public void apply(IgniteInternalFuture<T> fut) {
            try {
                if (!fut.isCancelled()) {
                    fut.get();

                    updateTimeStat();
                }
            }
            catch (IgniteCheckedException ignore) {
                //No-op.
            }
        }

        /**
         * Updates statistics.
         */
        protected abstract void updateTimeStat();
    }

    /**
     *
     */
    protected static class UpdateGetTimeStatClosure<T> extends UpdateTimeStatClosure<T> {
        /** */
        private static final long serialVersionUID = 0L;

        /**
         * @param metrics Metrics.
         * @param start Start time.
         */
        public UpdateGetTimeStatClosure(CacheMetricsImpl metrics, long start) {
            super(metrics, start);
        }

        /** {@inheritDoc} */
        @Override protected void updateTimeStat() {
            metrics.addGetTimeNanos(System.nanoTime() - start);
        }
    }

    /**
     *
     */
    protected static class UpdateRemoveTimeStatClosure<T> extends UpdateTimeStatClosure<T> {
        /** */
        private static final long serialVersionUID = 0L;

        /**
         * @param metrics Metrics.
         * @param start Start time.
         */
        public UpdateRemoveTimeStatClosure(CacheMetricsImpl metrics, long start) {
            super(metrics, start);
        }

        /** {@inheritDoc} */
        @Override protected void updateTimeStat() {
            metrics.addRemoveTimeNanos(System.nanoTime() - start);
        }
    }

    /**
     *
     */
    protected static class UpdatePutTimeStatClosure<T> extends UpdateTimeStatClosure {
        /** */
        private static final long serialVersionUID = 0L;

        /**
         * @param metrics Metrics.
         * @param start Start time.
         */
        public UpdatePutTimeStatClosure(CacheMetricsImpl metrics, long start) {
            super(metrics, start);
        }

        /** {@inheritDoc} */
        @Override protected void updateTimeStat() {
            metrics.addPutTimeNanos(System.nanoTime() - start);
        }
    }

    /**
     *
     */
    protected static class UpdatePutAndGetTimeStatClosure<T> extends UpdateTimeStatClosure {
        /** */
        private static final long serialVersionUID = 0L;

        /**
         * @param metrics Metrics.
         * @param start Start time.
         */
        public UpdatePutAndGetTimeStatClosure(CacheMetricsImpl metrics, long start) {
            super(metrics, start);
        }

        /** {@inheritDoc} */
        @Override protected void updateTimeStat() {
            metrics.addPutAndGetTimeNanos(System.nanoTime() - start);
        }
    }

    /**
     *
     */
    protected static class InvokeAllTimeStatClosure<T> extends UpdateTimeStatClosure {
        /** */
        private static final long serialVersionUID = 0L;

        /**
         * @param metrics Metrics.
         * @param start Start time.
         */
        public InvokeAllTimeStatClosure(CacheMetricsImpl metrics, final long start) {
            super(metrics, start);
        }

        /** {@inheritDoc} */
        @Override protected void updateTimeStat() {
            metrics.addInvokeTimeNanos(System.nanoTime() - start);
        }
    }

    /**
     * Delayed callable class.
     */
    public abstract static class TopologyVersionAwareJob extends ComputeJobAdapter {
        /** */
        private static final long serialVersionUID = 0L;

        /** Injected job context. */
        @JobContextResource
        protected ComputeJobContext jobCtx;

        /** Injected grid instance. */
        @IgniteInstanceResource
        protected Ignite ignite;

        /** Affinity topology version. */
        protected final AffinityTopologyVersion topVer;

        /** Cache name. */
        protected final String cacheName;

        /**
         * @param cacheName Cache name.
         * @param topVer Affinity topology version.
         */
        public TopologyVersionAwareJob(String cacheName, AffinityTopologyVersion topVer) {
            assert topVer != null;

            this.cacheName = cacheName;
            this.topVer = topVer;
        }

        /** {@inheritDoc} */
        @Nullable @Override public final Object execute() {
            if (!waitAffinityReadyFuture())
                return null;

            IgniteInternalCache cache = ((IgniteEx)ignite).context().cache().cache(cacheName);

            return localExecute(cache);
        }

        /**
         * @param cache Cache.
         * @return Local execution result.
         */
        @Nullable protected abstract Object localExecute(@Nullable IgniteInternalCache cache);

        /**
         * Holds (suspends) job execution until our cache version becomes equal to remote cache's version.
         *
         * @return {@code True} if topology check passed.
         */
        private boolean waitAffinityReadyFuture() {
            GridCacheProcessor cacheProc = ((IgniteEx)ignite).context().cache();

            AffinityTopologyVersion locTopVer = cacheProc.context().exchange().readyAffinityVersion();

            if (locTopVer.compareTo(topVer) < 0) {
                IgniteInternalFuture<?> fut = cacheProc.context().exchange().affinityReadyFuture(topVer);

                if (fut != null && !fut.isDone()) {
                    jobCtx.holdcc();

                    fut.listen(new CI1<IgniteInternalFuture<?>>() {
                        @Override public void apply(IgniteInternalFuture<?> t) {
                            ((IgniteEx)ignite).context().closure().runLocalSafe(new GridPlainRunnable() {
                                @Override public void run() {
                                    jobCtx.callcc();
                                }
                            }, false);
                        }
                    });

                    return false;
                }
            }

            return true;
        }
    }

    /**
     * Size task.
     */
    @GridInternal
    private static class SizeTask extends ComputeTaskAdapter<Object, Integer> {
        /** */
        private static final long serialVersionUID = 0L;

        /** Cache name. */
        private final String cacheName;

        /** Affinity topology version. */
        private final AffinityTopologyVersion topVer;

        /** Peek modes. */
        private final CachePeekMode[] peekModes;

        /**
         * @param cacheName Cache name.
         * @param topVer Affinity topology version.
         * @param peekModes Cache peek modes.
         */
        public SizeTask(String cacheName, AffinityTopologyVersion topVer, CachePeekMode[] peekModes) {
            this.cacheName = cacheName;
            this.topVer = topVer;
            this.peekModes = peekModes;
        }

        /** {@inheritDoc} */
        @NotNull @Override public Map<? extends ComputeJob, ClusterNode> map(List<ClusterNode> subgrid,
            @Nullable Object arg) throws IgniteException {
            Map<ComputeJob, ClusterNode> jobs = new HashMap();

            for (ClusterNode node : subgrid)
                jobs.put(new SizeJob(cacheName, topVer, peekModes), node);

            return jobs;
        }

        /** {@inheritDoc} */
        @Override public ComputeJobResultPolicy result(ComputeJobResult res, List<ComputeJobResult> rcvd) {
            IgniteException e = res.getException();

            if (e != null) {
                if (e instanceof ClusterTopologyException)
                    return ComputeJobResultPolicy.WAIT;

                throw new IgniteException("Remote job threw exception.", e);
            }

            return ComputeJobResultPolicy.WAIT;
        }

        /** {@inheritDoc} */
        @Nullable @Override public Integer reduce(List<ComputeJobResult> results) throws IgniteException {
            int size = 0;

            for (ComputeJobResult res : results) {
                if (res.getException() == null && res != null)
                    size += res.<Integer>getData();
            }

            return size;
        }
    }

    /**
     * Size task.
     */
    @GridInternal
    private static class SizeLongTask extends ComputeTaskAdapter<Object, Long> {
        /** */
        private static final long serialVersionUID = 0L;

        /** Cache name. */
        private final String cacheName;

        /** Affinity topology version. */
        private final AffinityTopologyVersion topVer;

        /** Peek modes. */
        private final CachePeekMode[] peekModes;

        /**
         * @param cacheName Cache name.
         * @param topVer Affinity topology version.
         * @param peekModes Cache peek modes.
         */
        private SizeLongTask(String cacheName, AffinityTopologyVersion topVer, CachePeekMode[] peekModes) {
            this.cacheName = cacheName;
            this.topVer = topVer;
            this.peekModes = peekModes;
        }

        /** {@inheritDoc} */
        @NotNull @Override public Map<? extends ComputeJob, ClusterNode> map(List<ClusterNode> subgrid,
            @Nullable Object arg) throws IgniteException {
            Map<ComputeJob, ClusterNode> jobs = new HashMap();

            for (ClusterNode node : subgrid)
                jobs.put(new SizeLongJob(cacheName, topVer, peekModes), node);

            return jobs;
        }

        /** {@inheritDoc} */
        @Override public ComputeJobResultPolicy result(ComputeJobResult res, List<ComputeJobResult> rcvd) {
            IgniteException e = res.getException();

            if (e != null) {
                if (e instanceof ClusterTopologyException)
                    return ComputeJobResultPolicy.WAIT;

                throw new IgniteException("Remote job threw exception.", e);
            }

            return ComputeJobResultPolicy.WAIT;
        }

        /** {@inheritDoc} */
        @Nullable @Override public Long reduce(List<ComputeJobResult> results) throws IgniteException {
            long size = 0;

            for (ComputeJobResult res : results) {
                if (res != null && res.getException() == null)
                    size += res.<Long>getData();
            }

            return size;
        }
    }

    /**
     * Partition Size Long task.
     */
    @GridInternal
    private static class PartitionSizeLongTask extends ComputeTaskAdapter<Object, Long> {
        /** */
        private static final long serialVersionUID = 0L;

        /** Partition */
        private final int partition;

        /** Cache name. */
        private final String cacheName;

        /** Affinity topology version. */
        private final AffinityTopologyVersion topVer;

        /** Peek modes. */
        private final CachePeekMode[] peekModes;

        /**
         * @param cacheName Cache name.
         * @param topVer Affinity topology version.
         * @param peekModes Cache peek modes.
         * @param partition partition.
         */
        private PartitionSizeLongTask(
            String cacheName,
            AffinityTopologyVersion topVer,
            CachePeekMode[] peekModes,
            int partition
        ) {
            this.cacheName = cacheName;
            this.topVer = topVer;
            this.peekModes = peekModes;
            this.partition = partition;
        }

        /** {@inheritDoc} */
        @NotNull @Override public Map<? extends ComputeJob, ClusterNode> map(
            List<ClusterNode> subgrid,
            @Nullable Object arg
        ) throws IgniteException {
            Map<ComputeJob, ClusterNode> jobs = new HashMap();

            for (ClusterNode node : subgrid)
                jobs.put(new PartitionSizeLongJob(cacheName, topVer, peekModes, partition), node);

            return jobs;
        }

        /** {@inheritDoc} */
        @Override public ComputeJobResultPolicy result(ComputeJobResult res, List<ComputeJobResult> rcvd) {
            IgniteException e = res.getException();

            if (e != null) {
                if (e instanceof ClusterTopologyException)
                    return ComputeJobResultPolicy.WAIT;

                throw new IgniteException("Remote job threw exception.", e);
            }

            return ComputeJobResultPolicy.WAIT;
        }

        /** {@inheritDoc} */
        @Nullable @Override public Long reduce(List<ComputeJobResult> results) throws IgniteException {
            long size = 0;

            for (ComputeJobResult res : results) {
                if (res != null) {
                    if (res.getException() == null)
                        size += res.<Long>getData();
                    else
                        throw res.getException();
                }
            }

            return size;
        }
    }

    /**
     * Clear task.
     */
    @GridInternal
    private static class ClearTask<K> extends ComputeTaskAdapter<Object, Object> {
        /** */
        private static final long serialVersionUID = 0L;

        /** Cache name. */
        private final String cacheName;

        /** Affinity topology version. */
        private final AffinityTopologyVersion topVer;

        /** Keys to clear. */
        private final Set<? extends K> keys;

        /** Near cache flag. */
        private final boolean near;

        /**
         * @param cacheName Cache name.
         * @param topVer Affinity topology version.
         * @param keys Keys to clear.
         * @param near Near cache flag.
         */
        public ClearTask(String cacheName, AffinityTopologyVersion topVer, Set<? extends K> keys, boolean near) {
            this.cacheName = cacheName;
            this.topVer = topVer;
            this.keys = keys;
            this.near = near;
        }

        /** {@inheritDoc} */
        @NotNull @Override public Map<? extends ComputeJob, ClusterNode> map(List<ClusterNode> subgrid,
            @Nullable Object arg) throws IgniteException {
            Map<ComputeJob, ClusterNode> jobs = new HashMap<>();

            for (ClusterNode node : subgrid) {
                ComputeJob job;

                if (near) {
                    job = keys == null ? new GlobalClearAllNearJob(cacheName, topVer) :
                        new GlobalClearKeySetNearJob<>(cacheName, topVer, keys);
                }
                else {
                    job = keys == null ? new GlobalClearAllJob(cacheName, topVer) :
                        new GlobalClearKeySetJob<>(cacheName, topVer, keys);
                }

                jobs.put(job, node);
            }

            return jobs;
        }

        /** {@inheritDoc} */
        @Override public ComputeJobResultPolicy result(ComputeJobResult res, List<ComputeJobResult> rcvd) {
            IgniteException e = res.getException();

            if (e != null) {
                if (e instanceof ClusterTopologyException)
                    return ComputeJobResultPolicy.WAIT;

                throw new IgniteException("Remote job threw exception.", e);
            }

            return ComputeJobResultPolicy.WAIT;
        }

        /** {@inheritDoc} */
        @Nullable @Override public Object reduce(List<ComputeJobResult> results) throws IgniteException {
            return null;
        }
    }

    /**
     * Partition preload job.
     */
    @GridInternal
    private static class PartitionPreloadJob implements IgniteRunnable {
        /** */
        private static final long serialVersionUID = 0L;

        /** */
        @IgniteInstanceResource
        private IgniteEx ignite;

        /** */
        @LoggerResource
        private IgniteLogger log;

        /** */
        private final String name;

        /** Cache name. */
        private final int part;

        /**
         * @param name Name.
         * @param part Partition.
         */
        public PartitionPreloadJob(String name, int part) {
            this.name = name;
            this.part = part;
        }

        /** {@inheritDoc} */
        @Override public void run() {
            IgniteInternalCache cache = ignite.context().cache().cache(name);

            try {
                cache.context().offheap().preloadPartition(part);
            }
            catch (IgniteCheckedException e) {
                log.error("Failed to preload the partition [cache=" + name + ", partition=" + part + ']', e);

                throw new IgniteException(e);
            }
        }
    }

    /**
     * Iterator implementation for KeySet.
     */
    private final class KeySetIterator implements Iterator<K> {
        /** Internal map entry iterator. */
        private final Iterator<GridCacheMapEntry> internalIterator;

        /** Keep binary flag. */
        private final boolean keepBinary;

        /** Current entry. */
        private GridCacheMapEntry current;

        /**
         * Constructor.
         *
         * @param internalIterator Internal iterator.
         * @param keepBinary Keep binary flag.
         */
        private KeySetIterator(Iterator<GridCacheMapEntry> internalIterator, boolean keepBinary) {
            this.internalIterator = internalIterator;
            this.keepBinary = keepBinary;
        }

        /** {@inheritDoc} */
        @Override public boolean hasNext() {
            return internalIterator.hasNext();
        }

        /** {@inheritDoc} */
        @Override public K next() {
            current = internalIterator.next();

            return (K)ctx.unwrapBinaryIfNeeded(current.key(), keepBinary, true);
        }

        /** {@inheritDoc} */
        @Override public void remove() {
            if (current == null)
                throw new IllegalStateException();

            try {
                getAndRemove((K)current.key());
            }
            catch (IgniteCheckedException e) {
                throw new IgniteException(e);
            }

            current = null;
        }
    }

    /**
     * A wrapper over internal map that provides set semantics and constant-time contains() check.
     */
    private final class KeySet extends AbstractSet<K> {
        /** Internal entry set. */
        private final Set<GridCacheMapEntry> internalSet;

        /** Keep binary flag. */
        private final boolean keepBinary;

        /**
         * Constructor
         *
         * @param internalSet Internal set.
         */
        private KeySet(Set<GridCacheMapEntry> internalSet) {
            this.internalSet = internalSet;

            CacheOperationContext opCtx = ctx.operationContextPerCall();

            keepBinary = opCtx != null && opCtx.isKeepBinary();
        }

        /** {@inheritDoc} */
        @Override public Iterator<K> iterator() {
            return new KeySetIterator(internalSet.iterator(), keepBinary);
        }

        /** {@inheritDoc} */
        @Override public int size() {
            return F.size(iterator());
        }

        /** {@inheritDoc} */
        @Override public boolean contains(Object o) {
            GridCacheMapEntry entry = map.getEntry(ctx, ctx.toCacheKeyObject(o));

            return entry != null && internalSet.contains(entry);
        }
    }

    /**
     * Iterator implementation for EntrySet.
     */
    private final class EntryIterator implements Iterator<Cache.Entry<K, V>> {

        /** Internal iterator. */
        private final Iterator<GridCacheMapEntry> internalIterator;

        /** Current entry. */
        private GridCacheMapEntry current;

        /** Keep binary flag. */
        private final boolean keepBinary;

        /**
         * Constructor.
         *
         * @param internalIterator Internal iterator.
         * @param keepBinary Keep binary.
         */
        private EntryIterator(Iterator<GridCacheMapEntry> internalIterator, boolean keepBinary) {
            this.internalIterator = internalIterator;
            this.keepBinary = keepBinary;
        }

        /** {@inheritDoc} */
        @Override public boolean hasNext() {
            return internalIterator.hasNext();
        }

        /** {@inheritDoc} */
        @Override public Cache.Entry<K, V> next() {
            current = internalIterator.next();

            return current.wrapLazyValue(keepBinary);
        }

        /** {@inheritDoc} */
        @Override public void remove() {
            if (current == null)
                throw new IllegalStateException();

            try {
                getAndRemove((K)current.wrapLazyValue(keepBinary).getKey());
            }
            catch (IgniteCheckedException e) {
                throw new IgniteException(e);
            }

            current = null;
        }
    }

    /**
     * A wrapper over internal map that provides set semantics and constant-time contains() check.
     */
    private final class EntrySet extends AbstractSet<Cache.Entry<K, V>> {

        /** Internal set. */
        private final Set<GridCacheMapEntry> internalSet;

        /** Keep binary flag. */
        private final boolean keepBinary;

        /**
         * Constructor.
         *
         * @param internalSet Internal set.
         * @param keepBinary Keep binary flag.
         */
        private EntrySet(Set<GridCacheMapEntry> internalSet, boolean keepBinary) {
            this.internalSet = internalSet;
            this.keepBinary = keepBinary;
        }

        /** {@inheritDoc} */
        @Override public Iterator<Cache.Entry<K, V>> iterator() {
            return new EntryIterator(internalSet.iterator(), keepBinary);
        }

        /** {@inheritDoc} */
        @Override public int size() {
            return F.size(iterator());
        }

        /** {@inheritDoc} */
        @Override public boolean contains(Object o) {
            GridCacheMapEntry entry = map.getEntry(ctx, ctx.toCacheKeyObject(o));

            return entry != null && internalSet.contains(entry);
        }
    }
}<|MERGE_RESOLUTION|>--- conflicted
+++ resolved
@@ -1410,11 +1410,7 @@
                  MTC.support(ctx.kernalContext().tracing().create(CACHE_API_GET, MTC.span()))) {
             final K rawKey = key;
 
-<<<<<<< HEAD
-            MTC.span().addSensitiveTagOrLog("cache", CACHE_API_GET, () -> Objects.toString(cacheCfg.getName()));
-=======
             MTC.span().addTagOrLog("cache", CACHE_API_GET, () -> Objects.toString(cacheCfg.getName()));
->>>>>>> 8fcb52d8
             MTC.span().addSensitiveTagOrLog("key", CACHE_API_GET, () -> Objects.toString(rawKey));
 
             A.notNull(key, "key");
@@ -1483,11 +1479,7 @@
     @Override public IgniteInternalFuture<V> getAsync(final K key) {
         try (MTC.TraceSurroundings ignored =
                  MTC.support(ctx.kernalContext().tracing().create(CACHE_API_GET_ASYNC, MTC.span()))) {
-<<<<<<< HEAD
-            MTC.span().addSensitiveTagOrLog("cache", CACHE_API_GET_ASYNC,
-=======
             MTC.span().addTagOrLog("cache", CACHE_API_GET_ASYNC,
->>>>>>> 8fcb52d8
                 () -> Objects.toString(cacheCfg.getName()));
             MTC.span().addSensitiveTagOrLog("key", CACHE_API_GET_ASYNC,
                 () -> Objects.toString(key));
@@ -1609,11 +1601,7 @@
     @Override public final Map<K, V> getAll(@Nullable Collection<? extends K> keys) throws IgniteCheckedException {
         try (MTC.TraceSurroundings ignored =
                  MTC.support(ctx.kernalContext().tracing().create(CACHE_API_GET_ALL, MTC.span()))) {
-<<<<<<< HEAD
-            MTC.span().addSensitiveTagOrLog("cache", CACHE_API_GET_ALL,
-=======
             MTC.span().addTagOrLog("cache", CACHE_API_GET_ALL,
->>>>>>> 8fcb52d8
                 () -> Objects.toString(cacheCfg.getName()));
             MTC.span().addTagOrLog("keys.count", CACHE_API_GET_ALL,
                 () -> keys == null ? "0" : String.valueOf(keys.size()));
@@ -1665,11 +1653,7 @@
     @Override public IgniteInternalFuture<Map<K, V>> getAllAsync(@Nullable final Collection<? extends K> keys) {
         try (MTC.TraceSurroundings ignored =
                  MTC.support(ctx.kernalContext().tracing().create(CACHE_API_GET_ALL_ASYNC, MTC.span()))) {
-<<<<<<< HEAD
-            MTC.span().addSensitiveTag("cache", () -> Objects.toString(cacheCfg.getName()));
-=======
             MTC.span().addTag("cache", () -> Objects.toString(cacheCfg.getName()));
->>>>>>> 8fcb52d8
             MTC.span().addTag("keys.count", () -> keys == null ? "0" : String.valueOf(keys.size()));
 
             A.notNull(keys, "keys");
@@ -2074,11 +2058,7 @@
         throws IgniteCheckedException {
         try (MTC.TraceSurroundings ignored =
                  MTC.support(ctx.kernalContext().tracing().create(CACHE_API_PUT, MTC.span()))) {
-<<<<<<< HEAD
-            MTC.span().addSensitiveTagOrLog("cache", CACHE_API_PUT, () -> Objects.toString(cacheCfg.getName()));
-=======
             MTC.span().addTagOrLog("cache", CACHE_API_PUT, () -> Objects.toString(cacheCfg.getName()));
->>>>>>> 8fcb52d8
             MTC.span().addSensitiveTagOrLog("key", CACHE_API_PUT, () -> Objects.toString(key));
 
             boolean statsEnabled = ctx.statisticsEnabled();
@@ -2086,12 +2066,6 @@
             long start = statsEnabled ? System.nanoTime() : 0L;
 
             A.notNull(key, "key", val, "val");
-<<<<<<< HEAD
-=======
-
-            if (keyCheck)
-                validateCacheKey(key);
->>>>>>> 8fcb52d8
 
             boolean stored = put0(key, val, filter);
 
@@ -2456,18 +2430,13 @@
     public final IgniteInternalFuture<Boolean> putAsync(K key, V val, @Nullable CacheEntryPredicate filter) {
         try (MTC.TraceSurroundings ignored =
                  MTC.support(ctx.kernalContext().tracing().create(CACHE_API_PUT_ASYNC, MTC.span()))) {
-<<<<<<< HEAD
-            MTC.span().addSensitiveTagOrLog("cache", CACHE_API_PUT_ASYNC,
-=======
             MTC.span().addTagOrLog("cache", CACHE_API_PUT_ASYNC,
->>>>>>> 8fcb52d8
                 () -> Objects.toString(cacheCfg.getName()));
             MTC.span().addSensitiveTagOrLog("key", CACHE_API_PUT_ASYNC,
                 () -> Objects.toString(key));
 
             A.notNull(key, "key", val, "val");
 
-<<<<<<< HEAD
             final boolean statsEnabled = ctx.statisticsEnabled();
 
             final long start = statsEnabled ? System.nanoTime() : 0L;
@@ -2477,20 +2446,6 @@
             if (statsEnabled)
                 fut.listen(new UpdatePutTimeStatClosure<Boolean>(metrics0(), start));
 
-=======
-            if (keyCheck)
-                validateCacheKey(key);
-
-            final boolean statsEnabled = ctx.statisticsEnabled();
-
-            final long start = statsEnabled ? System.nanoTime() : 0L;
-
-            IgniteInternalFuture<Boolean> fut = putAsync0(key, val, filter);
-
-            if (statsEnabled)
-                fut.listen(new UpdatePutTimeStatClosure<Boolean>(metrics0(), start));
-
->>>>>>> 8fcb52d8
             return fut;
         }
     }
@@ -2581,11 +2536,7 @@
     @Override public void putAll(@Nullable final Map<? extends K, ? extends V> m) throws IgniteCheckedException {
         try (MTC.TraceSurroundings ignored =
                  MTC.support(ctx.kernalContext().tracing().create(CACHE_API_PUT_ALL, MTC.span()))) {
-<<<<<<< HEAD
-            MTC.span().addSensitiveTagOrLog("cache", CACHE_API_PUT_ALL,
-=======
             MTC.span().addTagOrLog("cache", CACHE_API_PUT_ALL,
->>>>>>> 8fcb52d8
                 () -> Objects.toString(cacheCfg.getName()));
             MTC.span().addTagOrLog("keys.count", CACHE_API_PUT_ALL,
                 () -> m == null ? "0" : String.valueOf(m.size()));
@@ -2599,20 +2550,10 @@
 
             long start = statsEnabled ? System.nanoTime() : 0L;
 
-<<<<<<< HEAD
             warnIfUnordered(m, BulkOperation.PUT);
 
             putAll0(m);
 
-=======
-            if (keyCheck)
-                validateCacheKeys(m.keySet());
-
-            warnIfUnordered(m, BulkOperation.PUT);
-
-            putAll0(m);
-
->>>>>>> 8fcb52d8
             if (statsEnabled)
                 metrics0().addPutTimeNanos(System.nanoTime() - start);
         }
@@ -2639,23 +2580,13 @@
     @Override public IgniteInternalFuture<?> putAllAsync(final Map<? extends K, ? extends V> m) {
         try (MTC.TraceSurroundings ignored =
                  MTC.support(ctx.kernalContext().tracing().create(CACHE_API_PUT_ALL_ASYNC, MTC.span()))) {
-<<<<<<< HEAD
-            MTC.span().addSensitiveTagOrLog("cache", CACHE_API_PUT_ALL_ASYNC,
-=======
             MTC.span().addTagOrLog("cache", CACHE_API_PUT_ALL_ASYNC,
->>>>>>> 8fcb52d8
                 () -> Objects.toString(cacheCfg.getName()));
             MTC.span().addTagOrLog("keys.count", CACHE_API_PUT_ALL_ASYNC,
                 () -> m == null ? "0" : String.valueOf(m.size()));
 
             if (F.isEmpty(m))
                 return new GridFinishedFuture<>();
-<<<<<<< HEAD
-=======
-
-            if (keyCheck)
-                validateCacheKeys(m.keySet());
->>>>>>> 8fcb52d8
 
             warnIfUnordered(m, BulkOperation.PUT);
 
@@ -2779,11 +2710,7 @@
     @Override public void removeAll() throws IgniteCheckedException {
         try (MTC.TraceSurroundings ignored =
                  MTC.support(ctx.kernalContext().tracing().create(CACHE_API_REMOVE_ALL, MTC.span()))) {
-<<<<<<< HEAD
-            MTC.span().addSensitiveTag("cache", () -> Objects.toString(cacheCfg.getName()));
-=======
             MTC.span().addTag("cache", () -> Objects.toString(cacheCfg.getName()));
->>>>>>> 8fcb52d8
 
             assert ctx.isLocal();
 
@@ -2810,11 +2737,7 @@
     @Override public void removeAll(final Collection<? extends K> keys) throws IgniteCheckedException {
         try (MTC.TraceSurroundings ignored =
                  MTC.support(ctx.kernalContext().tracing().create(CACHE_API_REMOVE_ALL, MTC.span()))) {
-<<<<<<< HEAD
-            MTC.span().addSensitiveTagOrLog("cache", CACHE_API_REMOVE_ALL,
-=======
             MTC.span().addTagOrLog("cache", CACHE_API_REMOVE_ALL,
->>>>>>> 8fcb52d8
                 () -> Objects.toString(cacheCfg.getName()));
             MTC.span().addTagOrLog("keys.count", CACHE_API_REMOVE_ALL,
                 () -> keys == null ? "0" : String.valueOf(keys.size()));
@@ -2828,20 +2751,10 @@
             if (F.isEmpty(keys))
                 return;
 
-<<<<<<< HEAD
             warnIfUnordered(keys, BulkOperation.REMOVE);
 
             removeAll0(keys);
 
-=======
-            if (keyCheck)
-                validateCacheKeys(keys);
-
-            warnIfUnordered(keys, BulkOperation.REMOVE);
-
-            removeAll0(keys);
-
->>>>>>> 8fcb52d8
             if (statsEnabled)
                 metrics0().addRemoveTimeNanos(System.nanoTime() - start);
         }
@@ -2873,11 +2786,7 @@
     @Override public IgniteInternalFuture<?> removeAllAsync(@Nullable final Collection<? extends K> keys) {
         try (MTC.TraceSurroundings ignored =
                  MTC.support(ctx.kernalContext().tracing().create(CACHE_API_REMOVE_ALL_ASYNC, MTC.span()))) {
-<<<<<<< HEAD
-            MTC.span().addSensitiveTagOrLog("cache", CACHE_API_REMOVE_ALL_ASYNC,
-=======
             MTC.span().addTagOrLog("cache", CACHE_API_REMOVE_ALL_ASYNC,
->>>>>>> 8fcb52d8
                 () -> Objects.toString(cacheCfg.getName()));
             MTC.span().addTagOrLog("keys.count", CACHE_API_REMOVE_ALL_ASYNC,
                 () -> keys == null ? "0" : String.valueOf(keys.size()));
@@ -2885,16 +2794,8 @@
                 return new GridFinishedFuture<>();
 
             final boolean statsEnabled = ctx.statisticsEnabled();
-<<<<<<< HEAD
 
             final long start = statsEnabled ? System.nanoTime() : 0L;
-=======
-
-            final long start = statsEnabled ? System.nanoTime() : 0L;
-
-            if (keyCheck)
-                validateCacheKeys(keys);
->>>>>>> 8fcb52d8
 
             warnIfUnordered(keys, BulkOperation.REMOVE);
 
@@ -2943,11 +2844,7 @@
     public boolean remove(final K key, @Nullable CacheEntryPredicate filter) throws IgniteCheckedException {
         try (MTC.TraceSurroundings ignored =
                  MTC.support(ctx.kernalContext().tracing().create(CACHE_API_REMOVE, MTC.span()))) {
-<<<<<<< HEAD
-            MTC.span().addSensitiveTagOrLog("cache", CACHE_API_REMOVE,
-=======
             MTC.span().addTagOrLog("cache", CACHE_API_REMOVE,
->>>>>>> 8fcb52d8
                 () -> Objects.toString(cacheCfg.getName()));
             MTC.span().addSensitiveTagOrLog("key", CACHE_API_REMOVE,
                 () -> Objects.toString(key));
@@ -2957,12 +2854,6 @@
             long start = statsEnabled ? System.nanoTime() : 0L;
 
             A.notNull(key, "key");
-<<<<<<< HEAD
-=======
-
-            if (keyCheck)
-                validateCacheKey(key);
->>>>>>> 8fcb52d8
 
             boolean rmv = remove0(key, filter);
 
@@ -3016,11 +2907,7 @@
     public IgniteInternalFuture<Boolean> removeAsync(final K key, @Nullable final CacheEntryPredicate filter) {
         try (MTC.TraceSurroundings ignored =
                  MTC.support(ctx.kernalContext().tracing().create(CACHE_API_REMOVE_ASYNC, MTC.span()))) {
-<<<<<<< HEAD
-            MTC.span().addSensitiveTagOrLog("cache", CACHE_API_REMOVE_ASYNC,
-=======
             MTC.span().addTagOrLog("cache", CACHE_API_REMOVE_ASYNC,
->>>>>>> 8fcb52d8
                 () -> Objects.toString(cacheCfg.getName()));
             MTC.span().addSensitiveTagOrLog("key", CACHE_API_REMOVE_ASYNC,
                 () -> Objects.toString(key));
@@ -3031,22 +2918,11 @@
 
             A.notNull(key, "key");
 
-<<<<<<< HEAD
             IgniteInternalFuture<Boolean> fut = removeAsync0(key, filter);
 
             if (statsEnabled)
                 fut.listen(new UpdateRemoveTimeStatClosure<>(metrics0(), start));
 
-=======
-            if (keyCheck)
-                validateCacheKey(key);
-
-            IgniteInternalFuture<Boolean> fut = removeAsync0(key, filter);
-
-            if (statsEnabled)
-                fut.listen(new UpdateRemoveTimeStatClosure<>(metrics0(), start));
-
->>>>>>> 8fcb52d8
             return fut;
         }
     }
