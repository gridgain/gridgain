--- conflicted
+++ resolved
@@ -110,12 +110,8 @@
     ) throws ClientException {
         final ClientBinaryMetadataHandler metadataHnd = new ClientBinaryMetadataHandler();
 
-<<<<<<< HEAD
         ClientMarshallerContext marshCtx = new ClientMarshallerContext();
         marsh = new ClientBinaryMarshaller(metadataHnd, marshCtx);
-=======
-        marsh = new ClientBinaryMarshaller(metadataHnd, new ClientMarshallerContext());
->>>>>>> d6fbcd47
 
         marsh.setBinaryConfiguration(cfg.getBinaryConfiguration());
 
@@ -128,7 +124,6 @@
         try {
             ch.channelsInit();
 
-<<<<<<< HEAD
             // Metadata, binary descriptors and user types caches must be cleared so that the
             // client will register all the user types within the cluster once again in case this information
             // was lost during the cluster failover.
@@ -137,9 +132,6 @@
                 marshCtx.clearUserTypesCache();
                 marsh.context().unregisterUserTypeDescriptors();
             });
-=======
-            ch.addChannelFailListener(metadataHnd::onReconnect);
->>>>>>> d6fbcd47
 
             // Send postponed metadata after channel init.
             metadataHnd.sendAllMeta();
