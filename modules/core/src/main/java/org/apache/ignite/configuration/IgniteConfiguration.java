--- conflicted
+++ resolved
@@ -564,7 +564,7 @@
     /** SQL schemas to be created on node start. */
     private String[] sqlSchemas;
 
-<<<<<<< HEAD
+
     /** Global memory quota. */
     private String sqlGlobalMemoryQuota = DFLT_SQL_QUERY_GLOBAL_MEMORY_QUOTA;
 
@@ -573,10 +573,9 @@
 
     /** Offloading enabled flag - whether to start offloading where quota is exceeded or throw an exception. */
     private boolean sqlOffloadingEnabled = DFLT_SQL_QUERY_OFFLOADING_ENABLED;
-=======
+
     /** Plugin providers. */
     private PluginProvider[] pluginProvs;
->>>>>>> 230d7cde
 
     /**
      * Creates valid grid configuration with all default values.
@@ -3358,7 +3357,6 @@
     }
 
     /**
-<<<<<<< HEAD
      * Returns global memory pool size for SQL queries.
      * <p>
      * See {@link #setSqlGlobalMemoryQuota(String)} for details.
@@ -3487,7 +3485,11 @@
      */
     public IgniteConfiguration setSqlOffloadingEnabled(boolean offloadingEnabled) {
         this.sqlOffloadingEnabled = offloadingEnabled;
-=======
+
+        return this;
+    }
+
+    /**
      * Gets plugin providers.
      *
      * @return Plugin providers.
@@ -3504,7 +3506,6 @@
      */
     public IgniteConfiguration setPluginProviders(PluginProvider... pluginProvs) {
         this.pluginProvs = pluginProvs;
->>>>>>> 230d7cde
 
         return this;
     }
