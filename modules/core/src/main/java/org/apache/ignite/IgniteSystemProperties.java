--- conflicted
+++ resolved
@@ -2270,15 +2270,13 @@
     @IgniteExperimental
     public static final String IGNITE_CONFIGURATION_VIEW_PACKAGES = "IGNITE_CONFIGURATION_VIEW_PACKAGES";
 
-<<<<<<< HEAD
     @SystemProperty(value = "Disable creation Lucene TEXT index for String by default", defaults = "false")
     public static final String IGNITE_DISABLE_CREATE_LUCENE_INDEX_FOR_STRING =
         "IGNITE_DISABLE_CREATE_LUCENE_INDEX_FOR_STRING";
-=======
+
     /** Nodes will send messages with compacted topology history. */
     @SystemProperty(value = "Nodes will send messages with compacted topology history", defaults = "true")
     public static final String IGNITE_COMPACTED_TOPOLOGY_HISTORY = "IGNITE_COMPACTED_TOPOLOGY_HISTORY";
->>>>>>> 67fb7bc6
 
     /**
      * Enforces singleton.
