/*
 * Copyright 2021 GridGain Systems, Inc. and Contributors.
 *
 * Licensed under the GridGain Community Edition License (the "License");
 * you may not use this file except in compliance with the License.
 * You may obtain a copy of the License at
 *
 *     https://www.gridgain.com/products/software/community-edition/gridgain-community-edition-license
 *
 * Unless required by applicable law or agreed to in writing, software
 * distributed under the License is distributed on an "AS IS" BASIS,
 * WITHOUT WARRANTIES OR CONDITIONS OF ANY KIND, either express or implied.
 * See the License for the specific language governing permissions and
 * limitations under the License.
 */

package org.apache.ignite;

import java.io.Serializable;
import java.lang.management.RuntimeMXBean;
import java.util.Arrays;
import java.util.Iterator;
import java.util.Map;
import java.util.Properties;
import java.util.UUID;
import javax.net.ssl.HostnameVerifier;
import org.apache.ignite.cache.CacheEntryProcessor;
import org.apache.ignite.cluster.ClusterGroup;
import org.apache.ignite.configuration.CacheConfiguration;
import org.apache.ignite.configuration.CheckpointWriteOrder;
import org.apache.ignite.configuration.DataStorageConfiguration;
import org.apache.ignite.configuration.DeploymentMode;
import org.apache.ignite.configuration.DiskPageCompression;
import org.apache.ignite.configuration.IgniteConfiguration;
import org.apache.ignite.internal.client.GridClient;
import org.apache.ignite.internal.marshaller.optimized.OptimizedMarshaller;
import org.apache.ignite.internal.processors.cache.persistence.GridCacheDatabaseSharedManager;
import org.apache.ignite.internal.processors.cache.persistence.checkpoint.CheckpointEntry;
import org.apache.ignite.internal.processors.metastorage.DistributedMetaStorage;
import org.apache.ignite.internal.processors.metric.GridMetricManager;
import org.apache.ignite.internal.processors.rest.GridRestCommand;
import org.apache.ignite.internal.util.GridLogThrottle;
import org.apache.ignite.internal.util.IgniteUtils;
import org.apache.ignite.internal.util.tostring.GridToStringBuilder;
import org.apache.ignite.lang.IgniteExperimental;
import org.apache.ignite.mxbean.MetricsMxBean;
import org.apache.ignite.plugin.security.SecurityPermission;
import org.apache.ignite.plugin.security.SecurityPermissionSet;
import org.apache.ignite.spi.communication.tcp.TcpCommunicationSpi;
import org.apache.ignite.stream.StreamTransformer;
import org.jetbrains.annotations.Nullable;

import static org.apache.ignite.cache.CacheManager.DFLT_JCACHE_DEFAULT_ISOLATED;
import static org.apache.ignite.configuration.DataStorageConfiguration.DFLT_USE_ASYNC_FILE_IO_FACTORY;
import static org.apache.ignite.internal.IgniteKernal.DFLT_EVENT_DRIVEN_SERVICE_PROCESSOR_ENABLED;
import static org.apache.ignite.internal.IgniteKernal.DFLT_LOG_CLASSPATH_CONTENT_ON_STARTUP;
import static org.apache.ignite.internal.IgniteKernal.DFLT_LONG_OPERATIONS_DUMP_TIMEOUT;
import static org.apache.ignite.internal.IgniteKernal.DFLT_PERIODIC_STARVATION_CHECK_FREQ;
import static org.apache.ignite.internal.LongJVMPauseDetector.DEFAULT_JVM_PAUSE_DETECTOR_THRESHOLD;
import static org.apache.ignite.internal.LongJVMPauseDetector.DFLT_JVM_PAUSE_DETECTOR_LAST_EVENTS_COUNT;
import static org.apache.ignite.internal.LongJVMPauseDetector.DFLT_JVM_PAUSE_DETECTOR_PRECISION;
import static org.apache.ignite.internal.binary.streams.BinaryMemoryAllocator.DFLT_MARSHAL_BUFFERS_PER_THREAD_POOL_SIZE;
import static org.apache.ignite.internal.binary.streams.BinaryMemoryAllocator.DFLT_MARSHAL_BUFFERS_RECHECK;
import static org.apache.ignite.internal.managers.discovery.GridDiscoveryManager.DFLT_DISCOVERY_HISTORY_SIZE;
import static org.apache.ignite.internal.processors.affinity.AffinityAssignment.DFLT_AFFINITY_BACKUPS_THRESHOLD;
import static org.apache.ignite.internal.processors.affinity.GridAffinityAssignmentCache.DFLT_AFFINITY_HISTORY_SIZE;
import static org.apache.ignite.internal.processors.affinity.GridAffinityAssignmentCache.DFLT_MIN_AFFINITY_HISTORY_SIZE;
import static org.apache.ignite.internal.processors.affinity.GridAffinityAssignmentCache.DFLT_PART_DISTRIBUTION_WARN_THRESHOLD;
import static org.apache.ignite.internal.processors.cache.CacheAffinitySharedManager.DFLT_CLIENT_CACHE_CHANGE_MESSAGE_TIMEOUT;
import static org.apache.ignite.internal.processors.cache.CacheObjectsReleaseFuture.DFLT_IGNITE_PARTITION_RELEASE_FUTURE_WARN_LIMIT;
import static org.apache.ignite.internal.processors.cache.GridCacheAdapter.DFLT_CACHE_RETRIES_COUNT;
import static org.apache.ignite.internal.processors.cache.GridCacheAdapter.DFLT_CACHE_START_SIZE;
import static org.apache.ignite.internal.processors.cache.GridCacheContext.DFLT_READ_LOAD_BALANCING;
import static org.apache.ignite.internal.processors.cache.GridCacheMvccManager.DFLT_MAX_NESTED_LISTENER_CALLS;
import static org.apache.ignite.internal.processors.cache.GridCachePartitionExchangeManager.DFLT_DIAGNOSTIC_WARN_LIMIT;
import static org.apache.ignite.internal.processors.cache.GridCachePartitionExchangeManager.DFLT_EXCHANGE_HISTORY_SIZE;
import static org.apache.ignite.internal.processors.cache.GridCachePartitionExchangeManager.DFLT_EXCHANGE_MERGE_DELAY;
import static org.apache.ignite.internal.processors.cache.GridCacheProcessor.DFLT_ALLOW_START_CACHES_IN_PARALLEL;
import static org.apache.ignite.internal.processors.cache.GridCacheTtlManager.DFLT_TTL_EXPIRE_BATCH_SIZE;
import static org.apache.ignite.internal.processors.cache.WalStateManager.DFLT_DISABLE_WAL_DURING_REBALANCING;
import static org.apache.ignite.internal.processors.cache.binary.CacheObjectBinaryProcessorImpl.DFLT_WAIT_SCHEMA_UPDATE;
import static org.apache.ignite.internal.processors.cache.distributed.dht.CacheDistributedGetFutureAdapter.DFLT_MAX_REMAP_CNT;
import static org.apache.ignite.internal.processors.cache.distributed.dht.atomic.GridDhtAtomicCache.DFLT_ATOMIC_DEFERRED_ACK_BUFFER_SIZE;
import static org.apache.ignite.internal.processors.cache.distributed.dht.atomic.GridDhtAtomicCache.DFLT_ATOMIC_DEFERRED_ACK_TIMEOUT;
import static org.apache.ignite.internal.processors.cache.distributed.dht.preloader.GridDhtPartitionsExchangeFuture.DFLT_PARTITION_RELEASE_FUTURE_DUMP_THRESHOLD;
import static org.apache.ignite.internal.processors.cache.distributed.dht.preloader.GridDhtPreloader.DFLT_PRELOAD_RESEND_TIMEOUT;
import static org.apache.ignite.internal.processors.cache.distributed.dht.topology.GridDhtLocalPartition.DFLT_ATOMIC_CACHE_DELETE_HISTORY_SIZE;
import static org.apache.ignite.internal.processors.cache.mvcc.MvccCachingManager.DFLT_MVCC_TX_SIZE_CACHING_THRESHOLD;
import static org.apache.ignite.internal.processors.cache.persistence.GridCacheDatabaseSharedManager.DFLT_DEFRAGMENTATION_REGION_SIZE_PERCENTAGE;
import static org.apache.ignite.internal.processors.cache.persistence.GridCacheDatabaseSharedManager.DFLT_IGNITE_VALIDATE_CACHE_NAMES;
import static org.apache.ignite.internal.processors.cache.persistence.GridCacheDatabaseSharedManager.DFLT_PDS_WAL_REBALANCE_THRESHOLD;
import static org.apache.ignite.internal.processors.cache.persistence.checkpoint.CheckpointHistory.DFLT_PDS_MAX_CHECKPOINT_MEMORY_HISTORY_SIZE;
import static org.apache.ignite.internal.processors.cache.persistence.checkpoint.CheckpointMarkersStorage.DFLT_IGNITE_CHECKPOINT_MAP_SNAPSHOT_THRESHOLD;
import static org.apache.ignite.internal.processors.cache.persistence.checkpoint.CheckpointWorkflow.DFLT_CHECKPOINT_PARALLEL_SORT_THRESHOLD;
import static org.apache.ignite.internal.processors.cache.persistence.diagnostic.pagelocktracker.PageLockTrackerFactory.DFLT_PAGE_LOCK_TRACKER_CAPACITY;
import static org.apache.ignite.internal.processors.cache.persistence.diagnostic.pagelocktracker.PageLockTrackerFactory.HEAP_LOG;
import static org.apache.ignite.internal.processors.cache.persistence.diagnostic.pagelocktracker.SharedPageLockTracker.DFLT_PAGE_LOCK_TRACKER_CHECK_INTERVAL;
import static org.apache.ignite.internal.processors.cache.persistence.pagemem.FullPageIdTable.DFLT_LONG_LONG_HASH_MAP_LOAD_FACTOR;
import static org.apache.ignite.internal.processors.cache.persistence.pagemem.PageMemoryImpl.DFLT_DELAYED_REPLACED_PAGE_WRITE;
import static org.apache.ignite.internal.processors.cache.persistence.pagemem.PageMemoryImpl.DFLT_LOADED_PAGES_BACKWARD_SHIFT_MAP;
import static org.apache.ignite.internal.processors.cache.persistence.pagemem.PagesWriteThrottlePolicy.DFLT_THROTTLE_LOG_THRESHOLD;
import static org.apache.ignite.internal.processors.cache.persistence.tree.BPlusTree.IGNITE_BPLUS_TREE_LOCK_RETRIES_DEFAULT;
import static org.apache.ignite.internal.processors.cache.persistence.wal.FileWriteAheadLogManager.DFLT_CHECKPOINT_TRIGGER_ARCHIVE_SIZE_PERCENTAGE;
import static org.apache.ignite.internal.processors.cache.persistence.wal.FileWriteAheadLogManager.DFLT_THRESHOLD_WAIT_TIME_NEXT_WAL_SEGMENT;
import static org.apache.ignite.internal.processors.cache.persistence.wal.FileWriteAheadLogManager.DFLT_THRESHOLD_WAL_ARCHIVE_SIZE_PERCENTAGE;
import static org.apache.ignite.internal.processors.cache.persistence.wal.FileWriteAheadLogManager.DFLT_WAL_COMPRESSOR_WORKER_THREAD_CNT;
import static org.apache.ignite.internal.processors.cache.persistence.wal.FileWriteAheadLogManager.DFLT_WAL_MMAP;
import static org.apache.ignite.internal.processors.cache.persistence.wal.filehandle.FileHandleManagerImpl.DFLT_WAL_SEGMENT_SYNC_TIMEOUT;
import static org.apache.ignite.internal.processors.cache.persistence.wal.serializer.RecordSerializerFactory.LATEST_SERIALIZER_VERSION;
import static org.apache.ignite.internal.processors.cache.transactions.IgniteTxManager.DFLT_DEFERRED_ONE_PHASE_COMMIT_ACK_REQUEST_BUFFER_SIZE;
import static org.apache.ignite.internal.processors.cache.transactions.IgniteTxManager.DFLT_DEFERRED_ONE_PHASE_COMMIT_ACK_REQUEST_TIMEOUT;
import static org.apache.ignite.internal.processors.cache.transactions.IgniteTxManager.DFLT_DUMP_TX_COLLISIONS_INTERVAL;
import static org.apache.ignite.internal.processors.cache.transactions.IgniteTxManager.DFLT_MAX_COMPLETED_TX_CNT;
import static org.apache.ignite.internal.processors.cache.transactions.IgniteTxManager.DFLT_SLOW_TX_WARN_TIMEOUT;
import static org.apache.ignite.internal.processors.cache.transactions.IgniteTxManager.DFLT_TRANSACTION_TIME_DUMP_SAMPLES_PER_SECOND_LIMIT;
import static org.apache.ignite.internal.processors.cache.transactions.IgniteTxManager.DFLT_TX_DEADLOCK_DETECTION_MAX_ITERS;
import static org.apache.ignite.internal.processors.cache.transactions.IgniteTxManager.DFLT_TX_OWNER_DUMP_REQUESTS_ALLOWED;
import static org.apache.ignite.internal.processors.cache.transactions.TxDeadlockDetection.DFLT_TX_DEADLOCK_DETECTION_TIMEOUT;
import static org.apache.ignite.internal.processors.cluster.ClusterProcessor.DFLT_DIAGNOSTIC_ENABLED;
import static org.apache.ignite.internal.processors.cluster.ClusterProcessor.DFLT_UPDATE_NOTIFIER;
import static org.apache.ignite.internal.processors.cluster.GridUpdateNotifier.DEFAULT_GRIDGAIN_UPDATES_URL;
import static org.apache.ignite.internal.processors.diagnostic.DiagnosticProcessor.DFLT_DUMP_PAGE_LOCK_ON_FAILURE;
import static org.apache.ignite.internal.processors.failure.FailureProcessor.DFLT_FAILURE_HANDLER_RESERVE_BUFFER_SIZE;
import static org.apache.ignite.internal.processors.job.GridJobProcessor.DFLT_JOBS_HISTORY_SIZE;
import static org.apache.ignite.internal.processors.jobmetrics.GridJobMetricsProcessor.DFLT_JOBS_METRICS_CONCURRENCY_LEVEL;
import static org.apache.ignite.internal.processors.metastorage.persistence.DistributedMetaStorageImpl.DFLT_MAX_HISTORY_BYTES;
import static org.apache.ignite.internal.processors.query.QueryUtils.DFLT_INDEXING_DISCOVERY_HISTORY_SIZE;
import static org.apache.ignite.internal.processors.query.schema.SchemaIndexCachePartitionWorker.DFLT_IGNITE_INDEX_REBUILD_BATCH_SIZE;
import static org.apache.ignite.internal.processors.rest.GridRestProcessor.DFLT_SES_TIMEOUT;
import static org.apache.ignite.internal.processors.rest.GridRestProcessor.DFLT_SES_TOKEN_INVALIDATE_INTERVAL;
import static org.apache.ignite.internal.processors.rest.handlers.task.GridTaskCommandHandler.DFLT_MAX_TASK_RESULTS;
import static org.apache.ignite.internal.processors.service.GridServiceProcessor.DFLT_IGNITE_SERVICES_SET_REMOTE_FILTER_ON_START;
import static org.apache.ignite.internal.util.GridLogThrottle.DFLT_LOG_THROTTLE_CAPACITY;
import static org.apache.ignite.internal.util.GridReflectionCache.DFLT_REFLECTION_CACHE_SIZE;
import static org.apache.ignite.internal.util.GridUnsafe.DFLT_MEMORY_PER_BYTE_COPY_THRESHOLD;
import static org.apache.ignite.internal.util.IgniteExceptionRegistry.DEFAULT_QUEUE_SIZE;
import static org.apache.ignite.internal.util.IgniteUtils.DFLT_MBEAN_APPEND_CLASS_LOADER_ID;
import static org.apache.ignite.internal.util.StripedExecutor.DFLT_DATA_STREAMING_EXECUTOR_SERVICE_TASKS_STEALING_THRESHOLD;
import static org.apache.ignite.internal.util.nio.GridNioRecoveryDescriptor.DFLT_NIO_RECOVERY_DESCRIPTOR_RESERVATION_TIMEOUT;
import static org.apache.ignite.internal.util.nio.GridNioServer.DFLT_IO_BALANCE_PERIOD;
import static org.apache.ignite.internal.util.nio.ssl.GridNioSslHandler.DFLT_SSL_HANDSHAKE_TIMEOUT_MS;
import static org.apache.ignite.internal.util.nio.ssl.GridNioSslHandler.DFLT_SSL_UNWRAP_TIMEOUT_MS;
import static org.apache.ignite.internal.util.tostring.GridToStringBuilder.DFLT_SENSITIVE_DATA_LOGGING;
import static org.apache.ignite.internal.util.tostring.GridToStringBuilder.DFLT_TO_STRING_COLLECTION_LIMIT;
import static org.apache.ignite.internal.util.tostring.GridToStringBuilder.DFLT_TO_STRING_MAX_LENGTH;
import static org.apache.ignite.spi.discovery.tcp.TcpDiscoverySpi.DFLT_DISCOVERY_CLIENT_RECONNECT_HISTORY_SIZE;
import static org.apache.ignite.spi.discovery.tcp.TcpDiscoverySpi.DFLT_DISCOVERY_METRICS_QNT_WARN;
import static org.apache.ignite.spi.discovery.tcp.TcpDiscoverySpi.DFLT_DISCO_FAILED_CLIENT_RECONNECT_DELAY;
import static org.apache.ignite.spi.discovery.tcp.TcpDiscoverySpi.DFLT_NODE_IDS_HISTORY_SIZE;
import static org.apache.ignite.spi.discovery.tcp.TcpDiscoverySpi.DFLT_THROTTLE_RECONNECT_RESET_TIMEOUT_INTERVAL;
import static org.apache.ignite.startup.cmdline.CommandLineStartup.DFLT_PROG_NAME;

/**
 * Contains constants for all system properties and environmental variables in Ignite.
 * These properties and variables can be used to affect the behavior of Ignite.
 */
public final class IgniteSystemProperties {
    /**
     * If this system property is present the Ignite will include grid name into verbose log.
     *
     * @deprecated Use {@link #IGNITE_LOG_INSTANCE_NAME}.
     */
    @Deprecated
    @SystemProperty(value = "If this system property is present Ignite will include grid name into " +
        "verbose log", type = String.class)
    public static final String IGNITE_LOG_GRID_NAME = "IGNITE_LOG_GRID_NAME";

    /**
     * If this system property is present the Ignite will include instance name into verbose log.
     */
    @SystemProperty(value = "If this system property is present Ignite will include instance name " +
        "into verbose log", type = String.class)
    public static final String IGNITE_LOG_INSTANCE_NAME = "IGNITE_LOG_INSTANCE_NAME";

    /**
     * This property is used internally to pass an exit code to loader when
     * Ignite instance is being restarted.
     */
    @SystemProperty(value = "Exit code to pass to loader when Ignite instance is being restarted",
        type = Integer.class, defaults = "0")
    public static final String IGNITE_RESTART_CODE = "IGNITE_RESTART_CODE";

    /**
     * Presence of this system property with value {@code true} will make the grid
     * node start as a daemon node. Node that this system property will override
     * {@link org.apache.ignite.configuration.IgniteConfiguration#isDaemon()} configuration.
     */
    @SystemProperty("If true Ignite will start as a daemon node. Note that this system property " +
        "will override IgniteConfiguration.isDaemon() configuration")
    public static final String IGNITE_DAEMON = "IGNITE_DAEMON";

    /** Defines Ignite installation folder. */
    @SystemProperty(value = "Defines Ignite installation folder", type = String.class, defaults = "")
    public static final String IGNITE_HOME = "IGNITE_HOME";

    /** If this system property is set to {@code true} - no shutdown hook will be set. */
    @SystemProperty("If true then no shutdown hook will be set")
    public static final String IGNITE_NO_SHUTDOWN_HOOK = "IGNITE_NO_SHUTDOWN_HOOK";

    /**
     * Name of the system property to disable requirement for proper node ordering
     * by discovery SPI. Use with care, as proper node ordering is required for
     * cache consistency. If set to {@code true}, then any discovery SPI can be used
     * with distributed cache, otherwise, only discovery SPIs that have annotation
     * {@link org.apache.ignite.spi.discovery.DiscoverySpiOrderSupport @GridDiscoverySpiOrderSupport(true)} will
     * be allowed.
     */
    @SystemProperty("If true requirement for proper node ordering " +
        "by discovery SPI will be disabled. Use with care, as proper node ordering is required for cache consistency. " +
        "If set to true, then any discovery SPI can be used with distributed cache, otherwise, " +
        "only discovery SPIs that have annotation @GridDiscoverySpiOrderSupport(true) will be allowed")
    public static final String IGNITE_NO_DISCO_ORDER = "IGNITE_NO_DISCO_ORDER";

    /** Defines reconnect delay in milliseconds for client node that was failed forcible. */
    @SystemProperty(value = "Reconnect delay in milliseconds for client node that was failed forcible",
        type = Long.class, defaults = DFLT_DISCO_FAILED_CLIENT_RECONNECT_DELAY + " milliseconds")
    public static final String IGNITE_DISCO_FAILED_CLIENT_RECONNECT_DELAY = "IGNITE_DISCO_FAILED_CLIENT_RECONNECT_DELAY";

    /**
     * If this system property is set to {@code false} - no checks for new versions will
     * be performed by Ignite. By default, Ignite periodically checks for the new
     * version and prints out the message into the log if a new version of Ignite is
     * available for download.
     *
     * Update notifier enabled flag is a cluster-wide value and determined according to the local setting
     * during the start of the first node in the cluster. The chosen value will survive the first node shutdown
     * and will override the property value on all newly joining nodes.
     */
    @SystemProperty(value = "If this system property is set to false - no checks for new versions will " +
        "be performed by Ignite. By default, Ignite periodically checks for the new version and prints out the " +
        "message into the log if a new version of Ignite is available for download. Update notifier enabled flag is " +
        "a cluster-wide value and determined according to the local setting during the start of the first node in " +
        "the cluster. The chosen value will survive the first node shutdown and will override the property value " +
        "on all newly joining nodes", defaults = "" + DFLT_UPDATE_NOTIFIER)
    public static final String IGNITE_UPDATE_NOTIFIER = "IGNITE_UPDATE_NOTIFIER";

    /**
     * Url of updates service.
     */
    @SystemProperty(value = "Url of updates service", type = String.class, defaults = DEFAULT_GRIDGAIN_UPDATES_URL)
    public static final String GRIDGAIN_UPDATE_URL = "GRIDGAIN_UPDATE_URL";

    /**
     * This system property defines interval in milliseconds in which Ignite will check
     * thread pool state for starvation. Zero value will disable this checker.
     */
    @SystemProperty(value = "Interval in milliseconds in which Ignite will check thread pool state for starvation. " +
        "Zero value will disable checker", type = Long.class,
        defaults = DFLT_PERIODIC_STARVATION_CHECK_FREQ + " milliseconds")
    public static final String IGNITE_STARVATION_CHECK_INTERVAL = "IGNITE_STARVATION_CHECK_INTERVAL";

    /**
     * If this system property is present (any value) - no ASCII logo will
     * be printed.
     */
    @SystemProperty(value = "If this system property is present (any value) - no ASCII logo will be printed")
    public static final String IGNITE_NO_ASCII = "IGNITE_NO_ASCII";

    /**
     * This property allows to override Jetty host for REST processor.
     */
    @SystemProperty(value = "Jetty host for REST processor", type = String.class)
    public static final String IGNITE_JETTY_HOST = "IGNITE_JETTY_HOST";

    /**
     * This property allows to override Jetty local port for REST processor.
     */
    @SystemProperty(value = "Jetty local port for REST processor", type = Integer.class)
    public static final String IGNITE_JETTY_PORT = "IGNITE_JETTY_PORT";

    /**
     * This property does not allow Ignite to override Jetty log configuration for REST processor.
     */
    @SystemProperty("If true then disallow Ignite to override Jetty log configuration for REST processor")
    public static final String IGNITE_JETTY_LOG_NO_OVERRIDE = "IGNITE_JETTY_LOG_NO_OVERRIDE";

    /** This property allow rewriting default ({@code 30}) REST session expire time (in seconds). */
    @SystemProperty(value = "REST session expire time in seconds", type = Long.class,
        defaults = DFLT_SES_TIMEOUT + " seconds")
    public static final String IGNITE_REST_SESSION_TIMEOUT = "IGNITE_REST_SESSION_TIMEOUT";

    /** This property allow rewriting default ({@code 300}) REST session security token expire time (in seconds). */
    @SystemProperty(value = "REST session security token expire time in seconds",
        type = Long.class, defaults = DFLT_SES_TOKEN_INVALIDATE_INTERVAL + " seconds")
    public static final String IGNITE_REST_SECURITY_TOKEN_TIMEOUT = "IGNITE_REST_SECURITY_TOKEN_TIMEOUT";

    /**
     * This property allows to override maximum count of task results stored on one node
     * in REST processor.
     */
    @SystemProperty(value = "Maximum count of task results stored on one node in REST processor",
        type = Integer.class, defaults = "" + DFLT_MAX_TASK_RESULTS)
    public static final String IGNITE_REST_MAX_TASK_RESULTS = "IGNITE_REST_MAX_TASK_RESULTS";

    /**
     * This property allows to override default behavior that rest processor
     * doesn't start on client node. If set {@code true} than rest processor will be started on client node.
     */
    @SystemProperty(value = "This property allows to override default behavior that rest processor " +
        "doesn't start on client node. If set {@code true} than rest processor will be started on client node",
        defaults = "false")
    public static final String IGNITE_REST_START_ON_CLIENT = "IGNITE_REST_START_ON_CLIENT";

    /**
     * This property changes output format of {@link GridRestCommand#CACHE_GET_ALL} from {k: v, ...}
     * to [{"key": k, "value": v}, ...] to allow non-string keys output.
     *
     * @deprecated Should be made default in Apache Ignite 3.0.
     */
    @Deprecated
    @SystemProperty(value = "Changes output format of {@link GridRestCommand#CACHE_GET_ALL} from {k: v, ...} " +
        "to [{\"key\": k, \"value\": v}, ...] to allow non-string keys output", defaults = "false")
    public static final String IGNITE_REST_GETALL_AS_ARRAY = "IGNITE_REST_GETALL_AS_ARRAY";

    /**
     * This property defines the maximum number of attempts to remap near get to the same
     * primary node. Remapping may be needed when topology is changed concurrently with
     * get operation.
     */
    @SystemProperty(value = "Defines the maximum number of attempts to remap near get to the same " +
        "primary node. Remapping may be needed when topology is changed concurrently with " +
        "get operation", type = Integer.class, defaults = "" + DFLT_MAX_REMAP_CNT)
    public static final String IGNITE_NEAR_GET_MAX_REMAPS = "IGNITE_NEAR_GET_MAX_REMAPS";

    /**
     * Set to either {@code true} or {@code false} to enable or disable quiet mode
     * of Ignite. In quiet mode, only warning and errors are printed into the log
     * additionally to a shortened version of standard output on the start.
     * <p>
     * Note that if you use <tt>ignite.{sh|bat}</tt> scripts to start Ignite they
     * start by default in verbose mode. You can supply <tt>-q</tt> flag to override it.
     */
    @SystemProperty(value = "In quiet mode, only warning and errors are printed into the log additionally to a " +
        "shortened version of standard output on the start. Note that if you use ignite.{sh|bat} scripts to start " +
        "Ignite they start by default in verbose mode. You can supply -q flag to override it", defaults = "false")
    public static final String IGNITE_QUIET = "IGNITE_QUIET";

    /**
     * Setting this option to {@code true} will enable troubleshooting logger.
     * Troubleshooting logger makes logging more verbose without enabling debug mode
     * to provide more detailed logs without performance penalty.
     */
    @SystemProperty("Enables troubleshooting logger. " +
        "Troubleshooting logger makes logging more verbose without enabling debug mode to provide more detailed " +
        "logs without performance penalty")
    public static final String IGNITE_TROUBLESHOOTING_LOGGER = "IGNITE_TROUBLESHOOTING_LOGGER";

    /**
     * Setting to {@code true} enables writing sensitive information in {@code toString()} output.
     *
     * @deprecated Use {@link #IGNITE_SENSITIVE_DATA_LOGGING} instead.
     */
    @Deprecated
    @SystemProperty(value = "Enables writing sensitive information in toString() output")
    public static final String IGNITE_TO_STRING_INCLUDE_SENSITIVE = "IGNITE_TO_STRING_INCLUDE_SENSITIVE";

    /**
     * Setting to {@code "plain"} enables writing sensitive information in {@code toString()} output.
     * Setting to {@code "hash"} enables writing hash of sensitive information in {@code toString()} output.
     * Setting to {@code "none"} disables writing sensitive information in {@code toString()} output.
     *
     * {@link #IGNITE_TO_STRING_INCLUDE_SENSITIVE} has higher priority. If it is explicitly set, then it is converted:
     * "true" -> "plain",
     * "false" -> "none".
     */
    @SystemProperty(value = "Setting to {@code \"plain\"} enables writing sensitive information in {@code toString()} output. " +
        "Setting to {@code \"hash\"} enables writing hash of sensitive information in {@code toString()} output. " +
        "Setting to {@code \"none\"} disables writing sensitive information in {@code toString()} output. " +
        "IGNITE_TO_STRING_INCLUDE_SENSITIVE has higher priority. If it is explicitly set, then it is converted: " +
        "\"true\" -> \"plain\", " +
        "\"false\" -> \"none\"", type = String.class, defaults = DFLT_SENSITIVE_DATA_LOGGING)
    public static final String IGNITE_SENSITIVE_DATA_LOGGING = "IGNITE_SENSITIVE_DATA_LOGGING";

    /** Maximum length for {@code toString()} result. */
    @SystemProperty(value = "Maximum length for toString() result", type = Integer.class,
        defaults = "" + DFLT_TO_STRING_MAX_LENGTH)
    public static final String IGNITE_TO_STRING_MAX_LENGTH = "IGNITE_TO_STRING_MAX_LENGTH";

    /**
     * Boolean flag indicating whether {@link GridToStringBuilder} should throw {@link RuntimeException}
     * when building string representation of an object or should just print information about exception into the log
     * and proceed.
     *
     * {@code False} by default.
     */
    @SystemProperty(value = "Boolean flag indicating whether GridToStringBuilder should throw RuntimeException " +
        "     * when building string representation of an object or should just print information about exception into the log " +
        "     * and proceed", defaults = "false")
    public static final String IGNITE_TO_STRING_THROW_RUNTIME_EXCEPTION = "IGNITE_TO_STRING_THROW_RUNTIME_EXCEPTION";

    /**
     * Limit collection (map, array) elements number to output.
     */
    @SystemProperty(value = "Number of collection (map, array) elements to output",
        type = Integer.class, defaults = "" + DFLT_TO_STRING_COLLECTION_LIMIT)
    public static final String IGNITE_TO_STRING_COLLECTION_LIMIT = "IGNITE_TO_STRING_COLLECTION_LIMIT";

    /**
     * If this property is set to {@code true} (default) and Ignite is launched
     * in verbose mode (see {@link #IGNITE_QUIET}) and no console appenders can be found
     * in configuration, then default console appender will be added.
     * Set this property to {@code false} if no appenders should be added.
     */
    @SystemProperty(value = "If true (default) and Ignite is launched in verbose mode (see IGNITE_QUIET) " +
        "and no console appenders can be found in configuration, then default console appender will be added. " +
        "Set this property to false if no appenders should be added", defaults = "true")
    public static final String IGNITE_CONSOLE_APPENDER = "IGNITE_CONSOLE_APPENDER";

    /** Maximum size for exchange history. Default value is {@code 1000}.*/
    @SystemProperty(value = "Maximum size for exchange history", type = Integer.class,
        defaults = "" + DFLT_EXCHANGE_HISTORY_SIZE)
    public static final String IGNITE_EXCHANGE_HISTORY_SIZE = "IGNITE_EXCHANGE_HISTORY_SIZE";

    /** */
    @SystemProperty(value = "Partition map exchange merge delay in milliseconds",
        type = Long.class, defaults = "" + DFLT_EXCHANGE_MERGE_DELAY)
    public static final String IGNITE_EXCHANGE_MERGE_DELAY = "IGNITE_EXCHANGE_MERGE_DELAY";

    /**
     * Name of the system property defining name of command line program.
     */
    @SystemProperty(value = "Name of command line program", type = String.class, defaults = DFLT_PROG_NAME)
    public static final String IGNITE_PROG_NAME = "IGNITE_PROG_NAME";

    /**
     * Name of the system property defining success file name. This file
     * is used with auto-restarting functionality when Ignite is started
     * by supplied <tt>ignite.{bat|sh}</tt> scripts.
     *
     * @deprecated No longer used.
     */
    @SystemProperty(value = "Success file name. This file is used with auto-restarting functionality " +
        "when Ignite is started by supplied ignite.{bat|sh} scripts", type = String.class)
    @Deprecated
    public static final String IGNITE_SUCCESS_FILE = "IGNITE_SUCCESS_FILE";

    /**
     * The system property sets a system-wide local IP address or hostname to be used by Ignite networking components.
     * Once provided, the property overrides all the default local binding settings for Ignite nodes.
     * <p>
     * Note, that the address can also be changed via
     * {@link org.apache.ignite.configuration.IgniteConfiguration#setLocalHost(String)} method.
     * However, this system property has bigger priority and overrides the settings set via
     * {@link org.apache.ignite.configuration.IgniteConfiguration}.
     */
    @SystemProperty(value = "Sets a system-wide local IP address or hostname to be " +
        "used by Ignite networking components. Once provided, the property overrides all the default local binding " +
        "settings for Ignite nodes. Note, that the address can also be changed via " +
        "IgniteConfiguration.setLocalHost(String) method. However, this system property has bigger priority and " +
        "overrides the settings set via IgniteConfiguration", type = String.class)
    public static final String IGNITE_LOCAL_HOST = "IGNITE_LOCAL_HOST";

    /**
     * System property to override deployment mode configuration parameter.
     * Valid values for property are: PRIVATE, ISOLATED, SHARED or CONTINUOUS.
     *
     * @see org.apache.ignite.configuration.DeploymentMode
     * @see org.apache.ignite.configuration.IgniteConfiguration#getDeploymentMode()
     */
    @SystemProperty(value = "Sets deployment mode configuration parameter. Valid " +
        "values for property are: PRIVATE, ISOLATED, SHARED or CONTINUOUS", type = DeploymentMode.class)
    public static final String IGNITE_DEP_MODE_OVERRIDE = "IGNITE_DEPLOYMENT_MODE_OVERRIDE";

    /**
     * Property controlling size of buffer holding completed transaction versions. Such buffer
     * is used to detect duplicate transaction and has a default value of {@code 102400}. In
     * most cases this value is large enough and does not need to be changed.
     */
    @SystemProperty(value = "Size of buffer holding completed transaction versions. " +
        "Buffer is used to detect duplicate transaction. " +
        "In most cases this value is large enough and does not need to be changed",
        type = Integer.class, defaults = "" + DFLT_MAX_COMPLETED_TX_CNT)
    public static final String IGNITE_MAX_COMPLETED_TX_COUNT = "IGNITE_MAX_COMPLETED_TX_COUNT";

    /**
     * Transactions that take more time, than value of this property, will be output to log
     * with warning level. {@code 0} (default value) disables warning on slow transactions.
     */
    @SystemProperty(value = "Transactions that take more time, than value of this property (in milliseconds), " +
        "will be output to warnings. 0 disables warnings on slow transactions",
        type = Integer.class, defaults = "" + DFLT_SLOW_TX_WARN_TIMEOUT)
    public static final String IGNITE_SLOW_TX_WARN_TIMEOUT = "IGNITE_SLOW_TX_WARN_TIMEOUT";

    /**
     * Timeout after which all uncompleted transactions originated by left node will be
     * salvaged (i.e. invalidated and committed).
     *
     * @deprecated Transactions are salvaged immediately to reduce PME latency.
     */
    @Deprecated
    @SystemProperty(value = "Timeout after which all uncompleted transactions originated by left node will be\n" +
        "     * salvaged (i.e. invalidated and committed)")
    public static final String IGNITE_TX_SALVAGE_TIMEOUT = "IGNITE_TX_SALVAGE_TIMEOUT";

    /**
     * Specifies maximum number of iterations for deadlock detection procedure.
     * If value of this property is less then or equal to zero then deadlock detection will be disabled.
     */
    @SystemProperty(value = "Maximum number of iterations for deadlock detection procedure. " +
        "If value of this property is less then or equal to zero then deadlock detection will be disabled",
        type = Integer.class, defaults = "" + DFLT_TX_DEADLOCK_DETECTION_MAX_ITERS)
    public static final String IGNITE_TX_DEADLOCK_DETECTION_MAX_ITERS = "IGNITE_TX_DEADLOCK_DETECTION_MAX_ITERS";

    /**
     * Specifies timeout for deadlock detection procedure.
     */
    @SystemProperty(value = "Timeout for deadlock detection procedure", type = Integer.class,
        defaults = "" + DFLT_TX_DEADLOCK_DETECTION_TIMEOUT)
    public static final String IGNITE_TX_DEADLOCK_DETECTION_TIMEOUT = "IGNITE_TX_DEADLOCK_DETECTION_TIMEOUT";

    /**
     * System property to enable pending transaction tracker.
     * Affects impact of {@link IgniteSystemProperties#IGNITE_DISABLE_WAL_DURING_REBALANCING} property:
     * if this property is set, WAL anyway won't be disabled during rebalancing triggered by baseline topology change.
     * Now it is not nessessary setting this property before grid starting because enabling of pendingTxTracker happens
     * automatically if needed, and it should be used for test purposes only.
     */
    @SystemProperty(value = "Enables pending transaction tracker. " +
        "Affects impact of IGNITE_DISABLE_WAL_DURING_REBALANCING property:  if this property is set, " +
        "WAL anyway won't be disabled during rebalancing triggered by baseline topology change", defaults = "false")
    public static final String IGNITE_PENDING_TX_TRACKER_ENABLED = "IGNITE_PENDING_TX_TRACKER_ENABLED";

    /**
     * System property to override multicast group taken from configuration.
     * Used for testing purposes.
     */
    @SystemProperty(value = "Overrides multicast group taken from configuration. Used for testing purposes",
        type = String.class)
    public static final String IGNITE_OVERRIDE_MCAST_GRP = "IGNITE_OVERRIDE_MCAST_GRP";

    /**
     * System property to override default reflection cache size. Default value is {@code 128}.
     */
    @SystemProperty(value = "Overrides default reflection cache size", type = Integer.class,
        defaults = "" + DFLT_REFLECTION_CACHE_SIZE)
    public static final String IGNITE_REFLECTION_CACHE_SIZE = "IGNITE_REFLECTION_CACHE_SIZE";

    /**
     * System property to override default job processor maps sizes for finished jobs and
     * cancellation requests. Default value is {@code 10240}.
     */
    @SystemProperty(value = "Job processor maps sizes for finished jobs and cancellation requests. ",
        type = Integer.class, defaults = "" + DFLT_JOBS_HISTORY_SIZE)
    public static final String IGNITE_JOBS_HISTORY_SIZE = "IGNITE_JOBS_HISTORY_SIZE";

    /**
     * System property to override default job metrics processor property defining
     * concurrency level for structure holding job metrics snapshots.
     * Default value is {@code 64}.
     *
     * @deprecated Use {@link GridMetricManager} instead.
     */
    @Deprecated
    @SystemProperty(value = "Job metrics processor property defining concurrency level " +
        "for structure holding job metrics snapshots", type = Integer.class,
        defaults = "" + DFLT_JOBS_METRICS_CONCURRENCY_LEVEL)
    public static final String IGNITE_JOBS_METRICS_CONCURRENCY_LEVEL = "IGNITE_JOBS_METRICS_CONCURRENCY_LEVEL";

    /**
     * System property to hold optional configuration URL.
     */
    @SystemProperty(value = "Configuration URL", type = String.class)
    public static final String IGNITE_CONFIG_URL = "IGNITE_CONFIG_URL";

    /** System property to hold SSH host for visor-started nodes. */
    @SystemProperty(value = "SSH host name for visor-started nodes", type = String.class)
    public static final String IGNITE_SSH_HOST = "IGNITE_SSH_HOST";

    /** System property to enable experimental commands in control.sh script. */
    @SystemProperty("Enables experimental commands in control.sh script")
    public static final String IGNITE_ENABLE_EXPERIMENTAL_COMMAND = "IGNITE_ENABLE_EXPERIMENTAL_COMMAND";

    /** System property to hold SSH user name for visor-started nodes. */
    @SystemProperty(value = "SSH user name for visor-started nodes", type = String.class)
    public static final String IGNITE_SSH_USER_NAME = "IGNITE_SSH_USER_NAME";

    /** System property to hold preload resend timeout for evicted partitions. */
    @SystemProperty(value = "Preload resend timeout for evicted partitions in milliseconds", type = Long.class,
        defaults = "" + DFLT_PRELOAD_RESEND_TIMEOUT)
    public static final String IGNITE_PRELOAD_RESEND_TIMEOUT = "IGNITE_PRELOAD_RESEND_TIMEOUT";

    /**
     * System property to specify how often in milliseconds marshal buffers
     * should be rechecked and potentially trimmed. Default value is {@code 10,000ms}.
     */
    @SystemProperty(value = "How often in milliseconds marshal buffers should be rechecked and potentially trimmed",
        type = Long.class, defaults = "" + DFLT_MARSHAL_BUFFERS_RECHECK)
    public static final String IGNITE_MARSHAL_BUFFERS_RECHECK = "IGNITE_MARSHAL_BUFFERS_RECHECK";

    /**
     * System property to specify per thread binary allocator chunk pool size. Default value is {@code 32}.
     */
    @SystemProperty(value = "Per thread binary allocator chunk pool size",
        type = Integer.class, defaults = "" + DFLT_MARSHAL_BUFFERS_PER_THREAD_POOL_SIZE)
    public static final String IGNITE_MARSHAL_BUFFERS_PER_THREAD_POOL_SIZE = "IGNITE_MARSHAL_BUFFERS_PER_THREAD_POOL_SIZE";

    /**
     * System property to disable {@link HostnameVerifier} for SSL connections.
     * Can be used for development with self-signed certificates. Default value is {@code false}.
     */
    @SystemProperty(value = "Disables HostnameVerifier for SSL connections. " +
        "Can be used for development with self-signed certificates", defaults = "false")
    public static final String IGNITE_DISABLE_HOSTNAME_VERIFIER = "IGNITE_DISABLE_HOSTNAME_VERIFIER";

    /**
     * System property to disable buffered communication if node sends less messages count than
     * specified by this property. Default value is {@code 512}.
     *
     * @deprecated Not used anymore.
     */
    @Deprecated
    @SystemProperty(value = "Disables buffered communication if node sends less messages count " +
        "than specified by this property", type = Integer.class, defaults = "512")
    public static final String IGNITE_MIN_BUFFERED_COMMUNICATION_MSG_CNT = "IGNITE_MIN_BUFFERED_COMMUNICATION_MSG_CNT";

    /**
     * Flag that will force Ignite to fill memory block with some recognisable pattern right before
     * this memory block is released. This will help to recognize cases when already released memory is accessed.
     */
    @SystemProperty("Force Ignite to fill memory block with some recognisable pattern right before this " +
        "memory block is released. This will help to recognize cases when already released memory is accessed")
    public static final String IGNITE_OFFHEAP_SAFE_RELEASE = "IGNITE_OFFHEAP_SAFE_RELEASE";

    /**
     * Maximum size for atomic cache queue delete history (default is 200 000 entries per partition).
     *
     * @deprecated No longer used.
     */
    @Deprecated
    @SystemProperty(value = "Maximum size for atomic cache queue delete history",
        type = Integer.class, defaults = "" + DFLT_ATOMIC_CACHE_DELETE_HISTORY_SIZE + " per partition")
    public static final String IGNITE_ATOMIC_CACHE_DELETE_HISTORY_SIZE = "IGNITE_ATOMIC_CACHE_DELETE_HISTORY_SIZE";

    /**
     * Ttl of removed cache entries (ms).
     *
     * @deprecated No longer used.
     */
    @Deprecated
    @SystemProperty(value = "Ttl of removed cache entries in milliseconds", type = Long.class)
    public static final String IGNITE_CACHE_REMOVED_ENTRIES_TTL = "IGNITE_CACHE_REMOVED_ENTRIES_TTL";

    /**
     * Comma separated list of addresses in format "10.100.22.100:45000,10.100.22.101:45000".
     * Makes sense only for {@link org.apache.ignite.spi.discovery.tcp.ipfinder.vm.TcpDiscoveryVmIpFinder}.
     */
    @SystemProperty(value = "Comma separated list of addresses in format " +
        "\"10.100.22.100:45000,10.100.22.101:45000\". Used only for " +
        "org.apache.ignite.spi.discovery.tcp.ipfinder.vm.TcpDiscoveryVmIpFinder", type = String.class)
    public static final String IGNITE_TCP_DISCOVERY_ADDRESSES = "IGNITE_TCP_DISCOVERY_ADDRESSES";

    /**
     * Flag indicating whether performance suggestions output on start should be disabled.
     */
    @SystemProperty(value = "Disables performance suggestions output on start", defaults = "false")
    public static final String IGNITE_PERFORMANCE_SUGGESTIONS_DISABLED = "IGNITE_PERFORMANCE_SUGGESTIONS_DISABLED";

    /**
     * Flag indicating whether atomic operations allowed to be used inside transactions.
     * Since 8.9.0 atomic operations inside transactions are not allowed by default.
     */
    @SystemProperty(value = "Allows atomic operations inside transactions", defaults = "false")
    public static final String IGNITE_ALLOW_ATOMIC_OPS_IN_TX = "IGNITE_ALLOW_ATOMIC_OPS_IN_TX";

    /**
     * Atomic cache deferred update response buffer size.
     */
    @SystemProperty(value = "Atomic cache deferred update response buffer size", type = Integer.class,
        defaults = "" + DFLT_ATOMIC_DEFERRED_ACK_BUFFER_SIZE)
    public static final String IGNITE_ATOMIC_DEFERRED_ACK_BUFFER_SIZE = "IGNITE_ATOMIC_DEFERRED_ACK_BUFFER_SIZE";

    /**
     * Atomic cache deferred update timeout.
     */
    @SystemProperty(value = "Atomic cache deferred update response buffer size", type = Integer.class,
        defaults = "" + DFLT_ATOMIC_DEFERRED_ACK_BUFFER_SIZE)
    public static final String IGNITE_ATOMIC_DEFERRED_ACK_TIMEOUT = "IGNITE_ATOMIC_DEFERRED_ACK_TIMEOUT";

    /**
     * Atomic cache deferred update timeout.
     */
    @SystemProperty(value = "Atomic cache deferred update timeout", type = Integer.class,
        defaults = "" + DFLT_ATOMIC_DEFERRED_ACK_TIMEOUT)
    public static final String IGNITE_ATOMIC_CACHE_QUEUE_RETRY_TIMEOUT = "IGNITE_ATOMIC_CACHE_QUEUE_RETRY_TIMEOUT";

    /**
     * One phase commit deferred ack request timeout.
     */
    @SystemProperty(value = "One phase commit deferred ack request timeout", type = Integer.class,
        defaults = "" + DFLT_DEFERRED_ONE_PHASE_COMMIT_ACK_REQUEST_TIMEOUT)
    public static final String IGNITE_DEFERRED_ONE_PHASE_COMMIT_ACK_REQUEST_TIMEOUT =
        "IGNITE_DEFERRED_ONE_PHASE_COMMIT_ACK_REQUEST_TIMEOUT";

    /**
     * One phase commit deferred ack request buffer size.
     */
    @SystemProperty(value = "One phase commit deferred ack request buffer size", type = Integer.class,
        defaults = "" + DFLT_DEFERRED_ONE_PHASE_COMMIT_ACK_REQUEST_BUFFER_SIZE)
    public static final String IGNITE_DEFERRED_ONE_PHASE_COMMIT_ACK_REQUEST_BUFFER_SIZE =
        "IGNITE_DEFERRED_ONE_PHASE_COMMIT_ACK_REQUEST_BUFFER_SIZE";

    /**
     * If this property set then debug console will be opened for H2 indexing SPI.
     *
     * @deprecated Since 2.8. H2 console is no longer supported.
     */
    @Deprecated
    @SystemProperty(value = "Enables debug console for H2 indexing SPI", type = String.class)
    public static final String IGNITE_H2_DEBUG_CONSOLE = "IGNITE_H2_DEBUG_CONSOLE";

    /**
     * This property allows to specify user defined port which H2 indexing SPI will use
     * to start H2 debug console on. If this property is not set or set to 0, H2 debug
     * console will use system-provided dynamic port.
     * This property is only relevant when {@link #IGNITE_H2_DEBUG_CONSOLE} property is set.
     *
     * @deprecated Since 2.8. H2 console is no longer supported.
     */
    @Deprecated
    @SystemProperty(value = "User defined port which H2 indexing SPI will use to start H2 debug console on. " +
        "If this property is not set or set to 0, H2 debug console will use system-provided dynamic port. " +
        "This property is only relevant when " + IGNITE_H2_DEBUG_CONSOLE + " property is set", type = Integer.class)
    public static final String IGNITE_H2_DEBUG_CONSOLE_PORT = "IGNITE_H2_DEBUG_CONSOLE_PORT";

    /**
     * If this property is set to {@code true} then shared memory space native debug will be enabled.
     */
    @SystemProperty(value = "Enables native debug of the shared memory space", defaults = "false")
    public static final String IGNITE_IPC_SHMEM_SPACE_DEBUG = "IGNITE_IPC_SHMEM_SPACE_DEBUG";

    /**
     * Property allowing to skip configuration consistency checks.
     */
    @SystemProperty(value = "Skip configuration consistency checks", defaults = "false")
    public static final String IGNITE_SKIP_CONFIGURATION_CONSISTENCY_CHECK =
        "IGNITE_SKIP_CONFIGURATION_CONSISTENCY_CHECK";

    /**
     * Flag indicating whether validation of keys put to cache should be disabled.
     *
     * @deprecated Since 2.7.26. Obsolete because of common use of binary marshaller.
     */
    @Deprecated
    @SystemProperty("Disables validation of keys put to cache")
    public static final String IGNITE_CACHE_KEY_VALIDATION_DISABLED = "IGNITE_CACHE_KEY_VALIDATION_DISABLED";

    /**
     * Environment variable to override logging directory that has been set in logger configuration.
     */
    @SystemProperty(value = "Logging directory. Overrides configuration value", type = String.class)
    public static final String IGNITE_LOG_DIR = "IGNITE_LOG_DIR";

    /**
     * Environment variable to set work directory. The property {@link org.apache.ignite.configuration.IgniteConfiguration#setWorkDirectory} has higher
     * priority.
     */
    @SystemProperty(value = "Work directory. The property IgniteConfiguration.setWorkDirectory has higher priority",
        type = String.class)
    public static final String IGNITE_WORK_DIR = "IGNITE_WORK_DIR";

    /**
     * If this property is set to {@code true} then Ignite will append
     * hash code of {@link Ignite} class as hex string and append
     * JVM name returned by {@link RuntimeMXBean#getName()}.
     * <p>
     * This may be helpful when running Ignite in some application server
     * clusters or similar environments to avoid MBean name collisions.
     * <p>
     * Default is {@code false}.
     */
    @SystemProperty("Enables Ignite to append hash code of Ignite class as hex string and append JVM name " +
        "returned by RuntimeMXBean.getName(). This may be helpful when running Ignite in some application server " +
        "clusters or similar environments to avoid MBean name collisions")
    public static final String IGNITE_MBEAN_APPEND_JVM_ID = "IGNITE_MBEAN_APPEND_JVM_ID";

    /**
     * If this property is set to {@code true} then Ignite will append
     * hash code of class loader to MXBean name.
     * <p>
     * Default is {@code true}.
     */
    @SystemProperty(value = "Enables Ignite to append hash code of class loader to MXBean name",
        defaults = "" + DFLT_MBEAN_APPEND_CLASS_LOADER_ID)
    public static final String IGNITE_MBEAN_APPEND_CLASS_LOADER_ID = "IGNITE_MBEAN_APPEND_CLASS_LOADER_ID";

    /**
     * If property is set to {@code true}, then Ignite will disable MBeans registration.
     * This may be helpful if MBeans are not allowed e.g. for security reasons.
     *
     * Default is {@code false}
     */
    @SystemProperty(value = "Disable MBeans registration. This may be helpful if MBeans are not allowed " +
        "e.g. for security reasons", defaults = "false")
    public static final String IGNITE_MBEANS_DISABLED = "IGNITE_MBEANS_DISABLED";

    /**
     * If property is set to {@code true}, then test features will be enabled.
     *
     * Default is {@code false}.
     */
    @SystemProperty(value = "Enables test features", defaults = "false")
    public static final String IGNITE_TEST_FEATURES_ENABLED = "IGNITE_TEST_FEATURES_ENABLED";

    /**
     * Property controlling size of buffer holding last exception. Default value of {@code 1000}.
     */
    @SystemProperty(value = "Size of buffer holding last exception", type = Integer.class,
        defaults = "" + DEFAULT_QUEUE_SIZE)
    public static final String IGNITE_EXCEPTION_REGISTRY_MAX_SIZE = "IGNITE_EXCEPTION_REGISTRY_MAX_SIZE";

    /**
     * Property controlling default behavior of cache client flag.
     */
    @SystemProperty(value = "Starts node in client mode. Have lower priority than configuration value",
        defaults = "false")
    public static final String IGNITE_CACHE_CLIENT = "IGNITE_CACHE_CLIENT";

    /**
     * Property controlling whether CacheManager will start grid with isolated IP finder when default URL
     * is passed in. This is needed to pass TCK tests which use default URL and assume isolated cache managers
     * for different class loaders.
     */
    @SystemProperty(value = "Enables CacheManager to start grid with isolated " +
        "IP finder when default URL is passed in. This is needed to pass TCK tests which use default URL and " +
        "assume isolated cache managers for different class loaders", defaults = "" + DFLT_JCACHE_DEFAULT_ISOLATED)
    public static final String IGNITE_JCACHE_DEFAULT_ISOLATED = "IGNITE_CACHE_CLIENT";

    /**
     * Property controlling maximum number of SQL result rows which can be fetched into a merge table.
     * If there are less rows than this threshold then multiple passes throw a table will be possible,
     * otherwise only one pass (e.g. only result streaming is possible).
     */
    @SystemProperty(value = "Maximum number of SQL result rows which can be fetched into a merge table. " +
        "If there are less rows than this threshold then multiple passes throw a table will be possible, " +
        "otherwise only one pass (e.g. only result streaming is possible)",
        type = Integer.class, defaults = "10000")
    public static final String IGNITE_SQL_MERGE_TABLE_MAX_SIZE = "IGNITE_SQL_MERGE_TABLE_MAX_SIZE";

    /**
     * Property controlling number of SQL result rows that will be fetched into a merge table at once before
     * applying binary search for the bounds.
     */
    @SystemProperty(value = "Number of SQL result rows that will be fetched into a merge table at once " +
        "before applying binary search for the bounds", type = Integer.class, defaults = "1024")
    public static final String IGNITE_SQL_MERGE_TABLE_PREFETCH_SIZE = "IGNITE_SQL_MERGE_TABLE_PREFETCH_SIZE";

    /** Disable fallback to H2 SQL parser if the internal SQL parser fails to parse the statement. */
    @SystemProperty(value = "Disables fallback to H2 SQL parser if the internal SQL parser fails to " +
        "parse the statement", defaults = "false")
    public static final String IGNITE_SQL_PARSER_DISABLE_H2_FALLBACK = "IGNITE_SQL_PARSER_DISABLE_H2_FALLBACK";

    /** Disable SQL system views. */
    @SystemProperty("Disables SQL system views")
    public static final String IGNITE_SQL_DISABLE_SYSTEM_VIEWS = "IGNITE_SQL_DISABLE_SYSTEM_VIEWS";

    /** SQL retry timeout. */
    @SystemProperty(value = "SQL retry timeout in milliseconds", type = Long.class, defaults = "30 seconds")
    public static final String IGNITE_SQL_RETRY_TIMEOUT = "IGNITE_SQL_RETRY_TIMEOUT";

    /** Enable backward compatible handling of UUID through DDL. */
    @SystemProperty("Enables backward compatible handling of UUID through DDL")
    public static final String IGNITE_SQL_UUID_DDL_BYTE_FORMAT = "IGNITE_SQL_UUID_DDL_BYTE_FORMAT";

    /**
     * Enable memory quotas per JDBC connection.
     *
     * @deprecated Possibility to modify query qouta is now managed
     * by security permission {@link SecurityPermission#SET_QUERY_MEMORY_QUOTA}.
     */
    @Deprecated
    @SystemProperty(value = "Enable memory quotas per JDBC connection")
    public static final String IGNITE_SQL_ENABLE_CONNECTION_MEMORY_QUOTA = "IGNITE_SQL_ENABLE_CONNECTION_MEMORY_QUOTA";

    /**
     * Enables subquery rewriting optimization.
     * If enabled, subquery will be rewritten to JOIN where possible.
     * Default is {@code true}.
     */
    @IgniteExperimental
    @SystemProperty(value = "Enables subquery rewriting optimization. " +
        "If enabled, subquery will be rewritten to JOIN where possible", defaults = "true")
    public static final String IGNITE_ENABLE_SUBQUERY_REWRITE_OPTIMIZATION = "IGNITE_ENABLE_SUBQUERY_REWRITE_OPTIMIZATION";

    /** Maximum size for affinity assignment history. */
    @SystemProperty(value = "Maximum size for affinity assignment history", type = Integer.class,
        defaults = "" + DFLT_AFFINITY_HISTORY_SIZE)
    public static final String IGNITE_AFFINITY_HISTORY_SIZE = "IGNITE_AFFINITY_HISTORY_SIZE";

    /** Minimum size for affinity assignment history. */
    @SystemProperty(value = "Minimum size for affinity assignment history", type = Integer.class,
        defaults = "" + DFLT_MIN_AFFINITY_HISTORY_SIZE)
    public static final String IGNITE_MIN_AFFINITY_HISTORY_SIZE = "IGNITE_MIN_AFFINITY_HISTORY_SIZE";

    /** Maximum size for discovery messages history. */
    @SystemProperty(value = "Maximum size for discovery messages history", type = Integer.class,
        defaults = "" + DFLT_DISCOVERY_HISTORY_SIZE)
    public static final String IGNITE_DISCOVERY_HISTORY_SIZE = "IGNITE_DISCOVERY_HISTORY_SIZE";

    /** Maximum number of discovery message history used to support client reconnect. */
    @SystemProperty(value = "Maximum number of discovery message history used to support client reconnect",
        type = Integer.class, defaults = "" + DFLT_DISCOVERY_CLIENT_RECONNECT_HISTORY_SIZE)
    public static final String IGNITE_DISCOVERY_CLIENT_RECONNECT_HISTORY_SIZE =
        "IGNITE_DISCOVERY_CLIENT_RECONNECT_HISTORY_SIZE";

    /** Logging a warning message when metrics quantity exceeded a specified number. */
    @SystemProperty(value = "Enables logging a warning message when metrics quantity exceeded a specified number",
        type = Integer.class, defaults = "" + DFLT_DISCOVERY_METRICS_QNT_WARN)
    public static final String IGNITE_DISCOVERY_METRICS_QNT_WARN =
        "IGNITE_DISCOVERY_METRICS_QNT_WARN";

    /** Time interval that indicates that client reconnect throttle must be reset to zero. 2 minutes by default. */
    @SystemProperty(value = "Time interval in milliseconds that indicates client reconnect throttle " +
        "must be reset to zero", type = Long.class, defaults = "" + DFLT_THROTTLE_RECONNECT_RESET_TIMEOUT_INTERVAL)
    public static final String CLIENT_THROTTLE_RECONNECT_RESET_TIMEOUT_INTERVAL =
        "CLIENT_THROTTLE_RECONNECT_RESET_TIMEOUT_INTERVAL";

    /** Number of cache operation retries in case of topology exceptions. */
    @SystemProperty(value = "Number of cache operation retries in case of topology exceptions", type = Integer.class,
        defaults = "" + DFLT_CACHE_RETRIES_COUNT)
    public static final String IGNITE_CACHE_RETRIES_COUNT = "IGNITE_CACHE_RETRIES_COUNT";

    /** If this property is set to {@code true} then Ignite will log thread dump in case of partition exchange timeout. */
    @SystemProperty("Enables logging thread dump in case of partition exchange timeout")
    public static final String IGNITE_THREAD_DUMP_ON_EXCHANGE_TIMEOUT = "IGNITE_THREAD_DUMP_ON_EXCHANGE_TIMEOUT";

    /** */
    @SystemProperty(value = "Enables logging thread dump in case of partition exchange timeout", defaults = "false")
    public static final String IGNITE_IO_DUMP_ON_TIMEOUT = "IGNITE_IO_DUMP_ON_TIMEOUT";

    /** */
    @SystemProperty(value = "Enables diagnostic flag", defaults = "" + DFLT_DIAGNOSTIC_ENABLED)
    public static final String IGNITE_DIAGNOSTIC_ENABLED = "IGNITE_DIAGNOSTIC_ENABLED";

    /** Cache operations that take more time than value of this property will be output to log. Set to {@code 0} to disable. */
    @SystemProperty(value = "Cache operations that take more time than value of this property will be " +
        "output to log. Set to 0 to disable", type = Long.class, defaults = "" + DFLT_LONG_OPERATIONS_DUMP_TIMEOUT)
    public static final String IGNITE_LONG_OPERATIONS_DUMP_TIMEOUT = "IGNITE_LONG_OPERATIONS_DUMP_TIMEOUT";

    /** Upper time limit between long running/hanging operations debug dumps. */
    @SystemProperty(value = "Upper time limit between long running/hanging operations debug dumps " +
        "in milliseconds", type = Long.class)
    public static final String IGNITE_LONG_OPERATIONS_DUMP_TIMEOUT_LIMIT = "IGNITE_LONG_OPERATIONS_DUMP_TIMEOUT_LIMIT";

    /** JDBC driver cursor remove delay. */
    @SystemProperty(value = "JDBC driver cursor remove delay in milliseconds", type = Long.class,
        defaults = "10 minutes")
    public static final String IGNITE_JDBC_DRIVER_CURSOR_REMOVE_DELAY = "IGNITE_JDBC_DRIVER_CURSOR_RMV_DELAY";

    /** Long-long offheap map load factor. */
    @SystemProperty(value = "Long-long offheap map load factor", type = Float.class,
        defaults = "" + DFLT_LONG_LONG_HASH_MAP_LOAD_FACTOR)
    public static final String IGNITE_LONG_LONG_HASH_MAP_LOAD_FACTOR = "IGNITE_LONG_LONG_HASH_MAP_LOAD_FACTOR";

    /** Maximum number of nested listener calls before listener notification becomes asynchronous. */
    @SystemProperty(value = "Maximum number of nested listener calls before listener notification " +
        "becomes asynchronous", type = Integer.class, defaults = "" + DFLT_MAX_NESTED_LISTENER_CALLS)
    public static final String IGNITE_MAX_NESTED_LISTENER_CALLS = "IGNITE_MAX_NESTED_LISTENER_CALLS";

    /** Indicating whether local store keeps primary only. Backward compatibility flag. */
    @SystemProperty("Enables local store keeps primary only. Backward compatibility flag")
    public static final String IGNITE_LOCAL_STORE_KEEPS_PRIMARY_ONLY = "IGNITE_LOCAL_STORE_KEEPS_PRIMARY_ONLY";

    /**
     * Manages {@link OptimizedMarshaller} behavior of {@code serialVersionUID} computation for
     * {@link Serializable} classes.
     */
    @SystemProperty("Manages OptimizedMarshaller behavior of serialVersionUID computation " +
        "for Serializable classes")
    public static final String IGNITE_OPTIMIZED_MARSHALLER_USE_DEFAULT_SUID =
        "IGNITE_OPTIMIZED_MARSHALLER_USE_DEFAULT_SUID";

    /**
     * Manages type of serialization mechanism for {@link String} that is marshalled/unmarshalled by BinaryMarshaller.
     * Should be used for cases when a String contains a surrogate symbol without its pair one. This is frequently used
     * in algorithms that encrypts data in String format.
     */
    @SystemProperty("Manages type of serialization mechanism for String that is " +
        "marshalled/unmarshalled by BinaryMarshaller. Should be used for cases when a String contains a surrogate " +
        "symbol without its pair one. This is frequently used in algorithms that encrypts data in String format")
    public static final String IGNITE_BINARY_MARSHALLER_USE_STRING_SERIALIZATION_VER_2 =
        "IGNITE_BINARY_MARSHALLER_USE_STRING_SERIALIZATION_VER_2";

    /** Defines path to the file that contains list of classes allowed to safe deserialization.*/
    @SystemProperty(value = "Path to the file that contains list of classes allowed to safe deserialization",
        type = String.class)
    public static final String IGNITE_MARSHALLER_WHITELIST = "IGNITE_MARSHALLER_WHITELIST";

    /** Defines path to the file that contains list of classes disallowed to safe deserialization.*/
    @SystemProperty(value = "Path to the file that contains list of classes disallowed to safe deserialization",
        type = String.class)
    public static final String IGNITE_MARSHALLER_BLACKLIST = "IGNITE_MARSHALLER_BLACKLIST";

    /**
     * If set to {@code true}, then default selected keys set is used inside
     * {@code GridNioServer} which lead to some extra garbage generation when
     * processing selected keys.
     * <p>
     * Default value is {@code false}. Should be switched to {@code true} if there are
     * any problems in communication layer.
     */
    @SystemProperty("Enables default selected keys set to be used inside GridNioServer " +
        "which lead to some extra garbage generation when processing selected keys. " +
        "Should be switched to true if there are any problems in communication layer")
    public static final String IGNITE_NO_SELECTOR_OPTS = "IGNITE_NO_SELECTOR_OPTS";

    /**
     * System property to specify period in milliseconds between calls of the SQL statements cache cleanup task.
     * <p>
     * Cleanup tasks clears cache for terminated threads and for threads which did not perform SQL queries within
     * timeout configured via {@link #IGNITE_H2_INDEXING_CACHE_THREAD_USAGE_TIMEOUT} property.
     * <p>
     * Default value is {@code 10,000ms}.
     */
    @SystemProperty(value = "Period in milliseconds between calls of the SQL " +
        "statements cache cleanup task. Cleanup tasks clears cache for terminated threads and for threads which did " +
        "not perform SQL queries within timeout configured via IGNITE_H2_INDEXING_CACHE_THREAD_USAGE_TIMEOUT" +
        " property", type = Long.class, defaults = "10 seconds")
    public static final String IGNITE_H2_INDEXING_CACHE_CLEANUP_PERIOD = "IGNITE_H2_INDEXING_CACHE_CLEANUP_PERIOD";

    /**
     * System property to specify timeout in milliseconds after which thread's SQL statements cache is cleared by
     * cleanup task if the thread does not perform any query.
     * <p>
     * Default value is {@code 600,000ms}.
     */
    @SystemProperty(value = "Timeout in milliseconds after which thread's SQL statements cache is cleared " +
        "by cleanup task if the thread does not perform any query",
        type = Long.class, defaults = "10 minutes")
    public static final String IGNITE_H2_INDEXING_CACHE_THREAD_USAGE_TIMEOUT =
        "IGNITE_H2_INDEXING_CACHE_THREAD_USAGE_TIMEOUT";

    /**
     * Manages backward compatibility of {@link StreamTransformer#from(CacheEntryProcessor)} method.
     * <p>
     * If the property is {@code true}, then the wrapped {@link CacheEntryProcessor} won't be able to be loaded over
     * P2P class loading.
     * <p>
     * If the property is {@code false}, then another implementation of {@link StreamTransformer} will be returned,
     * that fixes P2P class loading for {@link CacheEntryProcessor}, but it will be incompatible with old versions
     * of Ignite.
     */
    @SystemProperty("Enables backward compatibility of StreamTransformer.from(CacheEntryProcessor) method. " +
        "If the property is true, then the wrapped CacheEntryProcessor won't be able to be loaded " +
        "over P2P class loading. If the property is false, then another implementation of StreamTransformer " +
        "will be returned, that fixes P2P class loading for CacheEntryProcessor, " +
        "but it will be incompatible with old versions of Ignite")
    public static final String IGNITE_STREAM_TRANSFORMER_COMPATIBILITY_MODE =
        "IGNITE_STREAM_TRANSFORMER_COMPATIBILITY_MODE";

    /**
     * When set to {@code true} tree-based data structures - {@code TreeMap} and {@code TreeSet} - will not be
     * wrapped into special holders introduced to overcome serialization issue caused by missing {@code Comparable}
     * interface on {@code BinaryObject}.
     * <p>
     * @deprecated Should be removed in Apache Ignite 2.0.
     */
    @Deprecated
    @SystemProperty("If enabled then tree-based data structures - TreeMap and TreeSet - will " +
        "not be wrapped into special holders introduced to overcome serialization issue caused by missing " +
        "Comparable interface on BinaryObject")
    public static final String IGNITE_BINARY_DONT_WRAP_TREE_STRUCTURES = "IGNITE_BINARY_DONT_WRAP_TREE_STRUCTURES";

    /**
     * When set to {@code true}, for consistent id will calculate by host name, without port, and you can use
     * only one node for host in cluster.
     */
    @SystemProperty("Enables consistent ID to calculate by host name, without port, " +
        "and you can use only one node for host in cluster")
    public static final String IGNITE_CONSISTENT_ID_BY_HOST_WITHOUT_PORT = "IGNITE_CONSISTENT_ID_BY_HOST_WITHOUT_PORT";

    /**
     * System property to specify consistent id of Ignite node.
     * <p>
     * Value of the system property will overwrite matched property
     * {@link org.apache.ignite.configuration.IgniteConfiguration#setConsistentId(Serializable)} in configuration.
     */
    @SystemProperty(value = "Consistent ID of Ignite node. Value of the " +
        "system property will overwrite matched property IgniteConfiguration.setConsistentId(Serializable) " +
        "in configuration", type = String.class)
    public static final String IGNITE_OVERRIDE_CONSISTENT_ID = "IGNITE_OVERRIDE_CONSISTENT_ID";

    /**
     * System property to ignore reading hostname of the local address.
     * <p>
     * If set to {@code true} and {@link #IGNITE_LOCAL_HOST} is defined then
     * {@link IgniteUtils#resolveLocalAddresses} will not add hostname of local address to the list of node's addresses.
     * Defaults to {@code true}.
     */
    @SystemProperty(value = "Ignores local address's hostname if IGNITE_LOCAL_HOST is defined "
        + "when resolving local node's addresses", defaults = "true")
    public static final String IGNITE_IGNORE_LOCAL_HOST_NAME = "IGNITE_IGNORE_LOCAL_HOST_NAME";

    /** */
    @SystemProperty(value = "IO balance period in milliseconds", type = Long.class,
        defaults = "" + DFLT_IO_BALANCE_PERIOD)
    public static final String IGNITE_IO_BALANCE_PERIOD = "IGNITE_IO_BALANCE_PERIOD";

    /**
     * When set to {@code true} fields are written by BinaryMarshaller in sorted order. Otherwise
     * the natural order is used.
     * <p>
     * NOTICE: Should be the default in Apache Ignite 3.0
     */
    @SystemProperty("Enables fields to be written by BinaryMarshaller in sorted order. " +
        "By default, the natural order is used")
    public static final String IGNITE_BINARY_SORT_OBJECT_FIELDS = "IGNITE_BINARY_SORT_OBJECT_FIELDS";

    /**
     * Whether Ignite can access unaligned memory addresses.
     * <p>
     * Defaults to {@code false}, meaning that unaligned access will be performed only on x86 architecture.
     */
    @SystemProperty("Whether Ignite can access unaligned memory addresses. Defaults to false, " +
        "meaning that unaligned access will be performed only on x86 architecture")
    public static final String IGNITE_MEMORY_UNALIGNED_ACCESS = "IGNITE_MEMORY_UNALIGNED_ACCESS";

    /**
     * When unsafe memory copy if performed below this threshold, Ignite will do it on per-byte basis instead of
     * calling to Unsafe.copyMemory().
     * <p>
     * Defaults to 0, meaning that threshold is disabled.
     */
    @SystemProperty(value = "When unsafe memory copy if performed below this threshold, Ignite will do it " +
        "on per-byte basis instead of calling to Unsafe.copyMemory(). 0 disables threshold",
        type = Long.class, defaults = "" + DFLT_MEMORY_PER_BYTE_COPY_THRESHOLD)
    public static final String IGNITE_MEMORY_PER_BYTE_COPY_THRESHOLD = "IGNITE_MEMORY_PER_BYTE_COPY_THRESHOLD";

    /**
     * When set to {@code true} BinaryObject will be unwrapped before passing to IndexingSpi to preserve
     * old behavior query processor with IndexingSpi.
     * <p>
     * @deprecated Should be removed in Apache Ignite 2.0.
     */
    @Deprecated
    @SystemProperty("If enabled BinaryObject will be unwrapped before passing to " +
        "IndexingSpi to preserve old behavior query processor with IndexingSpi")
    public static final String IGNITE_UNWRAP_BINARY_FOR_INDEXING_SPI = "IGNITE_UNWRAP_BINARY_FOR_INDEXING_SPI";

    /**
     * System property to specify maximum payload size in bytes for {@code H2TreeIndex}.
     * <p>
     * Defaults to {@code 0}, meaning that inline index store is disabled.
     */
    @SystemProperty(value = "Maximum payload size in bytes for H2TreeIndex. " +
        "0 means that inline index store is disabled", type = Integer.class, defaults = "10")
    public static final String IGNITE_MAX_INDEX_PAYLOAD_SIZE = "IGNITE_MAX_INDEX_PAYLOAD_SIZE";

    /**
     * Time interval for calculating rebalance rate statistics, in milliseconds. Defaults to 60000.
     * @deprecated Use {@link MetricsMxBean#configureHitRateMetric(String, long)} instead.
     */
    @Deprecated
    @SystemProperty(value = "Time interval for calculating rebalance rate statistics, in milliseconds",
        type = Integer.class, defaults = "60000")
    public static final String IGNITE_REBALANCE_STATISTICS_TIME_INTERVAL = "IGNITE_REBALANCE_STATISTICS_TIME_INTERVAL";

    /**
     * When cache has entries with expired TTL and/or tombstones, each user operation will also remove this amount of
     * expired entries. Defaults to {@code 5}. Setting the value to {@code 0} will disable this behavior.
     */
    @SystemProperty(value = "When cache has entries with expired TTL, each user operation will also " +
        "remove this amount of expired entries", type = Integer.class, defaults = "" + DFLT_TTL_EXPIRE_BATCH_SIZE)
    public static final String IGNITE_TTL_EXPIRE_BATCH_SIZE = "IGNITE_TTL_EXPIRE_BATCH_SIZE";

    /**
     * Indexing discovery history size. Protects from duplicate messages maintaining the list of IDs of recently
     * arrived discovery messages.
     * <p>
     * Defaults to {@code 1000}.
     */
    @SystemProperty(value = "Indexing discovery history size. Protects from duplicate messages " +
        "maintaining the list of IDs of recently arrived discovery messages", type = Integer.class,
        defaults = "" + DFLT_INDEXING_DISCOVERY_HISTORY_SIZE)
    public static final String IGNITE_INDEXING_DISCOVERY_HISTORY_SIZE = "IGNITE_INDEXING_DISCOVERY_HISTORY_SIZE";

    /** Cache start size for on-heap maps. Defaults to 4096. */
    @SystemProperty(value = "Cache start size for on-heap maps", type = Integer.class,
        defaults = "" + DFLT_CACHE_START_SIZE)
    public static final String IGNITE_CACHE_START_SIZE = "IGNITE_CACHE_START_SIZE";

    /** */
    @SystemProperty("Enables local start all existing caches on client node start")
    public static final String IGNITE_START_CACHES_ON_JOIN = "IGNITE_START_CACHES_ON_JOIN";

    /**
     * Skip CRC calculation flag.
     */
    @SystemProperty("Skip CRC calculation flag")
    public static final String IGNITE_PDS_SKIP_CRC = "IGNITE_PDS_SKIP_CRC";

    /**
     * WAL rebalance threshold.
     */
    @Deprecated
    @SystemProperty(value = "PDS partition destroy checkpoint delay", type = Integer.class)
    public static final String IGNITE_PDS_PARTITION_DESTROY_CHECKPOINT_DELAY =
        "IGNITE_PDS_PARTITION_DESTROY_CHECKPOINT_DELAY";

    /**
     * WAL rebalance threshold.
     * @deprecated use Distributed MetaStorage property {@link GridCacheDatabaseSharedManager#HISTORICAL_REBALANCE_THRESHOLD_DMS_KEY}.
     */
    @Deprecated
    @SystemProperty(value = "WAL rebalance threshold", type = Integer.class,
        defaults = "" + DFLT_PDS_WAL_REBALANCE_THRESHOLD)
    public static final String IGNITE_PDS_WAL_REBALANCE_THRESHOLD = "IGNITE_PDS_WAL_REBALANCE_THRESHOLD";

    /**
     * Prefer historical rebalance if there's enough history regardless of all heuristics.
     * This property is intended for integration or performance tests.
     * Default is {@code false}.
     */
    @SystemProperty("Prefer historical rebalance if there's enough history regardless off all heuristics. " +
        "This property is intended for integration or performance tests")
    public static final String IGNITE_PREFER_WAL_REBALANCE = "IGNITE_PREFER_WAL_REBALANCE";

    /**
     * Threshold of the checkpoint quantity since the last earliest checkpoint map snapshot.
     * After this thresold is reached, a snapshot of the earliest checkpoint map will be captured.
     * Default is {@code 5}.
     */
    @SystemProperty(value = "Threshold of the checkpoint quantity since the last earliest checkpoint map snapshot. " +
        "After this thresold is reached, a snapshot of the earliest checkpoint map will be captured",
        type = Integer.class, defaults = "" + DFLT_IGNITE_CHECKPOINT_MAP_SNAPSHOT_THRESHOLD)
    public static final String IGNITE_CHECKPOINT_MAP_SNAPSHOT_THRESHOLD = "IGNITE_CHECKPOINT_MAP_SNAPSHOT_THRESHOLD";

    /** Ignite page memory concurrency level. */
    @SystemProperty(value = "Ignite page memory concurrency level", type = Integer.class)
    public static final String IGNITE_OFFHEAP_LOCK_CONCURRENCY_LEVEL = "IGNITE_OFFHEAP_LOCK_CONCURRENCY_LEVEL";

    /**
     * When set to {@code true}, Ignite switches to compatibility mode with versions that don't
     * support service security permissions. In this case security permissions will be ignored
     * (if they set).
     * <p>
     *     Default is {@code false}, which means that service security permissions will be respected.
     * </p>
     */
    @SystemProperty("Enables Ignite to switch to compatibility mode with versions that " +
        "don't support service security permissions. In this case security permissions will be ignored (if they set)." +
        " Default is false, which means that service security permissions will be respected")
    public static final String IGNITE_SECURITY_COMPATIBILITY_MODE = "IGNITE_SECURITY_COMPATIBILITY_MODE";

    /**
     * Ignite cluster name.
     * <p>
     * Defaults to utility cache deployment ID..
     */
    @SystemProperty(value = "Ignite cluster name. Defaults to utility cache deployment ID", type = String.class)
    public static final String IGNITE_CLUSTER_NAME = "IGNITE_CLUSTER_NAME";

    /**
     * When client cache is started or closed special discovery message is sent to notify cluster (for example this is
     * needed for {@link ClusterGroup#forCacheNodes(String)} API. This timeout specifies how long to wait
     * after client cache start/close before sending this message. If during this timeout another client
     * cache changed, these events are combined into single message.
     * <p>
     * Default is 10 seconds.
     */
    @SystemProperty(value = "When client cache is started or closed special discovery message is sent " +
        "to notify cluster (for example this is needed for ClusterGroup.forCacheNodes(String) API. This timeout " +
        "in milliseconds specifies how long to wait after client cache start/close before sending this message. If " +
        "during this timeout another client cache changed, these events are combined into single message",
        type = Long.class, defaults = "" + DFLT_CLIENT_CACHE_CHANGE_MESSAGE_TIMEOUT)
    public static final String IGNITE_CLIENT_CACHE_CHANGE_MESSAGE_TIMEOUT =
        "IGNITE_CLIENT_CACHE_CHANGE_MESSAGE_TIMEOUT";

    /**
     * If a partition release future completion time during an exchange exceeds this threshold, the contents of
     * the future will be dumped to the log on exchange. Default is {@code 0} (disabled).
     */
    @SystemProperty(value = "If a partition release future completion time during an exchange exceeds " +
        "this threshold (in milliseconds), the contents of the future will be dumped to the log on exchange. " +
        "0 means disabled", type = Integer.class, defaults = "" + DFLT_PARTITION_RELEASE_FUTURE_DUMP_THRESHOLD)
    public static final String IGNITE_PARTITION_RELEASE_FUTURE_DUMP_THRESHOLD =
        "IGNITE_PARTITION_RELEASE_FUTURE_DUMP_THRESHOLD";

    /**
     * This property specifies the maximum number of futures that are included into diagnostic message.
     * The default value is {@code 10}.
     */
    @SystemProperty(value = "This property specifies the maximum number of futures that are included into diagnostic " +
        "message", type = Integer.class, defaults = "" + DFLT_IGNITE_PARTITION_RELEASE_FUTURE_WARN_LIMIT)
    public static final String IGNITE_PARTITION_RELEASE_FUTURE_WARN_LIMIT =
        "IGNITE_PARTITION_RELEASE_FUTURE_WARN_LIMIT";

    /**
     * If this property is set, a node will forcible fail a remote node when it fails to establish a communication
     * connection.
     */
    @SystemProperty("Enables node to forcible fail a remote node when it fails to establish a communication connection")
    public static final String IGNITE_ENABLE_FORCIBLE_NODE_KILL = "IGNITE_ENABLE_FORCIBLE_NODE_KILL";

    /**
     * If the property is set, coincidence of client identifier and subject is required when security is enabled.
     * <p>
     * Default value is fasle.
     *
     */
    @SystemProperty(value = "If the property is set, coincidence of client identifier and subject " +
        "is required when security is enabled", defaults = "false")
    public static final String IGNITE_CHECK_SENDER_NODE_SUBJECT = "IGNITE_CHECK_SENDER_NODE_SUBJECT";

    /**
     * If the property is set, client nodes should have explicitly rights to access to system cache.
     * <p>
     * Default value is fasle.
     *
     */
    @SystemProperty(value = "If the property is set, client nodes should have explicitly rights to access to system cache",
    defaults = "false")
    public static final String IGNITE_SECURITY_FOR_SYS_CACHE_ENABLED = "IGNITE_SECURITY_FOR_SYS_CACHE_ENABLED";

    /**
     * Tasks stealing will be started if tasks queue size per data-streamer thread exceeds this threshold.
     * <p>
     * Default value is {@code 4}.
     */
    @SystemProperty(value = "Tasks stealing will be started if tasks queue size per data-streamer thread " +
        "exceeds this threshold", type = Integer.class,
        defaults = "" + DFLT_DATA_STREAMING_EXECUTOR_SERVICE_TASKS_STEALING_THRESHOLD)
    public static final String IGNITE_DATA_STREAMING_EXECUTOR_SERVICE_TASKS_STEALING_THRESHOLD =
            "IGNITE_DATA_STREAMING_EXECUTOR_SERVICE_TASKS_STEALING_THRESHOLD";

    /**
     * If this property is set, then Ignite will use Async File IO factory by default.
     */
    @SystemProperty(value = "If this property is set, then Ignite will use Async File IO factory by default",
        defaults = "" + DFLT_USE_ASYNC_FILE_IO_FACTORY)
    public static final String IGNITE_USE_ASYNC_FILE_IO_FACTORY = "IGNITE_USE_ASYNC_FILE_IO_FACTORY";

    /** Max amount of remembered errors for {@link GridLogThrottle}. */
    @SystemProperty(value = "Max amount of remembered errors for GridLogThrottle", type = Integer.class,
        defaults = "" + DFLT_LOG_THROTTLE_CAPACITY)
    public static final String IGNITE_LOG_THROTTLE_CAPACITY = "IGNITE_LOG_THROTTLE_CAPACITY";

    /**
     * If this property is set, {@link DataStorageConfiguration#isWriteThrottlingEnabled()}
     * will be overridden to {@code true} regardless the initial value in the configuration.
     */
    @SystemProperty(value = "Checkpoint throttling policy", type = String.class)
    public static final String IGNITE_OVERRIDE_WRITE_THROTTLING_ENABLED = "IGNITE_OVERRIDE_WRITE_THROTTLING_ENABLED";

    /**
     * Property for setup WAL serializer version.
     */
    @SystemProperty(value = "WAL serializer version", type = Integer.class,
        defaults = "" + LATEST_SERIALIZER_VERSION)
    public static final String IGNITE_WAL_SERIALIZER_VERSION = "IGNITE_WAL_SERIALIZER_VERSION";

    /** Property for setup Ignite WAL segment sync timeout. */
    @SystemProperty(value = "WAL segment sync timeout in milliseconds", type = Long.class,
        defaults = "" + DFLT_WAL_SEGMENT_SYNC_TIMEOUT)
    public static final String IGNITE_WAL_SEGMENT_SYNC_TIMEOUT = "IGNITE_WAL_SEGMENT_SYNC_TIMEOUT";

    /**
     * If the property is set Ignite will use legacy node comparator (based on node order) inste
     *
     * Default value is {@code false}.
     */
    @SystemProperty("Enables usage of legacy node comparator (based on node order)")
    public static final String IGNITE_USE_LEGACY_NODE_COMPARATOR = "IGNITE_USE_LEGACY_NODE_COMPARATOR";

    /**
     * Property that indicates should be mapped byte buffer used or not.
     * Possible values: {@code true} and {@code false}.
     */
    @SystemProperty(value = "Enables usage of the mapped byte buffer", defaults = "" + DFLT_WAL_MMAP)
    public static final String IGNITE_WAL_MMAP = "IGNITE_WAL_MMAP";

    /**
     * When set to {@code true}, Data store folders are generated only by consistent id, and no consistent ID will be
     * set based on existing data store folders. This option also enables compatible folder generation mode as it was
     * before 2.3.
     */
    @SystemProperty("When set to true, Data store folders are generated only by consistent id, " +
        "and no consistent ID will be set based on existing data store folders. This option also enables compatible " +
        "folder generation mode as it was before 2.3")
    public static final String IGNITE_DATA_STORAGE_FOLDER_BY_CONSISTENT_ID = "IGNITE_DATA_STORAGE_FOLDER_BY_CONSISTENT_ID";

    /** Ignite JVM pause detector disabled. */
    @SystemProperty("Disables JVM pause detector")
    public static final String IGNITE_JVM_PAUSE_DETECTOR_DISABLED = "IGNITE_JVM_PAUSE_DETECTOR_DISABLED";

    /** Ignite JVM pause detector precision. */
    @SystemProperty(value = "JVM pause detector precision", type = Integer.class,
        defaults = "" + DFLT_JVM_PAUSE_DETECTOR_PRECISION)
    public static final String IGNITE_JVM_PAUSE_DETECTOR_PRECISION = "IGNITE_JVM_PAUSE_DETECTOR_PRECISION";

    /** Ignite JVM pause detector threshold. */
    @SystemProperty(value = "JVM pause detector threshold", type = Integer.class,
        defaults = "" + DEFAULT_JVM_PAUSE_DETECTOR_THRESHOLD)
    public static final String IGNITE_JVM_PAUSE_DETECTOR_THRESHOLD = "IGNITE_JVM_PAUSE_DETECTOR_THRESHOLD";

    /** Ignite JVM pause detector last events count. */
    @SystemProperty(value = "JVM pause detector last events count", type = Integer.class,
        defaults = "" + DFLT_JVM_PAUSE_DETECTOR_LAST_EVENTS_COUNT)
    public static final String IGNITE_JVM_PAUSE_DETECTOR_LAST_EVENTS_COUNT = "IGNITE_JVM_PAUSE_DETECTOR_LAST_EVENTS_COUNT";

    /**
     * Default value is {@code false}.
     *
     */
    @SystemProperty("Enables WAL debug log on recovery")
    public static final String IGNITE_WAL_DEBUG_LOG_ON_RECOVERY = "IGNITE_WAL_DEBUG_LOG_ON_RECOVERY";

    /**
     * Number of checkpoint history entries held in memory.
     */
    @SystemProperty(value = "Number of checkpoint history entries held in memory", type = Integer.class,
        defaults = "" + DFLT_PDS_MAX_CHECKPOINT_MEMORY_HISTORY_SIZE)
    public static final String IGNITE_PDS_MAX_CHECKPOINT_MEMORY_HISTORY_SIZE = "IGNITE_PDS_MAX_CHECKPOINT_MEMORY_HISTORY_SIZE";

    /**
     * If this property is set to {@code true} enable logging in {@link GridClient}.
     */
    @SystemProperty("Enables logging in GridClient")
    public static final String IGNITE_GRID_CLIENT_LOG_ENABLED = "IGNITE_GRID_CLIENT_LOG_ENABLED";

    /**
     * When set to {@code true}, direct IO may be enabled. Direct IO enabled only if JAR file with corresponding
     * feature is available in classpath and OS and filesystem settings allows to enable this mode.
     * Default is {@code true}.
     */
    @SystemProperty(value = "Enables direct IO. Direct IO enabled only if JAR " +
        "file with corresponding feature is available in classpath and OS and filesystem settings allows to enable " +
        "this mode", defaults = "true")
    public static final String IGNITE_DIRECT_IO_ENABLED = "IGNITE_DIRECT_IO_ENABLED";

    /**
     * When set to {@code true}, warnings that are intended for development environments and not for production
     * (such as coding mistakes in code using Ignite) will not be logged.
     */
    @SystemProperty("Enables development environments warnings")
    public static final String IGNITE_DEV_ONLY_LOGGING_DISABLED = "IGNITE_DEV_ONLY_LOGGING_DISABLED";

    /**
     * When set to {@code true} (default), pages are written to page store without holding segment lock (with delay).
     * Because other thread may require exactly the same page to be loaded from store, reads are protected by locking.
     */
    @SystemProperty(value = "When set to true (default), pages are written to page store without " +
        "holding segment lock (with delay). Because other thread may require exactly the same page to be loaded " +
        "from store, reads are protected by locking", defaults = "" + DFLT_DELAYED_REPLACED_PAGE_WRITE)
    public static final String IGNITE_DELAYED_REPLACED_PAGE_WRITE = "IGNITE_DELAYED_REPLACED_PAGE_WRITE";

    /**
     * When set to {@code true}, WAL implementation with dedicated worker will be used even in FSYNC mode.
     * Default is {@code false}.
     */
    @SystemProperty("When set to true, WAL implementation with dedicated worker will be used even in FSYNC mode")
    public static final String IGNITE_WAL_FSYNC_WITH_DEDICATED_WORKER = "IGNITE_WAL_FSYNC_WITH_DEDICATED_WORKER";

    /**
     * When set to {@code true}, on-heap cache cannot be enabled - see
     * {@link CacheConfiguration#setOnheapCacheEnabled(boolean)}.
     * Default is {@code false}.
     */
    @SystemProperty("When set to true, on-heap cache cannot be enabled - see " +
        "CacheConfiguration.setOnheapCacheEnabled(boolean)")
    public static final String IGNITE_DISABLE_ONHEAP_CACHE = "IGNITE_DISABLE_ONHEAP_CACHE";

    /**
     * When set to {@code false}, loaded pages implementation is switched to previous version of implementation,
     * FullPageIdTable. {@code True} value enables 'Robin Hood hashing: backward shift deletion'.
     * Default is {@code true}.
     */
    @SystemProperty(value = "When set to false, loaded pages implementation is switched to previous " +
        "version of implementation, FullPageIdTable. True value enables 'Robin Hood hashing: backward shift " +
        "deletion'", defaults = "" + DFLT_LOADED_PAGES_BACKWARD_SHIFT_MAP)
    public static final String IGNITE_LOADED_PAGES_BACKWARD_SHIFT_MAP = "IGNITE_LOADED_PAGES_BACKWARD_SHIFT_MAP";

    /**
     * Property for setup percentage of archive size for checkpoint trigger. Default value is 0.75
     */
    @SystemProperty(value = "Percentage of archive size for checkpoint trigger",
        type = Double.class, defaults = "" + DFLT_CHECKPOINT_TRIGGER_ARCHIVE_SIZE_PERCENTAGE)
    public static final String IGNITE_CHECKPOINT_TRIGGER_ARCHIVE_SIZE_PERCENTAGE = "IGNITE_CHECKPOINT_TRIGGER_ARCHIVE_SIZE_PERCENTAGE";

    /**
     * Property for setup percentage of WAL archive size to calculate
     * threshold since which removing of old archive should be started.
     * Default value is 0.5.
     *
     * @deprecated Use {@link DataStorageConfiguration#setMinWalArchiveSize}.
     */
    @SystemProperty(value = "Percentage of WAL archive size to calculate threshold " +
        "since which removing of old archive should be started", type = Double.class,
        defaults = "" + DFLT_THRESHOLD_WAL_ARCHIVE_SIZE_PERCENTAGE)
    public static final String IGNITE_THRESHOLD_WAL_ARCHIVE_SIZE_PERCENTAGE =
        "IGNITE_THRESHOLD_WAL_ARCHIVE_SIZE_PERCENTAGE";

    /**
     * Threshold time (in millis) to print warning to log if waiting for next wal segment took longer than the threshold.
     *
     * Default value is 1000 ms.
     */
    @SystemProperty(value = "Threshold time (in millis) to print warning to log if waiting for next wal " +
        "segment took longer than the threshold", type = Long.class,
        defaults = DFLT_THRESHOLD_WAIT_TIME_NEXT_WAL_SEGMENT + " milliseconds")
    public static final String IGNITE_THRESHOLD_WAIT_TIME_NEXT_WAL_SEGMENT = "IGNITE_THRESHOLD_WAIT_TIME_NEXT_WAL_SEGMENT";

    /**
     * Count of WAL compressor worker threads. Default value is 4.
     */
    @SystemProperty(value = "Count of WAL compressor worker threads", type = Integer.class,
        defaults = "" + DFLT_WAL_COMPRESSOR_WORKER_THREAD_CNT)
    public static final String IGNITE_WAL_COMPRESSOR_WORKER_THREAD_CNT = "IGNITE_WAL_COMPRESSOR_WORKER_THREAD_CNT";

    /**
     * Whenever read load balancing is enabled, that means 'get' requests will be distributed between primary and backup
     * nodes if it is possible and {@link CacheConfiguration#isReadFromBackup()} is {@code true}.
     *
     * Default is {@code true}.
     *
     * @see CacheConfiguration#isReadFromBackup()
     */
    @SystemProperty(value = "Enables read load balancing, that means 'get' requests will be distributed " +
        "between primary and backup nodes if it is possible and CacheConfiguration.isReadFromBackup() is true. ",
        defaults = "" + DFLT_READ_LOAD_BALANCING)
    public static final String IGNITE_READ_LOAD_BALANCING = "IGNITE_READ_LOAD_BALANCING";

    /**
     * Number of repetitions to capture a lock in the B+Tree.
     */
    @SystemProperty(value = "Number of repetitions to capture a lock in the B+Tree", type = Integer.class,
        defaults = "" + IGNITE_BPLUS_TREE_LOCK_RETRIES_DEFAULT)
    public static final String IGNITE_BPLUS_TREE_LOCK_RETRIES = "IGNITE_BPLUS_TREE_LOCK_RETRIES";

    /**
     * Amount of memory reserved in the heap at node start, which can be dropped to increase the chances of success when
     * handling OutOfMemoryError.
     *
     * Default is {@code 64kb}.
     */
    @SystemProperty(value = "Amount of memory reserved in the heap at node start, which can be dropped " +
        "to increase the chances of success when handling OutOfMemoryError", type = Integer.class,
        defaults = "" + DFLT_FAILURE_HANDLER_RESERVE_BUFFER_SIZE)
    public static final String IGNITE_FAILURE_HANDLER_RESERVE_BUFFER_SIZE = "IGNITE_FAILURE_HANDLER_RESERVE_BUFFER_SIZE";

    /**
     * The threshold of uneven distribution above which partition distribution will be logged.
     *
     * The default is '50', that means: warn about nodes with 50+% difference.
     */
    @SystemProperty(value = "The threshold of uneven distribution above which partition distribution " +
        "will be logged", type = Float.class, defaults = "" + DFLT_PART_DISTRIBUTION_WARN_THRESHOLD)
    public static final String IGNITE_PART_DISTRIBUTION_WARN_THRESHOLD = "IGNITE_PART_DISTRIBUTION_WARN_THRESHOLD";

    /**
     * When set to {@code false}, WAL will not be automatically disabled during rebalancing if there is no partition in
     * OWNING state.
     * Default is {@code true}.
     */
    @SystemProperty(value = "When set to false, WAL will not be automatically disabled during " +
        "rebalancing if there is no partition in OWNING state", defaults = "" + DFLT_DISABLE_WAL_DURING_REBALANCING)
    public static final String IGNITE_DISABLE_WAL_DURING_REBALANCING = "IGNITE_DISABLE_WAL_DURING_REBALANCING";

    /**
     * When property is set {@code false} each next exchange will try to compare with previous.
     * If last rebalance is equivalent with new possible one, new rebalance does not trigger.
     * Set the property {@code true} and each exchange will try to trigger new rebalance.
     *
     * Default is {@code false}.
     */
    @SystemProperty("When property is set false each next exchange will try to compare with previous. " +
        "If last rebalance is equivalent with new possible one, new rebalance does not trigger. " +
        "Set the property true and each exchange will try to trigger new rebalance")
    public static final String IGNITE_DISABLE_REBALANCING_CANCELLATION_OPTIMIZATION =
        "IGNITE_DISABLE_REBALANCING_CANCELLATION_OPTIMIZATION";

    /**
     * Sets timeout for TCP client recovery descriptor reservation.
     */
    @SystemProperty(value = "Timeout for TCP client recovery descriptor reservation in milliseconds",
        type = Long.class, defaults = "" + DFLT_NIO_RECOVERY_DESCRIPTOR_RESERVATION_TIMEOUT)
    public static final String IGNITE_NIO_RECOVERY_DESCRIPTOR_RESERVATION_TIMEOUT =
            "IGNITE_NIO_RECOVERY_DESCRIPTOR_RESERVATION_TIMEOUT";

    /**
     * When set to {@code true}, Ignite will skip partitions sizes check on partition validation after rebalance has finished.
     * Partitions sizes may differs on nodes when Expiry Policy is in use and it is ok due to lazy entry eviction mechanics.
     *
     * There is no need to disable partition size validation either in normal case or when expiry policy is configured for cache.
     * But it should be disabled manually when policy is used on per entry basis to hint Ignite to skip this check.
     *
     * Default is {@code false}.
     */
    @SystemProperty("Enables Ignite to skip partitions sizes check on partition " +
        "validation after rebalance has finished. Partitions sizes may differs on nodes when Expiry Policy is in " +
        "use and it is ok due to lazy entry eviction mechanics. There is no need to disable partition size " +
        "validation either in normal case or when expiry policy is configured for cache. But it should be disabled " +
        "manually when policy is used on per entry basis to hint Ignite to skip this check")
    public static final String IGNITE_SKIP_PARTITION_SIZE_VALIDATION = "IGNITE_SKIP_PARTITION_SIZE_VALIDATION";

    /**
     * Enables threads dumping on critical node failure.
     *
     * Default is {@code true}.
     */
    @SystemProperty("Enables threads dumping on critical node failure")
    public static final String IGNITE_DUMP_THREADS_ON_FAILURE = "IGNITE_DUMP_THREADS_ON_FAILURE";

    /**
     * Throttling time out for thread dump generation during failure handling.
     *
     * Default is failure detection timeout. {@code 0} or negative value - throttling is disabled.
     */
    @SystemProperty(value = "Throttling time out for thread dump generation during failure handling " +
        "in milliseconds. Default is failure detection timeout. 0 or negative value - throttling is disabled",
        type = Long.class)
    public static final String IGNITE_DUMP_THREADS_ON_FAILURE_THROTTLING_TIMEOUT =
            "IGNITE_DUMP_THREADS_ON_FAILURE_THROTTLING_TIMEOUT";

    /**
     * Throttling timeout in millis which avoid excessive PendingTree access on unwind if there is nothing to clean yet.
     *
     * Default is 500 ms.
     *
     * @deprecated No longer used.
     */
    @Deprecated
    @SystemProperty(value = "Throttling timeout in milliseconds which avoid excessive PendingTree access on " +
        "unwind if there is nothing to clean yet", type = Long.class)
    public static final String IGNITE_UNWIND_THROTTLING_TIMEOUT = "IGNITE_UNWIND_THROTTLING_TIMEOUT";

    /**
     * Threshold for throttling operations logging.
     */
    @SystemProperty(value = "Threshold in seconds for throttling operations logging", type = Integer.class,
        defaults = "" + DFLT_THROTTLE_LOG_THRESHOLD)
    public static final String IGNITE_THROTTLE_LOG_THRESHOLD = "IGNITE_THROTTLE_LOG_THRESHOLD";

    /**
     * Number of concurrent operation for evict partitions.
     */
    @Deprecated
    @SystemProperty(value = "Number of concurrent operation for evict partitions", type = Integer.class)
    public static final String IGNITE_EVICTION_PERMITS = "IGNITE_EVICTION_PERMITS";

    /**
     * When set to {@code true}, Ignite will allow execute DML operation (MERGE|INSERT|UPDATE|DELETE)
     * within transaction for non MVCC mode.
     *
     * Default is {@code false}.
     */
    @SystemProperty("When set to true, Ignite will allow execute DML operation " +
        "(MERGE|INSERT|UPDATE|DELETE) within transaction for non MVCC mode")
    public static final String IGNITE_ALLOW_DML_INSIDE_TRANSACTION = "IGNITE_ALLOW_DML_INSIDE_TRANSACTION";

    /**
     * Timeout between ZooKeeper client retries, default 2s.
     */
    @SystemProperty(value = "Timeout between ZooKeeper client retries in milliseconds", type = Long.class,
        defaults = "2 seconds")
    public static final String IGNITE_ZOOKEEPER_DISCOVERY_RETRY_TIMEOUT = "IGNITE_ZOOKEEPER_DISCOVERY_RETRY_TIMEOUT";

    /**
     * Number of attempts to reconnect to ZooKeeper.
     */
    @SystemProperty(value = "Number of attempts to reconnect to ZooKeeper", type = Integer.class,
        defaults = "10")
    public static final String IGNITE_ZOOKEEPER_DISCOVERY_MAX_RETRY_COUNT = "IGNITE_ZOOKEEPER_DISCOVERY_MAX_RETRY_COUNT";

    /**
     * Maximum number for cached MVCC transaction updates. This caching is used for continuous query with MVCC caches.
     */
    @SystemProperty(value = "Maximum number for cached MVCC transaction updates. This caching is used " +
        "for continuous query with MVCC caches", type = Integer.class,
        defaults = "" + DFLT_MVCC_TX_SIZE_CACHING_THRESHOLD)
    public static final String IGNITE_MVCC_TX_SIZE_CACHING_THRESHOLD = "IGNITE_MVCC_TX_SIZE_CACHING_THRESHOLD";

    /**
     * Try reuse memory on deactivation. Useful in case of huge page memory region size.
     */
    @SystemProperty("Try reuse memory on deactivation")
    public static final String IGNITE_REUSE_MEMORY_ON_DEACTIVATE = "IGNITE_REUSE_MEMORY_ON_DEACTIVATE";

    /**
     * Maximum inactivity period for system worker in milliseconds. When this value is exceeded, worker is considered
     * blocked with consequent critical failure handler invocation.
     */
    @SystemProperty(value = "Maximum inactivity period for system worker in milliseconds. When this " +
        "value is exceeded, worker is considered blocked with consequent critical failure handler invocation",
        type = Long.class)
    public static final String IGNITE_SYSTEM_WORKER_BLOCKED_TIMEOUT = "IGNITE_SYSTEM_WORKER_BLOCKED_TIMEOUT";

    /**
     * Timeout for checkpoint read lock acquisition in milliseconds.
     */
    @SystemProperty(value = "Timeout for checkpoint read lock acquisition in milliseconds", type = Long.class)
    public static final String IGNITE_CHECKPOINT_READ_LOCK_TIMEOUT = "IGNITE_CHECKPOINT_READ_LOCK_TIMEOUT";

    /**
     * Timeout for waiting schema update if schema was not found for last accepted version.
     */
    @SystemProperty(value = "Timeout for waiting schema update if schema was not found for last accepted " +
        "version in milliseconds", type = Long.class, defaults = "" + DFLT_WAIT_SCHEMA_UPDATE)
    public static final String IGNITE_WAIT_SCHEMA_UPDATE = "IGNITE_WAIT_SCHEMA_UPDATE";

    /**
     * System property to override {@link CacheConfiguration#getRebalanceThrottle} configuration property for all caches.
     * {@code 0} by default, which means that override is disabled.
     * @deprecated Use {@link IgniteConfiguration#getRebalanceThrottle()} instead.
     */
    @Deprecated
    @SystemProperty(value = "Overrides CacheConfiguration.getRebalanceThrottle " +
        "configuration property for all caches in milliseconds. 0 by default, which means that override is disabled",
        type = Long.class, defaults = "0")
    public static final String IGNITE_REBALANCE_THROTTLE_OVERRIDE = "IGNITE_REBALANCE_THROTTLE_OVERRIDE";

    /**
     * Enables start caches in parallel.
     *
     * Default is {@code true}.
     */
    @SystemProperty(value = "Enables start caches in parallel", defaults = "" + DFLT_ALLOW_START_CACHES_IN_PARALLEL)
    public static final String IGNITE_ALLOW_START_CACHES_IN_PARALLEL = "IGNITE_ALLOW_START_CACHES_IN_PARALLEL";

    /** For test purposes only. Force Mvcc mode. */
    @SystemProperty("For test purposes only. Force Mvcc mode")
    public static final String IGNITE_FORCE_MVCC_MODE_IN_TESTS = "IGNITE_FORCE_MVCC_MODE_IN_TESTS";

    /**
     * Allows to log additional information about all restored partitions after binary and logical recovery phases.
     *
     * Default is {@code true}.
     */
    @SystemProperty("Allows to log additional information about all restored partitions after " +
        "binary and logical recovery phases")
    public static final String IGNITE_RECOVERY_VERBOSE_LOGGING = "IGNITE_RECOVERY_VERBOSE_LOGGING";

    /**
     * Disables cache interceptor triggering in case of conflicts.
     *
     * Default is {@code false}.
     */
    @SystemProperty("Disables cache interceptor triggering in case of conflicts")
    public static final String IGNITE_DISABLE_TRIGGERING_CACHE_INTERCEPTOR_ON_CONFLICT =
        "IGNITE_DISABLE_TRIGGERING_CACHE_INTERCEPTOR_ON_CONFLICT";

    /**
     * Sets default isk page compression.
     */
    @SystemProperty(value = "Disk page compression - CacheConfiguration#setDiskPageCompression",
        type = DiskPageCompression.class)
    public static final String IGNITE_DEFAULT_DISK_PAGE_COMPRESSION = "IGNITE_DEFAULT_DISK_PAGE_COMPRESSION";

    /**
     * Sets default {@link DataStorageConfiguration#setPageSize storage page size}.
     */
    @SystemProperty(value = "Storage page size - DataStorageConfiguration#setPageSize", type = Integer.class)
    public static final String IGNITE_DEFAULT_DATA_STORAGE_PAGE_SIZE = "IGNITE_DEFAULT_DATA_STORAGE_PAGE_SIZE";

    /**
     * Manages the type of the implementation of the service processor (implementation of the {@link IgniteServices}).
     * All nodes in the cluster must have the same value of this property.
     * <p/>
     * If the property is {@code true} then event-driven implementation of the service processor will be used.
     * <p/>
     * If the property is {@code false} then internal cache based implementation of service processor will be used.
     * <p/>
     * Default is {@code true}.
     */
    @SystemProperty(value = "Manages the type of the implementation of the service processor " +
        "(implementation of the IgniteServices). All nodes in the cluster must have the same value of this property. " +
        "If the property is true then event-driven implementation of the service processor will be used. If the " +
        "property is false then internal cache based implementation of service processor will be used",
        defaults = "" + DFLT_EVENT_DRIVEN_SERVICE_PROCESSOR_ENABLED)
    public static final String IGNITE_EVENT_DRIVEN_SERVICE_PROCESSOR_ENABLED
        = "IGNITE_EVENT_DRIVEN_SERVICE_PROCESSOR_ENABLED";

    /**
     * When set to {@code true}, cache metrics are not included into the discovery metrics update message (in this
     * case message contains only cluster metrics). By default cache metrics are included into the message and
     * calculated each time the message is sent.
     * <p>
     * Cache metrics sending can also be turned off by disabling statistics per each cache, but in this case some cache
     * metrics will be unavailable via JMX too.
     */
    @SystemProperty("When set to true, cache metrics are not included into the discovery metrics " +
        "update message (in this case message contains only cluster metrics). By default cache metrics are included " +
        "into the message and calculated each time the message is sent. Cache metrics sending can also be turned off " +
        "by disabling statistics per each cache, but in this case some cache metrics will be unavailable via JMX too")
    public static final String IGNITE_DISCOVERY_DISABLE_CACHE_METRICS_UPDATE = "IGNITE_DISCOVERY_DISABLE_CACHE_METRICS_UPDATE";

    /**
     * Maximum number of different partitions to be extracted from between expression within sql query.
     * In case of limit exceeding all partitions will be used.
     */
    @SystemProperty(value = "Maximum number of different partitions to be extracted from between " +
        "expression within sql query. In case of limit exceeding all partitions will be used", type = Integer.class,
        defaults = "16")
    public static final String IGNITE_SQL_MAX_EXTRACTED_PARTS_FROM_BETWEEN =
        "IGNITE_SQL_MAX_EXTRACTED_PARTS_FROM_BETWEEN";

    /**
     * Maximum amount of bytes that can be stored in history of {@link DistributedMetaStorage} updates.
     */
    @SystemProperty(value = "Maximum amount of bytes that can be stored in history of DistributedMetaStorage updates",
        type = Long.class, defaults = "" + DFLT_MAX_HISTORY_BYTES)
    public static final String IGNITE_GLOBAL_METASTORAGE_HISTORY_MAX_BYTES = "IGNITE_GLOBAL_METASTORAGE_HISTORY_MAX_BYTES";

    /**
     * Size threshold to allocate and retain additional  HashMap to improve contains()
     * which leads to extra memory consumption.
     */
    @SystemProperty(value = "Size threshold to allocate and retain additional HashMap to improve " +
        "contains() which leads to extra memory consumption", type = Integer.class,
        defaults = "" + DFLT_AFFINITY_BACKUPS_THRESHOLD)
    public static final String IGNITE_AFFINITY_BACKUPS_THRESHOLD = "IGNITE_AFFINITY_BACKUPS_THRESHOLD";

    /**
     * Flag to disable memory optimization:
     *  BitSets instead of HashSets to store partitions.
     *  When number of backups per partion is > IGNITE_AFFINITY_BACKUPS_THRESHOLD we use HashMap to improve contains()
     * which leads to extra memory consumption, otherwise we use view on the
     * list of cluster nodes to reduce memory consumption on redundant data structures.
     */
    @SystemProperty("Disables memory optimization: BitSets instead of HashSets to store " +
        "partitions. When number of backups per partitions is > IGNITE_AFFINITY_BACKUPS_THRESHOLD we use HashMap to " +
        "improve contains() which leads to extra memory consumption, otherwise we use view on the list of cluster " +
        "nodes to reduce memory consumption on redundant data structures")
    public static final String IGNITE_DISABLE_AFFINITY_MEMORY_OPTIMIZATION = "IGNITE_DISABLE_AFFINITY_MEMORY_OPTIMIZATION";

    /**
     * Limit the maximum number of objects in memory during the recovery procedure.
     */
    @SystemProperty(value = "Limit the maximum number of objects in memory during the recovery procedure",
        type = Integer.class)
    public static final String IGNITE_RECOVERY_SEMAPHORE_PERMITS = "IGNITE_RECOVERY_SEMAPHORE_PERMITS";

    /**
     * Maximum size of history of server nodes (server node IDs) that ever joined to current topology.
     */
    @SystemProperty(value = "Maximum size of history of server nodes (server node IDs) that ever joined " +
        "to current topology", type = Integer.class, defaults = "" + DFLT_NODE_IDS_HISTORY_SIZE)
    public static final String IGNITE_NODE_IDS_HISTORY_SIZE = "IGNITE_NODE_IDS_HISTORY_SIZE";

    /**
     * Maximum number of diagnostic warning messages per category, when waiting for PME.
     */
    @SystemProperty(value = "Maximum number of diagnostic warning messages per category, when waiting for PME",
        type = Integer.class, defaults = "" + DFLT_DIAGNOSTIC_WARN_LIMIT)
    public static final String IGNITE_DIAGNOSTIC_WARN_LIMIT = "IGNITE_DIAGNOSTIC_WARN_LIMIT";

    /**
     * Flag to enable triggering failure handler for node if unrecoverable partition inconsistency is
     * discovered during partition update counters exchange.
     */
    @SystemProperty("Enables triggering failure handler for node if unrecoverable " +
        "partition inconsistency is discovered during partition update counters exchange")
    public static final String IGNITE_FAIL_NODE_ON_UNRECOVERABLE_PARTITION_INCONSISTENCY =
        "IGNITE_FAIL_NODE_ON_UNRECOVERABLE_PARTITION_INCONSISTENCY";

    /**
     * Allow use composite _key, _val columns at the INSERT/UPDATE/MERGE statements.
     */
    @SystemProperty("Allow use composite _key, _val columns at the INSERT/UPDATE/MERGE statements")
    public static final String IGNITE_SQL_ALLOW_KEY_VAL_UPDATES = "IGNITE_SQL_ALLOW_KEY_VAL_UPDATES";

    /**
     * Forcibly fills missing columns belonging to the primary key with nulls or default values if those have been specified.
     */
    @SystemProperty(value = "Forcibly fills missing columns belonging to the primary key with nulls or default values " +
        "if those have been specified", defaults = "false")
    public static final String IGNITE_SQL_FILL_ABSENT_PK_WITH_DEFAULTS = "IGNITE_SQL_FILL_ABSENT_PK_WITH_DEFAULTS";

    /**
     * Interval between logging of time of next auto-adjust.
     */
    @SystemProperty(value = "Interval between logging of time of next auto-adjust in milliseconds", type = Long.class)
    public static final String IGNITE_BASELINE_AUTO_ADJUST_LOG_INTERVAL = "IGNITE_BASELINE_AUTO_ADJUST_LOG_INTERVAL";

    /**
     * Starting from this number of dirty pages in checkpoint, array will be sorted with
     * {@link Arrays#parallelSort(Comparable[])} in case of {@link CheckpointWriteOrder#SEQUENTIAL}.
     */
    @SystemProperty(value = "Starting from this number of dirty pages in checkpoint, array will be " +
        "sorted with Arrays.parallelSort(Comparable[]) in case of CheckpointWriteOrder.SEQUENTIAL",
        type = Integer.class, defaults = "" + DFLT_CHECKPOINT_PARALLEL_SORT_THRESHOLD)
    public static final String CHECKPOINT_PARALLEL_SORT_THRESHOLD = "CHECKPOINT_PARALLEL_SORT_THRESHOLD";

    /**
     * Keep static cache configuration even if stored cache data differs from the static config. When this property
     * is set, static cache configuration will override persisted configuration. DDL operations are not allowed
     * when this system property is set.
     */
    @SystemProperty("Keep static cache configuration even if stored cache data differs from " +
        "the static config. When this property is set, static cache configuration will override persisted " +
        "configuration. DDL operations are not allowed when this system property is set")
    public static final String IGNITE_KEEP_STATIC_CACHE_CONFIGURATION = "IGNITE_KEEP_STATIC_CACHE_CONFIGURATION";

    /** Enable backward compatible to use 'IGNITE' as SQL system schema. */
    @SystemProperty("Enable backward compatible to use 'IGNITE' as SQL system schema")
    public static final String IGNITE_SQL_SYSTEM_SCHEMA_NAME_IGNITE = "IGNITE_SQL_SYSTEM_SCHEMA_NAME_IGNITE";

    /**
     * Shows if dump requests from local node to near node are allowed, when long running transaction
     * is found. If allowed, the compute request to near node will be made to get thread dump of transaction
     * owner thread.
     */
    @SystemProperty(value = "Shows if dump requests from local node to near node are allowed, when " +
        "long running transaction is found. If allowed, the compute request to near node will be made to get " +
        "thread dump of transaction owner thread", defaults = "" + DFLT_TX_OWNER_DUMP_REQUESTS_ALLOWED)
    public static final String IGNITE_TX_OWNER_DUMP_REQUESTS_ALLOWED = "IGNITE_TX_OWNER_DUMP_REQUESTS_ALLOWED";

    /**
     * Defines factory class for H2 LocalResult (see org.gridgain.internal.h2.result.LocalResult).
     */
    @SystemProperty(value = "Defines factory class for H2 LocalResult", type = String.class,
        defaults = "org.apache.ignite.internal.processors.query.h2.H2LocalResultFactory")
    public static final String IGNITE_H2_LOCAL_RESULT_FACTORY = "IGNITE_H2_LOCAL_RESULT_FACTORY";

    /**
     * Defines default memory reservation block size.
     *
     * Default: 512K.
     */
    @SystemProperty(value = "Defines default memory reservation block size", type = Long.class, defaults = "524288")
    public static final String IGNITE_SQL_MEMORY_RESERVATION_BLOCK_SIZE = "IGNITE_SQL_MEMORY_RESERVATION_BLOCK_SIZE";

    /**
     * Page lock tracker type.
     * -1 - Disable lock tracking.
     *  1 - HEAP_STACK
     *  2 - HEAP_LOG
     *  3 - OFF_HEAP_STACK
     *  4 - OFF_HEAP_LOG
     *
     * Default is 2 - HEAP_LOG.
     */
    @SystemProperty(value = "Page lock tracker type. -1 - Disable lock tracking. 1 - HEAP_STACK. " +
        "2 - HEAP_LOG. 3 - OFF_HEAP_STACK. 4 - OFF_HEAP_LOG", type = Integer.class,
        defaults = "" + HEAP_LOG)
    public static final String IGNITE_PAGE_LOCK_TRACKER_TYPE = "IGNITE_PAGE_LOCK_TRACKER_TYPE";

    /**
     * Capacity in pages for storing in page lock tracker strucuture.
     *
     * Default is 512 pages.
     */
    @SystemProperty(value = "Capacity in pages for storing in page lock tracker strucuture",
        type = Integer.class, defaults = "" + DFLT_PAGE_LOCK_TRACKER_CAPACITY)
    public static final String IGNITE_PAGE_LOCK_TRACKER_CAPACITY = "IGNITE_PAGE_LOCK_TRACKER_CAPACITY";

    /**
     * Page lock tracker thread for checking hangs threads interval.
     *
     * Default is 60_000 ms.
     */
    @SystemProperty(value = "Page lock tracker thread for checking hangs threads interval",
        type = Integer.class, defaults = "" + DFLT_PAGE_LOCK_TRACKER_CHECK_INTERVAL)
    public static final String IGNITE_PAGE_LOCK_TRACKER_CHECK_INTERVAL = "IGNITE_PAGE_LOCK_TRACKER_CHECK_INTERVAL";

    /**
     * Enables threads locks dumping on critical node failure.
     *
     * Default is {@code true}.
     */
    @SystemProperty(value = "Enables threads locks dumping on critical node failure",
        defaults = "" + DFLT_DUMP_PAGE_LOCK_ON_FAILURE)
    public static final String IGNITE_DUMP_PAGE_LOCK_ON_FAILURE = "IGNITE_DUMP_PAGE_LOCK_ON_FAILURE";

    /**
     * Scan the classpath on startup and log all the files containing in it.
     */
    @SystemProperty(value = "Scan the classpath on startup and log all the files containing in it",
        defaults = "" + DFLT_LOG_CLASSPATH_CONTENT_ON_STARTUP)
    public static final String IGNITE_LOG_CLASSPATH_CONTENT_ON_STARTUP = "IGNITE_LOG_CLASSPATH_CONTENT_ON_STARTUP";

    /**
     * Maximum size of table (rows count) when temporary hash index can be built on fly.
     *
     * Default: 100_000 (rows).
     */
    @SystemProperty(value = "Maximum size of table (rows count) when temporary hash index can be built on fly",
        type = Integer.class, defaults = "100000")
    public static final String IGNITE_HASH_JOIN_MAX_TABLE_SIZE = "IGNITE_HASH_JOIN_MAX_TABLE_SIZE";

    /**
     * Enable hash join (create hash index on the fly) for query optimizer.
     * When disabled hash join may be enabled only by index hint.
     * e.g.: SELECT * from A, B USE INDEX (HASH_JOIN_IDX) WHERE A.jid = B.jid
     * hash index will be created for B.jid on the fly.
     *
     * Default: false.
     */
    @SystemProperty(value = "Enable hash join (create hash index on the fly) for query optimizer. " +
        "When disabled hash join may be enabled only by index hint", defaults = "false")
    public static final String IGNITE_ENABLE_HASH_JOIN = "IGNITE_ENABLE_HASH_JOIN";

    /**
     * Threshold timeout for long transactions, if transaction exceeds it, it will be dumped in log with
     * information about how much time did it spent in system time (time while aquiring locks, preparing,
     * commiting, etc) and user time (time when client node runs some code while holding transaction and not
     * waiting it). Equals 0 if not set. No long transactions are dumped in log if nor this parameter
     * neither {@link #IGNITE_TRANSACTION_TIME_DUMP_SAMPLES_COEFFICIENT} is set.
     */
    @SystemProperty(value = "Threshold timeout for long transactions, if transaction exceeds it, it " +
        "will be dumped in log with information about how much time did it spent in system time (time while acquiring " +
        "locks, preparing, committing, etc) and user time (time when client node runs some code while holding " +
        "transaction and not waiting it). Equals 0 if not set. No long transactions are dumped in log if nor " +
        "this parameter neither IGNITE_TRANSACTION_TIME_DUMP_SAMPLES_COEFFICIENT is set", type = Long.class)
    public static final String IGNITE_LONG_TRANSACTION_TIME_DUMP_THRESHOLD = "IGNITE_LONG_TRANSACTION_TIME_DUMP_THRESHOLD";

    /**
     * The coefficient for samples of completed transactions that will be dumped in log. Must be float value
     * between 0.0 and 1.0 inclusive. Default value is <code>0.0</code>.
     */
    @SystemProperty(value = "The coefficient for samples of completed transactions that will be dumped " +
        "in log. Must be float value between 0.0 and 1.0 inclusive", type = Float.class)
    public static final String IGNITE_TRANSACTION_TIME_DUMP_SAMPLES_COEFFICIENT =
        "IGNITE_TRANSACTION_TIME_DUMP_SAMPLES_COEFFICIENT";

    /**
     * The limit of samples of completed transactions that will be dumped in log per second, if
     * {@link #IGNITE_TRANSACTION_TIME_DUMP_SAMPLES_COEFFICIENT} is above <code>0.0</code>. Must be integer value
     * greater than <code>0</code>. Default value is <code>5</code>.
     */
    @SystemProperty(value = "The limit of samples of completed transactions that will be dumped in log " +
        "per second, if " + IGNITE_TRANSACTION_TIME_DUMP_SAMPLES_COEFFICIENT + " is above 0.0. Must be integer value " +
        "greater than 0", type = Integer.class, defaults = "" + DFLT_TRANSACTION_TIME_DUMP_SAMPLES_PER_SECOND_LIMIT)
    public static final String IGNITE_TRANSACTION_TIME_DUMP_SAMPLES_PER_SECOND_LIMIT =
        "IGNITE_TRANSACTION_TIME_DUMP_SAMPLES_PER_SECOND_LIMIT";

    /**
     * Disables smart DR throttling. Default value is <code>false</code>.
     */
    @SystemProperty(value = "Disables smart DR throttling", defaults = "false")
    public static final String IGNITE_DISABLE_SMART_DR_THROTTLING = "IGNITE_DISABLE_SMART_DR_THROTTLING";

    /*
     * Disable onheap caching of pages lists (free lists and reuse lists).
     * If persistence is enabled changes to page lists are not stored to page memory immediately, they are cached in
     * onheap buffer and flushes to page memory on a checkpoint. This property allows to disable such onheap caching.
     * Default value is <code>false</code>.
     */
    @SystemProperty("Disables onheap caching of pages lists (free lists and reuse lists). " +
        "If persistence is enabled changes to page lists are not stored to page memory immediately, they are " +
        "cached in onheap buffer and flushes to page memory on a checkpoint. This property allows to disable such " +
        "onheap caching")
    public static final String IGNITE_PAGES_LIST_DISABLE_ONHEAP_CACHING = "IGNITE_PAGES_LIST_DISABLE_ONHEAP_CACHING";

    /**
     * The master key name that the node will use during the recovery.
     * <p>
     * If a node was unavailable during a master key change process it won't be able to join to cluster with old the
     * master key. Set up this property to re-encrypt cache keys on startup and join to cluster with the valid
     * master key name.
     */
    @SystemProperty(value = "The master key name that the node will use during the recovery. If a node " +
        "was unavailable during a master key change process it won't be able to join to cluster with old the " +
        "master key. Set up this property to re-encrypt cache keys on startup and join to cluster with the valid " +
        "master key name", type = String.class)
    public static final String IGNITE_MASTER_KEY_NAME_TO_CHANGE_BEFORE_STARTUP =
        "IGNITE_MASTER_KEY_NAME_TO_CHANGE_BEFORE_STARTUP";

    /**
     * Disable group state lazy store. It means that group state won't be cached for {@link CheckpointEntry} and will be
     * read from wal every time. Should be used for test purposes only.
     */
    @SystemProperty(value = "Disable group state lazy store. It means that group state won't be cached " +
        "and will be read from wal every time", defaults = "false")
    public static final String IGNITE_DISABLE_GRP_STATE_LAZY_STORE = "IGNITE_DISABLE_GRP_STATE_LAZY_STORE";

    /**
     * Enables extended logging of indexes create/rebuild process. Default {@code false}.
     * <p/>
     * <b>Warning</b>: enabling that option can lead to performance degradation of index creation, rebuilding and  node
     * restart.
     */
    @SystemProperty("Enables extended logging of indexes create/rebuild process. " +
        "Warning: enabling that option can lead to performance degradation of index creation, rebuilding and " +
        "node restart")
    public static final String IGNITE_ENABLE_EXTRA_INDEX_REBUILD_LOGGING = "IGNITE_ENABLE_EXTRA_INDEX_REBUILD_LOGGING";

    /**
     * When enabled, node will wait until all of its data is backed up before shutting down.
     * Please note that it will completely prevent last node in cluster from shutting down if any caches exist
     * that have backups configured.
     * @deprecated Use {@link ShutdownPolicy} instead.
     */
    @Deprecated
    @IgniteExperimental
    @SystemProperty("Enables node to wait until all of its data is backed up before " +
        "shutting down. Please note that it will completely prevent last node in cluster from shutting down if any " +
        "caches exist that have backups configured")
    public static final String IGNITE_WAIT_FOR_BACKUPS_ON_SHUTDOWN = "IGNITE_WAIT_FOR_BACKUPS_ON_SHUTDOWN";

    /**
     * Choose the index cost function. May be used to compatibility with old version
     * .
     * The possible values:
     *         - "LAST",
     *         - "COMPATIBLE_8_7_28"
     *         - "COMPATIBLE_8_7_12",
     *         - "COMPATIBLE_8_7_6"
     *
     * The last cost function is used by default.
     */
    @SystemProperty(value = "Choose the index cost function. May be used to compatibility with old version\n" +
        " The possible values: \"LAST\", \"COMPATIBLE_8_7_28\", \"COMPATIBLE_8_7_12\", \"COMPATIBLE_8_7_6\"",
        defaults = "LAST")
    public static final String IGNITE_INDEX_COST_FUNCTION = "IGNITE_INDEX_COST_FUNCTION";

    /**
     * Enables setting attribute value of {@link
     * TcpCommunicationSpi#ATTR_HOST_NAMES ATTR_HOST_NAMES} when value {@link
     * IgniteConfiguration#getLocalHost getLocalHost} is ip, for backward
     * compatibility. By default, {@code false}.
     */
    @SystemProperty("Enables setting attribute value of TcpCommunicationSpi#ATTR_HOST_NAMES " +
        "when value IgniteConfiguration#getLocalHost is ip, for backward compatibility")
    public static final String IGNITE_TCP_COMM_SET_ATTR_HOST_NAMES = "IGNITE_TCP_COMM_SET_ATTR_HOST_NAMES";

    /**
     * When above zero, prints tx key collisions once per interval.
     * Each transaction besides OPTIMISTIC SERIALIZABLE capture locks on all enlisted keys, for some reasons
     * per key lock queue may rise. This property sets the interval during which statistics are collected.
     * Default is 1000 ms.
     */
    @SystemProperty(value = "When above zero, prints tx key collisions once per interval. Each " +
        "transaction besides OPTIMISTIC SERIALIZABLE capture locks on all enlisted keys, for some reasons per key " +
        "lock queue may rise. This property sets the interval during which statistics are collected", type = Integer.class,
        defaults = "" + DFLT_DUMP_TX_COLLISIONS_INTERVAL)
    public static final String IGNITE_DUMP_TX_COLLISIONS_INTERVAL = "IGNITE_DUMP_TX_COLLISIONS_INTERVAL";

    /**
     * Defines how many exchange futures are kept uncleared in the queue. Default is 10.
     */
    @SystemProperty(value = "Defines how many exchange futures are kept uncleared in the queue", type = Integer.class,
        defaults = "10")
    public static final String IGNITE_KEEP_UNCLEARED_EXCHANGE_FUTURES_LIMIT =
        "IGNITE_KEEP_UNCLEARED_EXCHANGE_FUTURES_LIMIT";

    /**
     * If specified, enforces legacy behavior for system properties authorization when
     * {@link SecurityPermissionSet#defaultAllowAll()} is set to true: if user's system permission set is empty,
     * all system actions will be prohibited.
     */
    @SystemProperty(value = "If specified, enforces legacy behavior for system properties authorization when " +
        "SecurityPermissionSet.defaultAllowAll() is set to true: if user's system permission set is empty, " +
        "all system actions will be prohibited")
    public static final String IGNITE_DFLT_ALLOW_EMPTY_SYS_PERMISSIONS = "IGNITE_DFLT_ALLOW_EMPTY_SYS_PERMISSIONS";

    /**
     * Defragmentation region size percentage of configured region size.
     * This percentage will be calculated from largest configured region size and then proportionally subtracted
     * from all configured regions.
     */
    @SystemProperty(value = "Defragmentation region size percentage of configured region size. " +
        "This percentage will be calculated from largest configured region size and then proportionally subtracted " +
        "from all configured regions",
        type = Integer.class,
        defaults = "" + DFLT_DEFRAGMENTATION_REGION_SIZE_PERCENTAGE)
    public static final String IGNITE_DEFRAGMENTATION_REGION_SIZE_PERCENTAGE =
        "IGNITE_DEFRAGMENTATION_REGION_SIZE_PERCENTAGE";

    /**
     * If {@code true}, cache names will be validated not to contain characters which cause issues when persistence is used
     * ({@code \}, {@code /}, {@code \0}). Default is {@code true}.
     */
    @SystemProperty(value = "If true, cache names will be validated not to contain characters " +
        "which cause issues when persistence is used ({@code \\}, {@code /}, {@code \\0})",
        defaults = "" + DFLT_IGNITE_VALIDATE_CACHE_NAMES)
    public static final String IGNITE_VALIDATE_CACHE_NAMES = "IGNITE_VALIDATE_CACHE_NAMES";

    /**
     * There can be background tasks that can be interrupted due to node stop, node fail, or cluster deactivation,
     * but need to be completed, so they start after node start or cluster activation. If this option is set to
     * {@code false}, then tasks will not be started.
     */
    @SystemProperty(value = "There can be background tasks that can be interrupted due to node stop, node fail, " +
        "or cluster deactivation, but need to be completed, so they start after node start or cluster activation. " +
        "If this option is set to false, then tasks will not be started", defaults = "true")
    public static final String IGNITE_EXECUTE_DURABLE_BACKGROUND_TASKS_ON_NODE_START_OR_ACTIVATE =
        "IGNITE_EXECUTE_DURABLE_BACKGROUND_TASKS_ON_NODE_START_OR_ACTIVATE";

    /**
     * Set to true only during the junit tests.
     * Signals that the cluster is running in a test environment.
     *
     * Can be used for changing behaviour of tightly coupled code pieces during the tests.
     * Use it as a last resort only, prefer another toolchain like DI, mocks and etc. if possible
     */
    @SystemProperty(value = "Set to true only during the junit tests", defaults = "false")
    public static final String IGNITE_TEST_ENV = "IGNITE_TEST_ENV";

    /**
     * Use TreeMap instead of HashMap to hold distinct values.
     * Default value is {@code false}. HashMap is used by default.
     */
    @SystemProperty(value = "Use TreeMap instead of HashMap to hold distinct values", defaults = "false")
    public static final String IGNITE_SQL_DISTINCT_RESULTS_USE_TREE_MAP = "IGNITE_SQL_DISTINCT_RESULTS_USE_TREE_MAP";

    /**
     * Count of rows, being processed within a single checkpoint lock when indexes are rebuilt.
     * The default value is 1000.
     */
    @SystemProperty(value = "Count of rows, being processed within a single checkpoint lock when indexes are rebuilt",
        type = Integer.class, defaults = "" + DFLT_IGNITE_INDEX_REBUILD_BATCH_SIZE)
    public static final String IGNITE_INDEX_REBUILD_BATCH_SIZE = "IGNITE_INDEX_REBUILD_BATCH_SIZE";

    /**
     * Enables additional check that sender of communication handshake message corresponds to the node id
     * included in the message. The default value is {@code false}.
     */
    @SystemProperty(value = "Enables additional check that sender of communication handshake message corresponds to " +
        "the node id included in the message", defaults = "false")
    public static final String IGNITE_CHECK_COMMUNICATION_HANDSHAKE_MESSAGE_SENDER =
        "IGNITE_CHECK_COMMUNICATION_HANDSHAKE_MESSAGE_SENDER";

    /**
     * Enables strict mode to check not critical internal invariants. When strict mode is disabled warning
     * or error message is printed to the log. AssertionError is thrown in strict mode.
     * The default value is {@code false}.
     */
    @SystemProperty(value = "Enables asserts instead of warning or error log messaged on check some " +
        "internal invariants", defaults = "false")
    public static final String IGNITE_STRICT_CONSISTENCY_CHECK =
        "IGNITE_STRICT_CONSISTENCY_CHECK";

    @SystemProperty(value = "Disable a maintenance task for removing storage folders", defaults = "false")
    public static final String IGNITE_DISABLE_MAINTENANCE_CLEAR_FOLDER_TASK =
        "IGNITE_DISABLE_MAINTENANCE_CLEAR_FOLDER_TASK";

    @SystemProperty(value = "Enables an allow overwrite mode for a data streamer", defaults = "true")
    public static final String IGNITE_DATA_STREAMER_ALLOW_OVERWRITE = "IGNITE_DATA_STREAMER_ALLOW_OVERWRITE";

    /** SSL handshake timeout. */
    @SystemProperty(value = "SSL handshake timeout, in milliseconds", type = Long.class,
            defaults = DFLT_SSL_HANDSHAKE_TIMEOUT_MS + " milliseconds")
    public static final String IGNITE_SSL_HANDSHAKE_TIMEOUT = "IGNITE_SSL_HANDSHAKE_TIMEOUT";

    /** This property allows reducing the number of internal notifications of thick clients
     * when the cache-based implementation of the service framework is used. See  {@link #IGNITE_EVENT_DRIVEN_SERVICE_PROCESSOR_ENABLED}. */
    @SystemProperty(value = "This property allows reducing the number of internal notifications of thick clients" +
        " when the cache-based implementation of the service framework is used",
        defaults = "" + DFLT_IGNITE_SERVICES_SET_REMOTE_FILTER_ON_START)
    public static final String IGNITE_SERVICES_SET_REMOTE_FILTER_ON_START = "IGNITE_SERVICES_SET_REMOTE_FILTER_ON_START";

    /** Node in maintenance mode will automatically shut down after all active maintenance would be completed. */
    @SystemProperty(value = "Node in maintenance mode will automatically shut down after all active maintenance " +
            "would be completed",
            defaults = "false")
    public static final String IGNITE_MAINTENANCE_AUTO_SHUTDOWN_AFTER_RECOVERY = "IGNITE_MAINTENANCE_AUTO_SHUTDOWN_AFTER_RECOVERY";

    /** Dumps latest WAL segments and related index and partition files on data corruption error. */
    @SystemProperty(value = "Dumps latest WAL segments and related index and partition files on data corruption error",
            defaults = "false")
    public static final String IGNITE_DUMP_PERSISTENCE_FILES_ON_DATA_CORRUPTION = "IGNITE_DUMP_PERSISTENCE_FILES_ON_DATA_CORRUPTION";

    /** Node in maintenance mode will shut down with specified JVM exit code. */
    @SystemProperty(value = "Node in maintenance mode will shut down with specified JVM exit code",
            defaults = "0")
    public static final String IGNITE_MAINTENANCE_MODE_EXIT_CODE = "IGNITE_MAINTENANCE_MODE_EXIT_CODE";

    /** SSL unwrap timeout. */
    @SystemProperty(value = "SSL unwrap timeout, in milliseconds", type = Long.class,
            defaults = DFLT_SSL_UNWRAP_TIMEOUT_MS + " milliseconds")
    public static final String IGNITE_SSL_UNWRAP_TIMEOUT = "IGNITE_SSL_UNWRAP_TIMEOUT";

    /**
     * Comma separated packages list to expose in configuration view.
     * The default value is null.
     * @see org.apache.ignite.internal.managers.systemview.GridSystemViewManager
     * @see org.apache.ignite.spi.systemview.view.ConfigurationView
     */
    @SystemProperty(value = "Packages list to expose in configuration view")
    @IgniteExperimental
    public static final String IGNITE_CONFIGURATION_VIEW_PACKAGES = "IGNITE_CONFIGURATION_VIEW_PACKAGES";

    @SystemProperty(value = "Disable creation Lucene TEXT index for String by default", defaults = "false")
    public static final String IGNITE_DISABLE_CREATE_LUCENE_INDEX_FOR_STRING =
        "IGNITE_DISABLE_CREATE_LUCENE_INDEX_FOR_STRING";

<<<<<<< HEAD
=======
    /** Nodes will send messages with compacted topology history. */
    @SystemProperty(value = "Nodes will send messages with compacted topology history", defaults = "true")
    public static final String IGNITE_COMPACTED_TOPOLOGY_HISTORY = "IGNITE_COMPACTED_TOPOLOGY_HISTORY";

>>>>>>> 49143a70
    /**
     * Enforces singleton.
     */
    private IgniteSystemProperties() {
        // No-op.
    }

    /**
     * @param enumCls Enum type.
     * @param name Name of the system property or environment variable.
     * @return Enum value or {@code null} if the property is not set.
     */
    public static <E extends Enum<E>> E getEnum(Class<E> enumCls, String name) {
        return getEnum(enumCls, name, null);
    }

    /**
     * @param name Name of the system property or environment variable.
     * @return Enum value or the given default.
     */
    public static <E extends Enum<E>> E getEnum(String name, E dflt) {
        return getEnum(dflt.getDeclaringClass(), name, dflt);
    }

    /**
     * @param enumCls Enum type.
     * @param name Name of the system property or environment variable.
     * @param dflt Default value.
     * @return Enum value or the given default.
     */
    private static <E extends Enum<E>> E getEnum(Class<E> enumCls, String name, E dflt) {
        assert enumCls != null;

        String val = getString(name);

        if (val == null)
            return dflt;

        try {
            return Enum.valueOf(enumCls, val);
        }
        catch (IllegalArgumentException ignore) {
            return dflt;
        }
    }

    /**
     * Gets either system property or environment variable with given name.
     *
     * @param name Name of the system property or environment variable.
     * @return Value of the system property or environment variable.
     *         Returns {@code null} if neither can be found for given name.
     */
    @Nullable public static String getString(String name) {
        assert name != null;

        String v = System.getProperty(name);

        if (v == null)
            v = System.getenv(name);

        return v;
    }

    /**
     * Gets either system property or environment variable with given name.
     *
     * @param name Name of the system property or environment variable.
     * @param dflt Default value.
     * @return Value of the system property or environment variable.
     *         Returns {@code null} if neither can be found for given name.
     */
    @Nullable public static String getString(String name, String dflt) {
        String val = getString(name);

        return val == null ? dflt : val;
    }

    /**
     * Gets either system property or environment variable with given name.
     * The result is transformed to {@code boolean} using {@code Boolean.valueOf()} method.
     *
     * @param name Name of the system property or environment variable.
     * @return Boolean value of the system property or environment variable.
     *         Returns {@code False} in case neither system property
     *         nor environment variable with given name is found.
     */
    public static boolean getBoolean(String name) {
        return getBoolean(name, false);
    }

    /**
     * Gets either system property or environment variable with given name.
     * The result is transformed to {@code boolean} using {@code Boolean.valueOf()} method.
     *
     * @param name Name of the system property or environment variable.
     * @param dflt Default value.
     * @return Boolean value of the system property or environment variable.
     *         Returns default value in case neither system property
     *         nor environment variable with given name is found.
     */
    public static boolean getBoolean(String name, boolean dflt) {
        String val = getString(name);

        return val == null ? dflt : Boolean.parseBoolean(val);
    }

    /**
     * Gets either system property or environment variable with given name.
     * The result is transformed to {@code int} using {@code Integer.parseInt()} method.
     *
     * @param name Name of the system property or environment variable.
     * @param dflt Default value.
     * @return Integer value of the system property or environment variable.
     *         Returns default value in case neither system property
     *         nor environment variable with given name is found.
     */
    public static int getInteger(String name, int dflt) {
        String s = getString(name);

        if (s == null)
            return dflt;

        int res;

        try {
            res = Integer.parseInt(s);
        }
        catch (NumberFormatException ignore) {
            res = dflt;
        }

        return res;
    }

    /**
     * Gets either system property or environment variable with given name.
     * The result is transformed to {@code float} using {@code Float.parseFloat()} method.
     *
     * @param name Name of the system property or environment variable.
     * @param dflt Default value.
     * @return Float value of the system property or environment variable.
     *         Returns default value in case neither system property
     *         nor environment variable with given name is found.
     */
    public static float getFloat(String name, float dflt) {
        String s = getString(name);

        if (s == null)
            return dflt;

        float res;

        try {
            res = Float.parseFloat(s);
        }
        catch (NumberFormatException ignore) {
            res = dflt;
        }

        return res;
    }

    /**
     * Gets either system property or environment variable with given name.
     * The result is transformed to {@code long} using {@code Long.parseLong()} method.
     *
     * @param name Name of the system property or environment variable.
     * @param dflt Default value.
     * @return Integer value of the system property or environment variable.
     *         Returns default value in case neither system property
     *         nor environment variable with given name is found.
     */
    public static long getLong(String name, long dflt) {
        String s = getString(name);

        if (s == null)
            return dflt;

        long res;

        try {
            res = Long.parseLong(s);
        }
        catch (NumberFormatException ignore) {
            res = dflt;
        }

        return res;
    }

    /**
     * Gets either system property or environment variable with given name.
     * The result is transformed to {@code double} using {@code Double.parseDouble()} method.
     *
     * @param name Name of the system property or environment variable.
     * @param dflt Default value.
     * @return Integer value of the system property or environment variable.
     *         Returns default value in case neither system property
     *         nor environment variable with given name is found.
     */
    public static double getDouble(String name, double dflt) {
        String s = getString(name);

        if (s == null)
            return dflt;

        double res;

        try {
            res = Double.parseDouble(s);
        }
        catch (NumberFormatException ignore) {
            res = dflt;
        }

        return res;
    }

    /**
     * Gets either system property or environment variable with given name.
     * The result is transformed to {@link UUID} using {@link UUID#fromString} method.
     *
     * @param name Name of the system property or environment variable.
     * @param dflt Default value.
     * @return UUID value of the system property or environment variable.
     *         Returns default value in case neither system property
     *         nor environment variable with given name is found.
     */
    public static UUID getUUID(String name, UUID dflt) {
        String s = getString(name);

        if (s == null)
            return dflt;

        UUID res;

        try {
            res = UUID.fromString(s);
        }
        catch (IllegalArgumentException ignore) {
            res = dflt;
        }

        return res;
    }

    /**
     * Gets snapshot of system properties.
     * Snapshot could be used for thread safe iteration over system properties.
     * Non-string properties are removed before return.
     *
     * @return Snapshot of system properties.
     */
    public static Properties snapshot() {
        Properties sysProps = (Properties)System.getProperties().clone();

        Iterator<Map.Entry<Object, Object>> iter = sysProps.entrySet().iterator();

        while (iter.hasNext()) {
            Map.Entry entry = iter.next();

            if (!(entry.getValue() instanceof String) || !(entry.getKey() instanceof String))
                iter.remove();
        }

        return sysProps;
    }
}<|MERGE_RESOLUTION|>--- conflicted
+++ resolved
@@ -2274,13 +2274,10 @@
     public static final String IGNITE_DISABLE_CREATE_LUCENE_INDEX_FOR_STRING =
         "IGNITE_DISABLE_CREATE_LUCENE_INDEX_FOR_STRING";
 
-<<<<<<< HEAD
-=======
     /** Nodes will send messages with compacted topology history. */
     @SystemProperty(value = "Nodes will send messages with compacted topology history", defaults = "true")
     public static final String IGNITE_COMPACTED_TOPOLOGY_HISTORY = "IGNITE_COMPACTED_TOPOLOGY_HISTORY";
 
->>>>>>> 49143a70
     /**
      * Enforces singleton.
      */
