--- conflicted
+++ resolved
@@ -1323,15 +1323,12 @@
     public static final String IGNITE_TRANSACTION_TIME_DUMP_SAMPLES_PER_SECOND_LIMIT =
         "IGNITE_TRANSACTION_TIME_DUMP_SAMPLES_PER_SECOND_LIMIT";
 
-<<<<<<< HEAD
-=======
     /**
      * Disables smart DR throttling. Default value is <code>false</code>.
      */
     public static final String IGNITE_DISABLE_SMART_DR_THROTTLING =
         "IGNITE_DISABLE_SMART_DR_THROTTLING";
 
->>>>>>> 2a533c6b
     /**
      * Enforces singleton.
      */
