/*
 * Copyright 2021 GridGain Systems, Inc. and Contributors.
 *
 * Licensed under the GridGain Community Edition License (the "License");
 * you may not use this file except in compliance with the License.
 * You may obtain a copy of the License at
 *
 *     https://www.gridgain.com/products/software/community-edition/gridgain-community-edition-license
 *
 * Unless required by applicable law or agreed to in writing, software
 * distributed under the License is distributed on an "AS IS" BASIS,
 * WITHOUT WARRANTIES OR CONDITIONS OF ANY KIND, either express or implied.
 * See the License for the specific language governing permissions and
 * limitations under the License.
 */

package org.apache.ignite;

import java.io.Serializable;
import java.lang.management.RuntimeMXBean;
import java.util.Arrays;
import java.util.Iterator;
import java.util.Map;
import java.util.Properties;
import java.util.UUID;
import javax.net.ssl.HostnameVerifier;
import org.apache.ignite.cache.CacheEntryProcessor;
import org.apache.ignite.cluster.ClusterGroup;
import org.apache.ignite.configuration.CacheConfiguration;
import org.apache.ignite.configuration.CheckpointWriteOrder;
import org.apache.ignite.configuration.DataStorageConfiguration;
import org.apache.ignite.configuration.IgniteConfiguration;
import org.apache.ignite.internal.client.GridClient;
import org.apache.ignite.internal.marshaller.optimized.OptimizedMarshaller;
import org.apache.ignite.internal.processors.cache.persistence.GridCacheDatabaseSharedManager;
import org.apache.ignite.internal.processors.cache.persistence.checkpoint.CheckpointEntry;
import org.apache.ignite.internal.processors.metastorage.DistributedMetaStorage;
import org.apache.ignite.internal.processors.metric.GridMetricManager;
import org.apache.ignite.internal.processors.rest.GridRestCommand;
import org.apache.ignite.internal.util.GridLogThrottle;
import org.apache.ignite.internal.util.tostring.GridToStringBuilder;
import org.apache.ignite.lang.IgniteExperimental;
import org.apache.ignite.mxbean.MetricsMxBean;
import org.apache.ignite.plugin.security.SecurityPermission;
import org.apache.ignite.plugin.security.SecurityPermissionSet;
import org.apache.ignite.spi.communication.tcp.TcpCommunicationSpi;
import org.apache.ignite.stream.StreamTransformer;
import org.jetbrains.annotations.Nullable;

/**
 * Contains constants for all system properties and environmental variables in Ignite.
 * These properties and variables can be used to affect the behavior of Ignite.
 */
public final class IgniteSystemProperties {
    /**
     * If this system property is present the Ignite will include grid name into verbose log.
     *
     * @deprecated Use {@link #IGNITE_LOG_INSTANCE_NAME}.
     */
    @Deprecated
    public static final String IGNITE_LOG_GRID_NAME = "IGNITE_LOG_GRID_NAME";

    /**
     * If this system property is present the Ignite will include instance name into verbose log.
     */
    public static final String IGNITE_LOG_INSTANCE_NAME = "IGNITE_LOG_INSTANCE_NAME";

    /**
     * This property is used internally to pass an exit code to loader when
     * Ignite instance is being restarted.
     */
    public static final String IGNITE_RESTART_CODE = "IGNITE_RESTART_CODE";

    /**
     * Presence of this system property with value {@code true} will make the grid
     * node start as a daemon node. Node that this system property will override
     * {@link org.apache.ignite.configuration.IgniteConfiguration#isDaemon()} configuration.
     */
    public static final String IGNITE_DAEMON = "IGNITE_DAEMON";

    /** Defines Ignite installation folder. */
    public static final String IGNITE_HOME = "IGNITE_HOME";

    /** If this system property is set to {@code true} - no shutdown hook will be set. */
    public static final String IGNITE_NO_SHUTDOWN_HOOK = "IGNITE_NO_SHUTDOWN_HOOK";

    /**
     * Name of the system property to disable requirement for proper node ordering
     * by discovery SPI. Use with care, as proper node ordering is required for
     * cache consistency. If set to {@code true}, then any discovery SPI can be used
     * with distributed cache, otherwise, only discovery SPIs that have annotation
     * {@link org.apache.ignite.spi.discovery.DiscoverySpiOrderSupport @GridDiscoverySpiOrderSupport(true)} will
     * be allowed.
     */
    public static final String IGNITE_NO_DISCO_ORDER = "IGNITE_NO_DISCO_ORDER";

    /** Defines reconnect delay in milliseconds for client node that was failed forcible. */
    public static final String IGNITE_DISCO_FAILED_CLIENT_RECONNECT_DELAY = "IGNITE_DISCO_FAILED_CLIENT_RECONNECT_DELAY";

    /**
     * If this system property is set to {@code false} - no checks for new versions will
     * be performed by Ignite. By default, Ignite periodically checks for the new
     * version and prints out the message into the log if a new version of Ignite is
     * available for download.
     *
     * Update notifier enabled flag is a cluster-wide value and determined according to the local setting
     * during the start of the first node in the cluster. The chosen value will survive the first node shutdown
     * and will override the property value on all newly joining nodes.
     */
    public static final String IGNITE_UPDATE_NOTIFIER = "IGNITE_UPDATE_NOTIFIER";

    /**
     * Url of updates service.
     */
    public static final String GRIDGAIN_UPDATE_URL = "GRIDGAIN_UPDATE_URL";

    /**
     * This system property defines interval in milliseconds in which Ignite will check
     * thread pool state for starvation. Zero value will disable this checker.
     */
    public static final String IGNITE_STARVATION_CHECK_INTERVAL = "IGNITE_STARVATION_CHECK_INTERVAL";

    /**
     * If this system property is present (any value) - no ASCII logo will
     * be printed.
     */
    public static final String IGNITE_NO_ASCII = "IGNITE_NO_ASCII";

    /**
     * This property allows to override Jetty host for REST processor.
     */
    public static final String IGNITE_JETTY_HOST = "IGNITE_JETTY_HOST";

    /**
     * This property allows to override Jetty local port for REST processor.
     */
    public static final String IGNITE_JETTY_PORT = "IGNITE_JETTY_PORT";

    /**
     * This property does not allow Ignite to override Jetty log configuration for REST processor.
     */
    public static final String IGNITE_JETTY_LOG_NO_OVERRIDE = "IGNITE_JETTY_LOG_NO_OVERRIDE";

    /** This property allow rewriting default ({@code 30}) REST session expire time (in seconds). */
    public static final String IGNITE_REST_SESSION_TIMEOUT = "IGNITE_REST_SESSION_TIMEOUT";

    /** This property allow rewriting default ({@code 300}) REST session security token expire time (in seconds). */
    public static final String IGNITE_REST_SECURITY_TOKEN_TIMEOUT = "IGNITE_REST_SECURITY_TOKEN_TIMEOUT";

    /**
     * This property allows to override maximum count of task results stored on one node
     * in REST processor.
     */
    public static final String IGNITE_REST_MAX_TASK_RESULTS = "IGNITE_REST_MAX_TASK_RESULTS";

    /**
     * This property allows to override default behavior that rest processor
     * doesn't start on client node. If set {@code true} than rest processor will be started on client node.
     */
    public static final String IGNITE_REST_START_ON_CLIENT = "IGNITE_REST_START_ON_CLIENT";

    /**
     * This property changes output format of {@link GridRestCommand#CACHE_GET_ALL} from {k: v, ...}
     * to [{"key": k, "value": v}, ...] to allow non-string keys output.
     *
     * @deprecated Should be made default in Apache Ignite 3.0.
     */
    @Deprecated
    public static final String IGNITE_REST_GETALL_AS_ARRAY = "IGNITE_REST_GETALL_AS_ARRAY";

    /**
     * This property defines the maximum number of attempts to remap near get to the same
     * primary node. Remapping may be needed when topology is changed concurrently with
     * get operation.
     */
    public static final String IGNITE_NEAR_GET_MAX_REMAPS = "IGNITE_NEAR_GET_MAX_REMAPS";

    /**
     * Set to either {@code true} or {@code false} to enable or disable quiet mode
     * of Ignite. In quiet mode, only warning and errors are printed into the log
     * additionally to a shortened version of standard output on the start.
     * <p>
     * Note that if you use <tt>ignite.{sh|bat}</tt> scripts to start Ignite they
     * start by default in quiet mode. You can supply <tt>-v</tt> flag to override it.
     */
    public static final String IGNITE_QUIET = "IGNITE_QUIET";

    /**
     * Setting this option to {@code true} will enable troubleshooting logger.
     * Troubleshooting logger makes logging more verbose without enabling debug mode
     * to provide more detailed logs without performance penalty.
     */
    public static final String IGNITE_TROUBLESHOOTING_LOGGER = "IGNITE_TROUBLESHOOTING_LOGGER";

    /**
     * Setting to {@code true} enables writing sensitive information in {@code toString()} output.
     *
     * @deprecated Use {@link #IGNITE_SENSITIVE_DATA_LOGGING} instead.
     */
    @Deprecated
    public static final String IGNITE_TO_STRING_INCLUDE_SENSITIVE = "IGNITE_TO_STRING_INCLUDE_SENSITIVE";

    /**
     * Setting to {@code "plain"} enables writing sensitive information in {@code toString()} output.
     * Setting to {@code "hash"} enables writing hash of sensitive information in {@code toString()} output.
     * Setting to {@code "none"} disables writing sensitive information in {@code toString()} output.
     *
     * {@link #IGNITE_TO_STRING_INCLUDE_SENSITIVE} has higher priority. If it is explicitly set, then it is converted:
     * "true" -> "plain",
     * "false" -> "none".
     */
    public static final String IGNITE_SENSITIVE_DATA_LOGGING = "IGNITE_SENSITIVE_DATA_LOGGING";

    /** Maximum length for {@code toString()} result. */
    public static final String IGNITE_TO_STRING_MAX_LENGTH = "IGNITE_TO_STRING_MAX_LENGTH";

    /**
     * Boolean flag indicating whether {@link GridToStringBuilder} should throw {@link RuntimeException}
     * when building string representation of an object or should just print information about exception into the log
     * and proceed.
     *
     * {@code False} by default.
     */
    public static final String IGNITE_TO_STRING_THROW_RUNTIME_EXCEPTION = "IGNITE_TO_STRING_THROW_RUNTIME_EXCEPTION";

    /**
     * Limit collection (map, array) elements number to output.
     */
    public static final String IGNITE_TO_STRING_COLLECTION_LIMIT = "IGNITE_TO_STRING_COLLECTION_LIMIT";

    /**
     * If this property is set to {@code true} (default) and Ignite is launched
     * in verbose mode (see {@link #IGNITE_QUIET}) and no console appenders can be found
     * in configuration, then default console appender will be added.
     * Set this property to {@code false} if no appenders should be added.
     */
    public static final String IGNITE_CONSOLE_APPENDER = "IGNITE_CONSOLE_APPENDER";

    /** Maximum size for exchange history. Default value is {@code 1000}.*/
    public static final String IGNITE_EXCHANGE_HISTORY_SIZE = "IGNITE_EXCHANGE_HISTORY_SIZE";

    /** */
    public static final String IGNITE_EXCHANGE_MERGE_DELAY = "IGNITE_EXCHANGE_MERGE_DELAY";

    /**
     * Name of the system property defining name of command line program.
     */
    public static final String IGNITE_PROG_NAME = "IGNITE_PROG_NAME";

    /**
     * Name of the system property defining success file name. This file
     * is used with auto-restarting functionality when Ignite is started
     * by supplied <tt>ignite.{bat|sh}</tt> scripts.
     */
    public static final String IGNITE_SUCCESS_FILE = "IGNITE_SUCCESS_FILE";

    /**
     * The system property sets a system-wide local IP address or hostname to be used by Ignite networking components.
     * Once provided, the property overrides all the default local binding settings for Ignite nodes.
     * <p>
     * Note, that the address can also be changed via
     * {@link org.apache.ignite.configuration.IgniteConfiguration#setLocalHost(String)} method.
     * However, this system property has bigger priority and overrides the settings set via
     * {@link org.apache.ignite.configuration.IgniteConfiguration}.
     */
    public static final String IGNITE_LOCAL_HOST = "IGNITE_LOCAL_HOST";

    /**
     * System property to override deployment mode configuration parameter.
     * Valid values for property are: PRIVATE, ISOLATED, SHARED or CONTINUOUS.
     *
     * @see org.apache.ignite.configuration.DeploymentMode
     * @see org.apache.ignite.configuration.IgniteConfiguration#getDeploymentMode()
     */
    public static final String IGNITE_DEP_MODE_OVERRIDE = "IGNITE_DEPLOYMENT_MODE_OVERRIDE";

    /**
     * Property controlling size of buffer holding completed transaction versions. Such buffer
     * is used to detect duplicate transaction and has a default value of {@code 102400}. In
     * most cases this value is large enough and does not need to be changed.
     */
    public static final String IGNITE_MAX_COMPLETED_TX_COUNT = "IGNITE_MAX_COMPLETED_TX_COUNT";

    /**
     * Transactions that take more time, than value of this property, will be output to log
     * with warning level. {@code 0} (default value) disables warning on slow transactions.
     */
    public static final String IGNITE_SLOW_TX_WARN_TIMEOUT = "IGNITE_SLOW_TX_WARN_TIMEOUT";

    /**
     * Timeout after which all uncompleted transactions originated by left node will be
     * salvaged (i.e. invalidated and committed).
     *
     * @deprecated Transactions are salvaged immediately to reduce PME latency.
     */
    @Deprecated
    public static final String IGNITE_TX_SALVAGE_TIMEOUT = "IGNITE_TX_SALVAGE_TIMEOUT";

    /**
     * Specifies maximum number of iterations for deadlock detection procedure.
     * If value of this property is less then or equal to zero then deadlock detection will be disabled.
     */
    public static final String IGNITE_TX_DEADLOCK_DETECTION_MAX_ITERS = "IGNITE_TX_DEADLOCK_DETECTION_MAX_ITERS";

    /**
     * Specifies timeout for deadlock detection procedure.
     */
    public static final String IGNITE_TX_DEADLOCK_DETECTION_TIMEOUT = "IGNITE_TX_DEADLOCK_DETECTION_TIMEOUT";

    /**
     * System property to enable pending transaction tracker.
     * Affects impact of {@link IgniteSystemProperties#IGNITE_DISABLE_WAL_DURING_REBALANCING} property:
     * if this property is set, WAL anyway won't be disabled during rebalancing triggered by baseline topology change.
     * Now it is not nessessary setting this property before grid starting because enabling of pendingTxTracker happens
     * automatically if needed, and it should be used for test purposes only.
     */
    public static final String IGNITE_PENDING_TX_TRACKER_ENABLED = "IGNITE_PENDING_TX_TRACKER_ENABLED";

    /**
     * System property to override multicast group taken from configuration.
     * Used for testing purposes.
     */
    public static final String IGNITE_OVERRIDE_MCAST_GRP = "IGNITE_OVERRIDE_MCAST_GRP";

    /**
     * System property to override default reflection cache size. Default value is {@code 128}.
     */
    public static final String IGNITE_REFLECTION_CACHE_SIZE = "IGNITE_REFLECTION_CACHE_SIZE";

    /**
     * System property to override default job processor maps sizes for finished jobs and
     * cancellation requests. Default value is {@code 10240}.
     */
    public static final String IGNITE_JOBS_HISTORY_SIZE = "IGNITE_JOBS_HISTORY_SIZE";

    /**
     * System property to override default job metrics processor property defining
     * concurrency level for structure holding job metrics snapshots.
     * Default value is {@code 64}.
     *
     * @deprecated Use {@link GridMetricManager} instead.
     */
    @Deprecated
    public static final String IGNITE_JOBS_METRICS_CONCURRENCY_LEVEL = "IGNITE_JOBS_METRICS_CONCURRENCY_LEVEL";

    /**
     * System property to hold optional configuration URL.
     */
    public static final String IGNITE_CONFIG_URL = "IGNITE_CONFIG_URL";

    /** System property to hold SSH host for visor-started nodes. */
    public static final String IGNITE_SSH_HOST = "IGNITE_SSH_HOST";

    /** System property to enable experimental commands in control.sh script. */
    public static final String IGNITE_ENABLE_EXPERIMENTAL_COMMAND = "IGNITE_ENABLE_EXPERIMENTAL_COMMAND";

    /** System property to hold SSH user name for visor-started nodes. */
    public static final String IGNITE_SSH_USER_NAME = "IGNITE_SSH_USER_NAME";

    /** System property to hold preload resend timeout for evicted partitions. */
    public static final String IGNITE_PRELOAD_RESEND_TIMEOUT = "IGNITE_PRELOAD_RESEND_TIMEOUT";

    /**
     * System property to specify how often in milliseconds marshal buffers
     * should be rechecked and potentially trimmed. Default value is {@code 10,000ms}.
     */
    public static final String IGNITE_MARSHAL_BUFFERS_RECHECK = "IGNITE_MARSHAL_BUFFERS_RECHECK";

    /**
     * System property to specify per thread binary allocator chunk pool size. Default value is {@code 32}.
     */
    public static final String IGNITE_MARSHAL_BUFFERS_PER_THREAD_POOL_SIZE = "IGNITE_MARSHAL_BUFFERS_PER_THREAD_POOL_SIZE";

    /**
     * System property to disable {@link HostnameVerifier} for SSL connections.
     * Can be used for development with self-signed certificates. Default value is {@code false}.
     */
    public static final String IGNITE_DISABLE_HOSTNAME_VERIFIER = "IGNITE_DISABLE_HOSTNAME_VERIFIER";

    /**
     * System property to disable buffered communication if node sends less messages count than
     * specified by this property. Default value is {@code 512}.
     *
     * @deprecated Not used anymore.
     */
    @Deprecated
    public static final String IGNITE_MIN_BUFFERED_COMMUNICATION_MSG_CNT = "IGNITE_MIN_BUFFERED_COMMUNICATION_MSG_CNT";

    /**
     * Flag that will force Ignite to fill memory block with some recognisable pattern right before
     * this memory block is released. This will help to recognize cases when already released memory is accessed.
     */
    public static final String IGNITE_OFFHEAP_SAFE_RELEASE = "IGNITE_OFFHEAP_SAFE_RELEASE";

    /**
     * Maximum size for atomic cache queue delete history (default is 200 000 entries per partition).
     *
     * @deprecated No longer used.
     */
    @Deprecated
    public static final String IGNITE_ATOMIC_CACHE_DELETE_HISTORY_SIZE = "IGNITE_ATOMIC_CACHE_DELETE_HISTORY_SIZE";

    /**
     * Ttl of removed cache entries (ms).
     *
     * @deprecated No longer used.
     */
    @Deprecated
    public static final String IGNITE_CACHE_REMOVED_ENTRIES_TTL = "IGNITE_CACHE_REMOVED_ENTRIES_TTL";

    /**
     * Comma separated list of addresses in format "10.100.22.100:45000,10.100.22.101:45000".
     * Makes sense only for {@link org.apache.ignite.spi.discovery.tcp.ipfinder.vm.TcpDiscoveryVmIpFinder}.
     */
    public static final String IGNITE_TCP_DISCOVERY_ADDRESSES = "IGNITE_TCP_DISCOVERY_ADDRESSES";

    /**
     * Flag indicating whether performance suggestions output on start should be disabled.
     */
    public static final String IGNITE_PERFORMANCE_SUGGESTIONS_DISABLED = "IGNITE_PERFORMANCE_SUGGESTIONS_DISABLED";

    /**
     * Flag indicating whether atomic operations allowed for use inside transactions.
     */
    public static final String IGNITE_ALLOW_ATOMIC_OPS_IN_TX = "IGNITE_ALLOW_ATOMIC_OPS_IN_TX";

    /**
     * Atomic cache deferred update response buffer size.
     */
    public static final String IGNITE_ATOMIC_DEFERRED_ACK_BUFFER_SIZE = "IGNITE_ATOMIC_DEFERRED_ACK_BUFFER_SIZE";

    /**
     * Atomic cache deferred update timeout.
     */
    public static final String IGNITE_ATOMIC_DEFERRED_ACK_TIMEOUT = "IGNITE_ATOMIC_DEFERRED_ACK_TIMEOUT";

    /**
     * Atomic cache deferred update timeout.
     */
    public static final String IGNITE_ATOMIC_CACHE_QUEUE_RETRY_TIMEOUT = "IGNITE_ATOMIC_CACHE_QUEUE_RETRY_TIMEOUT";

    /**
     * One phase commit deferred ack request timeout.
     */
    public static final String IGNITE_DEFERRED_ONE_PHASE_COMMIT_ACK_REQUEST_TIMEOUT =
        "IGNITE_DEFERRED_ONE_PHASE_COMMIT_ACK_REQUEST_TIMEOUT";

    /**
     * One phase commit deferred ack request buffer size.
     */
    public static final String IGNITE_DEFERRED_ONE_PHASE_COMMIT_ACK_REQUEST_BUFFER_SIZE =
        "IGNITE_DEFERRED_ONE_PHASE_COMMIT_ACK_REQUEST_BUFFER_SIZE";

    /**
     * If this property set then debug console will be opened for H2 indexing SPI.
     *
     * @deprecated Since 2.8. H2 console is no longer supported.
     */
    @Deprecated
    public static final String IGNITE_H2_DEBUG_CONSOLE = "IGNITE_H2_DEBUG_CONSOLE";

    /**
     * This property allows to specify user defined port which H2 indexing SPI will use
     * to start H2 debug console on. If this property is not set or set to 0, H2 debug
     * console will use system-provided dynamic port.
     * This property is only relevant when {@link #IGNITE_H2_DEBUG_CONSOLE} property is set.
     *
     * @deprecated Since 2.8. H2 console is no longer supported.
     */
    @Deprecated
    public static final String IGNITE_H2_DEBUG_CONSOLE_PORT = "IGNITE_H2_DEBUG_CONSOLE_PORT";

    /**
     * If this property is set to {@code true} then shared memory space native debug will be enabled.
     */
    public static final String IGNITE_IPC_SHMEM_SPACE_DEBUG = "IGNITE_IPC_SHMEM_SPACE_DEBUG";

    /**
     * Property allowing to skip configuration consistency checks.
     */
    public static final String IGNITE_SKIP_CONFIGURATION_CONSISTENCY_CHECK =
        "IGNITE_SKIP_CONFIGURATION_CONSISTENCY_CHECK";

    /**
     * Flag indicating whether validation of keys put to cache should be disabled.
     *
     * @deprecated Since 2.7.26. Obsolete because of common use of binary marshaller.
     */
    @Deprecated
    public static final String IGNITE_CACHE_KEY_VALIDATION_DISABLED = "IGNITE_CACHE_KEY_VALIDATION_DISABLED";

    /**
     * Environment variable to override logging directory that has been set in logger configuration.
     */
    public static final String IGNITE_LOG_DIR = "IGNITE_LOG_DIR";

    /**
     * Environment variable to set work directory. The property {@link org.apache.ignite.configuration.IgniteConfiguration#setWorkDirectory} has higher
     * priority.
     */
    public static final String IGNITE_WORK_DIR = "IGNITE_WORK_DIR";

    /**
     * If this property is set to {@code true} then Ignite will append
     * hash code of {@link Ignite} class as hex string and append
     * JVM name returned by {@link RuntimeMXBean#getName()}.
     * <p>
     * This may be helpful when running Ignite in some application server
     * clusters or similar environments to avoid MBean name collisions.
     * <p>
     * Default is {@code false}.
     */
    public static final String IGNITE_MBEAN_APPEND_JVM_ID = "IGNITE_MBEAN_APPEND_JVM_ID";

    /**
     * If this property is set to {@code true} then Ignite will append
     * hash code of class loader to MXBean name.
     * <p>
     * Default is {@code true}.
     */
    public static final String IGNITE_MBEAN_APPEND_CLASS_LOADER_ID = "IGNITE_MBEAN_APPEND_CLASS_LOADER_ID";

    /**
     * If property is set to {@code true}, then Ignite will disable MBeans registration.
     * This may be helpful if MBeans are not allowed e.g. for security reasons.
     *
     * Default is {@code false}
     */
    public static final String IGNITE_MBEANS_DISABLED = "IGNITE_MBEANS_DISABLED";

    /**
     * If property is set to {@code true}, then test features will be enabled.
     *
     * Default is {@code false}.
     */
    public static final String IGNITE_TEST_FEATURES_ENABLED = "IGNITE_TEST_FEATURES_ENABLED";

    /**
     * Property controlling size of buffer holding last exception. Default value of {@code 1000}.
     */
    public static final String IGNITE_EXCEPTION_REGISTRY_MAX_SIZE = "IGNITE_EXCEPTION_REGISTRY_MAX_SIZE";

    /**
     * Property controlling default behavior of cache client flag.
     */
    public static final String IGNITE_CACHE_CLIENT = "IGNITE_CACHE_CLIENT";

    /**
     * Property controlling whether CacheManager will start grid with isolated IP finder when default URL
     * is passed in. This is needed to pass TCK tests which use default URL and assume isolated cache managers
     * for different class loaders.
     */
    public static final String IGNITE_JCACHE_DEFAULT_ISOLATED = "IGNITE_CACHE_CLIENT";

    /**
     * Property controlling maximum number of SQL result rows which can be fetched into a merge table.
     * If there are less rows than this threshold then multiple passes throw a table will be possible,
     * otherwise only one pass (e.g. only result streaming is possible).
     */
    public static final String IGNITE_SQL_MERGE_TABLE_MAX_SIZE = "IGNITE_SQL_MERGE_TABLE_MAX_SIZE";

    /**
     * Property controlling number of SQL result rows that will be fetched into a merge table at once before
     * applying binary search for the bounds.
     */
    public static final String IGNITE_SQL_MERGE_TABLE_PREFETCH_SIZE = "IGNITE_SQL_MERGE_TABLE_PREFETCH_SIZE";

    /** Disable fallback to H2 SQL parser if the internal SQL parser fails to parse the statement. */
    public static final String IGNITE_SQL_PARSER_DISABLE_H2_FALLBACK = "IGNITE_SQL_PARSER_DISABLE_H2_FALLBACK";

    /**
     *  Force all SQL queries to be processed lazily regardless of what clients request.
     *
     * @deprecated Since version 2.8.
     */
    @Deprecated
    public static final String IGNITE_SQL_FORCE_LAZY_RESULT_SET = "IGNITE_SQL_FORCE_LAZY_RESULT_SET";

    /** Disable SQL system views. */
    public static final String IGNITE_SQL_DISABLE_SYSTEM_VIEWS = "IGNITE_SQL_DISABLE_SYSTEM_VIEWS";

    /** SQL retry timeout. */
    public static final String IGNITE_SQL_RETRY_TIMEOUT = "IGNITE_SQL_RETRY_TIMEOUT";

    /** Enable backward compatible handling of UUID through DDL. */
    public static final String IGNITE_SQL_UUID_DDL_BYTE_FORMAT = "IGNITE_SQL_UUID_DDL_BYTE_FORMAT";

    /**
     * Enable memory quotas per JDBC connection.
     *
     * @deprecated Possibility to modify query qouta is now managed
     * by security permission {@link SecurityPermission#SET_QUERY_MEMORY_QUOTA}.
     */
    @Deprecated
    public static final String IGNITE_SQL_ENABLE_CONNECTION_MEMORY_QUOTA = "IGNITE_SQL_ENABLE_CONNECTION_MEMORY_QUOTA";

    /**
     * Enables subquery rewriting optimization.
     * If enabled, subquery will be rewritten to JOIN where possible.
     * Default is {@code true}.
     */
    @IgniteExperimental
    public static final String IGNITE_ENABLE_SUBQUERY_REWRITE_OPTIMIZATION = "IGNITE_ENABLE_SUBQUERY_REWRITE_OPTIMIZATION";

    /** Maximum size for affinity assignment history. */
    public static final String IGNITE_AFFINITY_HISTORY_SIZE = "IGNITE_AFFINITY_HISTORY_SIZE";

    /** Maximum size for discovery messages history. */
    public static final String IGNITE_DISCOVERY_HISTORY_SIZE = "IGNITE_DISCOVERY_HISTORY_SIZE";

    /** Maximum number of discovery message history used to support client reconnect. */
    public static final String IGNITE_DISCOVERY_CLIENT_RECONNECT_HISTORY_SIZE =
        "IGNITE_DISCOVERY_CLIENT_RECONNECT_HISTORY_SIZE";

    /** Logging a warning message when metrics quantity exceeded a specified number. */
    public static final String IGNITE_DISCOVERY_METRICS_QNT_WARN =
        "IGNITE_DISCOVERY_METRICS_QNT_WARN";

    /** Time interval that indicates that client reconnect throttle must be reset to zero. 2 minutes by default. */
    public static final String CLIENT_THROTTLE_RECONNECT_RESET_TIMEOUT_INTERVAL =
        "CLIENT_THROTTLE_RECONNECT_RESET_TIMEOUT_INTERVAL";

    /** Number of cache operation retries in case of topology exceptions. */
    public static final String IGNITE_CACHE_RETRIES_COUNT = "IGNITE_CACHE_RETRIES_COUNT";

    /** If this property is set to {@code true} then Ignite will log thread dump in case of partition exchange timeout. */
    public static final String IGNITE_THREAD_DUMP_ON_EXCHANGE_TIMEOUT = "IGNITE_THREAD_DUMP_ON_EXCHANGE_TIMEOUT";

    /** */
    public static final String IGNITE_IO_DUMP_ON_TIMEOUT = "IGNITE_IO_DUMP_ON_TIMEOUT";

    /** */
    public static final String IGNITE_DIAGNOSTIC_ENABLED = "IGNITE_DIAGNOSTIC_ENABLED";

    /** Cache operations that take more time than value of this property will be output to log. Set to {@code 0} to disable. */
    public static final String IGNITE_LONG_OPERATIONS_DUMP_TIMEOUT = "IGNITE_LONG_OPERATIONS_DUMP_TIMEOUT";

    /** Upper time limit between long running/hanging operations debug dumps. */
    public static final String IGNITE_LONG_OPERATIONS_DUMP_TIMEOUT_LIMIT = "IGNITE_LONG_OPERATIONS_DUMP_TIMEOUT_LIMIT";

    /** JDBC driver cursor remove delay. */
    public static final String IGNITE_JDBC_DRIVER_CURSOR_REMOVE_DELAY = "IGNITE_JDBC_DRIVER_CURSOR_RMV_DELAY";

    /** Long-long offheap map load factor. */
    public static final String IGNITE_LONG_LONG_HASH_MAP_LOAD_FACTOR = "IGNITE_LONG_LONG_HASH_MAP_LOAD_FACTOR";

    /** Maximum number of nested listener calls before listener notification becomes asynchronous. */
    public static final String IGNITE_MAX_NESTED_LISTENER_CALLS = "IGNITE_MAX_NESTED_LISTENER_CALLS";

    /** Indicating whether local store keeps primary only. Backward compatibility flag. */
    public static final String IGNITE_LOCAL_STORE_KEEPS_PRIMARY_ONLY = "IGNITE_LOCAL_STORE_KEEPS_PRIMARY_ONLY";

    /**
     * Manages {@link OptimizedMarshaller} behavior of {@code serialVersionUID} computation for
     * {@link Serializable} classes.
     */
    public static final String IGNITE_OPTIMIZED_MARSHALLER_USE_DEFAULT_SUID =
        "IGNITE_OPTIMIZED_MARSHALLER_USE_DEFAULT_SUID";

    /**
     * Manages type of serialization mechanism for {@link String} that is marshalled/unmarshalled by BinaryMarshaller.
     * Should be used for cases when a String contains a surrogate symbol without its pair one. This is frequently used
     * in algorithms that encrypts data in String format.
     */
    public static final String IGNITE_BINARY_MARSHALLER_USE_STRING_SERIALIZATION_VER_2 =
        "IGNITE_BINARY_MARSHALLER_USE_STRING_SERIALIZATION_VER_2";

    /** Defines path to the file that contains list of classes allowed to safe deserialization.*/
    public static final String IGNITE_MARSHALLER_WHITELIST = "IGNITE_MARSHALLER_WHITELIST";

    /** Defines path to the file that contains list of classes disallowed to safe deserialization.*/
    public static final String IGNITE_MARSHALLER_BLACKLIST = "IGNITE_MARSHALLER_BLACKLIST";

    /**
     * If set to {@code true}, then default selected keys set is used inside
     * {@code GridNioServer} which lead to some extra garbage generation when
     * processing selected keys.
     * <p>
     * Default value is {@code false}. Should be switched to {@code true} if there are
     * any problems in communication layer.
     */
    public static final String IGNITE_NO_SELECTOR_OPTS = "IGNITE_NO_SELECTOR_OPTS";

    /**
     * System property to specify period in milliseconds between calls of the SQL statements cache cleanup task.
     * <p>
     * Cleanup tasks clears cache for terminated threads and for threads which did not perform SQL queries within
     * timeout configured via {@link #IGNITE_H2_INDEXING_CACHE_THREAD_USAGE_TIMEOUT} property.
     * <p>
     * Default value is {@code 10,000ms}.
     */
    public static final String IGNITE_H2_INDEXING_CACHE_CLEANUP_PERIOD = "IGNITE_H2_INDEXING_CACHE_CLEANUP_PERIOD";

    /**
     * System property to specify timeout in milliseconds after which thread's SQL statements cache is cleared by
     * cleanup task if the thread does not perform any query.
     * <p>
     * Default value is {@code 600,000ms}.
     */
    public static final String IGNITE_H2_INDEXING_CACHE_THREAD_USAGE_TIMEOUT =
        "IGNITE_H2_INDEXING_CACHE_THREAD_USAGE_TIMEOUT";

    /**
     * Manages backward compatibility of {@link StreamTransformer#from(CacheEntryProcessor)} method.
     * <p>
     * If the property is {@code true}, then the wrapped {@link CacheEntryProcessor} won't be able to be loaded over
     * P2P class loading.
     * <p>
     * If the property is {@code false}, then another implementation of {@link StreamTransformer} will be returned,
     * that fixes P2P class loading for {@link CacheEntryProcessor}, but it will be incompatible with old versions
     * of Ignite.
     */
    public static final String IGNITE_STREAM_TRANSFORMER_COMPATIBILITY_MODE =
        "IGNITE_STREAM_TRANSFORMER_COMPATIBILITY_MODE";

    /**
     * When set to {@code true} tree-based data structures - {@code TreeMap} and {@code TreeSet} - will not be
     * wrapped into special holders introduced to overcome serialization issue caused by missing {@code Comparable}
     * interface on {@code BinaryObject}.
     * <p>
     * @deprecated Should be removed in Apache Ignite 2.0.
     */
    @Deprecated
    public static final String IGNITE_BINARY_DONT_WRAP_TREE_STRUCTURES = "IGNITE_BINARY_DONT_WRAP_TREE_STRUCTURES";

    /**
     * When set to {@code true}, for consistent id will calculate by host name, without port, and you can use
     * only one node for host in cluster.
     */
    public static final String IGNITE_CONSISTENT_ID_BY_HOST_WITHOUT_PORT = "IGNITE_CONSISTENT_ID_BY_HOST_WITHOUT_PORT";

    /**
     * System property to specify consistent id of Ignite node.
     * <p>
     * Value of the system property will overwrite matched property
     * {@link org.apache.ignite.configuration.IgniteConfiguration#setConsistentId(Serializable)} in configuration.
     */
    public static final String IGNITE_OVERRIDE_CONSISTENT_ID = "IGNITE_OVERRIDE_CONSISTENT_ID";

    /** */
    public static final String IGNITE_IO_BALANCE_PERIOD = "IGNITE_IO_BALANCE_PERIOD";

    /**
     * When set to {@code true} fields are written by BinaryMarshaller in sorted order. Otherwise
     * the natural order is used.
     * <p>
     * NOTICE: Should be the default in Apache Ignite 3.0
     */
    public static final String IGNITE_BINARY_SORT_OBJECT_FIELDS = "IGNITE_BINARY_SORT_OBJECT_FIELDS";

    /**
     * Whether Ignite can access unaligned memory addresses.
     * <p>
     * Defaults to {@code false}, meaning that unaligned access will be performed only on x86 architecture.
     */
    public static final String IGNITE_MEMORY_UNALIGNED_ACCESS = "IGNITE_MEMORY_UNALIGNED_ACCESS";

    /**
     * When unsafe memory copy if performed below this threshold, Ignite will do it on per-byte basis instead of
     * calling to Unsafe.copyMemory().
     * <p>
     * Defaults to 0, meaning that threshold is disabled.
     */
    public static final String IGNITE_MEMORY_PER_BYTE_COPY_THRESHOLD = "IGNITE_MEMORY_PER_BYTE_COPY_THRESHOLD";

    /**
     * When set to {@code true} BinaryObject will be unwrapped before passing to IndexingSpi to preserve
     * old behavior query processor with IndexingSpi.
     * <p>
     * @deprecated Should be removed in Apache Ignite 2.0.
     */
    public static final String IGNITE_UNWRAP_BINARY_FOR_INDEXING_SPI = "IGNITE_UNWRAP_BINARY_FOR_INDEXING_SPI";

    /**
     * System property to specify maximum payload size in bytes for {@code H2TreeIndex}.
     * <p>
     * Defaults to {@code 0}, meaning that inline index store is disabled.
     */
    public static final String IGNITE_MAX_INDEX_PAYLOAD_SIZE = "IGNITE_MAX_INDEX_PAYLOAD_SIZE";

    /**
     * Time interval for calculating rebalance rate statistics, in milliseconds. Defaults to 60000.
     * @deprecated Use {@link MetricsMxBean#configureHitRateMetric(String, long)} instead.
     */
    @Deprecated
    public static final String IGNITE_REBALANCE_STATISTICS_TIME_INTERVAL = "IGNITE_REBALANCE_STATISTICS_TIME_INTERVAL";

    /**
     * When cache has entries with expired TTL and/or tombstones, each user operation will also remove this amount of
     * expired entries. Defaults to {@code 5}. Setting the value to {@code 0} will disable this behavior.
     */
    public static final String IGNITE_TTL_EXPIRE_BATCH_SIZE = "IGNITE_TTL_EXPIRE_BATCH_SIZE";

    /**
     * Indexing discovery history size. Protects from duplicate messages maintaining the list of IDs of recently
     * arrived discovery messages.
     * <p>
     * Defaults to {@code 1000}.
     */
    public static final String IGNITE_INDEXING_DISCOVERY_HISTORY_SIZE = "IGNITE_INDEXING_DISCOVERY_HISTORY_SIZE";

    /** Cache start size for on-heap maps. Defaults to 4096. */
    public static final String IGNITE_CACHE_START_SIZE = "IGNITE_CACHE_START_SIZE";

    /** */
    public static final String IGNITE_START_CACHES_ON_JOIN = "IGNITE_START_CACHES_ON_JOIN";

    /**
     * Skip CRC calculation flag.
     */
    public static final String IGNITE_PDS_SKIP_CRC = "IGNITE_PDS_SKIP_CRC";

    /**
     * WAL rebalance threshold.
     */
    public static final String IGNITE_PDS_PARTITION_DESTROY_CHECKPOINT_DELAY =
        "IGNITE_PDS_PARTITION_DESTROY_CHECKPOINT_DELAY";

    /**
     * WAL rebalance threshold.
     * @deprecated use Distributed MetaStorage property {@link GridCacheDatabaseSharedManager#HISTORICAL_REBALANCE_THRESHOLD_DMS_KEY}.
     */
    @Deprecated
    public static final String IGNITE_PDS_WAL_REBALANCE_THRESHOLD = "IGNITE_PDS_WAL_REBALANCE_THRESHOLD";

    /**
     * Prefer historical rebalance if there's enough history regardless of all heuristics.
     * This property is intended for integration or performance tests.
     * Default is {@code false}.
     */
    public static final String IGNITE_PREFER_WAL_REBALANCE = "IGNITE_PREFER_WAL_REBALANCE";

    /** Ignite page memory concurrency level. */
    public static final String IGNITE_OFFHEAP_LOCK_CONCURRENCY_LEVEL = "IGNITE_OFFHEAP_LOCK_CONCURRENCY_LEVEL";

    /**
     * When set to {@code true}, Ignite switches to compatibility mode with versions that don't
     * support service security permissions. In this case security permissions will be ignored
     * (if they set).
     * <p>
     *     Default is {@code false}, which means that service security permissions will be respected.
     * </p>
     */
    public static final String IGNITE_SECURITY_COMPATIBILITY_MODE = "IGNITE_SECURITY_COMPATIBILITY_MODE";

    /**
     * Ignite cluster name.
     * <p>
     * Defaults to utility cache deployment ID..
     */
    public static final String IGNITE_CLUSTER_NAME = "IGNITE_CLUSTER_NAME";

    /**
     * When client cache is started or closed special discovery message is sent to notify cluster (for example this is
     * needed for {@link ClusterGroup#forCacheNodes(String)} API. This timeout specifies how long to wait
     * after client cache start/close before sending this message. If during this timeout another client
     * cache changed, these events are combined into single message.
     * <p>
     * Default is 10 seconds.
     */
    public static final String IGNITE_CLIENT_CACHE_CHANGE_MESSAGE_TIMEOUT =
        "IGNITE_CLIENT_CACHE_CHANGE_MESSAGE_TIMEOUT";

    /**
     * If a partition release future completion time during an exchange exceeds this threshold, the contents of
     * the future will be dumped to the log on exchange. Default is {@code 0} (disabled).
     */
    public static final String IGNITE_PARTITION_RELEASE_FUTURE_DUMP_THRESHOLD =
        "IGNITE_PARTITION_RELEASE_FUTURE_DUMP_THRESHOLD";

    /**
     * If this property is set, a node will forcible fail a remote node when it fails to establish a communication
     * connection.
     */
    public static final String IGNITE_ENABLE_FORCIBLE_NODE_KILL = "IGNITE_ENABLE_FORCIBLE_NODE_KILL";

    /**
     * If the property is set, coincidence of client identifier and subject is required when security is enabled.
     * <p>
     * Default value is fasle.
     *
     */
    public static final String IGNITE_CHECK_SENDER_NODE_SUBJECT = "IGNITE_CHECK_SENDER_NODE_SUBJECT";

    /**
     * If the property is set, client nodes should have explicitly rights to access to system cache.
     * <p>
     * Default value is fasle.
     *
     */
    public static final String IGNITE_SECURITY_FOR_SYS_CACHE_ENABLED = "IGNITE_SECURITY_FOR_SYS_CACHE_ENABLED";

    /**
     * Tasks stealing will be started if tasks queue size per data-streamer thread exceeds this threshold.
     * <p>
     * Default value is {@code 4}.
     */
    public static final String IGNITE_DATA_STREAMING_EXECUTOR_SERVICE_TASKS_STEALING_THRESHOLD =
            "IGNITE_DATA_STREAMING_EXECUTOR_SERVICE_TASKS_STEALING_THRESHOLD";

    /**
     * If this property is set, then Ignite will use Async File IO factory by default.
     */
    public static final String IGNITE_USE_ASYNC_FILE_IO_FACTORY = "IGNITE_USE_ASYNC_FILE_IO_FACTORY";

    /** Max amount of remembered errors for {@link GridLogThrottle}. */
    public static final String IGNITE_LOG_THROTTLE_CAPACITY = "IGNITE_LOG_THROTTLE_CAPACITY";

    /**
     * If this property is set, {@link DataStorageConfiguration#isWriteThrottlingEnabled()}
     * will be overridden to {@code true} regardless the initial value in the configuration.
     */
    public static final String IGNITE_OVERRIDE_WRITE_THROTTLING_ENABLED = "IGNITE_OVERRIDE_WRITE_THROTTLING_ENABLED";

    /**
     * Property for setup WAL serializer version.
     */
    public static final String IGNITE_WAL_SERIALIZER_VERSION = "IGNITE_WAL_SERIALIZER_VERSION";

    /** Property for setup Ignite WAL segment sync timeout. */
    public static final String IGNITE_WAL_SEGMENT_SYNC_TIMEOUT = "IGNITE_WAL_SEGMENT_SYNC_TIMEOUT";

    /**
     * If the property is set Ignite will use legacy node comparator (based on node order) inste
     *
     * Default value is {@code false}.
     */
    public static final String IGNITE_USE_LEGACY_NODE_COMPARATOR = "IGNITE_USE_LEGACY_NODE_COMPARATOR";

    /**
     * Property that indicates should be mapped byte buffer used or not.
     * Possible values: {@code true} and {@code false}.
     */
    public static final String IGNITE_WAL_MMAP = "IGNITE_WAL_MMAP";

    /**
     * When set to {@code true}, Data store folders are generated only by consistent id, and no consistent ID will be
     * set based on existing data store folders. This option also enables compatible folder generation mode as it was
     * before 2.3.
     */
    public static final String IGNITE_DATA_STORAGE_FOLDER_BY_CONSISTENT_ID = "IGNITE_DATA_STORAGE_FOLDER_BY_CONSISTENT_ID";

    /** Ignite JVM pause detector disabled. */
    public static final String IGNITE_JVM_PAUSE_DETECTOR_DISABLED = "IGNITE_JVM_PAUSE_DETECTOR_DISABLED";

    /** Ignite JVM pause detector precision. */
    public static final String IGNITE_JVM_PAUSE_DETECTOR_PRECISION = "IGNITE_JVM_PAUSE_DETECTOR_PRECISION";

    /** Ignite JVM pause detector threshold. */
    public static final String IGNITE_JVM_PAUSE_DETECTOR_THRESHOLD = "IGNITE_JVM_PAUSE_DETECTOR_THRESHOLD";

    /** Ignite JVM pause detector last events count. */
    public static final String IGNITE_JVM_PAUSE_DETECTOR_LAST_EVENTS_COUNT = "IGNITE_JVM_PAUSE_DETECTOR_LAST_EVENTS_COUNT";

    /**
     * Default value is {@code false}.
     */
    public static final String IGNITE_WAL_DEBUG_LOG_ON_RECOVERY = "IGNITE_WAL_DEBUG_LOG_ON_RECOVERY";

    /**
     * Number of checkpoint history entries held in memory.
     */
    public static final String IGNITE_PDS_MAX_CHECKPOINT_MEMORY_HISTORY_SIZE = "IGNITE_PDS_MAX_CHECKPOINT_MEMORY_HISTORY_SIZE";

    /**
     * If this property is set to {@code true} enable logging in {@link GridClient}.
     */
    public static final String IGNITE_GRID_CLIENT_LOG_ENABLED = "IGNITE_GRID_CLIENT_LOG_ENABLED";

    /**
     * When set to {@code true}, direct IO may be enabled. Direct IO enabled only if JAR file with corresponding
     * feature is available in classpath and OS and filesystem settings allows to enable this mode.
     * Default is {@code true}.
     */
    public static final String IGNITE_DIRECT_IO_ENABLED = "IGNITE_DIRECT_IO_ENABLED";

    /**
     * When set to {@code true}, warnings that are intended for development environments and not for production
     * (such as coding mistakes in code using Ignite) will not be logged.
     */
    public static final String IGNITE_DEV_ONLY_LOGGING_DISABLED = "IGNITE_DEV_ONLY_LOGGING_DISABLED";

    /**
     * When set to {@code true} (default), pages are written to page store without holding segment lock (with delay).
     * Because other thread may require exactly the same page to be loaded from store, reads are protected by locking.
     */
    public static final String IGNITE_DELAYED_REPLACED_PAGE_WRITE = "IGNITE_DELAYED_REPLACED_PAGE_WRITE";

    /**
     * When set to {@code true}, WAL implementation with dedicated worker will be used even in FSYNC mode.
     * Default is {@code false}.
     */
    public static final String IGNITE_WAL_FSYNC_WITH_DEDICATED_WORKER = "IGNITE_WAL_FSYNC_WITH_DEDICATED_WORKER";

    /**
     * When set to {@code true}, on-heap cache cannot be enabled - see
     * {@link CacheConfiguration#setOnheapCacheEnabled(boolean)}.
     * Default is {@code false}.
     */
    public static final String IGNITE_DISABLE_ONHEAP_CACHE = "IGNITE_DISABLE_ONHEAP_CACHE";

    /**
     * When set to {@code false}, loaded pages implementation is switched to previous version of implementation,
     * FullPageIdTable. {@code True} value enables 'Robin Hood hashing: backward shift deletion'.
     * Default is {@code true}.
     */
    public static final String IGNITE_LOADED_PAGES_BACKWARD_SHIFT_MAP = "IGNITE_LOADED_PAGES_BACKWARD_SHIFT_MAP";

    /**
     * Property for setup percentage of archive size for checkpoint trigger. Default value is 0.25
     */
    public static final String IGNITE_CHECKPOINT_TRIGGER_ARCHIVE_SIZE_PERCENTAGE = "IGNITE_CHECKPOINT_TRIGGER_ARCHIVE_SIZE_PERCENTAGE";

    /**
     * Property for setup percentage of WAL archive size to calculate
     * threshold since which removing of old archive should be started.
     * Default value is 0.5.
     *
     * @deprecated Use {@link DataStorageConfiguration#setMinWalArchiveSize}.
     */
    public static final String IGNITE_THRESHOLD_WAL_ARCHIVE_SIZE_PERCENTAGE =
        "IGNITE_THRESHOLD_WAL_ARCHIVE_SIZE_PERCENTAGE";

    /**
     * Threshold time (in millis) to print warning to log if waiting for next wal segment took longer than the threshold.
     *
     * Default value is 1000 ms.
     */
    public static final String IGNITE_THRESHOLD_WAIT_TIME_NEXT_WAL_SEGMENT = "IGNITE_THRESHOLD_WAIT_TIME_NEXT_WAL_SEGMENT";

    /**
     * Count of WAL compressor worker threads. Default value is 4.
     */
    public static final String IGNITE_WAL_COMPRESSOR_WORKER_THREAD_CNT = "IGNITE_WAL_COMPRESSOR_WORKER_THREAD_CNT";

    /**
     * Whenever read load balancing is enabled, that means 'get' requests will be distributed between primary and backup
     * nodes if it is possible and {@link CacheConfiguration#isReadFromBackup()} is {@code true}.
     *
     * Default is {@code true}.
     *
     * @see CacheConfiguration#isReadFromBackup()
     */
    public static final String IGNITE_READ_LOAD_BALANCING = "IGNITE_READ_LOAD_BALANCING";

    /**
     * Number of repetitions to capture a lock in the B+Tree.
     */
    public static final String IGNITE_BPLUS_TREE_LOCK_RETRIES = "IGNITE_BPLUS_TREE_LOCK_RETRIES";

    /**
     * Amount of memory reserved in the heap at node start, which can be dropped to increase the chances of success when
     * handling OutOfMemoryError.
     *
     * Default is {@code 64kb}.
     */
    public static final String IGNITE_FAILURE_HANDLER_RESERVE_BUFFER_SIZE = "IGNITE_FAILURE_HANDLER_RESERVE_BUFFER_SIZE";

    /**
     * The threshold of uneven distribution above which partition distribution will be logged.
     *
     * The default is '50', that means: warn about nodes with 50+% difference.
     */
    public static final String IGNITE_PART_DISTRIBUTION_WARN_THRESHOLD = "IGNITE_PART_DISTRIBUTION_WARN_THRESHOLD";

    /**
     * When set to {@code false}, WAL will not be automatically disabled during rebalancing if there is no partition in
     * OWNING state.
     * Default is {@code true}.
     */
    public static final String IGNITE_DISABLE_WAL_DURING_REBALANCING = "IGNITE_DISABLE_WAL_DURING_REBALANCING";

    /**
     * When property is set {@code false} each next exchange will try to compare with previous.
     * If last rebalance is equivalent with new possible one, new rebalance does not trigger.
     * Set the property {@code true} and each exchange will try to trigger new rebalance.
     *
     * Default is {@code false}.
     */
    public static final String IGNITE_DISABLE_REBALANCING_CANCELLATION_OPTIMIZATION = "IGNITE_DISABLE_REBALANCING_CANCELLATION_OPTIMIZATION";

    /**
     * Sets timeout for TCP client recovery descriptor reservation.
     */
    public static final String IGNITE_NIO_RECOVERY_DESCRIPTOR_RESERVATION_TIMEOUT =
            "IGNITE_NIO_RECOVERY_DESCRIPTOR_RESERVATION_TIMEOUT";

    /**
     * When set to {@code true}, Ignite will skip partitions sizes check on partition validation after rebalance has finished.
     * Partitions sizes may differs on nodes when Expiry Policy is in use and it is ok due to lazy entry eviction mechanics.
     *
     * There is no need to disable partition size validation either in normal case or when expiry policy is configured for cache.
     * But it should be disabled manually when policy is used on per entry basis to hint Ignite to skip this check.
     *
     * Default is {@code false}.
     */
    public static final String IGNITE_SKIP_PARTITION_SIZE_VALIDATION = "IGNITE_SKIP_PARTITION_SIZE_VALIDATION";

    /**
     * Enables threads dumping on critical node failure.
     *
     * Default is {@code true}.
     */
    public static final String IGNITE_DUMP_THREADS_ON_FAILURE = "IGNITE_DUMP_THREADS_ON_FAILURE";

    /**
     * Throttling time out for thread dump generation during failure handling.
     *
     * Default is failure detection timeout. {@code 0} or negative value - throttling is disabled.
     */
    public static final String IGNITE_DUMP_THREADS_ON_FAILURE_THROTTLING_TIMEOUT =
            "IGNITE_DUMP_THREADS_ON_FAILURE_THROTTLING_TIMEOUT";

    /**
     * Throttling timeout in millis which avoid excessive PendingTree access on unwind if there is nothing to clean yet.
     *
     * Default is 500 ms.
     *
     * @deprecated No longer used.
     */
    @Deprecated
    public static final String IGNITE_UNWIND_THROTTLING_TIMEOUT = "IGNITE_UNWIND_THROTTLING_TIMEOUT";

    /**
     * Threshold for throttling operations logging.
     */
    public static final String IGNITE_THROTTLE_LOG_THRESHOLD = "IGNITE_THROTTLE_LOG_THRESHOLD";

    /**
     * Number of concurrent operation for evict partitions.
     */
    @Deprecated
    public static final String IGNITE_EVICTION_PERMITS = "IGNITE_EVICTION_PERMITS";

    /**
     * When set to {@code true}, Ignite will allow execute DML operation (MERGE|INSERT|UPDATE|DELETE)
     * within transaction for non MVCC mode.
     *
     * Default is {@code false}.
     */
    public static final String IGNITE_ALLOW_DML_INSIDE_TRANSACTION = "IGNITE_ALLOW_DML_INSIDE_TRANSACTION";

    /**
     * Timeout between ZooKeeper client retries, default 2s.
     */
    public static final String IGNITE_ZOOKEEPER_DISCOVERY_RETRY_TIMEOUT = "IGNITE_ZOOKEEPER_DISCOVERY_RETRY_TIMEOUT";

    /**
     * Number of attempts to reconnect to ZooKeeper.
     */
    public static final String IGNITE_ZOOKEEPER_DISCOVERY_MAX_RETRY_COUNT = "IGNITE_ZOOKEEPER_DISCOVERY_MAX_RETRY_COUNT";

    /**
     * Maximum number for cached MVCC transaction updates. This caching is used for continuous query with MVCC caches.
     */
    public static final String IGNITE_MVCC_TX_SIZE_CACHING_THRESHOLD = "IGNITE_MVCC_TX_SIZE_CACHING_THRESHOLD";

    /**
     * Try reuse memory on deactivation. Useful in case of huge page memory region size.
     */
    public static final String IGNITE_REUSE_MEMORY_ON_DEACTIVATE = "IGNITE_REUSE_MEMORY_ON_DEACTIVATE";

    /**
     * Maximum inactivity period for system worker in milliseconds. When this value is exceeded, worker is considered
     * blocked with consequent critical failure handler invocation.
     */
    public static final String IGNITE_SYSTEM_WORKER_BLOCKED_TIMEOUT = "IGNITE_SYSTEM_WORKER_BLOCKED_TIMEOUT";

    /**
     * Timeout for checkpoint read lock acquisition in milliseconds.
     */
    public static final String IGNITE_CHECKPOINT_READ_LOCK_TIMEOUT = "IGNITE_CHECKPOINT_READ_LOCK_TIMEOUT";

    /**
     * Timeout for waiting schema update if schema was not found for last accepted version.
     */
    public static final String IGNITE_WAIT_SCHEMA_UPDATE = "IGNITE_WAIT_SCHEMA_UPDATE";

    /**
     * System property to override {@link CacheConfiguration#getRebalanceThrottle} configuration property for all caches.
     * {@code 0} by default, which means that override is disabled.
     * @deprecated Use {@link IgniteConfiguration#getRebalanceThrottle()} instead.
     */
    @Deprecated
    public static final String IGNITE_REBALANCE_THROTTLE_OVERRIDE = "IGNITE_REBALANCE_THROTTLE_OVERRIDE";

    /**
     * Enables start caches in parallel.
     *
     * Default is {@code true}.
     */
    public static final String IGNITE_ALLOW_START_CACHES_IN_PARALLEL = "IGNITE_ALLOW_START_CACHES_IN_PARALLEL";

    /** For test purposes only. Force Mvcc mode. */
    public static final String IGNITE_FORCE_MVCC_MODE_IN_TESTS = "IGNITE_FORCE_MVCC_MODE_IN_TESTS";

    /**
     * Allows to log additional information about all restored partitions after binary and logical recovery phases.
     *
     * Default is {@code true}.
     */
    public static final String IGNITE_RECOVERY_VERBOSE_LOGGING = "IGNITE_RECOVERY_VERBOSE_LOGGING";

    /**
     * Disables cache interceptor triggering in case of conflicts.
     *
     * Default is {@code false}.
     */
    public static final String IGNITE_DISABLE_TRIGGERING_CACHE_INTERCEPTOR_ON_CONFLICT = "IGNITE_DISABLE_TRIGGERING_CACHE_INTERCEPTOR_ON_CONFLICT";

    /**
     * Sets default isk page compression.
     */
    public static final String IGNITE_DEFAULT_DISK_PAGE_COMPRESSION = "IGNITE_DEFAULT_DISK_PAGE_COMPRESSION";

    /**
     * Sets default {@link DataStorageConfiguration#setPageSize storage page size}.
     */
    public static final String IGNITE_DEFAULT_DATA_STORAGE_PAGE_SIZE = "IGNITE_DEFAULT_DATA_STORAGE_PAGE_SIZE";

    /**
     * Manages the type of the implementation of the service processor (implementation of the {@link IgniteServices}).
     * All nodes in the cluster must have the same value of this property.
     * <p/>
     * If the property is {@code true} then event-driven implementation of the service processor will be used.
     * <p/>
     * If the property is {@code false} then internal cache based implementation of service processor will be used.
     * <p/>
     * Default is {@code true}.
     */
    public static final String IGNITE_EVENT_DRIVEN_SERVICE_PROCESSOR_ENABLED
        = "IGNITE_EVENT_DRIVEN_SERVICE_PROCESSOR_ENABLED";

    /**
     * When set to {@code true}, cache metrics are not included into the discovery metrics update message (in this
     * case message contains only cluster metrics). By default cache metrics are included into the message and
     * calculated each time the message is sent.
     * <p>
     * Cache metrics sending can also be turned off by disabling statistics per each cache, but in this case some cache
     * metrics will be unavailable via JMX too.
     */
    public static final String IGNITE_DISCOVERY_DISABLE_CACHE_METRICS_UPDATE = "IGNITE_DISCOVERY_DISABLE_CACHE_METRICS_UPDATE";

    /**
     * Maximum number of different partitions to be extracted from between expression within sql query.
     * In case of limit exceeding all partitions will be used.
     */
    public static final String IGNITE_SQL_MAX_EXTRACTED_PARTS_FROM_BETWEEN =
        "IGNITE_SQL_MAX_EXTRACTED_PARTS_FROM_BETWEEN";

    /**
     * Maximum amount of bytes that can be stored in history of {@link DistributedMetaStorage} updates.
     */
    public static final String IGNITE_GLOBAL_METASTORAGE_HISTORY_MAX_BYTES = "IGNITE_GLOBAL_METASTORAGE_HISTORY_MAX_BYTES";

    /**
     * Size threshold to allocate and retain additional  HashMap to improve contains()
     * which leads to extra memory consumption.
     */
    public static final String IGNITE_AFFINITY_BACKUPS_THRESHOLD = "IGNITE_AFFINITY_BACKUPS_THRESHOLD";

    /**
     * Flag to disable memory optimization:
     *  BitSets instead of HashSets to store partitions.
     *  When number of backups per partion is > IGNITE_AFFINITY_BACKUPS_THRESHOLD we use HashMap to improve contains()
     * which leads to extra memory consumption, otherwise we use view on the
     * list of cluster nodes to reduce memory consumption on redundant data structures.
     */
    public static final String IGNITE_DISABLE_AFFINITY_MEMORY_OPTIMIZATION = "IGNITE_DISABLE_AFFINITY_MEMORY_OPTIMIZATION";

    /**
     * Limit the maximum number of objects in memory during the recovery procedure.
     */
    public static final String IGNITE_RECOVERY_SEMAPHORE_PERMITS = "IGNITE_RECOVERY_SEMAPHORE_PERMITS";

    /**
     * Maximum size of history of server nodes (server node IDs) that ever joined to current topology.
     */
    public static final String IGNITE_NODE_IDS_HISTORY_SIZE = "IGNITE_NODE_IDS_HISTORY_SIZE";

    /**
     * Maximum number of diagnostic warning messages per category, when waiting for PME.
     */
    public static final String IGNITE_DIAGNOSTIC_WARN_LIMIT = "IGNITE_DIAGNOSTIC_WARN_LIMIT";

    /**
     * Flag to enable triggering failure handler for node if unrecoverable partition inconsistency is
     * discovered during partition update counters exchange.
     */
    public static final String IGNITE_FAIL_NODE_ON_UNRECOVERABLE_PARTITION_INCONSISTENCY =
        "IGNITE_FAIL_NODE_ON_UNRECOVERABLE_PARTITION_INCONSISTENCY";

    /**
     * Allow use composite _key, _val columns at the INSERT/UPDATE/MERGE statements.
     */
    public static final String IGNITE_SQL_ALLOW_KEY_VAL_UPDATES = "IGNITE_SQL_ALLOW_KEY_VAL_UPDATES";

    /**
     * Interval between logging of time of next auto-adjust.
     */
    public static final String IGNITE_BASELINE_AUTO_ADJUST_LOG_INTERVAL = "IGNITE_BASELINE_AUTO_ADJUST_LOG_INTERVAL";

    /**
     * Starting from this number of dirty pages in checkpoint, array will be sorted with
     * {@link Arrays#parallelSort(Comparable[])} in case of {@link CheckpointWriteOrder#SEQUENTIAL}.
     */
    public static final String CHECKPOINT_PARALLEL_SORT_THRESHOLD = "CHECKPOINT_PARALLEL_SORT_THRESHOLD";

    /**
     * Keep static cache configuration even if stored cache data differs from the static config. When this property
     * is set, static cache configuration will override persisted configuration. DDL operations are not allowed
     * when this system property is set.
     */
    public static final String IGNITE_KEEP_STATIC_CACHE_CONFIGURATION = "IGNITE_KEEP_STATIC_CACHE_CONFIGURATION";

    /** Enable backward compatible to use 'IGNITE' as SQL system schema. */
    public static final String IGNITE_SQL_SYSTEM_SCHEMA_NAME_IGNITE = "IGNITE_SQL_SYSTEM_SCHEMA_NAME_IGNITE";

    /**
     * Shows if dump requests from local node to near node are allowed, when long running transaction
     * is found. If allowed, the compute request to near node will be made to get thread dump of transaction
     * owner thread.
     */
    public static final String IGNITE_TX_OWNER_DUMP_REQUESTS_ALLOWED = "IGNITE_TX_OWNER_DUMP_REQUESTS_ALLOWED";

    /**
     * Defines factory class for H2 LocalResult (see org.gridgain.internal.h2.result.LocalResult).
     */
    public static final String IGNITE_H2_LOCAL_RESULT_FACTORY = "IGNITE_H2_LOCAL_RESULT_FACTORY";

    /**
     * Defines default memory reservation block size.
     *
     * Default: 512K.
     */
    public static final String IGNITE_SQL_MEMORY_RESERVATION_BLOCK_SIZE = "IGNITE_SQL_MEMORY_RESERVATION_BLOCK_SIZE";

    /**
     * Page lock tracker type.
     * -1 - Disable lock tracking.
     *  1 - HEAP_STACK
     *  2 - HEAP_LOG
     *  3 - OFF_HEAP_STACK
     *  4 - OFF_HEAP_LOG
     *
     * Default is 2 - HEAP_LOG.
     */
    public static final String IGNITE_PAGE_LOCK_TRACKER_TYPE = "IGNITE_PAGE_LOCK_TRACKER_TYPE";

    /**
     * Capacity in pages for storing in page lock tracker strucuture.
     *
     * Default is 512 pages.
     */
    public static final String IGNITE_PAGE_LOCK_TRACKER_CAPACITY = "IGNITE_PAGE_LOCK_TRACKER_CAPACITY";

    /**
     * Page lock tracker thread for checking hangs threads interval.
     *
     * Default is 60_000 ms.
     */
    public static final String IGNITE_PAGE_LOCK_TRACKER_CHECK_INTERVAL = "IGNITE_PAGE_LOCK_TRACKER_CHECK_INTERVAL";

    /**
     * Enables threads locks dumping on critical node failure.
     *
     * Default is {@code true}.
     */
    public static final String IGNITE_DUMP_PAGE_LOCK_ON_FAILURE = "IGNITE_DUMP_PAGE_LOCK_ON_FAILURE";

    /**
     * Scan the classpath on startup and log all the files containing in it.
     */
    public static final String IGNITE_LOG_CLASSPATH_CONTENT_ON_STARTUP = "IGNITE_LOG_CLASSPATH_CONTENT_ON_STARTUP";

    /**
     * Maximum size of table (rows count) when temporary hash index can be built on fly.
     *
     * Default: 100_000 (rows).
     */
    public static final String IGNITE_HASH_JOIN_MAX_TABLE_SIZE = "IGNITE_HASH_JOIN_MAX_TABLE_SIZE";

    /**
     * Enable hash join (create hash index on the fly) for query optimizer.
     * When disabled hash join may be enabled only by index hint.
     * e.g.: SELECT * from A, B USE INDEX (HASH_JOIN_IDX) WHERE A.jid = B.jid
     * hash index will be created for B.jid on the fly.
     *
     * Default: false.
     */
    public static final String IGNITE_ENABLE_HASH_JOIN = "IGNITE_ENABLE_HASH_JOIN";

    /**
     * Threshold timeout for long transactions, if transaction exceeds it, it will be dumped in log with
     * information about how much time did it spent in system time (time while aquiring locks, preparing,
     * commiting, etc) and user time (time when client node runs some code while holding transaction and not
     * waiting it). Equals 0 if not set. No long transactions are dumped in log if nor this parameter
     * neither {@link #IGNITE_TRANSACTION_TIME_DUMP_SAMPLES_COEFFICIENT} is set.
     */
    public static final String IGNITE_LONG_TRANSACTION_TIME_DUMP_THRESHOLD = "IGNITE_LONG_TRANSACTION_TIME_DUMP_THRESHOLD";

    /**
     * The coefficient for samples of completed transactions that will be dumped in log. Must be float value
     * between 0.0 and 1.0 inclusive. Default value is <code>0.0</code>.
     */
    public static final String IGNITE_TRANSACTION_TIME_DUMP_SAMPLES_COEFFICIENT =
        "IGNITE_TRANSACTION_TIME_DUMP_SAMPLES_COEFFICIENT";

    /**
     * The limit of samples of completed transactions that will be dumped in log per second, if
     * {@link #IGNITE_TRANSACTION_TIME_DUMP_SAMPLES_COEFFICIENT} is above <code>0.0</code>. Must be integer value
     * greater than <code>0</code>. Default value is <code>5</code>.
     */
    public static final String IGNITE_TRANSACTION_TIME_DUMP_SAMPLES_PER_SECOND_LIMIT =
        "IGNITE_TRANSACTION_TIME_DUMP_SAMPLES_PER_SECOND_LIMIT";

    /**
     * Disables smart DR throttling. Default value is <code>false</code>.
     */
    public static final String IGNITE_DISABLE_SMART_DR_THROTTLING =
        "IGNITE_DISABLE_SMART_DR_THROTTLING";

    /*
     * Disable onheap caching of pages lists (free lists and reuse lists).
     * If persistence is enabled changes to page lists are not stored to page memory immediately, they are cached in
     * onheap buffer and flushes to page memory on a checkpoint. This property allows to disable such onheap caching.
     * Default value is <code>false</code>.
     */
    public static final String IGNITE_PAGES_LIST_DISABLE_ONHEAP_CACHING = "IGNITE_PAGES_LIST_DISABLE_ONHEAP_CACHING";

    /**
     * The master key name that the node will use during the recovery.
     * <p>
     * If a node was unavailable during a master key change process it won't be able to join to cluster with old the
     * master key. Set up this property to re-encrypt cache keys on startup and join to cluster with the valid
     * master key name.
     */
    public static final String IGNITE_MASTER_KEY_NAME_TO_CHANGE_BEFORE_STARTUP =
        "IGNITE_MASTER_KEY_NAME_TO_CHANGE_BEFORE_STARTUP";

    /**
     * Disable group state lazy store. It means that group state won't be cached for {@link CheckpointEntry} and will be
     * read from wal every time. Should be used for test purposes only.
     */
    public static final String IGNITE_DISABLE_GRP_STATE_LAZY_STORE = "IGNITE_DISABLE_GRP_STATE_LAZY_STORE";

    /**
     * Enables extended logging of indexes create/rebuild process. Default {@code false}.
     * <p/>
     * <b>Warning</b>: enabling that option can lead to performance degradation of index creation, rebuilding and  node
     * restart.
     */
    public static final String IGNITE_ENABLE_EXTRA_INDEX_REBUILD_LOGGING = "IGNITE_ENABLE_EXTRA_INDEX_REBUILD_LOGGING";

    /**
     * When enabled, node will wait until all of its data is backed up before shutting down.
     * Please note that it will completely prevent last node in cluster from shutting down if any caches exist
     * that have backups configured.
     */
    @IgniteExperimental
    public static final String IGNITE_WAIT_FOR_BACKUPS_ON_SHUTDOWN = "IGNITE_WAIT_FOR_BACKUPS_ON_SHUTDOWN";

    /**
     * Choose the index cost function. May be used to compatibility with old version
     * .
     * The possible values:
     *         - "LAST",
     *         - "COMPATIBLE_8_7_28"
     *         - "COMPATIBLE_8_7_12",
     *         - "COMPATIBLE_8_7_6"
     *
     * The last cost function is used by default.
     */
    public static final String IGNITE_INDEX_COST_FUNCTION = "IGNITE_INDEX_COST_FUNCTION";

    /**
     * Enables setting attribute value of {@link
     * TcpCommunicationSpi#ATTR_HOST_NAMES ATTR_HOST_NAMES} when value {@link
     * IgniteConfiguration#getLocalHost getLocalHost} is ip, for backward
     * compatibility. By default, {@code false}.
     */
    public static final String IGNITE_TCP_COMM_SET_ATTR_HOST_NAMES = "IGNITE_TCP_COMM_SET_ATTR_HOST_NAMES";

    /**
     * When above zero, prints tx key collisions once per interval.
     * Each transaction besides OPTIMISTIC SERIALIZABLE capture locks on all enlisted keys, for some reasons
     * per key lock queue may rise. This property sets the interval during which statistics are collected.
     * Default is 1000 ms.
     */
    public static final String IGNITE_DUMP_TX_COLLISIONS_INTERVAL = "IGNITE_DUMP_TX_COLLISIONS_INTERVAL";

    /**
     * Defines how many exchange futures are kept uncleared in the queue. Default is 10.
     */
    public static final String IGNITE_KEEP_UNCLEARED_EXCHANGE_FUTURES_LIMIT =
        "IGNITE_KEEP_UNCLEARED_EXCHANGE_FUTURES_LIMIT";

    /**
     * If specified, enforces legacy behavior for system properties authorization when
     * {@link SecurityPermissionSet#defaultAllowAll()} is set to true: if user's system permission set is empty,
     * all system actions will be prohibited.
     */
    public static final String IGNITE_DFLT_ALLOW_EMPTY_SYS_PERMISSIONS = "IGNITE_DFLT_ALLOW_EMPTY_SYS_PERMISSIONS";

    /**
     * Defragmentation region size percentage of configured region size.
     * This percentage will be calculated from largest configured region size and then proportionally subtracted
     * from all configured regions.
     */
    public static final String IGNITE_DEFRAGMENTATION_REGION_SIZE_PERCENTAGE =
        "IGNITE_DEFRAGMENTATION_REGION_SIZE_PERCENTAGE";

    /**
     * There can be background tasks that can be interrupted due to node stop, node fail, or cluster deactivation,
     * but need to be completed, so they start after node start or cluster activation. If this option is set to
     * {@code false}, then tasks will not be started.
     */
    public static final String IGNITE_EXECUTE_DURABLE_BACKGROUND_TASKS_ON_NODE_START_OR_ACTIVATE =
        "IGNITE_EXECUTE_DURABLE_BACKGROUND_TASKS_ON_NODE_START_OR_ACTIVATE";

    /**
     * Set to true only during the junit tests.
     * Signals that the cluster is running in a test environment.
     *
     * Can be used for changing behaviour of tightly coupled code pieces during the tests.
     * Use it as a last resort only, prefer another toolchain like DI, mocks and etc. if possible
     */
    public static final String IGNITE_TEST_ENV = "IGNITE_TEST_ENV";

    /**
     * Use TreeMap instead of HashMap to hold distinct values.
     * Default value is {@code false}. HashMap is used by default.
     */
    public static final String IGNITE_SQL_DISTINCT_RESULTS_USE_TREE_MAP = "IGNITE_SQL_DISTINCT_RESULTS_USE_TREE_MAP";

    /**
     * Count of rows, being processed within a single checkpoint lock when indexes are rebuilt.
     * The default value is 1000.
     */
    public static final String IGNITE_INDEX_REBUILD_BATCH_SIZE = "IGNITE_INDEX_REBUILD_BATCH_SIZE";

    /**
<<<<<<< HEAD
     * Ignite cluster ID. If is not set, random UUID will be used.
     */
    public static final String IGNITE_CLUSTER_ID = "IGNITE_CLUSTER_ID";
=======
     * Enables additional check that sender of communication handshake message corresponds to the node id
     * included in the message. The default value is {@code false}.
     */
    public static final String IGNITE_CHECK_COMMUNICATION_HANDSHAKE_MESSAGE_SENDER =
        "IGNITE_CHECK_COMMUNICATION_HANDSHAKE_MESSAGE_SENDER";
>>>>>>> b4cfcb1f

    /**
     * Enforces singleton.
     */
    private IgniteSystemProperties() {
        // No-op.
    }

    /**
     * @param enumCls Enum type.
     * @param name Name of the system property or environment variable.
     * @return Enum value or {@code null} if the property is not set.
     */
    public static <E extends Enum<E>> E getEnum(Class<E> enumCls, String name) {
        return getEnum(enumCls, name, null);
    }

    /**
     * @param name Name of the system property or environment variable.
     * @return Enum value or the given default.
     */
    public static <E extends Enum<E>> E getEnum(String name, E dflt) {
        return getEnum(dflt.getDeclaringClass(), name, dflt);
    }

    /**
     * @param enumCls Enum type.
     * @param name Name of the system property or environment variable.
     * @param dflt Default value.
     * @return Enum value or the given default.
     */
    private static <E extends Enum<E>> E getEnum(Class<E> enumCls, String name, E dflt) {
        assert enumCls != null;

        String val = getString(name);

        if (val == null)
            return dflt;

        try {
            return Enum.valueOf(enumCls, val);
        }
        catch (IllegalArgumentException ignore) {
            return dflt;
        }
    }

    /**
     * Gets either system property or environment variable with given name.
     *
     * @param name Name of the system property or environment variable.
     * @return Value of the system property or environment variable.
     *         Returns {@code null} if neither can be found for given name.
     */
    @Nullable public static String getString(String name) {
        assert name != null;

        String v = System.getProperty(name);

        if (v == null)
            v = System.getenv(name);

        return v;
    }

    /**
     * Gets either system property or environment variable with given name.
     *
     * @param name Name of the system property or environment variable.
     * @param dflt Default value.
     * @return Value of the system property or environment variable.
     *         Returns {@code null} if neither can be found for given name.
     */
    @Nullable public static String getString(String name, String dflt) {
        String val = getString(name);

        return val == null ? dflt : val;
    }

    /**
     * Gets either system property or environment variable with given name.
     * The result is transformed to {@code boolean} using {@code Boolean.valueOf()} method.
     *
     * @param name Name of the system property or environment variable.
     * @return Boolean value of the system property or environment variable.
     *         Returns {@code False} in case neither system property
     *         nor environment variable with given name is found.
     */
    public static boolean getBoolean(String name) {
        return getBoolean(name, false);
    }

    /**
     * Gets either system property or environment variable with given name.
     * The result is transformed to {@code boolean} using {@code Boolean.valueOf()} method.
     *
     * @param name Name of the system property or environment variable.
     * @param dflt Default value.
     * @return Boolean value of the system property or environment variable.
     *         Returns default value in case neither system property
     *         nor environment variable with given name is found.
     */
    public static boolean getBoolean(String name, boolean dflt) {
        String val = getString(name);

        return val == null ? dflt : Boolean.parseBoolean(val);
    }

    /**
     * Gets either system property or environment variable with given name.
     * The result is transformed to {@code int} using {@code Integer.parseInt()} method.
     *
     * @param name Name of the system property or environment variable.
     * @param dflt Default value.
     * @return Integer value of the system property or environment variable.
     *         Returns default value in case neither system property
     *         nor environment variable with given name is found.
     */
    public static int getInteger(String name, int dflt) {
        String s = getString(name);

        if (s == null)
            return dflt;

        int res;

        try {
            res = Integer.parseInt(s);
        }
        catch (NumberFormatException ignore) {
            res = dflt;
        }

        return res;
    }

    /**
     * Gets either system property or environment variable with given name.
     * The result is transformed to {@code float} using {@code Float.parseFloat()} method.
     *
     * @param name Name of the system property or environment variable.
     * @param dflt Default value.
     * @return Float value of the system property or environment variable.
     *         Returns default value in case neither system property
     *         nor environment variable with given name is found.
     */
    public static float getFloat(String name, float dflt) {
        String s = getString(name);

        if (s == null)
            return dflt;

        float res;

        try {
            res = Float.parseFloat(s);
        }
        catch (NumberFormatException ignore) {
            res = dflt;
        }

        return res;
    }

    /**
     * Gets either system property or environment variable with given name.
     * The result is transformed to {@code long} using {@code Long.parseLong()} method.
     *
     * @param name Name of the system property or environment variable.
     * @param dflt Default value.
     * @return Integer value of the system property or environment variable.
     *         Returns default value in case neither system property
     *         nor environment variable with given name is found.
     */
    public static long getLong(String name, long dflt) {
        String s = getString(name);

        if (s == null)
            return dflt;

        long res;

        try {
            res = Long.parseLong(s);
        }
        catch (NumberFormatException ignore) {
            res = dflt;
        }

        return res;
    }

    /**
     * Gets either system property or environment variable with given name.
     * The result is transformed to {@code double} using {@code Double.parseDouble()} method.
     *
     * @param name Name of the system property or environment variable.
     * @param dflt Default value.
     * @return Integer value of the system property or environment variable.
     *         Returns default value in case neither system property
     *         nor environment variable with given name is found.
     */
    public static double getDouble(String name, double dflt) {
        String s = getString(name);

        if (s == null)
            return dflt;

        double res;

        try {
            res = Double.parseDouble(s);
        }
        catch (NumberFormatException ignore) {
            res = dflt;
        }

        return res;
    }

    /**
     * Gets either system property or environment variable with given name.
     * The result is transformed to {@link UUID} using {@link UUID#fromString} method.
     *
     * @param name Name of the system property or environment variable.
     * @param dflt Default value.
     * @return UUID value of the system property or environment variable.
     *         Returns default value in case neither system property
     *         nor environment variable with given name is found.
     */
    public static UUID getUUID(String name, UUID dflt) {
        String s = getString(name);

        if (s == null)
            return dflt;

        UUID res;

        try {
            res = UUID.fromString(s);
        }
        catch (IllegalArgumentException ignore) {
            res = dflt;
        }

        return res;
    }

    /**
     * Gets snapshot of system properties.
     * Snapshot could be used for thread safe iteration over system properties.
     * Non-string properties are removed before return.
     *
     * @return Snapshot of system properties.
     */
    public static Properties snapshot() {
        Properties sysProps = (Properties)System.getProperties().clone();

        Iterator<Map.Entry<Object, Object>> iter = sysProps.entrySet().iterator();

        while (iter.hasNext()) {
            Map.Entry entry = iter.next();

            if (!(entry.getValue() instanceof String) || !(entry.getKey() instanceof String))
                iter.remove();
        }

        return sysProps;
    }
}<|MERGE_RESOLUTION|>--- conflicted
+++ resolved
@@ -1540,17 +1540,16 @@
     public static final String IGNITE_INDEX_REBUILD_BATCH_SIZE = "IGNITE_INDEX_REBUILD_BATCH_SIZE";
 
     /**
-<<<<<<< HEAD
-     * Ignite cluster ID. If is not set, random UUID will be used.
-     */
-    public static final String IGNITE_CLUSTER_ID = "IGNITE_CLUSTER_ID";
-=======
      * Enables additional check that sender of communication handshake message corresponds to the node id
      * included in the message. The default value is {@code false}.
      */
     public static final String IGNITE_CHECK_COMMUNICATION_HANDSHAKE_MESSAGE_SENDER =
         "IGNITE_CHECK_COMMUNICATION_HANDSHAKE_MESSAGE_SENDER";
->>>>>>> b4cfcb1f
+
+    /**
+     * Ignite cluster ID. If is not set, random UUID will be used.
+     */
+    public static final String IGNITE_CLUSTER_ID = "IGNITE_CLUSTER_ID";
 
     /**
      * Enforces singleton.
