--- conflicted
+++ resolved
@@ -261,11 +261,8 @@
 
     /**
      * System property to enable pending transaction tracker.
-<<<<<<< HEAD
-=======
      * Affects impact of {@link IgniteSystemProperties#IGNITE_DISABLE_WAL_DURING_REBALANCING} property:
      * if this property is set, WAL anyway won't be disabled during rebalancing triggered by baseline topology change.
->>>>>>> 47b1be6d
      */
     public static final String IGNITE_PENDING_TX_TRACKER_ENABLED = "IGNITE_PENDING_TX_TRACKER_ENABLED";
 
