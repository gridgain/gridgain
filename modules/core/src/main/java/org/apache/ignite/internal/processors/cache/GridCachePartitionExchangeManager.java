--- conflicted
+++ resolved
@@ -734,7 +734,6 @@
             baselineChanging && evtMngr.isRecordable(EVT_BASELINE_CHANGED)
         ) {
             long topVer;
-<<<<<<< HEAD
 
             try {
                 topVer = fut.get().topologyVersion();
@@ -755,28 +754,6 @@
                 .filter(n -> !n.isClient() && !n.isDaemon())
                 .collect(Collectors.toList());
 
-=======
-
-            try {
-                topVer = fut.get().topologyVersion();
-            }
-            catch (IgniteCheckedException e) {
-                if (log.isDebugEnabled())
-                    log.error("Failed to get affinity topology version for events", e);
-
-                return;
-            }
-
-            List<Event> evts = new ArrayList<>(2);
-
-            ClusterNode locNode = cctx.kernalContext().discovery().localNode();
-
-            Collection<BaselineNode> bltNodes =
-                cctx.kernalContext().cluster().get().topology(topVer).stream()
-                .filter(n -> !n.isClient() && !n.isDaemon())
-                .collect(Collectors.toList());
-
->>>>>>> a4304069
             boolean collectionUsed = false;
 
             if (exchActions.activate() && evtMngr.isRecordable(EVT_CLUSTER_ACTIVATED)) {
@@ -802,7 +779,6 @@
                 collectionUsed = true;
 
                 evts.add(new BaselineChangedEvent(locNode, "Baseline changed.", EVT_BASELINE_CHANGED, bltNodes));
-<<<<<<< HEAD
             }
 
             if (exchActions.changedClusterState() && evtMngr.isRecordable(EVT_CLUSTER_STATE_CHANGED)) {
@@ -814,19 +790,6 @@
                 evts.add(new ClusterStateChangeEvent(req.prevState(), req.state(), bltNodes, locNode, "Cluster state changed."));
             }
 
-=======
-            }
-
-            if (exchActions.changedClusterState() && evtMngr.isRecordable(EVT_CLUSTER_STATE_CHANGED)) {
-                StateChangeRequest req = exchActions.stateChangeRequest();
-
-                if (collectionUsed && bltNodes != null)
-                    bltNodes = new ArrayList<>(bltNodes);
-
-                evts.add(new ClusterStateChangeEvent(req.prevState(), req.state(), bltNodes, locNode, "Cluster state changed."));
-            }
-
->>>>>>> a4304069
             A.notEmpty(evts, "events " + exchActions);
 
             cctx.kernalContext().getSystemExecutorService()
