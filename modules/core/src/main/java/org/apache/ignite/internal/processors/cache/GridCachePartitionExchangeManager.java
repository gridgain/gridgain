/*
 * Copyright 2019 GridGain Systems, Inc. and Contributors.
 *
 * Licensed under the GridGain Community Edition License (the "License");
 * you may not use this file except in compliance with the License.
 * You may obtain a copy of the License at
 *
 *     https://www.gridgain.com/products/software/community-edition/gridgain-community-edition-license
 *
 * Unless required by applicable law or agreed to in writing, software
 * distributed under the License is distributed on an "AS IS" BASIS,
 * WITHOUT WARRANTIES OR CONDITIONS OF ANY KIND, either express or implied.
 * See the License for the specific language governing permissions and
 * limitations under the License.
 */

package org.apache.ignite.internal.processors.cache;

import java.text.DateFormat;
import java.text.SimpleDateFormat;
import java.util.ArrayList;
import java.util.Collection;
import java.util.Collections;
import java.util.Date;
import java.util.HashMap;
import java.util.HashSet;
import java.util.LinkedList;
import java.util.List;
import java.util.Map;
import java.util.NavigableMap;
import java.util.Objects;
import java.util.Set;
import java.util.TreeMap;
import java.util.UUID;
import java.util.concurrent.ConcurrentHashMap;
import java.util.concurrent.ConcurrentMap;
import java.util.concurrent.ConcurrentNavigableMap;
import java.util.concurrent.ConcurrentSkipListMap;
import java.util.concurrent.LinkedBlockingDeque;
import java.util.concurrent.TimeUnit;
import java.util.concurrent.atomic.AtomicBoolean;
import java.util.concurrent.atomic.AtomicInteger;
import java.util.concurrent.atomic.AtomicLong;
import java.util.concurrent.atomic.AtomicReference;
import java.util.concurrent.locks.ReadWriteLock;
import java.util.concurrent.locks.ReentrantReadWriteLock;
import org.apache.ignite.Ignite;
import org.apache.ignite.IgniteCheckedException;
import org.apache.ignite.IgniteCompute;
import org.apache.ignite.IgniteLogger;
import org.apache.ignite.IgniteSystemProperties;
import org.apache.ignite.cache.affinity.AffinityFunction;
import org.apache.ignite.cluster.BaselineNode;
import org.apache.ignite.cluster.ClusterGroup;
import org.apache.ignite.cluster.ClusterNode;
import org.apache.ignite.configuration.CacheConfiguration;
import org.apache.ignite.configuration.IgniteConfiguration;
import org.apache.ignite.events.ClusterActivationEvent;
import org.apache.ignite.events.DiscoveryEvent;
import org.apache.ignite.events.EventType;
import org.apache.ignite.failure.FailureContext;
import org.apache.ignite.internal.GridKernalContext;
import org.apache.ignite.internal.IgniteClientDisconnectedCheckedException;
import org.apache.ignite.internal.IgniteDiagnosticAware;
import org.apache.ignite.internal.IgniteDiagnosticPrepareContext;
import org.apache.ignite.internal.IgniteFutureTimeoutCheckedException;
import org.apache.ignite.internal.IgniteInternalFuture;
import org.apache.ignite.internal.IgniteInterruptedCheckedException;
import org.apache.ignite.internal.IgniteNeedReconnectException;
import org.apache.ignite.internal.NodeStoppingException;
import org.apache.ignite.internal.cluster.ClusterTopologyCheckedException;
import org.apache.ignite.internal.events.DiscoveryCustomEvent;
import org.apache.ignite.internal.managers.discovery.DiscoCache;
import org.apache.ignite.internal.managers.discovery.DiscoveryCustomMessage;
import org.apache.ignite.internal.managers.discovery.DiscoveryLocalJoinData;
import org.apache.ignite.internal.managers.eventstorage.DiscoveryEventListener;
import org.apache.ignite.internal.processors.affinity.AffinityTopologyVersion;
import org.apache.ignite.internal.processors.affinity.GridAffinityAssignmentCache;
import org.apache.ignite.internal.processors.cache.distributed.dht.GridDhtTopologyFuture;
import org.apache.ignite.internal.processors.cache.distributed.dht.preloader.CachePartitionFullCountersMap;
import org.apache.ignite.internal.processors.cache.distributed.dht.preloader.CachePartitionPartialCountersMap;
import org.apache.ignite.internal.processors.cache.distributed.dht.preloader.ForceRebalanceExchangeTask;
import org.apache.ignite.internal.processors.cache.distributed.dht.preloader.GridDhtPartitionDemandLegacyMessage;
import org.apache.ignite.internal.processors.cache.distributed.dht.preloader.GridDhtPartitionDemandMessage;
import org.apache.ignite.internal.processors.cache.distributed.dht.preloader.GridDhtPartitionExchangeId;
import org.apache.ignite.internal.processors.cache.distributed.dht.preloader.GridDhtPartitionFullMap;
import org.apache.ignite.internal.processors.cache.distributed.dht.preloader.GridDhtPartitionMap;
import org.apache.ignite.internal.processors.cache.distributed.dht.preloader.GridDhtPartitionSupplyMessage;
import org.apache.ignite.internal.processors.cache.distributed.dht.preloader.GridDhtPartitionsExchangeFuture;
import org.apache.ignite.internal.processors.cache.distributed.dht.preloader.GridDhtPartitionsFullMessage;
import org.apache.ignite.internal.processors.cache.distributed.dht.preloader.GridDhtPartitionsSingleMessage;
import org.apache.ignite.internal.processors.cache.distributed.dht.preloader.GridDhtPartitionsSingleRequest;
import org.apache.ignite.internal.processors.cache.distributed.dht.preloader.GridDhtPreloaderAssignments;
import org.apache.ignite.internal.processors.cache.distributed.dht.preloader.IgniteDhtPartitionHistorySuppliersMap;
import org.apache.ignite.internal.processors.cache.distributed.dht.preloader.IgniteDhtPartitionsToReloadMap;
import org.apache.ignite.internal.processors.cache.distributed.dht.preloader.PartitionsExchangeAware;
import org.apache.ignite.internal.processors.cache.distributed.dht.preloader.RebalanceReassignExchangeTask;
import org.apache.ignite.internal.processors.cache.distributed.dht.preloader.StopCachesOnClientReconnectExchangeTask;
import org.apache.ignite.internal.processors.cache.distributed.dht.preloader.latch.ExchangeLatchManager;
import org.apache.ignite.internal.processors.cache.distributed.dht.topology.GridClientPartitionTopology;
import org.apache.ignite.internal.processors.cache.distributed.dht.topology.GridDhtPartitionTopology;
import org.apache.ignite.internal.processors.cache.persistence.snapshot.IgniteCacheSnapshotManager;
import org.apache.ignite.internal.processors.cache.persistence.snapshot.SnapshotDiscoveryMessage;
import org.apache.ignite.internal.processors.cache.transactions.IgniteInternalTx;
import org.apache.ignite.internal.processors.cache.transactions.IgniteTxManager;
import org.apache.ignite.internal.processors.cache.version.GridCacheVersion;
import org.apache.ignite.internal.processors.cluster.ChangeGlobalStateFinishMessage;
import org.apache.ignite.internal.processors.cluster.ChangeGlobalStateMessage;
import org.apache.ignite.internal.processors.query.schema.SchemaNodeLeaveExchangeWorkerTask;
import org.apache.ignite.internal.processors.timeout.GridTimeoutObject;
import org.apache.ignite.internal.util.GridListSet;
import org.apache.ignite.internal.util.GridPartitionStateMap;
import org.apache.ignite.internal.util.IgniteUtils;
import org.apache.ignite.internal.util.future.GridCompoundFuture;
import org.apache.ignite.internal.util.future.GridFinishedFuture;
import org.apache.ignite.internal.util.future.GridFutureAdapter;
import org.apache.ignite.internal.util.tostring.GridToStringExclude;
import org.apache.ignite.internal.util.tostring.GridToStringInclude;
import org.apache.ignite.internal.util.typedef.CI1;
import org.apache.ignite.internal.util.typedef.CI2;
import org.apache.ignite.internal.util.typedef.F;
import org.apache.ignite.internal.util.typedef.T2;
import org.apache.ignite.internal.util.typedef.X;
import org.apache.ignite.internal.util.typedef.internal.CU;
import org.apache.ignite.internal.util.typedef.internal.S;
import org.apache.ignite.internal.util.typedef.internal.U;
import org.apache.ignite.internal.util.worker.GridWorker;
import org.apache.ignite.lang.IgniteBiInClosure;
import org.apache.ignite.lang.IgniteFuture;
import org.apache.ignite.lang.IgniteInClosure;
import org.apache.ignite.lang.IgniteProductVersion;
import org.apache.ignite.lang.IgniteUuid;
import org.apache.ignite.thread.IgniteThread;
import org.apache.ignite.transactions.TransactionState;
import org.jetbrains.annotations.NotNull;
import org.jetbrains.annotations.Nullable;

import static java.util.concurrent.TimeUnit.MILLISECONDS;
import static org.apache.ignite.IgniteSystemProperties.IGNITE_DIAGNOSTIC_WARN_LIMIT;
import static org.apache.ignite.IgniteSystemProperties.IGNITE_IO_DUMP_ON_TIMEOUT;
import static org.apache.ignite.IgniteSystemProperties.IGNITE_PRELOAD_RESEND_TIMEOUT;
import static org.apache.ignite.IgniteSystemProperties.IGNITE_THREAD_DUMP_ON_EXCHANGE_TIMEOUT;
import static org.apache.ignite.IgniteSystemProperties.getLong;
import static org.apache.ignite.events.EventType.EVT_NODE_FAILED;
import static org.apache.ignite.events.EventType.EVT_NODE_JOINED;
import static org.apache.ignite.events.EventType.EVT_NODE_LEFT;
import static org.apache.ignite.failure.FailureType.CRITICAL_ERROR;
import static org.apache.ignite.failure.FailureType.SYSTEM_WORKER_TERMINATION;
import static org.apache.ignite.internal.GridTopic.TOPIC_CACHE;
import static org.apache.ignite.internal.IgniteFeatures.TRANSACTION_OWNER_THREAD_DUMP_PROVIDING;
import static org.apache.ignite.internal.IgniteFeatures.allNodesSupports;
import static org.apache.ignite.internal.events.DiscoveryCustomEvent.EVT_DISCOVERY_CUSTOM_EVT;
import static org.apache.ignite.internal.managers.communication.GridIoPolicy.SYSTEM_POOL;
import static org.apache.ignite.internal.processors.affinity.AffinityTopologyVersion.NONE;
import static org.apache.ignite.internal.processors.cache.distributed.dht.preloader.CachePartitionPartialCountersMap.PARTIAL_COUNTERS_MAP_SINCE;
import static org.apache.ignite.internal.processors.cache.distributed.dht.preloader.GridDhtPartitionsExchangeFuture.nextDumpTimeout;
import static org.apache.ignite.internal.processors.cache.distributed.dht.preloader.GridDhtPreloader.DFLT_PRELOAD_RESEND_TIMEOUT;

/**
 * Partition exchange manager.
 */
public class GridCachePartitionExchangeManager<K, V> extends GridCacheSharedManagerAdapter<K, V> {
    /** Exchange history size. */
    private final int EXCHANGE_HISTORY_SIZE =
        IgniteSystemProperties.getInteger(IgniteSystemProperties.IGNITE_EXCHANGE_HISTORY_SIZE, 1_000);

    /** */
    private final long IGNITE_EXCHANGE_MERGE_DELAY =
        IgniteSystemProperties.getLong(IgniteSystemProperties.IGNITE_EXCHANGE_MERGE_DELAY, 0);

    /** */
    private final int DIAGNOSTIC_WARN_LIMIT = IgniteSystemProperties.getInteger(IGNITE_DIAGNOSTIC_WARN_LIMIT, 10);

    /** */
    private static final IgniteProductVersion EXCHANGE_PROTOCOL_2_SINCE = IgniteProductVersion.fromString("2.1.4");

    /** Stripe id for cluster activation event. */
    private static final int CLUSTER_ACTIVATION_EVT_STRIPE_ID = Integer.MAX_VALUE;

    /** Atomic reference for pending partition resend timeout object. */
    private AtomicReference<ResendTimeoutObject> pendingResend = new AtomicReference<>();

    /** Partition resend timeout after eviction. */
    private final long partResendTimeout = getLong(IGNITE_PRELOAD_RESEND_TIMEOUT, DFLT_PRELOAD_RESEND_TIMEOUT);

    /** */
    private final ReadWriteLock busyLock = new ReentrantReadWriteLock();

    /** Last partition refresh. */
    private final AtomicLong lastRefresh = new AtomicLong(-1);

    /** */
    private final ActionLimiter<IgniteInternalTx> ltrDumpLimiter = new ActionLimiter<>(1);

    /** */
    @GridToStringInclude
    private ExchangeWorker exchWorker;

    /** */
    @GridToStringExclude
    private final ConcurrentMap<Integer, GridClientPartitionTopology> clientTops = new ConcurrentHashMap<>();

    /** */
    @Nullable private volatile GridDhtPartitionsExchangeFuture lastInitializedFut;

    /** */
    private final AtomicReference<GridDhtPartitionsExchangeFuture> lastFinishedFut = new AtomicReference<>();

    /** */
    private final ConcurrentMap<AffinityTopologyVersion, AffinityReadyFuture> readyFuts =
        new ConcurrentSkipListMap<>();

    /** */
    private final ConcurrentNavigableMap<AffinityTopologyVersion, AffinityTopologyVersion> lastAffTopVers =
        new ConcurrentSkipListMap<>();

    /**
     * Latest started rebalance topology version but possibly not finished yet. Value {@code NONE}
     * means that previous rebalance is undefined and the new one should be initiated.
     *
     * Should not be used to determine latest rebalanced topology.
     */
    private volatile AffinityTopologyVersion rebTopVer = NONE;

    /** */
    private GridFutureAdapter<?> reconnectExchangeFut;

    /**
     * Partition map futures.
     * This set also contains already completed exchange futures to address race conditions when coordinator
     * leaves grid and new coordinator sends full partition message to a node which has not yet received
     * discovery event. In case if remote node will retry partition exchange, completed future will indicate
     * that full partition map should be sent to requesting node right away.
     */
    private ExchangeFutureSet exchFuts = new ExchangeFutureSet(EXCHANGE_HISTORY_SIZE);

    /** */
    private volatile IgniteCheckedException stopErr;

    /** */
    private long nextLongRunningOpsDumpTime;

    /** */
    private int longRunningOpsDumpStep;

    /** */
    private DateFormat dateFormat = new SimpleDateFormat("HH:mm:ss.SSS");

    /** Events received while cluster state transition was in progress. */
    private final List<PendingDiscoveryEvent> pendingEvts = new ArrayList<>();

    /** */
    private final GridFutureAdapter<?> crdInitFut = new GridFutureAdapter();

    /** For tests only. */
    private volatile AffinityTopologyVersion exchMergeTestWaitVer;

    /** For tests only. */
    private volatile List mergedEvtsForTest;

    /** Distributed latch manager. */
    private ExchangeLatchManager latchMgr;

    /** List of exchange aware components. */
    private final List<PartitionsExchangeAware> exchangeAwareComps = new ArrayList<>();

    /** Discovery listener. */
    private final DiscoveryEventListener discoLsnr = new DiscoveryEventListener() {
        @Override public void onEvent(DiscoveryEvent evt, DiscoCache cache) {
            if (!enterBusy())
                return;

            try {
                if (evt.type() == EVT_DISCOVERY_CUSTOM_EVT &&
                    (((DiscoveryCustomEvent)evt).customMessage() instanceof ChangeGlobalStateMessage)) {
                    ChangeGlobalStateMessage stateChangeMsg =
                        (ChangeGlobalStateMessage)((DiscoveryCustomEvent)evt).customMessage();

                    if (stateChangeMsg.exchangeActions() == null)
                        return;

                    onDiscoveryEvent(evt, cache);

                    return;
                }
                if (evt.type() == EVT_DISCOVERY_CUSTOM_EVT &&
                    (((DiscoveryCustomEvent)evt).customMessage() instanceof ChangeGlobalStateFinishMessage)) {
                    ChangeGlobalStateFinishMessage stateFinishMsg =
                        (ChangeGlobalStateFinishMessage)((DiscoveryCustomEvent)evt).customMessage();

                    if (stateFinishMsg.clusterActive()) {
                        for (PendingDiscoveryEvent pendingEvt : pendingEvts) {
                            if (log.isDebugEnabled())
                                log.debug("Process pending event: " + pendingEvt.event());

                            onDiscoveryEvent(pendingEvt.event(), pendingEvt.discoCache());
                        }
                    }
                    else {
                        for (PendingDiscoveryEvent pendingEvt : pendingEvts)
                            processEventInactive(pendingEvt.event(), pendingEvt.discoCache());
                    }

                    pendingEvts.clear();

                    return;
                }

                if (cache.state().transition() &&
                    (evt.type() == EVT_NODE_LEFT || evt.type() == EVT_NODE_JOINED || evt.type() == EVT_NODE_FAILED)
                ) {
                    if (log.isDebugEnabled())
                        log.debug("Adding pending event: " + evt);

                    pendingEvts.add(new PendingDiscoveryEvent(evt, cache));
                }
                else if (cache.state().active())
                    onDiscoveryEvent(evt, cache);
                else
                    processEventInactive(evt, cache);

                notifyNodeFail(evt);
            }
            finally {
                leaveBusy();
            }
        }
    };

    /**
     * @param evt Event.
     */
    private void notifyNodeFail(DiscoveryEvent evt) {
        if (evt.type() == EVT_NODE_LEFT || evt.type() == EVT_NODE_FAILED) {
            final ClusterNode n = evt.eventNode();

            assert cctx.discovery().node(n.id()) == null;

            for (GridDhtPartitionsExchangeFuture f : exchFuts.values())
                f.onNodeLeft(n);
        }
    }

    /**
     * @param evt Event.
     * @param cache Discovery data cache.
     */
    private void processEventInactive(DiscoveryEvent evt, DiscoCache cache) {
        // Clear local join caches context.
        cctx.cache().localJoinCachesContext();

        if (log.isDebugEnabled())
            log.debug("Ignore event, cluster is inactive: " + evt);
   }

    /** {@inheritDoc} */
    @Override protected void start0() throws IgniteCheckedException {
        super.start0();

        exchWorker = new ExchangeWorker();

        latchMgr = new ExchangeLatchManager(cctx.kernalContext());

        cctx.gridEvents().addDiscoveryEventListener(discoLsnr, EVT_NODE_JOINED, EVT_NODE_LEFT, EVT_NODE_FAILED,
            EVT_DISCOVERY_CUSTOM_EVT);

        cctx.io().addCacheHandler(0, GridDhtPartitionsSingleMessage.class,
            new MessageHandler<GridDhtPartitionsSingleMessage>() {
                @Override public void onMessage(final ClusterNode node, final GridDhtPartitionsSingleMessage msg) {
                    GridDhtPartitionExchangeId exchangeId = msg.exchangeId();

                    if (exchangeId != null) {
                        GridDhtPartitionsExchangeFuture fut = exchangeFuture(exchangeId);

                        boolean fastReplied = fut.fastReplyOnSingleMessage(node, msg);

                        if (fastReplied) {
                            if (log.isInfoEnabled())
                                log.info("Fast replied to single message " +
                                    "[exchId=" + exchangeId + ", nodeId=" + node.id() + "]");

                            return;
                        }
                    }
                    else if (exchangeInProgress()) {
                        if (log.isInfoEnabled())
                            log.info("Ignore single message without exchange id (there is exchange in progress) [nodeId=" + node.id() + "]");

                        return;
                    }

                    if (!crdInitFut.isDone() && !msg.restoreState()) {
                        GridDhtPartitionExchangeId exchId = msg.exchangeId();

                        if (log.isInfoEnabled()) {
                            log.info("Waiting for coordinator initialization [node=" + node.id() +
                                ", nodeOrder=" + node.order() +
                                ", ver=" + (exchId != null ? exchId.topologyVersion() : null) + ']');
                        }

                        crdInitFut.listen(new CI1<IgniteInternalFuture>() {
                            @Override public void apply(IgniteInternalFuture fut) {
                                processSinglePartitionUpdate(node, msg);
                            }
                        });

                        return;
                    }

                    processSinglePartitionUpdate(node, msg);
                }
            });

        cctx.io().addCacheHandler(0, GridDhtPartitionsFullMessage.class,
            new MessageHandler<GridDhtPartitionsFullMessage>() {
                @Override public void onMessage(ClusterNode node, GridDhtPartitionsFullMessage msg) {
                    if (msg.exchangeId() == null) {
                        GridDhtPartitionsExchangeFuture currentExchange = lastTopologyFuture();

                        if (currentExchange != null && currentExchange.addOrMergeDelayedFullMessage(node, msg)) {
                            if (log.isInfoEnabled())
                                log.info("Delay process full message without exchange id (there is exchange in progress) [nodeId=" + node.id() + "]");

                            return;
                        }
                    }

                    processFullPartitionUpdate(node, msg);
                }
            });

        cctx.io().addCacheHandler(0, GridDhtPartitionsSingleRequest.class,
            new MessageHandler<GridDhtPartitionsSingleRequest>() {
                @Override public void onMessage(ClusterNode node, GridDhtPartitionsSingleRequest msg) {
                    processSinglePartitionRequest(node, msg);
                }
            });

        if (!cctx.kernalContext().clientNode()) {
            for (int cnt = 0; cnt < cctx.gridConfig().getRebalanceThreadPoolSize(); cnt++) {
                final int idx = cnt;

                cctx.io().addOrderedCacheGroupHandler(cctx, rebalanceTopic(cnt), new CI2<UUID, GridCacheGroupIdMessage>() {
                    @Override public void apply(final UUID id, final GridCacheGroupIdMessage m) {
                        if (!enterBusy())
                            return;

                        try {
                            CacheGroupContext grp = cctx.cache().cacheGroup(m.groupId());

                            if (grp != null) {
                                if (m instanceof GridDhtPartitionSupplyMessage) {
                                    grp.preloader().handleSupplyMessage(idx, id, (GridDhtPartitionSupplyMessage) m);

                                    return;
                                }
                                else if (m instanceof GridDhtPartitionDemandMessage) {
                                    grp.preloader().handleDemandMessage(idx, id, (GridDhtPartitionDemandMessage) m);

                                    return;
                                }
                                else if (m instanceof GridDhtPartitionDemandLegacyMessage) {
                                    grp.preloader().handleDemandMessage(idx, id,
                                        new GridDhtPartitionDemandMessage((GridDhtPartitionDemandLegacyMessage) m));

                                    return;
                                }
                                else
                                    U.error(log, "Unsupported message type: " + m.getClass().getName());
                            }

                            U.warn(log, "Cache group with id=" + m.groupId() + " is stopped or absent");
                        }
                        finally {
                            leaveBusy();
                        }
                    }
                });
            }
        }
    }

    /**
     *
     */
    public void onCoordinatorInitialized() {
        crdInitFut.onDone();
    }

    /**
     * Callback for local join event (needed since regular event for local join is not generated).
     *
     * @param evt Event.
     * @param cache Cache.
     */
    public void onLocalJoin(DiscoveryEvent evt, DiscoCache cache) {
        discoLsnr.onEvent(evt, cache);
    }

    /**
     * @param evt Event.
     * @param cache Discovery data cache.
     */
    private void onDiscoveryEvent(DiscoveryEvent evt, DiscoCache cache) {
        ClusterNode loc = cctx.localNode();

        assert evt.type() == EVT_NODE_JOINED || evt.type() == EVT_NODE_LEFT || evt.type() == EVT_NODE_FAILED ||
            evt.type() == EVT_DISCOVERY_CUSTOM_EVT;

        final ClusterNode n = evt.eventNode();

        GridDhtPartitionExchangeId exchId = null;
        GridDhtPartitionsExchangeFuture exchFut = null;

        if (evt.type() != EVT_DISCOVERY_CUSTOM_EVT) {
            assert evt.type() != EVT_NODE_JOINED || n.isLocal() || n.order() > loc.order() :
                "Node joined with smaller-than-local " +
                    "order [newOrder=" + n.order() + ", locOrder=" + loc.order() + ", evt=" + evt + ']';

            exchId = exchangeId(n.id(), affinityTopologyVersion(evt), evt);

            ExchangeActions exchActs = null;

            boolean locJoin = evt.type() == EVT_NODE_JOINED && evt.eventNode().isLocal();

            if (locJoin) {
                LocalJoinCachesContext locJoinCtx = cctx.cache().localJoinCachesContext();

                if (locJoinCtx != null) {
                    exchActs = new ExchangeActions();

                    exchActs.localJoinContext(locJoinCtx);
                }
            }

            if (!n.isClient() && !n.isDaemon())
                exchActs = cctx.kernalContext().state().autoAdjustExchangeActions(exchActs);

            exchFut = exchangeFuture(exchId, evt, cache, exchActs, null);
        }
        else {
            DiscoveryCustomMessage customMsg = ((DiscoveryCustomEvent)evt).customMessage();

            if (customMsg instanceof ChangeGlobalStateMessage) {
                ChangeGlobalStateMessage stateChangeMsg = (ChangeGlobalStateMessage)customMsg;

                ExchangeActions exchActions = stateChangeMsg.exchangeActions();

                if (exchActions != null) {
                    exchId = exchangeId(n.id(), affinityTopologyVersion(evt), evt);

                    exchFut = exchangeFuture(exchId, evt, cache, exchActions, null);

                    exchFut.listen(f -> {
                        if (exchActions.activate())
                            recordEvent("Cluster activated.", EventType.EVT_CLUSTER_ACTIVATED);
                        else if (exchActions.deactivate())
                            recordEvent("Cluster deactivated.", EventType.EVT_CLUSTER_DEACTIVATED);
                    });
                }
            }
            else if (customMsg instanceof DynamicCacheChangeBatch) {
                DynamicCacheChangeBatch batch = (DynamicCacheChangeBatch)customMsg;

                ExchangeActions exchActions = batch.exchangeActions();

                if (exchActions != null) {
                    exchId = exchangeId(n.id(), affinityTopologyVersion(evt), evt);

                    exchFut = exchangeFuture(exchId, evt, cache, exchActions, null);
                }
            }
            else if (customMsg instanceof CacheAffinityChangeMessage) {
                CacheAffinityChangeMessage msg = (CacheAffinityChangeMessage)customMsg;

                if (msg.exchangeId() == null) {
                    if (msg.exchangeNeeded()) {
                        exchId = exchangeId(n.id(), affinityTopologyVersion(evt), evt);

                        exchFut = exchangeFuture(exchId, evt, cache, null, msg);
                    }
                }
                else if (msg.exchangeId().topologyVersion().topologyVersion() >= cctx.discovery().localJoinEvent().topologyVersion())
                    exchangeFuture(msg.exchangeId(), null, null, null, null)
                        .onAffinityChangeMessage(evt.eventNode(), msg);
            }
            else if (customMsg instanceof DynamicCacheChangeFailureMessage) {
                DynamicCacheChangeFailureMessage msg = (DynamicCacheChangeFailureMessage) customMsg;

                if (msg.exchangeId().topologyVersion().topologyVersion() >=
                    affinityTopologyVersion(cctx.discovery().localJoinEvent()).topologyVersion())
                    exchangeFuture(msg.exchangeId(), null, null, null, null)
                        .onDynamicCacheChangeFail(evt.eventNode(), msg);
            }
            else if (customMsg instanceof SnapshotDiscoveryMessage
                && ((SnapshotDiscoveryMessage) customMsg).needExchange()) {
                exchId = exchangeId(n.id(), affinityTopologyVersion(evt), evt);

                exchFut = exchangeFuture(exchId, evt, null, null, null);
            }
            else if (customMsg instanceof WalStateAbstractMessage
                && ((WalStateAbstractMessage)customMsg).needExchange()) {
                exchId = exchangeId(n.id(), affinityTopologyVersion(evt), evt);

                exchFut = exchangeFuture(exchId, evt, null, null, null);
            }
            else {
                // Process event as custom discovery task if needed.
                CachePartitionExchangeWorkerTask task =
                    cctx.cache().exchangeTaskForCustomDiscoveryMessage(customMsg);

                if (task != null)
                    exchWorker.addCustomTask(task);
            }
        }

        if (exchId != null) {
            if (log.isDebugEnabled())
                log.debug("Discovery event (will start exchange): " + exchId);

            // Event callback - without this callback future will never complete.
            exchFut.onEvent(exchId, evt, cache);

            // Start exchange process.
            addFuture(exchFut);
        }
        else {
            if (log.isDebugEnabled())
                log.debug("Do not start exchange for discovery event: " + evt);
        }

        notifyNodeFail(evt);

        // Notify indexing engine about node leave so that we can re-map coordinator accordingly.
        if (evt.type() == EVT_NODE_LEFT || evt.type() == EVT_NODE_FAILED) {
            exchWorker.addCustomTask(new SchemaNodeLeaveExchangeWorkerTask(evt.eventNode()));
            exchWorker.addCustomTask(new WalStateNodeLeaveExchangeTask(evt.eventNode()));
        }
    }

    /**
     * @param msg Event message.
     * @param evtType Event type.
     */
    private void recordEvent(String msg, int evtType) {
        GridKernalContext ctx = cctx.kernalContext();

        Collection<ClusterNode> srvNodes = ctx.cluster().get().forServers().nodes();

        Collection<BaselineNode> baselineNodes = new ArrayList<>(srvNodes);

        ctx.getStripedExecutorService().execute(CLUSTER_ACTIVATION_EVT_STRIPE_ID, new Runnable() {
            @Override public void run() {
                if (ctx.event().isRecordable(evtType)) {
                    ClusterActivationEvent evt = new ClusterActivationEvent(ctx.discovery().localNode(), msg, evtType, baselineNodes);

                    ctx.event().record(evt);
                }
            }
        });
    }

    /**
     * @param task Task to run in exchange worker thread.
     */
    void addCustomTask(CachePartitionExchangeWorkerTask task) {
        assert task != null;

        exchWorker.addCustomTask(task);
    }

    /**
     * @return Reconnect partition exchange future.
     */
    public IgniteInternalFuture<?> reconnectExchangeFuture() {
        return reconnectExchangeFut;
    }

    /**
     * @return Initial exchange ID.
     */
    private GridDhtPartitionExchangeId initialExchangeId() {
        DiscoveryEvent discoEvt = cctx.discovery().localJoinEvent();

        assert discoEvt != null;

        final AffinityTopologyVersion startTopVer = affinityTopologyVersion(discoEvt);

        assert discoEvt.topologyVersion() == startTopVer.topologyVersion();

        return exchangeId(cctx.localNode().id(), startTopVer, discoEvt);
    }

    /**
     * @param active Cluster state.
     * @param reconnect Reconnect flag.
     * @throws IgniteCheckedException If failed.
     */
    public void onKernalStart(boolean active, boolean reconnect) throws IgniteCheckedException {
        for (ClusterNode n : cctx.discovery().remoteNodes())
            cctx.versions().onReceived(n.id(), n.metrics().getLastDataVersion());

        DiscoveryLocalJoinData locJoin = cctx.discovery().localJoin();

        GridDhtPartitionsExchangeFuture fut = null;

        if (reconnect)
            reconnectExchangeFut = new GridFutureAdapter<>();

        if (active) {
            DiscoveryEvent discoEvt = locJoin.event();
            DiscoCache discoCache = locJoin.discoCache();

            GridDhtPartitionExchangeId exchId = initialExchangeId();

            fut = exchangeFuture(
                exchId,
                reconnect ? null : discoEvt,
                reconnect ? null : discoCache,
                null,
                null);
        }
        else if (reconnect)
            reconnectExchangeFut.onDone();

        new IgniteThread(cctx.igniteInstanceName(), "exchange-worker", exchWorker).start();

        if (reconnect) {
            if (fut != null) {
                fut.listen(new CI1<IgniteInternalFuture<AffinityTopologyVersion>>() {
                    @Override public void apply(IgniteInternalFuture<AffinityTopologyVersion> fut) {
                        try {
                            fut.get();

                            for (CacheGroupContext grp : cctx.cache().cacheGroups())
                                grp.preloader().onInitialExchangeComplete(null);

                            reconnectExchangeFut.onDone();
                        }
                        catch (IgniteCheckedException e) {
                            for (CacheGroupContext grp : cctx.cache().cacheGroups())
                                grp.preloader().onInitialExchangeComplete(e);

                            reconnectExchangeFut.onDone(e);
                        }
                    }
                });
            }
        }
        else if (fut != null) {
            if (log.isDebugEnabled())
                log.debug("Beginning to wait on local exchange future: " + fut);

            boolean first = true;

            while (true) {
                try {
                    fut.get(cctx.preloadExchangeTimeout());

                    break;
                }
                catch (IgniteFutureTimeoutCheckedException ignored) {
                    if (first) {
                        U.warn(log, "Failed to wait for initial partition map exchange. " +
                            "Possible reasons are: " + U.nl() +
                            "  ^-- Transactions in deadlock." + U.nl() +
                            "  ^-- Long running transactions (ignore if this is the case)." + U.nl() +
                            "  ^-- Unreleased explicit locks.");

                        first = false;
                    }
                    else
                        U.warn(log, "Still waiting for initial partition map exchange [fut=" + fut + ']');
                }
                catch (IgniteNeedReconnectException e) {
                    throw e;
                }
                catch (Exception e) {
                    if (fut.reconnectOnError(e))
                        throw new IgniteNeedReconnectException(cctx.localNode(), e);

                    throw e;
                }
            }

            for (CacheGroupContext grp : cctx.cache().cacheGroups()) {
                if (locJoin.joinTopologyVersion().equals(grp.localStartVersion()))
                    grp.preloader().onInitialExchangeComplete(null);
            }

            if (log.isDebugEnabled())
                log.debug("Finished waiting for initial exchange: " + fut.exchangeId());
        }
    }

    /**
     * @param ver Node version.
     * @return Supported exchange protocol version.
     */
    public static int exchangeProtocolVersion(IgniteProductVersion ver) {
        if (ver.compareToIgnoreTimestamp(EXCHANGE_PROTOCOL_2_SINCE) >= 0)
            return 2;

        return 1;
    }

    /**
     * @param idx Index.
     * @return Topic for index.
     */
    public static Object rebalanceTopic(int idx) {
        return TOPIC_CACHE.topic("Rebalance", idx);
    }

    /** {@inheritDoc} */
    @Override protected void onKernalStop0(boolean cancel) {
        exchWorker.onKernalStop();

        cctx.gridEvents().removeDiscoveryEventListener(discoLsnr);

        cctx.io().removeHandler(false, 0, GridDhtPartitionsSingleMessage.class);
        cctx.io().removeHandler(false, 0, GridDhtPartitionsFullMessage.class);
        cctx.io().removeHandler(false, 0, GridDhtPartitionsSingleRequest.class);

        stopErr = cctx.kernalContext().clientDisconnected() ?
            new IgniteClientDisconnectedCheckedException(cctx.kernalContext().cluster().clientReconnectFuture(),
                "Client node disconnected: " + cctx.igniteInstanceName()) :
            new NodeStoppingException("Node is stopping: " + cctx.igniteInstanceName());

        // Stop exchange worker
        U.cancel(exchWorker);

        if (log.isDebugEnabled())
            log.debug("Before joining on exchange worker: " + exchWorker);

        U.join(exchWorker, log);

        // Finish all exchange futures.
        ExchangeFutureSet exchFuts0 = exchFuts;

        for (CachePartitionExchangeWorkerTask task : exchWorker.futQ) {
            if (task instanceof GridDhtPartitionsExchangeFuture)
                ((GridDhtPartitionsExchangeFuture)task).onDone(stopErr);
        }

        if (exchFuts0 != null) {
            for (GridDhtPartitionsExchangeFuture f : exchFuts.values())
                f.onDone(stopErr);
        }

        for (AffinityReadyFuture f : readyFuts.values())
            f.onDone(stopErr);

        GridDhtPartitionsExchangeFuture lastFut = lastInitializedFut;

        if (lastFut != null)
            lastFut.onDone(stopErr);

        if (!cctx.kernalContext().clientNode()) {
            for (int cnt = 0; cnt < cctx.gridConfig().getRebalanceThreadPoolSize(); cnt++)
                cctx.io().removeOrderedHandler(true, rebalanceTopic(cnt));
        }

        ResendTimeoutObject resendTimeoutObj = pendingResend.getAndSet(null);

        if (resendTimeoutObj != null)
            cctx.time().removeTimeoutObject(resendTimeoutObj);
    }

    /** {@inheritDoc} */
    @SuppressWarnings("LockAcquiredButNotSafelyReleased")
    @Override protected void stop0(boolean cancel) {
        super.stop0(cancel);

        // Do not allow any activity in exchange manager after stop.
        busyLock.writeLock().lock();

        exchFuts.clear();
    }

    /**
     * @param grpId Cache group ID.
     * @return Topology.
     */
    @Nullable public GridDhtPartitionTopology clientTopologyIfExists(int grpId) {
        return clientTops.get(grpId);
    }

    /**
     * @param grpId Cache group ID.
     * @param discoCache Discovery data cache.
     * @return Topology.
     */
    public GridDhtPartitionTopology clientTopology(int grpId, DiscoCache discoCache) {
        GridClientPartitionTopology top = clientTops.get(grpId);

        if (top != null)
            return top;

        CacheGroupDescriptor grpDesc = cctx.affinity().cacheGroups().get(grpId);

        assert grpDesc != null : grpId;

        CacheConfiguration<?, ?> ccfg = grpDesc.config();

        AffinityFunction aff = ccfg.getAffinity();

        Object affKey = cctx.kernalContext().affinity().similaryAffinityKey(aff,
            ccfg.getNodeFilter(),
            ccfg.getBackups(),
            aff.partitions());

        GridClientPartitionTopology old = clientTops.putIfAbsent(grpId,
            top = new GridClientPartitionTopology(cctx, discoCache, grpId, aff.partitions(), affKey));

        return old != null ? old : top;
    }

    /**
     * @return Collection of client topologies.
     */
    public Collection<GridClientPartitionTopology> clientTopologies() {
        return clientTops.values();
    }

    /**
     * @param grpId Cache group ID.
     * @return Client partition topology.
     */
    public GridClientPartitionTopology clearClientTopology(int grpId) {
        return clientTops.remove(grpId);
    }

    /**
     * @return Topology version of latest completed partition exchange.
     */
    public AffinityTopologyVersion readyAffinityVersion() {
        return exchFuts.readyTopVer();
    }

    /**
     * @return Latest rebalance topology version or {@code NONE} if there is no info.
     */
    public AffinityTopologyVersion rebalanceTopologyVersion() {
        return rebTopVer;
    }

    /**
     * @return Last initialized topology future.
     */
    public GridDhtPartitionsExchangeFuture lastTopologyFuture() {
        return lastInitializedFut;
    }

    /**
     * @return Last finished topology future.
     */
    @Nullable public GridDhtPartitionsExchangeFuture lastFinishedFuture() {
        return lastFinishedFut.get();
    }

    /**
     * @param fut Finished future.
     */
    public void lastFinishedFuture(GridDhtPartitionsExchangeFuture fut) {
        assert fut != null && fut.isDone() : fut;

        while (true) {
            GridDhtPartitionsExchangeFuture cur = lastFinishedFut.get();

            if (fut.topologyVersion() != null && (cur == null || fut.topologyVersion().compareTo(cur.topologyVersion()) > 0)) {
                if (lastFinishedFut.compareAndSet(cur, fut))
                    break;
            }
            else
                break;
        }
    }

    /**
     * @param ver Topology version.
     * @return Future or {@code null} is future is already completed.
     */
    @NotNull public IgniteInternalFuture<AffinityTopologyVersion> affinityReadyFuture(AffinityTopologyVersion ver) {
        GridDhtPartitionsExchangeFuture lastInitializedFut0 = lastInitializedFut;

        if (lastInitializedFut0 != null && lastInitializedFut0.initialVersion().compareTo(ver) == 0
            && lastInitializedFut0.changedAffinity()) {
            if (log.isTraceEnabled())
                log.trace("Return lastInitializedFut for topology ready future " +
                    "[ver=" + ver + ", fut=" + lastInitializedFut0 + ']');

            return lastInitializedFut0;
        }

        AffinityTopologyVersion topVer = exchFuts.readyTopVer();

        if (topVer.compareTo(ver) >= 0) {
            if (log.isTraceEnabled())
                log.trace("Return finished future for topology ready future [ver=" + ver + ", topVer=" + topVer + ']');

            return new GridFinishedFuture<>(topVer);
        }

        GridFutureAdapter<AffinityTopologyVersion> fut = F.addIfAbsent(readyFuts, ver,
            new AffinityReadyFuture(ver));

        if (log.isDebugEnabled())
            log.debug("Created topology ready future [ver=" + ver + ", fut=" + fut + ']');

        topVer = exchFuts.readyTopVer();

        if (topVer.compareTo(ver) >= 0) {
            if (log.isTraceEnabled())
                log.trace("Completing created topology ready future " +
                    "[ver=" + topVer + ", topVer=" + topVer + ", fut=" + fut + ']');

            fut.onDone(topVer);
        }
        else if (stopErr != null)
            fut.onDone(stopErr);

        return fut;
    }

    /**
     * @return {@code true} if entered to busy state.
     */
    private boolean enterBusy() {
        if (busyLock.readLock().tryLock())
            return true;

        if (log.isDebugEnabled())
            log.debug("Failed to enter to busy state (exchange manager is stopping): " + cctx.localNodeId());

        return false;
    }

    /**
     *
     */
    private void leaveBusy() {
        busyLock.readLock().unlock();
    }

    /**
     * @return Exchange futures.
     */
    public List<GridDhtPartitionsExchangeFuture> exchangeFutures() {
        return exchFuts.values();
    }

    /**
     * @return {@code True} if pending future queue contains exchange task.
     */
    public boolean hasPendingExchange() {
        return exchWorker.hasPendingExchange();
    }

    /**
     *
     * @param topVer Topology version.
     * @return Last topology version before the provided one when affinity was modified.
     */
    public AffinityTopologyVersion lastAffinityChangedTopologyVersion(AffinityTopologyVersion topVer) {
        if (topVer.topologyVersion() <= 0)
            return topVer;

        AffinityTopologyVersion lastAffTopVer = lastAffTopVers.get(topVer);

        return lastAffTopVer != null ? lastAffTopVer : topVer;
    }

    /**
     *
     * @param topVer Topology version.
     * @param lastAffTopVer Last topology version before the provided one when affinity was modified.
     * @return {@code True} if data was modified.
     */
    public boolean lastAffinityChangedTopologyVersion(AffinityTopologyVersion topVer, AffinityTopologyVersion lastAffTopVer) {
        assert lastAffTopVer.compareTo(topVer) <= 0;

        if (lastAffTopVer.topologyVersion() <= 0 || lastAffTopVer.equals(topVer))
            return false;

        while (true) {
            AffinityTopologyVersion old = lastAffTopVers.putIfAbsent(topVer, lastAffTopVer);

            if (old == null)
                return true;

            if (lastAffTopVer.compareTo(old) < 0) {
                if (lastAffTopVers.replace(topVer, old, lastAffTopVer))
                    return true;
            }
            else
                return false;
        }

    }

    /**
     * @param evt Discovery event.
     * @return Affinity topology version.
     */
    private AffinityTopologyVersion affinityTopologyVersion(DiscoveryEvent evt) {
        if (evt.type() == DiscoveryCustomEvent.EVT_DISCOVERY_CUSTOM_EVT)
            return ((DiscoveryCustomEvent)evt).affinityTopologyVersion();

        return new AffinityTopologyVersion(evt.topologyVersion());
    }

    /**
     * @param exchId Exchange ID.
     */
    public void forceReassign(GridDhtPartitionExchangeId exchId) {
        exchWorker.forceReassign(exchId);
    }

    /**
     * @param exchId Exchange ID.
     * @return Rebalance future.
     */
    public IgniteInternalFuture<Boolean> forceRebalance(GridDhtPartitionExchangeId exchId) {
        return exchWorker.forceRebalance(exchId);
    }

    /**
     * @param caches Caches to stop.
     * @return Future that will be completed when caches are stopped from the exchange thread.
     */
    public IgniteInternalFuture<Void> deferStopCachesOnClientReconnect(Collection<GridCacheAdapter> caches) {
        assert cctx.discovery().localNode().isClient();

        return exchWorker.deferStopCachesOnClientReconnect(caches);
    }

    /**
     * Schedules next full partitions update.
     */
    public void scheduleResendPartitions() {
        ResendTimeoutObject timeout = pendingResend.get();

        if (timeout == null || timeout.started()) {
            ResendTimeoutObject update = new ResendTimeoutObject();

            if (pendingResend.compareAndSet(timeout, update))
                cctx.time().addTimeoutObject(update);
        }
    }

    /**
     * Registers component that will be notified on every partition map exchange.
     *
     * @param comp Component to be registered.
     */
    public void registerExchangeAwareComponent(PartitionsExchangeAware comp) {
<<<<<<< HEAD
        exchangeAwareComps.add(new PartitionsExchangeAwareWrapper(comp));
=======
        exchangeAwareComps.add(comp);
>>>>>>> 17cb55f1
    }

    /**
     * Removes exchange aware component from list of listeners.
     *
     * @param comp Component to be registered.
     */
    public void unregisterExchangeAwareComponent(PartitionsExchangeAware comp) {
<<<<<<< HEAD
        exchangeAwareComps.remove(new PartitionsExchangeAwareWrapper(comp));
=======
        exchangeAwareComps.remove(comp);
>>>>>>> 17cb55f1
    }

    /**
     * @return List of registered exchange listeners.
     */
    public List<PartitionsExchangeAware> exchangeAwareComponents() {
        return U.sealList(exchangeAwareComps);
    }

    /**
     * Partition refresh callback for selected cache groups.
     * For coordinator causes {@link GridDhtPartitionsFullMessage FullMessages} send,
     * for non coordinator -  {@link GridDhtPartitionsSingleMessage SingleMessages} send
     *
     * @param grps Cache groups for partitions refresh.
     */
    public void refreshPartitions(@NotNull Collection<CacheGroupContext> grps) {
        // TODO https://issues.apache.org/jira/browse/IGNITE-6857
        if (cctx.snapshot().snapshotOperationInProgress()) {
            if (log.isDebugEnabled())
                log.debug("Schedule resend parititions due to snapshot in progress");

            scheduleResendPartitions();

            return;
        }

        if (grps.isEmpty()) {
            if (log.isDebugEnabled())
                log.debug("Skip partitions refresh, there are no cache groups for partition refresh.");

            return;
        }

        ClusterNode oldest = cctx.discovery().oldestAliveServerNode(NONE);

        if (oldest == null) {
            if (log.isDebugEnabled())
                log.debug("Skip partitions refresh, there are no server nodes [loc=" + cctx.localNodeId() + ']');

            return;
        }

        if (log.isDebugEnabled()) {
            log.debug("Refreshing partitions [oldest=" + oldest.id() + ", loc=" + cctx.localNodeId() +
                ", cacheGroups= " + grps + ']');
        }

        // If this is the oldest node.
        if (oldest.id().equals(cctx.localNodeId())) {
            // Check rebalance state & send CacheAffinityChangeMessage if need.
            for (CacheGroupContext grp : cctx.cache().cacheGroups()) {
                if (!grp.isLocal()) {
                    GridDhtPartitionTopology top = grp.topology();

                    if (top != null)
                        cctx.affinity().checkRebalanceState(top, grp.groupId());
                }
            }

            GridDhtPartitionsExchangeFuture lastFut = lastInitializedFut;

            // No need to send to nodes which did not finish their first exchange.
            AffinityTopologyVersion rmtTopVer =
                lastFut != null ?
                    (lastFut.isDone() ? lastFut.topologyVersion() : lastFut.initialVersion())
                    : AffinityTopologyVersion.NONE;

            Collection<ClusterNode> rmts = cctx.discovery().remoteAliveNodesWithCaches(rmtTopVer);

            if (log.isDebugEnabled())
                log.debug("Refreshing partitions from oldest node: " + cctx.localNodeId());

            sendAllPartitions(rmts, rmtTopVer, grps);
        }
        else {
            if (log.isDebugEnabled())
                log.debug("Refreshing local partitions from non-oldest node: " +
                    cctx.localNodeId());

            sendLocalPartitions(oldest, null, grps);
        }
    }

    /**
     * Partition refresh callback.
     * For coordinator causes {@link GridDhtPartitionsFullMessage FullMessages} send,
     * for non coordinator -  {@link GridDhtPartitionsSingleMessage SingleMessages} send
     */
    public void refreshPartitions() { refreshPartitions(cctx.cache().cacheGroups()); }

    /**
     * @param nodes Nodes.
     * @param msgTopVer Topology version. Will be added to full message.
     * @param grps Selected cache groups.
     */
    private void sendAllPartitions(
        Collection<ClusterNode> nodes,
        AffinityTopologyVersion msgTopVer,
        Collection<CacheGroupContext> grps
    ) {
        long time = System.currentTimeMillis();

        GridDhtPartitionsFullMessage m = createPartitionsFullMessage(true, false, null,
            msgTopVer, null, null, null, grps);

        if (log.isInfoEnabled()) {
            long latency = System.currentTimeMillis() - time;

            if (latency > 50 || log.isDebugEnabled()) {
                log.info("Finished full message creation [msgTopVer=" + msgTopVer + ", groups=" + grps +
                    ", latency=" + latency + "ms]");
            }
        }

        if (log.isTraceEnabled())
            log.trace("Sending all partitions [nodeIds=" + U.nodeIds(nodes) + ", cacheGroups=" + grps +
                ", msg=" + m + ']');

        time = System.currentTimeMillis();

        Collection<ClusterNode> failedNodes = U.newHashSet(nodes.size());

        for (ClusterNode node : nodes) {
            try {
                assert !node.equals(cctx.localNode());

                cctx.io().sendNoRetry(node, m, SYSTEM_POOL);
            }
            catch (ClusterTopologyCheckedException ignore) {
                if (log.isDebugEnabled()) {
                    log.debug("Failed to send partition update to node because it left grid (will ignore) " +
                        "[node=" + node.id() + ", msg=" + m + ']');
                }
            }
            catch (IgniteCheckedException e) {
                failedNodes.add(node);

                U.warn(log, "Failed to send partitions full message [node=" + node + ", err=" + e + ']', e);
            }
        }

        if (log.isInfoEnabled()) {
            long latency = System.currentTimeMillis() - time;

            if (latency > 50 || log.isDebugEnabled()) {
                log.info("Finished sending full message [msgTopVer=" + msgTopVer + ", groups=" + grps +
                    (failedNodes.isEmpty() ? "" : (", skipped=" + U.nodeIds(failedNodes))) +
                    ", latency=" + latency + "ms]");
            }
        }
    }

    /**
     * Creates partitions full message for all cache groups.
     *
     * @param compress {@code True} if possible to compress message (properly work only if prepareMarshall/
     * finishUnmarshall methods are called).
     * @param newCntrMap {@code True} if possible to use {@link CachePartitionFullCountersMap}.
     * @param exchId Non-null exchange ID if message is created for exchange.
     * @param lastVer Last version.
     * @param partHistSuppliers Partition history suppliers map.
     * @param partsToReload Partitions to reload map.
     * @return Message.
     */
    public GridDhtPartitionsFullMessage createPartitionsFullMessage(
        boolean compress,
        boolean newCntrMap,
        @Nullable final GridDhtPartitionExchangeId exchId,
        @Nullable AffinityTopologyVersion msgTopVer,
        @Nullable GridCacheVersion lastVer,
        @Nullable IgniteDhtPartitionHistorySuppliersMap partHistSuppliers,
        @Nullable IgniteDhtPartitionsToReloadMap partsToReload
    ) {
        Collection<CacheGroupContext> grps = cctx.cache().cacheGroups();

        return createPartitionsFullMessage(compress, newCntrMap, exchId, msgTopVer, lastVer, partHistSuppliers, partsToReload, grps);
    }

    /**
     * Creates partitions full message for selected cache groups.
     *
     * @param compress {@code True} if possible to compress message (properly work only if prepareMarshall/
     *     finishUnmarshall methods are called).
     * @param newCntrMap {@code True} if possible to use {@link CachePartitionFullCountersMap}.
     * @param exchId Non-null exchange ID if message is created for exchange.
     * @param lastVer Last version.
     * @param partHistSuppliers Partition history suppliers map.
     * @param partsToReload Partitions to reload map.
     * @param grps Selected cache groups.
     * @return Message.
     */
    public GridDhtPartitionsFullMessage createPartitionsFullMessage(
        boolean compress,
        boolean newCntrMap,
        @Nullable final GridDhtPartitionExchangeId exchId,
        @Nullable AffinityTopologyVersion msgTopVer,
        @Nullable GridCacheVersion lastVer,
        @Nullable IgniteDhtPartitionHistorySuppliersMap partHistSuppliers,
        @Nullable IgniteDhtPartitionsToReloadMap partsToReload,
        Collection<CacheGroupContext> grps
    ) {
        assert (exchId != null) ^ (msgTopVer != null): "Topology version of full map message must be specified" +
            " either via exchangeId=[" + exchId + "], or via msgTopVer=[" + msgTopVer + "].";

        final GridDhtPartitionsFullMessage m = new GridDhtPartitionsFullMessage(exchId,
            lastVer,
            exchId != null ? exchId.topologyVersion() : msgTopVer,
            partHistSuppliers,
            partsToReload
            );

        m.compressed(compress);

        final Map<Object, T2<Integer, GridDhtPartitionFullMap>> dupData = new HashMap<>();

        Map<Integer, Map<Integer, Long>> partsSizes = new HashMap<>();

        for (CacheGroupContext grp : grps) {
            if (!grp.isLocal()) {
                if (exchId != null) {
                    AffinityTopologyVersion startTopVer = grp.localStartVersion();

                    if (startTopVer.compareTo(exchId.topologyVersion()) > 0)
                        continue;
                }

                GridAffinityAssignmentCache affCache = grp.affinity();

                GridDhtPartitionFullMap locMap = grp.topology().partitionMap(true);

                if (locMap != null)
                    addFullPartitionsMap(m, dupData, compress, grp.groupId(), locMap, affCache.similarAffinityKey());

                Map<Integer, Long> partSizesMap = grp.topology().globalPartSizes();

                if (!partSizesMap.isEmpty())
                    partsSizes.put(grp.groupId(), partSizesMap);

                if (exchId != null) {
                    CachePartitionFullCountersMap cntrsMap = grp.topology().fullUpdateCounters();

                    if (newCntrMap)
                        m.addPartitionUpdateCounters(grp.groupId(), cntrsMap);
                    else {
                        m.addPartitionUpdateCounters(grp.groupId(),
                            CachePartitionFullCountersMap.toCountersMap(cntrsMap));
                    }
                }
            }
        }

        // It is important that client topologies be added after contexts.
        for (GridClientPartitionTopology top : cctx.exchange().clientTopologies()) {
            GridDhtPartitionFullMap map = top.partitionMap(true);

            if (map != null)
                addFullPartitionsMap(m, dupData, compress, top.groupId(), map, top.similarAffinityKey());

            if (exchId != null) {
                CachePartitionFullCountersMap cntrsMap = top.fullUpdateCounters();

                if (newCntrMap)
                    m.addPartitionUpdateCounters(top.groupId(), cntrsMap);
                else
                    m.addPartitionUpdateCounters(top.groupId(), CachePartitionFullCountersMap.toCountersMap(cntrsMap));

                Map<Integer, Long> partSizesMap = top.globalPartSizes();

                if (!partSizesMap.isEmpty())
                    partsSizes.put(top.groupId(), partSizesMap);
            }
        }

        cctx.kernalContext().txDr().onPartitionsFullMessagePrepared(exchId, m);

<<<<<<< HEAD
=======
        if (!partsSizes.isEmpty())
            m.partitionSizes(cctx, partsSizes);

>>>>>>> 17cb55f1
        return m;
    }

    /**
     * @param m Message.
     * @param dupData Duplicated data map.
     * @param compress {@code True} if need check for duplicated partition state data.
     * @param grpId Cache group ID.
     * @param map Map to add.
     * @param affKey Cache affinity key.
     */
    private void addFullPartitionsMap(GridDhtPartitionsFullMessage m,
        Map<Object, T2<Integer, GridDhtPartitionFullMap>> dupData,
        boolean compress,
        Integer grpId,
        GridDhtPartitionFullMap map,
        Object affKey) {
        assert map != null;

        Integer dupDataCache = null;

        if (compress && affKey != null && !m.containsGroup(grpId)) {
            T2<Integer, GridDhtPartitionFullMap> state0 = dupData.get(affKey);

            if (state0 != null && state0.get2().partitionStateEquals(map)) {
                GridDhtPartitionFullMap map0 = new GridDhtPartitionFullMap(map.nodeId(),
                    map.nodeOrder(),
                    map.updateSequence());

                for (Map.Entry<UUID, GridDhtPartitionMap> e : map.entrySet())
                    map0.put(e.getKey(), e.getValue().emptyCopy());

                map = map0;

                dupDataCache = state0.get1();
            }
            else
                dupData.put(affKey, new T2<>(grpId, map));
        }

        m.addFullPartitionsMap(grpId, map, dupDataCache);
    }

    /**
     * @param node Destination cluster node.
     * @param id Exchange ID.
     * @param grps Cache groups for send partitions.
     */
    private void sendLocalPartitions(
        ClusterNode node,
        @Nullable GridDhtPartitionExchangeId id,
        @NotNull Collection<CacheGroupContext> grps
    ) {
        GridDhtPartitionsSingleMessage m =
            createPartitionsSingleMessage(id,
                cctx.kernalContext().clientNode(),
                false,
                node.version().compareToIgnoreTimestamp(PARTIAL_COUNTERS_MAP_SINCE) >= 0,
                null,
                grps);

        if (log.isTraceEnabled())
            log.trace("Sending local partitions [nodeId=" + node.id() + ", msg=" + m + ']');

        try {
            cctx.io().sendNoRetry(node, m, SYSTEM_POOL);
        }
        catch (ClusterTopologyCheckedException ignore) {
            if (log.isDebugEnabled())
                log.debug("Failed to send partition update to node because it left grid (will ignore) [node=" +
                    node.id() + ", msg=" + m + ']');
        }
        catch (IgniteCheckedException e) {
            U.error(log, "Failed to send local partition map to node [node=" + node + ", exchId=" + id + ']', e);
        }
    }

    /**
     * Creates partitions single message for all cache groups.
     *
     * @param exchangeId Exchange ID.
     * @param clientOnlyExchange Client exchange flag.
     * @param sndCounters {@code True} if need send partition update counters.
     * @param newCntrMap {@code True} if possible to use {@link CachePartitionPartialCountersMap}.
     * @return Message.
     */
    public GridDhtPartitionsSingleMessage createPartitionsSingleMessage(
        @Nullable GridDhtPartitionExchangeId exchangeId,
        boolean clientOnlyExchange,
        boolean sndCounters,
        boolean newCntrMap,
        ExchangeActions exchActions
    ) {
        Collection<CacheGroupContext> grps = cctx.cache().cacheGroups();

        return createPartitionsSingleMessage(exchangeId, clientOnlyExchange, sndCounters, newCntrMap, exchActions, grps);
    }

    /**
     * Creates partitions single message for selected cache groups.
     *
     * @param exchangeId Exchange ID.
     * @param clientOnlyExchange Client exchange flag.
     * @param sndCounters {@code True} if need send partition update counters.
     * @param newCntrMap {@code True} if possible to use {@link CachePartitionPartialCountersMap}.
     * @param grps Selected cache groups.
     * @return Message.
     */
    public GridDhtPartitionsSingleMessage createPartitionsSingleMessage(
        @Nullable GridDhtPartitionExchangeId exchangeId,
        boolean clientOnlyExchange,
        boolean sndCounters,
        boolean newCntrMap,
        ExchangeActions exchActions,
        Collection<CacheGroupContext> grps
    ) {
        GridDhtPartitionsSingleMessage m = new GridDhtPartitionsSingleMessage(exchangeId,
            clientOnlyExchange,
            cctx.versions().last(),
            true);

        Map<Object, T2<Integer, GridPartitionStateMap>> dupData = new HashMap<>();

        for (CacheGroupContext grp : grps) {
            if (!grp.isLocal() && (exchActions == null || !exchActions.cacheGroupStopping(grp.groupId()))) {
                GridDhtPartitionMap locMap = grp.topology().localPartitionMap();

                addPartitionMap(m,
                    dupData,
                    true,
                    grp.groupId(),
                    locMap,
                    grp.affinity().similarAffinityKey());

                if (sndCounters) {
                    CachePartitionPartialCountersMap cntrsMap = grp.topology().localUpdateCounters(true);

                    m.addPartitionUpdateCounters(grp.groupId(),
                        newCntrMap ? cntrsMap : CachePartitionPartialCountersMap.toCountersMap(cntrsMap));
                }

                m.addPartitionSizes(grp.groupId(), grp.topology().partitionSizes());
            }
        }

        for (GridClientPartitionTopology top : clientTops.values()) {
            if (m.partitions() != null && m.partitions().containsKey(top.groupId()))
                continue;

            GridDhtPartitionMap locMap = top.localPartitionMap();

            addPartitionMap(m,
                dupData,
                true,
                top.groupId(),
                locMap,
                top.similarAffinityKey());

            if (sndCounters) {
                CachePartitionPartialCountersMap cntrsMap = top.localUpdateCounters(true);

                m.addPartitionUpdateCounters(top.groupId(),
                    newCntrMap ? cntrsMap : CachePartitionPartialCountersMap.toCountersMap(cntrsMap));
            }

            m.addPartitionSizes(top.groupId(), top.partitionSizes());
        }

        return m;
    }

    /**
     * @param m Message.
     * @param dupData Duplicated data map.
     * @param compress {@code True} if need check for duplicated partition state data.
     * @param cacheId Cache ID.
     * @param map Map to add.
     * @param affKey Cache affinity key.
     */
    private void addPartitionMap(GridDhtPartitionsSingleMessage m,
        Map<Object, T2<Integer, GridPartitionStateMap>> dupData,
        boolean compress,
        Integer cacheId,
        GridDhtPartitionMap map,
        Object affKey) {
        Integer dupDataCache = null;

        if (compress) {
            T2<Integer, GridPartitionStateMap> state0 = dupData.get(affKey);

            if (state0 != null && state0.get2().equals(map.map())) {
                dupDataCache = state0.get1();

                map = map.emptyCopy();
            }
            else
                dupData.put(affKey, new T2<>(cacheId, map.map()));
        }

        m.addLocalPartitionMap(cacheId, map, dupDataCache);
    }

    /**
     * @param nodeId Cause node ID.
     * @param topVer Topology version.
     * @param evt Event.
     * @return Exchange ID instance.
     */
    private GridDhtPartitionExchangeId exchangeId(UUID nodeId, AffinityTopologyVersion topVer, DiscoveryEvent evt) {
        return new GridDhtPartitionExchangeId(nodeId, evt, topVer);
    }

    /**
     * Gets exchange future by exchange id.
     *
     * @param exchId Exchange id.
     */
    private GridDhtPartitionsExchangeFuture exchangeFuture(@NotNull GridDhtPartitionExchangeId exchId) {
        return exchangeFuture(exchId, null, null, null, null);
    }

    /**
     * @param exchId Exchange ID.
     * @param discoEvt Discovery event.
     * @param cache Discovery data cache.
     * @param exchActions Cache change actions.
     * @param affChangeMsg Affinity change message.
     * @return Exchange future.
     */
    private GridDhtPartitionsExchangeFuture exchangeFuture(
        @NotNull GridDhtPartitionExchangeId exchId,
        @Nullable DiscoveryEvent discoEvt,
        @Nullable DiscoCache cache,
        @Nullable ExchangeActions exchActions,
        @Nullable CacheAffinityChangeMessage affChangeMsg
    ) {
        GridDhtPartitionsExchangeFuture fut;

        GridDhtPartitionsExchangeFuture old = exchFuts.addx(
            fut = new GridDhtPartitionsExchangeFuture(cctx, busyLock, exchId, exchActions, affChangeMsg));

        if (old != null) {
            fut = old;

            if (exchActions != null)
                fut.exchangeActions(exchActions);

            if (affChangeMsg != null)
                fut.affinityChangeMessage(affChangeMsg);
        }

        if (discoEvt != null)
            fut.onEvent(exchId, discoEvt, cache);

        if (stopErr != null)
            fut.onDone(stopErr);

        return fut;
    }

    /**
     * @param topVer Exchange result topology version.
     * @param initTopVer Exchange initial version.
     * @param err Error.
     */
    public void onExchangeDone(AffinityTopologyVersion topVer, AffinityTopologyVersion initTopVer, @Nullable Throwable err) {
        assert topVer != null || err != null;
        assert initTopVer != null;

        if (log.isDebugEnabled())
            log.debug("Exchange done [topVer=" + topVer + ", err=" + err + ']');

        if (err == null)
            exchFuts.readyTopVer(topVer);

        completeAffReadyFuts(err == null ? topVer : initTopVer, err);

        ExchangeFutureSet exchFuts0 = exchFuts;

        if (exchFuts0 != null) {
            int skipped = 0;

            for (GridDhtPartitionsExchangeFuture fut : exchFuts0.values()) {
                if (initTopVer.compareTo(fut.exchangeId().topologyVersion()) < 0)
                    continue;

                skipped++;

                if (skipped > 10)
                    fut.cleanUp();
            }
        }
    }

    /** */
    private void completeAffReadyFuts(AffinityTopologyVersion topVer, @Nullable Throwable err) {
        for (Map.Entry<AffinityTopologyVersion, AffinityReadyFuture> entry : readyFuts.entrySet()) {
            if (entry.getKey().compareTo(topVer) <= 0) {
                if (err == null) {
                    if (log.isDebugEnabled())
                        log.debug("Completing created topology ready future " +
                            "[ver=" + topVer + ", fut=" + entry.getValue() + ']');

                    entry.getValue().onDone(topVer);
                }
                else {
                    if (log.isDebugEnabled())
                        log.debug("Completing created topology ready future with error " +
                            "[ver=" + entry.getKey() + ", fut=" + entry.getValue() + ']');

                    entry.getValue().onDone(err);
                }
            }
        }
    }

    /**
     * @param fut Future.
     * @return {@code True} if added.
     */
    private boolean addFuture(GridDhtPartitionsExchangeFuture fut) {
        if (fut.onAdded()) {
            exchWorker.addExchangeFuture(fut);

            return true;
        }

        return false;
    }

    /**
     * @param node Sender cluster node.
     * @param msg Message.
     */
    public void processFullPartitionUpdate(ClusterNode node, GridDhtPartitionsFullMessage msg) {
        if (!enterBusy())
            return;

        try {
            if (msg.exchangeId() == null) {
                if (log.isDebugEnabled())
                    log.debug("Received full partition update [node=" + node.id() + ", msg=" + msg + ']');

                boolean updated = false;

                Map<Integer, Map<Integer, Long>> partsSizes = msg.partitionSizes(cctx);

                for (Map.Entry<Integer, GridDhtPartitionFullMap> entry : msg.partitions().entrySet()) {
                    Integer grpId = entry.getKey();

                    CacheGroupContext grp = cctx.cache().cacheGroup(grpId);

                    GridDhtPartitionTopology top = null;

                    if (grp == null)
                        top = clientTops.get(grpId);
                    else if (!grp.isLocal())
                        top = grp.topology();

                    if (top != null) {
                        updated |= top.update(null,
                            entry.getValue(),
                            null,
                            msg.partsToReload(cctx.localNodeId(), grpId),
                            partsSizes.getOrDefault(grpId, Collections.emptyMap()),
                            msg.topologyVersion());
                    }
                }

                if (!cctx.kernalContext().clientNode() && updated) {
                    if (log.isDebugEnabled())
                        log.debug("Refresh partitions due to topology update");

                    refreshPartitions();
                }

                boolean hasMovingParts = false;

                for (CacheGroupContext grp : cctx.cache().cacheGroups()) {
                    if (!grp.isLocal() && grp.topology().hasMovingPartitions()) {
                        hasMovingParts = true;

                        break;
                    }
                }

                if (!hasMovingParts)
                    cctx.database().releaseHistoryForPreloading();
            }
            else
                exchangeFuture(msg.exchangeId(), null, null, null, null).onReceiveFullMessage(node, msg);
        }
        finally {
            leaveBusy();
        }
    }

    /**
     * @param node Sender cluster node.
     * @param msg Message.
     */
    private void processSinglePartitionUpdate(final ClusterNode node, final GridDhtPartitionsSingleMessage msg) {
        if (!enterBusy())
            return;

        try {
            if (msg.exchangeId() == null) {
                if (log.isTraceEnabled())
                    log.trace("Received local partition update [nodeId=" + node.id() + ", parts=" +
                        msg + ']');

                boolean updated = false;

                for (Map.Entry<Integer, GridDhtPartitionMap> entry : msg.partitions().entrySet()) {
                    Integer grpId = entry.getKey();

                    CacheGroupContext grp = cctx.cache().cacheGroup(grpId);

                    if (grp != null &&
                        grp.localStartVersion().compareTo(entry.getValue().topologyVersion()) > 0)
                        continue;

                    GridDhtPartitionTopology top = null;

                    if (grp == null)
                        top = clientTops.get(grpId);
                    else if (!grp.isLocal())
                        top = grp.topology();

                    if (top != null) {
                        updated |= top.update(null, entry.getValue(), false);

                        cctx.affinity().checkRebalanceState(top, grpId);
                    }
                }

                if (updated) {
                    if (log.isDebugEnabled())
                        log.debug("Partitions have been scheduled to resend [reason=Single update from " + node.id() + "]");

                    scheduleResendPartitions();
                }
            }
            else {
                GridDhtPartitionsExchangeFuture exchFut = exchangeFuture(msg.exchangeId());

                if (log.isTraceEnabled())
                    log.trace("Notifying exchange future about single message: " + exchFut);

                if (msg.client()) {
                    AffinityTopologyVersion initVer = exchFut.initialVersion();
                    AffinityTopologyVersion readyVer = readyAffinityVersion();

                    if (initVer.compareTo(readyVer) < 0 && !exchFut.isDone()) {
                        U.warn(log, "Client node tries to connect but its exchange " +
                            "info is cleaned up from exchange history. " +
                            "Consider increasing 'IGNITE_EXCHANGE_HISTORY_SIZE' property " +
                            "or start clients in  smaller batches. " +
                            "Current settings and versions: " +
                            "[IGNITE_EXCHANGE_HISTORY_SIZE=" + EXCHANGE_HISTORY_SIZE + ", " +
                            "initVer=" + initVer + ", " +
                            "readyVer=" + readyVer + "]."
                        );

                        exchFut.forceClientReconnect(node, msg);

                        return;
                    }
                }

                exchFut.onReceiveSingleMessage(node, msg);
            }
        }
        finally {
            leaveBusy();
        }
    }

    /**
     * @param node Sender cluster node.
     * @param msg Message.
     */
    private void processSinglePartitionRequest(ClusterNode node, GridDhtPartitionsSingleRequest msg) {
        if (!enterBusy())
            return;

        try {
            final GridDhtPartitionsExchangeFuture exchFut = exchangeFuture(msg.exchangeId(),
                null,
                null,
                null,
                null);

            exchFut.onReceivePartitionRequest(node, msg);
        }
        finally {
            leaveBusy();
        }
    }

    /**
     * @return Latch manager instance.
     */
    public ExchangeLatchManager latch() {
        return latchMgr;
    }

    /**
     * @param exchFut Optional current exchange future.
     * @throws Exception If failed.
     */
    public void dumpDebugInfo(@Nullable GridDhtPartitionsExchangeFuture exchFut) throws Exception {
        AffinityTopologyVersion exchTopVer = exchFut != null ? exchFut.initialVersion() : null;

        U.warn(diagnosticLog, "Ready affinity version: " + exchFuts.readyTopVer());

        U.warn(diagnosticLog, "Last exchange future: " + lastInitializedFut);

        exchWorker.dumpExchangeDebugInfo();

        if (!readyFuts.isEmpty()) {
            int warningsLimit = IgniteSystemProperties.getInteger(IGNITE_DIAGNOSTIC_WARN_LIMIT, 5);

            U.warn(diagnosticLog, "First " + warningsLimit + " pending affinity ready futures [total=" +
                readyFuts.size() + ']');

            if (warningsLimit > 0) {
                int cnt = 0;

                for (AffinityReadyFuture fut : readyFuts.values()) {
                    U.warn(diagnosticLog, ">>> " + fut);

                    if (++cnt == warningsLimit)
                        break;
                }
            }
        }

        IgniteDiagnosticPrepareContext diagCtx = cctx.kernalContext().cluster().diagnosticEnabled() ?
            new IgniteDiagnosticPrepareContext(cctx.localNodeId()) : null;

        if (diagCtx != null && exchFut != null)
            exchFut.addDiagnosticRequest(diagCtx);

        ExchangeFutureSet exchFuts = this.exchFuts;

        if (exchFuts != null) {
            U.warn(diagnosticLog, "Last " + DIAGNOSTIC_WARN_LIMIT + " exchange futures (total: " +
                exchFuts.size() + "):");

            if (DIAGNOSTIC_WARN_LIMIT > 0) {
                int cnt = 0;

                for (GridDhtPartitionsExchangeFuture fut : exchFuts.values()) {
                    U.warn(diagnosticLog, ">>> " + fut.shortInfo());

                    if (++cnt == DIAGNOSTIC_WARN_LIMIT)
                        break;
                }
            }
        }

        U.warn(diagnosticLog, "Latch manager state: " + latchMgr);

        dumpPendingObjects(exchTopVer, diagCtx);

        for (CacheGroupContext grp : cctx.cache().cacheGroups()) {
            GridCachePreloader preloader = grp.preloader();

            if (preloader != null)
                preloader.dumpDebugInfo();
        }

        cctx.affinity().dumpDebugInfo();

        StringBuilder pendingMsgs = new StringBuilder();

        cctx.io().dumpPendingMessages(pendingMsgs);

        if (pendingMsgs.length() > 0 && diagnosticLog.isInfoEnabled())
            diagnosticLog.info(pendingMsgs.toString());

        if (IgniteSystemProperties.getBoolean(IGNITE_IO_DUMP_ON_TIMEOUT, false))
            cctx.gridIO().dumpStats();

        if (IgniteSystemProperties.getBoolean(IGNITE_THREAD_DUMP_ON_EXCHANGE_TIMEOUT, false))
            U.dumpThreads(diagnosticLog);

        if (diagCtx != null)
            diagCtx.send(cctx.kernalContext(), null);
    }

    /**
     * @param timeout Operation timeout.
     * @return {@code True} if found long running operations.
     */
    private boolean dumpLongRunningOperations0(long timeout) {
        long curTime = U.currentTimeMillis();

        boolean found = false;

        IgniteTxManager tm = cctx.tm();

        GridCacheMvccManager mvcc = cctx.mvcc();

        final IgniteDiagnosticPrepareContext diagCtx = cctx.kernalContext().cluster().diagnosticEnabled() ?
            new IgniteDiagnosticPrepareContext(cctx.localNodeId()) : null;

        if (tm != null) {
            WarningsGroup warnings = new WarningsGroup("First %d long running transactions [total=%d]",
                diagnosticLog, DIAGNOSTIC_WARN_LIMIT);

            synchronized (ltrDumpLimiter) {
                for (IgniteInternalTx tx : tm.activeTransactions()) {
                    if (curTime - tx.startTime() > timeout) {
                        found = true;

                        if (warnings.canAddMessage()) {
                            warnings.add(">>> Transaction [startTime=" + formatTime(tx.startTime()) +
                                ", curTime=" + formatTime(curTime) + ", tx=" + tx + ']');

                            if (ltrDumpLimiter.allowAction(tx))
                                dumpLongRunningTransaction(tx);
                        }
                        else
                            warnings.incTotal();
                    }
                }

                ltrDumpLimiter.trim();
            }

            warnings.printToLog();
        }

        if (mvcc != null) {
            WarningsGroup activeWarnings = new WarningsGroup("First %d long running cache futures [total=%d]",
                diagnosticLog, DIAGNOSTIC_WARN_LIMIT);

            for (GridCacheFuture<?> fut : mvcc.activeFutures()) {
                if (curTime - fut.startTime() > timeout) {
                    found = true;

                    if (activeWarnings.canAddMessage()) {
                        activeWarnings.add(">>> Future [startTime=" + formatTime(fut.startTime()) +
                            ", curTime=" + formatTime(curTime) + ", fut=" + fut + ']');
                    }
                    else
                        activeWarnings.incTotal();

                    if (diagCtx != null && fut instanceof IgniteDiagnosticAware)
                        ((IgniteDiagnosticAware)fut).addDiagnosticRequest(diagCtx);
                }
            }

            activeWarnings.printToLog();

            WarningsGroup atomicWarnings = new WarningsGroup("First %d long running cache futures [total=%d]",
                diagnosticLog, DIAGNOSTIC_WARN_LIMIT);

            for (GridCacheFuture<?> fut : mvcc.atomicFutures()) {
                if (curTime - fut.startTime() > timeout) {
                    found = true;

                    if (atomicWarnings.canAddMessage()) {
                        atomicWarnings.add(">>> Future [startTime=" + formatTime(fut.startTime()) +
                            ", curTime=" + formatTime(curTime) + ", fut=" + fut + ']');
                    }
                    else
                        atomicWarnings.incTotal();

                    if (diagCtx != null && fut instanceof IgniteDiagnosticAware)
                        ((IgniteDiagnosticAware)fut).addDiagnosticRequest(diagCtx);
                }
            }

            atomicWarnings.printToLog();
        }

        if (diagCtx != null && !diagCtx.empty()) {
            try {
                cctx.kernalContext().closure().runLocal(new Runnable() {
                    @Override public void run() {
                        diagCtx.send(cctx.kernalContext(), null);
                    }
                }, SYSTEM_POOL);
            }
            catch (IgniteCheckedException e) {
                U.error(diagnosticLog, "Failed to submit diagnostic closure: " + e, e);
            }
        }

        return found;
    }

    /**
     * Dumps long running transaction. If transaction is active and is not near, sends compute request
     * to near node to get the stack trace of transaction owner thread.
     *
     * @param tx Transaction.
     */
    private void dumpLongRunningTransaction(IgniteInternalTx tx) {
        if (cctx.tm().txOwnerDumpRequestsAllowed() && tx.local() && tx.state() == TransactionState.ACTIVE) {
            Collection<UUID> masterNodeIds = tx.masterNodeIds();

            if (masterNodeIds.size() == 1) {
                UUID nearNodeId = masterNodeIds.iterator().next();

                long txOwnerThreadId = tx.threadId();

                Ignite ignite = cctx.kernalContext().grid();

                ClusterGroup nearNode = ignite.cluster().forNodeId(nearNodeId);

                if (allNodesSupports(nearNode.nodes(), TRANSACTION_OWNER_THREAD_DUMP_PROVIDING)) {
                    IgniteCompute compute = ignite.compute(ignite.cluster().forNodeId(nearNodeId));

                    try {
                        compute
                            .callAsync(new FetchActiveTxOwnerTraceClosure(txOwnerThreadId))
                            .listen(new IgniteInClosure<IgniteFuture<String>>() {
                                @Override public void apply(IgniteFuture<String> strIgniteFut) {
                                    String traceDump = null;

                                    try {
                                        traceDump = strIgniteFut.get();
                                    }
                                    catch (Exception e) {
                                        U.error(
                                            diagnosticLog,
                                            "Could not get thread dump from transaction owner near node: ",
                                            e
                                        );
                                    }

                                    if (traceDump != null) {
                                        U.warn(
                                            diagnosticLog,
                                            String.format(
                                                "Dumping the near node thread that started transaction [xidVer=%s]\n%s",
                                                tx.xidVersion().toString(),
                                                traceDump
                                            )
                                        );
                                    }
                                }
                            });
                    }
                    catch (Exception e) {
                        U.error(diagnosticLog, "Could not send dump request to transaction owner near node: ", e);
                    }
                }
                else {
                    U.warn(
                        diagnosticLog,
                        "Could not send dump request to transaction owner near node: node does not support this feature."
                    );
                }
            }
        }
    }

    /**
     * @param timeout Operation timeout.
     */
    public void dumpLongRunningOperations(long timeout) {
        try {
            GridDhtPartitionsExchangeFuture lastFut = lastInitializedFut;

            // If exchange is in progress it will dump all hanging operations if any.
            if (lastFut != null && !lastFut.isDone())
                return;

            if (U.currentTimeMillis() < nextLongRunningOpsDumpTime)
                return;

            if (dumpLongRunningOperations0(timeout)) {
                nextLongRunningOpsDumpTime = U.currentTimeMillis() + nextDumpTimeout(longRunningOpsDumpStep++, timeout);

                if (IgniteSystemProperties.getBoolean(IGNITE_THREAD_DUMP_ON_EXCHANGE_TIMEOUT, false)) {
                    U.warn(diagnosticLog, "Found long running cache operations, dump threads.");

                    U.dumpThreads(diagnosticLog);
                }

                if (IgniteSystemProperties.getBoolean(IGNITE_IO_DUMP_ON_TIMEOUT, false)) {
                    U.warn(diagnosticLog, "Found long running cache operations, dump IO statistics.");

                // Dump IO manager statistics.
                if (IgniteSystemProperties.getBoolean(IgniteSystemProperties.IGNITE_IO_DUMP_ON_TIMEOUT, false))
                    cctx.gridIO().dumpStats();}
            }
            else {
                nextLongRunningOpsDumpTime = 0;
                longRunningOpsDumpStep = 0;
            }
        }
        catch (Exception e) {
            U.error(diagnosticLog, "Failed to dump debug information: " + e, e);
        }
    }

    /**
     * @param time Time.
     * @return Time string.
     */
    private String formatTime(long time) {
        return dateFormat.format(new Date(time));
    }

    /**
     * Check if provided task from exchange queue is exchange task.
     *
     * @param task Task.
     * @return {@code True} if this is exchange task.
     */
    private static boolean isExchangeTask(CachePartitionExchangeWorkerTask task) {
        return task instanceof GridDhtPartitionsExchangeFuture ||
            task instanceof RebalanceReassignExchangeTask ||
            task instanceof ForceRebalanceExchangeTask;
    }

    /**
     * @param exchTopVer Exchange topology version.
     * @param diagCtx Diagnostic request.
     */
    private void dumpPendingObjects(@Nullable AffinityTopologyVersion exchTopVer,
        @Nullable IgniteDiagnosticPrepareContext diagCtx) {
        IgniteTxManager tm = cctx.tm();

        if (tm != null) {
            boolean first = true;

            for (IgniteInternalTx tx : tm.activeTransactions()) {
                if (first) {
                    U.warn(diagnosticLog, "Pending transactions:");

                    first = false;
                }

                if (exchTopVer != null) {
                    U.warn(diagnosticLog, ">>> [txVer=" + tx.topologyVersionSnapshot() +
                        ", exchWait=" + tm.needWaitTransaction(tx, exchTopVer) +
                        ", tx=" + tx + ']');
                }
                else
                    U.warn(diagnosticLog, ">>> [txVer=" + tx.topologyVersionSnapshot() + ", tx=" + tx + ']');
            }
        }

        GridCacheMvccManager mvcc = cctx.mvcc();

        if (mvcc != null) {
            boolean first = true;

            for (GridCacheExplicitLockSpan lockSpan : mvcc.activeExplicitLocks()) {
                if (first) {
                    U.warn(diagnosticLog, "Pending explicit locks:");

                    first = false;
                }

                U.warn(diagnosticLog, ">>> " + lockSpan);
            }

            first = true;

            for (GridCacheFuture<?> fut : mvcc.activeFutures()) {
                if (first) {
                    U.warn(diagnosticLog, "Pending cache futures:");

                    first = false;
                }

                dumpDiagnosticInfo(fut, diagCtx);
            }

            first = true;

            for (GridCacheFuture<?> fut : mvcc.atomicFutures()) {
                if (first) {
                    U.warn(diagnosticLog, "Pending atomic cache futures:");

                    first = false;
                }

                dumpDiagnosticInfo(fut, diagCtx);
            }

            first = true;

            for (IgniteInternalFuture<?> fut : mvcc.dataStreamerFutures()) {
                if (first) {
                    U.warn(diagnosticLog, "Pending data streamer futures:");

                    first = false;
                }

                dumpDiagnosticInfo(fut, diagCtx);
            }

            if (tm != null) {
                first = true;

                for (IgniteInternalFuture<?> fut : tm.deadlockDetectionFutures()) {
                    if (first) {
                        U.warn(diagnosticLog, "Pending transaction deadlock detection futures:");

                        first = false;
                    }

                    dumpDiagnosticInfo(fut, diagCtx);
                }
            }
        }

        int affDumpCnt = 0;

        for (CacheGroupContext grp : cctx.cache().cacheGroups()) {
            if (grp.isLocal())
                continue;

            GridCachePreloader preloader = grp.preloader();

            if (preloader != null)
                preloader.dumpDebugInfo();

            GridAffinityAssignmentCache aff = grp.affinity();

            if (aff != null && affDumpCnt < 5) {
                if (aff.dumpDebugInfo())
                    affDumpCnt++;
            }
        }

        cctx.kernalContext().coordinators().dumpDebugInfo(diagnosticLog, diagCtx);
    }

    /**
     * Logs the future and add diagnostic info closure.
     *
     * @param fut Future.
     * @param ctx Diagnostic prepare context.
     */
    private void dumpDiagnosticInfo(IgniteInternalFuture<?> fut,
        @Nullable IgniteDiagnosticPrepareContext ctx) {
        U.warn(diagnosticLog, ">>> " + fut);

        if (ctx != null && fut instanceof IgniteDiagnosticAware)
            ((IgniteDiagnosticAware)fut).addDiagnosticRequest(ctx);
    }

    /**
     * For testing only.
     *
     * @param exchMergeTestWaitVer Version to wait for.
     * @param mergedEvtsForTest List to collect discovery events with merged exchanges.
     */
    public void mergeExchangesTestWaitVersion(
        AffinityTopologyVersion exchMergeTestWaitVer,
        @Nullable List mergedEvtsForTest
    ) {
        this.exchMergeTestWaitVer = exchMergeTestWaitVer;
        this.mergedEvtsForTest = mergedEvtsForTest;
    }

    /**
     * For testing only.
     *
     * @return Current version to wait for.
     */
    public AffinityTopologyVersion mergeExchangesTestWaitVersion() {
        return exchMergeTestWaitVer;
    }

    /**
     * @param curFut Current exchange future.
     * @param msg Message.
     * @return {@code True} if node is stopping.
     * @throws IgniteInterruptedCheckedException If interrupted.
     */
    public boolean mergeExchanges(final GridDhtPartitionsExchangeFuture curFut, GridDhtPartitionsFullMessage msg)
        throws IgniteInterruptedCheckedException {
        AffinityTopologyVersion resVer = msg.resultTopologyVersion();

        if (exchWorker.waitForExchangeFuture(resVer))
            return true;

        for (CachePartitionExchangeWorkerTask task : exchWorker.futQ) {
            if (task instanceof GridDhtPartitionsExchangeFuture) {
                GridDhtPartitionsExchangeFuture fut = (GridDhtPartitionsExchangeFuture) task;

                if (fut.initialVersion().compareTo(resVer) > 0) {
                    if (log.isInfoEnabled()) {
                        log.info("Merge exchange future on finish stop [curFut=" + curFut.initialVersion() +
                            ", resVer=" + resVer +
                            ", nextFutVer=" + fut.initialVersion() + ']');
                    }

                    break;
                }

                if (log.isInfoEnabled()) {
                    log.info("Merge exchange future on finish [curFut=" + curFut.initialVersion() +
                        ", mergedFut=" + fut.initialVersion() +
                        ", evt=" + IgniteUtils.gridEventName(fut.firstEvent().type()) +
                        ", evtNode=" + fut.firstEvent().eventNode().id()+
                        ", evtNodeClient=" + fut.firstEvent().eventNode().isClient() + ']');
                }

                DiscoveryEvent evt = fut.firstEvent();

                curFut.context().events().addEvent(fut.initialVersion(),
                    fut.firstEvent(),
                    fut.firstEventCache());

                if (evt.type() == EVT_NODE_JOINED) {
                    final GridDhtPartitionsSingleMessage pendingMsg = fut.mergeJoinExchangeOnDone(curFut);

                    if (pendingMsg != null) {
                        if (log.isInfoEnabled()) {
                            log.info("Merged join exchange future on finish, will reply to node [" +
                                "curFut=" + curFut.initialVersion() +
                                ", mergedFut=" + fut.initialVersion() +
                                ", evtNode=" + evt.eventNode().id() + ']');
                        }

                        curFut.waitAndReplyToNode(evt.eventNode().id(), pendingMsg);
                    }
                }
            }
        }

        ExchangeDiscoveryEvents evts = curFut.context().events();

        assert evts.topologyVersion().equals(resVer) : "Invalid exchange merge result [ver=" + evts.topologyVersion()
            + ", expVer=" + resVer + ']';

        return false;
    }

    /**
     * @param curFut Current active exchange future.
     * @return {@code False} if need wait messages for merged exchanges.
     */
    public boolean mergeExchangesOnCoordinator(GridDhtPartitionsExchangeFuture curFut) {
        if (IGNITE_EXCHANGE_MERGE_DELAY > 0) {
            try {
                U.sleep(IGNITE_EXCHANGE_MERGE_DELAY);
            }
            catch (IgniteInterruptedCheckedException e) {
                U.warn(log, "Failed to wait for exchange merge, thread interrupted: " + e);

                return true;
            }
        }

        AffinityTopologyVersion exchMergeTestWaitVer = this.exchMergeTestWaitVer;

        if (exchMergeTestWaitVer != null)
            waitForTestVersion(exchMergeTestWaitVer, curFut);

        synchronized (curFut.mutex()) {
            int awaited = 0;

            for (CachePartitionExchangeWorkerTask task : exchWorker.futQ) {
                if (task instanceof GridDhtPartitionsExchangeFuture) {
                    GridDhtPartitionsExchangeFuture fut = (GridDhtPartitionsExchangeFuture)task;

                    DiscoveryEvent evt = fut.firstEvent();

                    if (evt.type() == EVT_DISCOVERY_CUSTOM_EVT) {
                        if (log.isInfoEnabled())
                            log.info("Stop merge, custom event found: " + evt);

                        break;
                    }

                    if (!fut.changedAffinity()) {
                        if (log.isInfoEnabled())
                            log.info("Stop merge, no-affinity exchange found: " + evt);

                        break;
                    }

                    ClusterNode node = evt.eventNode();

                    if (!curFut.context().supportsMergeExchanges(node)) {
                        if (log.isInfoEnabled())
                            log.info("Stop merge, node does not support merge: " + node);

                        break;
                    }

                    if (evt.type() == EVT_NODE_JOINED && cctx.cache().hasCachesReceivedFromJoin(node)) {
                        if (log.isInfoEnabled())
                            log.info("Stop merge, received caches from node: " + node);

                        break;
                    }

                    if (log.isInfoEnabled()) {
                        log.info("Merge exchange future [curFut=" + curFut.initialVersion() +
                            ", mergedFut=" + fut.initialVersion() +
                            ", evt=" + IgniteUtils.gridEventName(fut.firstEvent().type()) +
                            ", evtNode=" + fut.firstEvent().eventNode().id() +
                            ", evtNodeClient=" + fut.firstEvent().eventNode().isClient() + ']');
                    }

                    addDiscoEvtForTest(fut.firstEvent());

                    curFut.context().events().addEvent(fut.initialVersion(),
                        fut.firstEvent(),
                        fut.firstEventCache());

                    if (evt.type() == EVT_NODE_JOINED) {
                        if (fut.mergeJoinExchange(curFut))
                            awaited++;
                    }
                }
                else {
                    if (!task.skipForExchangeMerge()) {
                        if (log.isInfoEnabled())
                            log.info("Stop merge, custom task found: " + task);

                        break;
                    }
                }
            }

            return awaited == 0;
        }
    }


    /**
     * For testing purposes. Stores discovery events with merged exchanges to enable examining them later.
     *
     * @param discoEvt Discovery event.
     */
    private void addDiscoEvtForTest(DiscoveryEvent discoEvt) {
        List mergedEvtsForTest = this.mergedEvtsForTest;

        if (mergedEvtsForTest != null)
            mergedEvtsForTest.add(discoEvt);
    }

    /**
     * For testing purposes. Method allows to wait for an exchange future of specific version
     * to appear in exchange worker queue.
     *
     * @param exchMergeTestWaitVer Topology Version to wait for.
     * @param curFut Current Exchange Future.
     */
    private void waitForTestVersion(AffinityTopologyVersion exchMergeTestWaitVer, GridDhtPartitionsExchangeFuture curFut) {
        if (log.isInfoEnabled()) {
            log.info("Exchange merge test, waiting for version [exch=" + curFut.initialVersion() +
                ", waitVer=" + exchMergeTestWaitVer + ']');
        }

        long end = U.currentTimeMillis() + 10_000;

        while (U.currentTimeMillis() < end) {
            boolean found = false;

            for (CachePartitionExchangeWorkerTask task : exchWorker.futQ) {
                if (task instanceof GridDhtPartitionsExchangeFuture) {
                    GridDhtPartitionsExchangeFuture fut = (GridDhtPartitionsExchangeFuture)task;

                    if (exchMergeTestWaitVer.equals(fut.initialVersion())) {
                        if (log.isInfoEnabled())
                            log.info("Exchange merge test, found awaited version: " + exchMergeTestWaitVer);

                        found = true;

                        break;
                    }
                }
            }

            if (found)
                break;
            else {
                try {
                    U.sleep(100);
                }
                catch (IgniteInterruptedCheckedException e) {
                    break;
                }
            }
        }

        this.exchMergeTestWaitVer = null;
    }

    /**
     * Invokes {@link GridWorker#updateHeartbeat()} for exchange worker.
     */
    public void exchangerUpdateHeartbeat() {
        exchWorker.updateHeartbeat();
    }

    /**
     * Invokes {@link GridWorker#blockingSectionBegin()} for exchange worker.
     * Should be called from exchange worker thread.
     */
    public void exchangerBlockingSectionBegin() {
        if (currentThreadIsExchanger())
            exchWorker.blockingSectionBegin();
    }

    /**
     * Invokes {@link GridWorker#blockingSectionEnd()} for exchange worker.
     * Should be called from exchange worker thread.
     */
    public void exchangerBlockingSectionEnd() {
        if (currentThreadIsExchanger())
            exchWorker.blockingSectionEnd();
    }

    /** */
    private boolean currentThreadIsExchanger() {
        return exchWorker != null && Thread.currentThread() == exchWorker.runner();
    }

    /**
     * @return {@code True} If there is any exchange future in progress.
     */
    private boolean exchangeInProgress() {
        if (exchWorker.hasPendingServerExchange())
            return true;

        GridDhtPartitionsExchangeFuture current = lastTopologyFuture();

        if (current == null)
            return false;

        GridDhtTopologyFuture finished = lastFinishedFut.get();

        if (finished == null || finished.result().compareTo(current.initialVersion()) < 0) {
            ClusterNode triggeredBy = current.firstEvent().eventNode();

            if (current.partitionChangesInProgress() && !triggeredBy.isClient())
                return true;
       }

        return false;
    }

    /** */
    public boolean affinityChanged(AffinityTopologyVersion from, AffinityTopologyVersion to) {
        if (lastAffinityChangedTopologyVersion(to).compareTo(from) >= 0)
            return false;

        Collection<GridDhtPartitionsExchangeFuture> history = exchFuts.values();

        boolean fromFound = false;

        for (GridDhtPartitionsExchangeFuture fut : history) {
            if (!fromFound) {
                int cmp = fut.initialVersion().compareTo(from);

                if (cmp > 0) // We don't have history, so return true for safety
                    return true;
                else if (cmp == 0)
                    fromFound = true;
                else if (fut.isDone() && fut.topologyVersion().compareTo(from) >= 0)
                    return true; // Temporary solution for merge exchange case
            }
            else {
                if (fut.changedAffinity())
                    return true;

                if (fut.initialVersion().compareTo(to) >= 0)
                    return false;
            }
        }

        return true;
    }

    /**
     * Exchange future thread. All exchanges happen only by one thread and next
     * exchange will not start until previous one completes.
     */
    private class ExchangeWorker extends GridWorker {
        /** Future queue. */
        private final LinkedBlockingDeque<CachePartitionExchangeWorkerTask> futQ =
            new LinkedBlockingDeque<>();

        /** */
        private AffinityTopologyVersion lastFutVer;

        /** Busy flag used as performance optimization to stop current preloading. */
        private volatile boolean busy;

        /** */
        private boolean crd;

        /** */
        private boolean stop;

        /** Indicates that worker terminates because the node needs to reconnect to the cluster. */
        private boolean reconnectNeeded;

        /**
         * Constructor.
         */
        private ExchangeWorker() {
            super(cctx.igniteInstanceName(), "partition-exchanger", GridCachePartitionExchangeManager.this.log,
                cctx.kernalContext().workersRegistry());
        }

        /**
         * @param exchId Exchange ID.
         */
        void forceReassign(GridDhtPartitionExchangeId exchId) {
            if (!hasPendingExchange() && !busy)
                futQ.add(new RebalanceReassignExchangeTask(exchId));
        }

        /**
         * @param exchId Exchange ID.
         * @return Rebalance future.
         */
        IgniteInternalFuture<Boolean> forceRebalance(GridDhtPartitionExchangeId exchId) {
            GridCompoundFuture<Boolean, Boolean> fut = new GridCompoundFuture<>(CU.boolReducer());

            futQ.add(new ForceRebalanceExchangeTask(exchId, fut));

            return fut;
        }

        /**
         * @param caches Caches to stop.
         */
        IgniteInternalFuture<Void> deferStopCachesOnClientReconnect(Collection<GridCacheAdapter> caches) {
            StopCachesOnClientReconnectExchangeTask task = new StopCachesOnClientReconnectExchangeTask(caches);

            futQ.add(task);

            return task;
        }

        /**
         * @param exchFut Exchange future.
         */
        void addExchangeFuture(GridDhtPartitionsExchangeFuture exchFut) {
            assert exchFut != null;

            futQ.offer(exchFut);

            synchronized (this) {
                lastFutVer = exchFut.initialVersion();

                notifyAll();
            }

            if (log.isDebugEnabled())
                log.debug("Added exchange future to exchange worker: " + exchFut);
        }

        /**
         *
         */
        private void onKernalStop() {
            synchronized (this) {
                stop = true;

                notifyAll();
            }
        }

        /**
         * @param resVer Version to wait for.
         * @return {@code True} if node is stopping.
         * @throws IgniteInterruptedCheckedException If interrupted.
         */
        private boolean waitForExchangeFuture(AffinityTopologyVersion resVer) throws IgniteInterruptedCheckedException {
            synchronized (this) {
                while (!stop && lastFutVer.compareTo(resVer) < 0)
                    U.wait(this);

                return stop;
            }
        }

        /**
         * @param resVer Exchange result version.
         * @param exchFut Exchange future.
         * @throws IgniteInterruptedCheckedException If interrupted.
         */
        private void removeMergedFutures(AffinityTopologyVersion resVer, GridDhtPartitionsExchangeFuture exchFut)
            throws IgniteInterruptedCheckedException {
            if (resVer.compareTo(exchFut.initialVersion()) != 0) {
                waitForExchangeFuture(resVer);

                for (CachePartitionExchangeWorkerTask task : futQ) {
                    if (task instanceof GridDhtPartitionsExchangeFuture) {
                        GridDhtPartitionsExchangeFuture fut0 = (GridDhtPartitionsExchangeFuture)task;

                        if (resVer.compareTo(fut0.initialVersion()) >= 0) {
                            fut0.finishMerged(resVer, exchFut);

                            futQ.remove(fut0);
                        }
                        else
                            break;
                    }
                }
            }
        }

        /**
         * Add custom exchange task.
         *
         * @param task Task.
         */
        void addCustomTask(CachePartitionExchangeWorkerTask task) {
            assert task != null;

            assert !isExchangeTask(task);

            futQ.offer(task);
        }

        /**
         * Process custom exchange task.
         *
         * @param task Task.
         */
        void processCustomTask(CachePartitionExchangeWorkerTask task) {
            assert !isExchangeTask(task);

            try {
                cctx.cache().processCustomExchangeTask(task);
            }
            catch (Exception e) {
                U.error(log, "Failed to process custom exchange task: " + task, e);
            }
        }

        /**
         * @return Whether pending exchange future exists.
         */
        boolean hasPendingExchange() {
            if (!futQ.isEmpty()) {
                for (CachePartitionExchangeWorkerTask task : futQ) {
                    if (isExchangeTask(task))
                        return true;
                }
            }

            return false;
        }

        /**
         * @return Whether pending exchange future triggered by non client node exists.
         */
        boolean hasPendingServerExchange() {
            if (!futQ.isEmpty()) {
                for (CachePartitionExchangeWorkerTask task : futQ) {
                    if (task instanceof GridDhtPartitionsExchangeFuture) {
                        // First event is enough to check,
                        // because only current exchange future can have multiple discovery events (exchange merge).
                        ClusterNode triggeredBy = ((GridDhtPartitionsExchangeFuture) task).firstEvent().eventNode();

                        if (!triggeredBy.isClient())
                            return true;
                    }
                }
            }

            return false;
        }

        /**
         * Dump debug info.
         */
        void dumpExchangeDebugInfo() {
            U.warn(log, "First " + DIAGNOSTIC_WARN_LIMIT + " pending exchange futures [total=" + futQ.size() + ']');

            if (DIAGNOSTIC_WARN_LIMIT > 0) {
                int cnt = 0;

                for (CachePartitionExchangeWorkerTask task : futQ) {
                    if (task instanceof GridDhtPartitionsExchangeFuture) {
                        U.warn(log, ">>> " + ((GridDhtPartitionsExchangeFuture)task).shortInfo());

                        if (++cnt == DIAGNOSTIC_WARN_LIMIT)
                            break;
                    }
                }
            }
        }

        /** {@inheritDoc} */
        @Override protected void body() throws InterruptedException, IgniteInterruptedCheckedException {
            Throwable err = null;

            try {
                body0();
            }
            catch (InterruptedException | IgniteInterruptedCheckedException e) {
                if (!stop)
                    err = e;
            }
            catch (Throwable e) {
                if (!(stop && X.hasCause(e, IgniteInterruptedCheckedException.class)))
                    err = e;
            }
            finally {
                if (err == null && !stop && !reconnectNeeded)
                    err = new IllegalStateException("Thread " + name() + " is terminated unexpectedly");

                if (err instanceof OutOfMemoryError)
                    cctx.kernalContext().failure().process(new FailureContext(CRITICAL_ERROR, err));
                else if (err != null)
                    cctx.kernalContext().failure().process(new FailureContext(SYSTEM_WORKER_TERMINATION, err));
                else
                    // In case of reconnectNeeded == true, prevent general-case termination handling.
                    cancel();
            }
        }

        /**
         *
         */
        private void body0() throws InterruptedException, IgniteCheckedException {
            long timeout = cctx.gridConfig().getNetworkTimeout();

            long cnt = 0;

            while (!isCancelled()) {
                onIdle();

                cnt++;

                CachePartitionExchangeWorkerTask task = null;

                try {
                    boolean preloadFinished = true;

                    for (CacheGroupContext grp : cctx.cache().cacheGroups()) {
                        if (grp.isLocal())
                            continue;

                        preloadFinished &= grp.preloader() != null && grp.preloader().syncFuture().isDone();

                        if (!preloadFinished)
                            break;
                    }

                    // If not first preloading and no more topology events present.
                    if (!cctx.kernalContext().clientNode() && !hasPendingExchange() && preloadFinished)
                        timeout = cctx.gridConfig().getNetworkTimeout();

                    // After workers line up and before preloading starts we initialize all futures.
                    if (log.isTraceEnabled()) {
                        Collection<IgniteInternalFuture> unfinished = new HashSet<>();

                        for (GridDhtPartitionsExchangeFuture fut : exchFuts.values()) {
                            if (!fut.isDone())
                                unfinished.add(fut);
                        }

                        log.trace("Before waiting for exchange futures [futs" + unfinished + ", worker=" + this + ']');
                    }

                    // Take next exchange future.
                    if (isCancelled())
                        Thread.currentThread().interrupt();

                    updateHeartbeat();

                    task = futQ.poll(timeout, MILLISECONDS);

                    updateHeartbeat();

                    if (task == null)
                        continue; // Main while loop.

                    if (!isExchangeTask(task)) {
                        processCustomTask(task);

                        continue;
                    }

                    busy = true;

                    Map<Integer, GridDhtPreloaderAssignments> assignsMap = null;

                    boolean forcePreload = false;

                    GridDhtPartitionExchangeId exchId;

                    GridDhtPartitionsExchangeFuture exchFut = null;

                    AffinityTopologyVersion resVer = null;

                    try {
                        if (isCancelled())
                            break;

                        if (task instanceof RebalanceReassignExchangeTask)
                            exchId = ((RebalanceReassignExchangeTask) task).exchangeId();
                        else if (task instanceof ForceRebalanceExchangeTask) {
                            forcePreload = true;

                            timeout = 0; // Force refresh.

                            exchId = ((ForceRebalanceExchangeTask)task).exchangeId();
                        }
                        else {
                            assert task instanceof GridDhtPartitionsExchangeFuture : task;

                            exchFut = (GridDhtPartitionsExchangeFuture)task;

                            exchId = exchFut.exchangeId();

                            lastInitializedFut = exchFut;

                            boolean newCrd = false;

                            if (!crd) {
                                List<ClusterNode> srvNodes = exchFut.firstEventCache().serverNodes();

                                crd = newCrd = !srvNodes.isEmpty() && srvNodes.get(0).isLocal();
                            }

                            if (!exchFut.changedAffinity()) {
                                GridDhtPartitionsExchangeFuture lastFut = lastFinishedFut.get();

                                if (lastFut != null) {
                                    if (!lastFut.changedAffinity()) {
                                        // If lastFut corresponds to merged exchange, it is essential to use
                                        // topologyVersion() instead of initialVersion() - nodes joined in this PME
                                        // will have DiscoCache only for the last version.
                                        AffinityTopologyVersion lastAffVer = cctx.exchange()
                                            .lastAffinityChangedTopologyVersion(lastFut.topologyVersion());

                                        cctx.exchange().lastAffinityChangedTopologyVersion(exchFut.initialVersion(),
                                            lastAffVer);
                                    }
                                    else
                                        cctx.exchange().lastAffinityChangedTopologyVersion(exchFut.initialVersion(),
                                            lastFut.topologyVersion());
                                }
                            }

                            exchFut.timeBag().finishGlobalStage("Waiting in exchange queue");

                            exchFut.init(newCrd);

                            int dumpCnt = 0;

                            long waitStart = U.currentTimeMillis();

                            // Call rollback logic only for client node, for server nodes
                            // rollback logic is in GridDhtPartitionsExchangeFuture.
                            boolean txRolledBack = !cctx.localNode().isClient();

                            IgniteConfiguration cfg = cctx.gridConfig();

                            final long dumpTimeout = 2 * cfg.getNetworkTimeout();

                            long nextDumpTime = 0;

                            while (true) {
                                // Read txTimeoutOnPME from configuration after every iteration.
                                long curTimeout = cfg.getTransactionConfiguration().getTxTimeoutOnPartitionMapExchange();

                                try {
                                    long exchTimeout = curTimeout > 0 && !txRolledBack
                                        ? Math.min(curTimeout, dumpTimeout)
                                        : dumpTimeout;

                                    blockingSectionBegin();

                                    try {
                                        resVer = exchFut.get(exchTimeout, TimeUnit.MILLISECONDS);
                                    } finally {
                                        blockingSectionEnd();
                                    }

                                    onIdle();

                                    break;
                                }
                                catch (IgniteFutureTimeoutCheckedException ignored) {
                                    updateHeartbeat();

                                    if (nextDumpTime <= U.currentTimeMillis()) {
                                        U.warn(diagnosticLog, "Failed to wait for partition map exchange [" +
                                            "topVer=" + exchFut.initialVersion() +
                                            ", node=" + cctx.localNodeId() + "]. " +
                                            (curTimeout <= 0 && !txRolledBack ? "Consider changing " +
                                            "TransactionConfiguration.txTimeoutOnPartitionMapExchange" +
                                            " to non default value to avoid this message. " : "") +
                                            "Dumping pending objects that might be the cause: ");

                                        try {
                                            dumpDebugInfo(exchFut);
                                        }
                                        catch (Exception e) {
                                            U.error(diagnosticLog, "Failed to dump debug information: " + e, e);
                                        }

                                        nextDumpTime = U.currentTimeMillis() + nextDumpTimeout(dumpCnt++, dumpTimeout);
                                    }

                                    if (!txRolledBack && curTimeout > 0 && U.currentTimeMillis() - waitStart >= curTimeout) {
                                        txRolledBack = true; // Try automatic rollback only once.

                                        cctx.tm().rollbackOnTopologyChange(exchFut.initialVersion());
                                    }
                                }
                                catch (Exception e) {
                                    if (exchFut.reconnectOnError(e))
                                        throw new IgniteNeedReconnectException(cctx.localNode(), e);

                                    throw e;
                                }
                            }

                            removeMergedFutures(resVer, exchFut);

                            if (log.isTraceEnabled())
                                log.trace("After waiting for exchange future [exchFut=" + exchFut + ", worker=" +
                                    this + ']');

                            if (exchFut.exchangeId().nodeId().equals(cctx.localNodeId()))
                                lastRefresh.compareAndSet(-1, U.currentTimeMillis());

                            // Just pick first worker to do this, so we don't
                            // invoke topology callback more than once for the
                            // same event.

                            boolean changed = false;

                            for (CacheGroupContext grp : cctx.cache().cacheGroups()) {
                                if (grp.isLocal())
                                    continue;

                                if (grp.preloader().rebalanceRequired(rebTopVer, exchFut))
                                    rebTopVer = NONE;

                                changed |= grp.topology().afterExchange(exchFut);
                            }

                            if (!cctx.kernalContext().clientNode() && changed && !hasPendingServerExchange()) {
                                if (log.isDebugEnabled())
                                    log.debug("Refresh partitions due to mapping was changed");

                                refreshPartitions();
                            }
                        }

                        // Schedule rebalance if force rebalance or force reassign occurs.
                        if (exchFut == null)
                            rebTopVer = NONE;

                        if (!cctx.kernalContext().clientNode() && rebTopVer.equals(NONE)) {
                            assignsMap = new HashMap<>();

                            IgniteCacheSnapshotManager snp = cctx.snapshot();

                            for (final CacheGroupContext grp : cctx.cache().cacheGroups()) {
                                long delay = grp.config().getRebalanceDelay();

                                boolean disableRebalance = snp.partitionsAreFrozen(grp);

                                GridDhtPreloaderAssignments assigns = null;

                                // Don't delay for dummy reassigns to avoid infinite recursion.
                                if ((delay == 0 || forcePreload) && !disableRebalance)
                                    assigns = grp.preloader().generateAssignments(exchId, exchFut);

                                assignsMap.put(grp.groupId(), assigns);

                                if (resVer == null && !grp.isLocal())
                                    resVer = grp.topology().readyTopologyVersion();
                            }
                        }

                        if (resVer == null)
                            resVer = exchId.topologyVersion();
                    }
                    finally {
                        // Must flip busy flag before assignments are given to demand workers.
                        busy = false;
                    }

                    if (assignsMap != null && rebTopVer.equals(NONE)) {
                        int size = assignsMap.size();

                        NavigableMap<Integer, List<Integer>> orderMap = new TreeMap<>();

                        for (Map.Entry<Integer, GridDhtPreloaderAssignments> e : assignsMap.entrySet()) {
                            int grpId = e.getKey();

                            CacheGroupContext grp = cctx.cache().cacheGroup(grpId);

                            int order = grp.config().getRebalanceOrder();

                            if (orderMap.get(order) == null)
                                orderMap.put(order, new ArrayList<Integer>(size));

                            orderMap.get(order).add(grpId);
                        }

                        Runnable r = null;

                        List<String> rebList = new LinkedList<>();

                        boolean assignsCancelled = false;

                        GridCompoundFuture<Boolean, Boolean> forcedRebFut = null;

                        if (task instanceof ForceRebalanceExchangeTask)
                            forcedRebFut = ((ForceRebalanceExchangeTask)task).forcedRebalanceFuture();

                        for (Integer order : orderMap.descendingKeySet()) {
                            for (Integer grpId : orderMap.get(order)) {
                                CacheGroupContext grp = cctx.cache().cacheGroup(grpId);

                                GridDhtPreloaderAssignments assigns = assignsMap.get(grpId);

                                if (assigns != null)
                                    assignsCancelled |= assigns.cancelled();

                                Runnable cur = grp.preloader().addAssignments(assigns,
                                    forcePreload,
                                    cnt,
                                    r,
                                    forcedRebFut);

                                if (cur != null) {
                                    rebList.add(grp.cacheOrGroupName());

                                    r = cur;
                                }
                            }
                        }

                        if (forcedRebFut != null)
                            forcedRebFut.markInitialized();

                        if (assignsCancelled || hasPendingExchange()) {
                            U.log(log, "Skipping rebalancing (obsolete exchange ID) " +
                                "[top=" + resVer + ", evt=" + exchId.discoveryEventName() +
                                ", node=" + exchId.nodeId() + ']');
                        }
                        else if (r != null) {
                            Collections.reverse(rebList);

                            U.log(log, "Rebalancing scheduled [order=" + rebList +
                                ", top=" + resVer + ", force=" + (exchFut == null) +
                                ", evt=" + exchId.discoveryEventName() +
                                ", node=" + exchId.nodeId() + ']');

                            rebTopVer = resVer;

                            // Start rebalancing cache groups chain. Each group will be rebalanced
                            // sequentially one by one e.g.:
                            // ignite-sys-cache -> cacheGroupR1 -> cacheGroupP2 -> cacheGroupR3
                            r.run();
                        }
                        else
                            U.log(log, "Skipping rebalancing (nothing scheduled) " +
                                "[top=" + resVer + ", force=" + (exchFut == null) +
                                ", evt=" + exchId.discoveryEventName() +
                                ", node=" + exchId.nodeId() + ']');
                    }
                    else
                        U.log(log, "Skipping rebalancing (no affinity changes) " +
                            "[top=" + resVer +
                            ", rebTopVer=" + rebTopVer +
                            ", evt=" + exchId.discoveryEventName() +
                            ", evtNode=" + exchId.nodeId() +
                            ", client=" + cctx.kernalContext().clientNode() + ']');
                }
                catch (IgniteInterruptedCheckedException e) {
                    throw e;
                }
                catch (IgniteClientDisconnectedCheckedException | IgniteNeedReconnectException e) {
                    if (cctx.discovery().reconnectSupported()) {
                        U.warn(log, "Local node failed to complete partition map exchange due to " +
                            "exception, will try to reconnect to cluster: " + e.getMessage(), e);

                        cctx.discovery().reconnect();

                        reconnectNeeded = true;
                    }
                    else
                        U.warn(log, "Local node received IgniteClientDisconnectedCheckedException or " +
                            " IgniteNeedReconnectException exception but doesn't support reconnect, stopping node: " +
                            e.getMessage(), e);

                    return;
                }
                catch (IgniteCheckedException e) {
                    U.error(log, "Failed to wait for completion of partition map exchange " +
                        "(preloading will not start): " + task, e);

                    throw e;
                }
            }
        }
    }

    /**
     * Partition resend timeout object.
     */
    private class ResendTimeoutObject implements GridTimeoutObject {
        /** Timeout ID. */
        private final IgniteUuid timeoutId = IgniteUuid.randomUuid();

        /** Logger. */
        protected final IgniteLogger log;

        /** Timeout start time. */
        private final long createTime = U.currentTimeMillis();

        /** Started flag. */
        private AtomicBoolean started = new AtomicBoolean();

        /**
         *
         */
        private ResendTimeoutObject() {
            this.log = cctx.logger(getClass());
        }

        /** {@inheritDoc} */
        @Override public IgniteUuid timeoutId() {
            return timeoutId;
        }

        /** {@inheritDoc} */
        @Override public long endTime() {
            return createTime + partResendTimeout;
        }

        /** {@inheritDoc} */
        @Override public void onTimeout() {
            cctx.kernalContext().closure().runLocalSafe(new Runnable() {
                @Override public void run() {
                    if (!busyLock.readLock().tryLock())
                        return;

                    try {
                        if (started.compareAndSet(false, true)) {
                            if (log.isDebugEnabled())
                                log.debug("Refresh partitions due to scheduled timeout");

                            refreshPartitions();
                        }
                    }
                    finally {
                        busyLock.readLock().unlock();

                        cctx.time().removeTimeoutObject(ResendTimeoutObject.this);

                        pendingResend.compareAndSet(ResendTimeoutObject.this, null);
                    }
                }
            });
        }

        /**
         * @return {@code True} if timeout object started to run.
         */
        public boolean started() {
            return started.get();
        }
    }

    /**
     *
     */
    private static class ExchangeFutureSet extends GridListSet<GridDhtPartitionsExchangeFuture> {
        /** */
        private static final long serialVersionUID = 0L;

        /** */
        private final int histSize;

        /** */
        private final AtomicReference<AffinityTopologyVersion> readyTopVer =
            new AtomicReference<>(NONE);

        /**
         * Creates ordered, not strict list set.
         *
         * @param histSize Max history size.
         */
        private ExchangeFutureSet(int histSize) {
            super((f1, f2) -> {
                AffinityTopologyVersion t1 = f1.exchangeId().topologyVersion();
                AffinityTopologyVersion t2 = f2.exchangeId().topologyVersion();

                assert t1.topologyVersion() > 0;
                assert t2.topologyVersion() > 0;

                // Reverse order.
                return t2.compareTo(t1);
            }, /*not strict*/false);

            this.histSize = histSize;
        }

        /**
         * @param fut Future to add.
         * @return {@code True} if added.
         */
        @Override public synchronized GridDhtPartitionsExchangeFuture addx(
            GridDhtPartitionsExchangeFuture fut) {
            GridDhtPartitionsExchangeFuture cur = super.addx(fut);

            while (size() > histSize) {
                GridDhtPartitionsExchangeFuture last = last();

                if (!last.isDone() || Objects.equals(last.initialVersion(), readyTopVer()))
                    break;

                removeLast();
            }

            // Return the value in the set.
            return cur == null ? fut : cur;
        }

        /**
         * @return Ready top version.
         */
        public AffinityTopologyVersion readyTopVer() {
            return readyTopVer.get();
        }

        /**
         * @param readyTopVersion Ready top version.
         * @return {@code true} if version was set and {@code false} otherwise.
         */
        public boolean readyTopVer(AffinityTopologyVersion readyTopVersion) {
            while (true) {
                AffinityTopologyVersion readyVer = readyTopVer.get();

                if (readyVer.compareTo(readyTopVersion) >= 0)
                    return false;

                if (readyTopVer.compareAndSet(readyVer, readyTopVersion))
                    return true;
            }
        }

        /** {@inheritDoc} */
        @Nullable @Override public synchronized GridDhtPartitionsExchangeFuture removex(
            GridDhtPartitionsExchangeFuture val) {

            return super.removex(val);
        }

        /**
         * @return Values.
         */
        @Override public synchronized List<GridDhtPartitionsExchangeFuture> values() {
            return super.values();
        }

        /** {@inheritDoc} */
        @Override public synchronized String toString() {
            return S.toString(ExchangeFutureSet.class, this, super.toString());
        }
    }

    /**
     *
     */
    private abstract class MessageHandler<M> implements IgniteBiInClosure<UUID, M> {
        /** */
        private static final long serialVersionUID = 0L;

        /**
         * @param nodeId Sender node ID.
         * @param msg Message.
         */
        @Override public void apply(UUID nodeId, M msg) {
            ClusterNode node = cctx.node(nodeId);

            if (node == null) {
                if (log.isTraceEnabled())
                    log.trace("Received message from failed node [node=" + nodeId + ", msg=" + msg + ']');

                return;
            }

            if (log.isTraceEnabled())
                log.trace("Received message from node [node=" + nodeId + ", msg=" + msg + ']');

            onMessage(node, msg);
        }

        /**
         * @param node Sender cluster node.
         * @param msg Message.
         */
        protected abstract void onMessage(ClusterNode node, M msg);
    }

    /**
     * Affinity ready future.
     */
    private class AffinityReadyFuture extends GridFutureAdapter<AffinityTopologyVersion> {
        /** */
        @GridToStringInclude
        private AffinityTopologyVersion topVer;

        /**
         * @param topVer Topology version.
         */
        private AffinityReadyFuture(AffinityTopologyVersion topVer) {
            this.topVer = topVer;
        }

        /** {@inheritDoc} */
        @Override public boolean onDone(AffinityTopologyVersion res, @Nullable Throwable err) {
            assert res != null || err != null;

            boolean done = super.onDone(res, err);

            if (done)
                readyFuts.remove(topVer, this);

            return done;
        }

        /** {@inheritDoc} */
        @Override public String toString() {
            return S.toString(AffinityReadyFuture.class, this, super.toString());
        }
    }

    /**
     * Class to print only limited number of warnings.
     */
    private static class WarningsGroup {
        /** */
        private final IgniteLogger log;

        /** */
        private final int warningsLimit;

        /** */
        private final String title;

        /** */
        private final List<String> messages = new ArrayList<>();

        /** */
        private int warningsTotal = 0;

        /**
         * @param log Target logger.
         * @param warningsLimit Warnings limit.
         */
        private WarningsGroup(String title, IgniteLogger log, int warningsLimit) {
            this.title = title;

            this.log = log;

            this.warningsLimit = warningsLimit;
        }

        /**
         * @param msg Warning message.
         * @return {@code true} if message is added to list.
         */
        private boolean add(String msg) {
            boolean added = false;

            if (canAddMessage()) {
                messages.add(msg);

                added = true;
            }

            warningsTotal++;

            return added;
        }

        /**
         * @return {@code true} if messages list size less than limit.
         */
        private boolean canAddMessage() {
            return warningsTotal < warningsLimit;
        }

        /**
         * Increase total number of warnings.
         */
        private void incTotal() {
            warningsTotal++;
        }

        /**
         * Print warnings block title and messages.
         */
        private void printToLog() {
            if (warningsTotal > 0) {
                U.warn(log, String.format(title, warningsLimit, warningsTotal));

                for (String message : messages)
                    U.warn(log, message);
            }
        }
    }

    /**
     * That wrapper class allows avoiding the propagation of the user's exceptions into the Exchange thread.
     */
    private class PartitionsExchangeAwareWrapper implements PartitionsExchangeAware {
        /** */
        private final PartitionsExchangeAware delegate;

        /**
         * Creates a new wrapper.
         * @param delegate Delegate.
         */
        public PartitionsExchangeAwareWrapper(PartitionsExchangeAware delegate) {
            this.delegate = delegate;
        }

        /** {@inheritDoc} */
        @Override public void onInitBeforeTopologyLock(GridDhtPartitionsExchangeFuture fut) {
            try {
                delegate.onInitBeforeTopologyLock(fut);
            }
            catch (Exception e) {
                U.warn(log, "Failed to execute exchange callback.", e);
            }
        }

        /** {@inheritDoc} */
        @Override public void onInitAfterTopologyLock(GridDhtPartitionsExchangeFuture fut) {
            try {
                delegate.onInitAfterTopologyLock(fut);
            }
            catch (Exception e) {
                U.warn(log, "Failed to execute exchange callback.", e);
            }
        }

        /** {@inheritDoc} */
        @Override public void onDoneBeforeTopologyUnlock(GridDhtPartitionsExchangeFuture fut) {
            try {
                delegate.onDoneBeforeTopologyUnlock(fut);
            }
            catch (Exception e) {
                U.warn(log, "Failed to execute exchange callback.", e);
            }
        }

        /** {@inheritDoc} */
        @Override public void onDoneAfterTopologyUnlock(GridDhtPartitionsExchangeFuture fut) {
            try {
                delegate.onDoneAfterTopologyUnlock(fut);
            }
            catch (Exception e) {
                U.warn(log, "Failed to execute exchange callback.", e);
            }
        }

        /** {@inheritDoc} */
        @Override public int hashCode() {
            return delegate.hashCode();
        }

        /** {@inheritDoc} */
        @SuppressWarnings("EqualsWhichDoesntCheckParameterClass")
        @Override public boolean equals(Object obj) {
            return delegate.equals(obj);
        }
    }

    /**
     * Class to limit action count for unique objects.
     * <p>
     * NO guarantees of thread safety are provided.
     */
    private static class ActionLimiter<T> {
        /** */
        private final int limit;

        /**
         * Internal storage of objects and counters for each of object.
         */
        private final Map<T, AtomicInteger> actionsCnt = new HashMap<>();

        /**
         * Set of active objects.
         */
        private final Set<T> activeObjects = new HashSet<>();

        /**
         * @param limit Limit.
         */
        private ActionLimiter(int limit) {
            this.limit = limit;
        }

        /**
         * Shows if action is allowed for the given object. Adds this object to internal set of active
         * objects that are still in use.
         *
         * @param obj object.
         */
        boolean allowAction(T obj) {
            activeObjects.add(obj);

            int cnt = actionsCnt.computeIfAbsent(obj, o -> new AtomicInteger(0))
                .incrementAndGet();

            return (cnt <= limit);
        }

        /**
         * Removes old objects from limiter's internal storage. All objects that are contained in internal
         * storage but not in set of active objects, are assumed as 'old'. This method is to be called
         * after processing of collection of objects to purge limiter's internal storage.
         */
        void trim() {
            actionsCnt.keySet().removeIf(key -> !activeObjects.contains(key));

            activeObjects.clear();
        }
    }
}<|MERGE_RESOLUTION|>--- conflicted
+++ resolved
@@ -1155,11 +1155,7 @@
      * @param comp Component to be registered.
      */
     public void registerExchangeAwareComponent(PartitionsExchangeAware comp) {
-<<<<<<< HEAD
-        exchangeAwareComps.add(new PartitionsExchangeAwareWrapper(comp));
-=======
         exchangeAwareComps.add(comp);
->>>>>>> 17cb55f1
     }
 
     /**
@@ -1168,11 +1164,7 @@
      * @param comp Component to be registered.
      */
     public void unregisterExchangeAwareComponent(PartitionsExchangeAware comp) {
-<<<<<<< HEAD
-        exchangeAwareComps.remove(new PartitionsExchangeAwareWrapper(comp));
-=======
         exchangeAwareComps.remove(comp);
->>>>>>> 17cb55f1
     }
 
     /**
@@ -1449,12 +1441,11 @@
 
         cctx.kernalContext().txDr().onPartitionsFullMessagePrepared(exchId, m);
 
-<<<<<<< HEAD
-=======
         if (!partsSizes.isEmpty())
             m.partitionSizes(cctx, partsSizes);
 
->>>>>>> 17cb55f1
+        cctx.kernalContext().txDr().onPartitionsFullMessagePrepared(exchId, m);
+
         return m;
     }
 
