/*
 * Licensed to the Apache Software Foundation (ASF) under one or more
 * contributor license agreements.  See the NOTICE file distributed with
 * this work for additional information regarding copyright ownership.
 * The ASF licenses this file to You under the Apache License, Version 2.0
 * (the "License"); you may not use this file except in compliance with
 * the License.  You may obtain a copy of the License at
 *
 *      http://www.apache.org/licenses/LICENSE-2.0
 *
 * Unless required by applicable law or agreed to in writing, software
 * distributed under the License is distributed on an "AS IS" BASIS,
 * WITHOUT WARRANTIES OR CONDITIONS OF ANY KIND, either express or implied.
 * See the License for the specific language governing permissions and
 * limitations under the License.
 */

package org.apache.ignite.internal.processors.cache;

import java.text.DateFormat;
import java.text.SimpleDateFormat;
import java.util.ArrayList;
import java.util.Collection;
import java.util.Collections;
import java.util.Date;
import java.util.HashMap;
import java.util.HashSet;
import java.util.LinkedList;
import java.util.List;
import java.util.Map;
import java.util.NavigableMap;
import java.util.Objects;
import java.util.Set;
import java.util.TreeMap;
import java.util.UUID;
import java.util.concurrent.ConcurrentHashMap;
import java.util.concurrent.ConcurrentMap;
import java.util.concurrent.ConcurrentNavigableMap;
import java.util.concurrent.ConcurrentSkipListMap;
import java.util.concurrent.LinkedBlockingDeque;
import java.util.concurrent.TimeUnit;
import java.util.concurrent.atomic.AtomicBoolean;
import java.util.concurrent.atomic.AtomicInteger;
import java.util.concurrent.atomic.AtomicLong;
import java.util.concurrent.atomic.AtomicReference;
import java.util.concurrent.locks.ReadWriteLock;
import java.util.concurrent.locks.ReentrantReadWriteLock;
import org.apache.ignite.Ignite;
import org.apache.ignite.IgniteCheckedException;
import org.apache.ignite.IgniteCompute;
import org.apache.ignite.IgniteLogger;
import org.apache.ignite.IgniteSystemProperties;
import org.apache.ignite.cache.affinity.AffinityFunction;
import org.apache.ignite.cluster.BaselineNode;
import org.apache.ignite.cluster.ClusterNode;
import org.apache.ignite.configuration.CacheConfiguration;
import org.apache.ignite.configuration.IgniteConfiguration;
import org.apache.ignite.events.ClusterActivationEvent;
import org.apache.ignite.events.DiscoveryEvent;
import org.apache.ignite.events.EventType;
import org.apache.ignite.failure.FailureContext;
import org.apache.ignite.internal.GridKernalContext;
import org.apache.ignite.internal.IgniteClientDisconnectedCheckedException;
import org.apache.ignite.internal.IgniteDiagnosticAware;
import org.apache.ignite.internal.IgniteDiagnosticPrepareContext;
import org.apache.ignite.internal.IgniteFutureTimeoutCheckedException;
import org.apache.ignite.internal.IgniteInternalFuture;
import org.apache.ignite.internal.IgniteInterruptedCheckedException;
import org.apache.ignite.internal.IgniteNeedReconnectException;
import org.apache.ignite.internal.NodeStoppingException;
import org.apache.ignite.internal.cluster.ClusterTopologyCheckedException;
import org.apache.ignite.internal.events.DiscoveryCustomEvent;
import org.apache.ignite.internal.managers.discovery.DiscoCache;
import org.apache.ignite.internal.managers.discovery.DiscoveryCustomMessage;
import org.apache.ignite.internal.managers.discovery.DiscoveryLocalJoinData;
import org.apache.ignite.internal.managers.eventstorage.DiscoveryEventListener;
import org.apache.ignite.internal.processors.affinity.AffinityTopologyVersion;
import org.apache.ignite.internal.processors.affinity.GridAffinityAssignmentCache;
import org.apache.ignite.internal.processors.cache.distributed.dht.GridDhtTopologyFuture;
import org.apache.ignite.internal.processors.cache.distributed.dht.preloader.CachePartitionFullCountersMap;
import org.apache.ignite.internal.processors.cache.distributed.dht.preloader.CachePartitionPartialCountersMap;
import org.apache.ignite.internal.processors.cache.distributed.dht.preloader.ForceRebalanceExchangeTask;
import org.apache.ignite.internal.processors.cache.distributed.dht.preloader.GridDhtPartitionDemandLegacyMessage;
import org.apache.ignite.internal.processors.cache.distributed.dht.preloader.GridDhtPartitionDemandMessage;
import org.apache.ignite.internal.processors.cache.distributed.dht.preloader.GridDhtPartitionExchangeId;
import org.apache.ignite.internal.processors.cache.distributed.dht.preloader.GridDhtPartitionFullMap;
import org.apache.ignite.internal.processors.cache.distributed.dht.preloader.GridDhtPartitionMap;
import org.apache.ignite.internal.processors.cache.distributed.dht.preloader.GridDhtPartitionSupplyMessage;
import org.apache.ignite.internal.processors.cache.distributed.dht.preloader.GridDhtPartitionsExchangeFuture;
import org.apache.ignite.internal.processors.cache.distributed.dht.preloader.GridDhtPartitionsFullMessage;
import org.apache.ignite.internal.processors.cache.distributed.dht.preloader.GridDhtPartitionsSingleMessage;
import org.apache.ignite.internal.processors.cache.distributed.dht.preloader.GridDhtPartitionsSingleRequest;
import org.apache.ignite.internal.processors.cache.distributed.dht.preloader.GridDhtPreloaderAssignments;
import org.apache.ignite.internal.processors.cache.distributed.dht.preloader.IgniteDhtPartitionHistorySuppliersMap;
import org.apache.ignite.internal.processors.cache.distributed.dht.preloader.IgniteDhtPartitionsToReloadMap;
import org.apache.ignite.internal.processors.cache.distributed.dht.preloader.PartitionsExchangeAware;
import org.apache.ignite.internal.processors.cache.distributed.dht.preloader.RebalanceReassignExchangeTask;
import org.apache.ignite.internal.processors.cache.distributed.dht.preloader.StopCachesOnClientReconnectExchangeTask;
import org.apache.ignite.internal.processors.cache.distributed.dht.preloader.latch.ExchangeLatchManager;
import org.apache.ignite.internal.processors.cache.distributed.dht.topology.GridClientPartitionTopology;
import org.apache.ignite.internal.processors.cache.distributed.dht.topology.GridDhtPartitionTopology;
import org.apache.ignite.internal.processors.cache.persistence.snapshot.IgniteCacheSnapshotManager;
import org.apache.ignite.internal.processors.cache.persistence.snapshot.SnapshotDiscoveryMessage;
import org.apache.ignite.internal.processors.cache.transactions.IgniteInternalTx;
import org.apache.ignite.internal.processors.cache.transactions.IgniteTxManager;
import org.apache.ignite.internal.processors.cache.version.GridCacheVersion;
import org.apache.ignite.internal.processors.cluster.ChangeGlobalStateFinishMessage;
import org.apache.ignite.internal.processors.cluster.ChangeGlobalStateMessage;
import org.apache.ignite.internal.processors.query.schema.SchemaNodeLeaveExchangeWorkerTask;
import org.apache.ignite.internal.processors.timeout.GridTimeoutObject;
import org.apache.ignite.internal.util.GridListSet;
import org.apache.ignite.internal.util.GridPartitionStateMap;
import org.apache.ignite.internal.util.IgniteUtils;
import org.apache.ignite.internal.util.future.GridCompoundFuture;
import org.apache.ignite.internal.util.future.GridFinishedFuture;
import org.apache.ignite.internal.util.future.GridFutureAdapter;
import org.apache.ignite.internal.util.tostring.GridToStringExclude;
import org.apache.ignite.internal.util.tostring.GridToStringInclude;
import org.apache.ignite.internal.util.typedef.CI1;
import org.apache.ignite.internal.util.typedef.CI2;
import org.apache.ignite.internal.util.typedef.F;
import org.apache.ignite.internal.util.typedef.T2;
import org.apache.ignite.internal.util.typedef.X;
import org.apache.ignite.internal.util.typedef.internal.CU;
import org.apache.ignite.internal.util.typedef.internal.S;
import org.apache.ignite.internal.util.typedef.internal.U;
import org.apache.ignite.internal.util.worker.GridWorker;
import org.apache.ignite.lang.IgniteBiInClosure;
import org.apache.ignite.lang.IgniteFuture;
import org.apache.ignite.lang.IgniteInClosure;
import org.apache.ignite.lang.IgniteProductVersion;
import org.apache.ignite.lang.IgniteUuid;
import org.apache.ignite.thread.IgniteThread;
import org.apache.ignite.transactions.TransactionState;
import org.jetbrains.annotations.NotNull;
import org.jetbrains.annotations.Nullable;

import static java.util.concurrent.TimeUnit.MILLISECONDS;
import static org.apache.ignite.IgniteSystemProperties.IGNITE_DIAGNOSTIC_WARN_LIMIT;
import static org.apache.ignite.IgniteSystemProperties.IGNITE_IO_DUMP_ON_TIMEOUT;
import static org.apache.ignite.IgniteSystemProperties.IGNITE_PRELOAD_RESEND_TIMEOUT;
import static org.apache.ignite.IgniteSystemProperties.IGNITE_THREAD_DUMP_ON_EXCHANGE_TIMEOUT;
import static org.apache.ignite.IgniteSystemProperties.getLong;
import static org.apache.ignite.events.EventType.EVT_NODE_FAILED;
import static org.apache.ignite.events.EventType.EVT_NODE_JOINED;
import static org.apache.ignite.events.EventType.EVT_NODE_LEFT;
import static org.apache.ignite.failure.FailureType.CRITICAL_ERROR;
import static org.apache.ignite.failure.FailureType.SYSTEM_WORKER_TERMINATION;
import static org.apache.ignite.internal.GridTopic.TOPIC_CACHE;
import static org.apache.ignite.internal.events.DiscoveryCustomEvent.EVT_DISCOVERY_CUSTOM_EVT;
import static org.apache.ignite.internal.managers.communication.GridIoPolicy.SYSTEM_POOL;
import static org.apache.ignite.internal.processors.affinity.AffinityTopologyVersion.NONE;
import static org.apache.ignite.internal.processors.cache.distributed.dht.preloader.CachePartitionPartialCountersMap.PARTIAL_COUNTERS_MAP_SINCE;
import static org.apache.ignite.internal.processors.cache.distributed.dht.preloader.GridDhtPartitionsExchangeFuture.nextDumpTimeout;
import static org.apache.ignite.internal.processors.cache.distributed.dht.preloader.GridDhtPreloader.DFLT_PRELOAD_RESEND_TIMEOUT;

/**
 * Partition exchange manager.
 */
public class GridCachePartitionExchangeManager<K, V> extends GridCacheSharedManagerAdapter<K, V> {
    /** Exchange history size. */
    private final int EXCHANGE_HISTORY_SIZE =
        IgniteSystemProperties.getInteger(IgniteSystemProperties.IGNITE_EXCHANGE_HISTORY_SIZE, 1_000);

    /** */
    private final long IGNITE_EXCHANGE_MERGE_DELAY =
        IgniteSystemProperties.getLong(IgniteSystemProperties.IGNITE_EXCHANGE_MERGE_DELAY, 0);

    /** */
    private final int DIAGNOSTIC_WARN_LIMIT = IgniteSystemProperties.getInteger(IGNITE_DIAGNOSTIC_WARN_LIMIT, 10);

    /** */
    private static final IgniteProductVersion EXCHANGE_PROTOCOL_2_SINCE = IgniteProductVersion.fromString("2.1.4");

    /** Stripe id for cluster activation event. */
    private static final int CLUSTER_ACTIVATION_EVT_STRIPE_ID = Integer.MAX_VALUE;

    /** Atomic reference for pending partition resend timeout object. */
    private AtomicReference<ResendTimeoutObject> pendingResend = new AtomicReference<>();

    /** Partition resend timeout after eviction. */
    private final long partResendTimeout = getLong(IGNITE_PRELOAD_RESEND_TIMEOUT, DFLT_PRELOAD_RESEND_TIMEOUT);

    /** */
    private final ReadWriteLock busyLock = new ReentrantReadWriteLock();

    /** Last partition refresh. */
    private final AtomicLong lastRefresh = new AtomicLong(-1);

    /** */
    private final ActionLimiter<IgniteInternalTx> ltrDumpLimiter = new ActionLimiter<>(1);

    /** */
    @GridToStringInclude
    private ExchangeWorker exchWorker;

    /** */
    @GridToStringExclude
    private final ConcurrentMap<Integer, GridClientPartitionTopology> clientTops = new ConcurrentHashMap<>();

    /** */
    @Nullable private volatile GridDhtPartitionsExchangeFuture lastInitializedFut;

    /** */
    private final AtomicReference<GridDhtPartitionsExchangeFuture> lastFinishedFut = new AtomicReference<>();

    /** */
    private final ConcurrentMap<AffinityTopologyVersion, AffinityReadyFuture> readyFuts =
        new ConcurrentSkipListMap<>();

    /** */
    private final ConcurrentNavigableMap<AffinityTopologyVersion, AffinityTopologyVersion> lastAffTopVers =
        new ConcurrentSkipListMap<>();

    /**
     * Latest started rebalance topology version but possibly not finished yet. Value {@code NONE}
     * means that previous rebalance is undefined and the new one should be initiated.
     *
     * Should not be used to determine latest rebalanced topology.
     */
    private volatile AffinityTopologyVersion rebTopVer = NONE;

    /** */
    private GridFutureAdapter<?> reconnectExchangeFut;

    /**
     * Partition map futures.
     * This set also contains already completed exchange futures to address race conditions when coordinator
     * leaves grid and new coordinator sends full partition message to a node which has not yet received
     * discovery event. In case if remote node will retry partition exchange, completed future will indicate
     * that full partition map should be sent to requesting node right away.
     */
    private ExchangeFutureSet exchFuts = new ExchangeFutureSet(EXCHANGE_HISTORY_SIZE);

    /** */
    private volatile IgniteCheckedException stopErr;

    /** */
    private long nextLongRunningOpsDumpTime;

    /** */
    private int longRunningOpsDumpStep;

    /** */
    private DateFormat dateFormat = new SimpleDateFormat("HH:mm:ss.SSS");

    /** Events received while cluster state transition was in progress. */
    private final List<PendingDiscoveryEvent> pendingEvts = new ArrayList<>();

    /** */
    private final GridFutureAdapter<?> crdInitFut = new GridFutureAdapter();

    /** For tests only. */
    private volatile AffinityTopologyVersion exchMergeTestWaitVer;

    /** For tests only. */
    private volatile List mergedEvtsForTest;

    /** Distributed latch manager. */
    private ExchangeLatchManager latchMgr;

    /** List of exchange aware components. */
    private final List<PartitionsExchangeAware> exchangeAwareComps = new ArrayList<>();

    /** Discovery listener. */
    private final DiscoveryEventListener discoLsnr = new DiscoveryEventListener() {
        @Override public void onEvent(DiscoveryEvent evt, DiscoCache cache) {
            if (!enterBusy())
                return;

            try {
                if (evt.type() == EVT_DISCOVERY_CUSTOM_EVT &&
                    (((DiscoveryCustomEvent)evt).customMessage() instanceof ChangeGlobalStateMessage)) {
                    ChangeGlobalStateMessage stateChangeMsg =
                        (ChangeGlobalStateMessage)((DiscoveryCustomEvent)evt).customMessage();

                    if (stateChangeMsg.exchangeActions() == null)
                        return;

                    onDiscoveryEvent(evt, cache);

                    return;
                }
                if (evt.type() == EVT_DISCOVERY_CUSTOM_EVT &&
                    (((DiscoveryCustomEvent)evt).customMessage() instanceof ChangeGlobalStateFinishMessage)) {
                    ChangeGlobalStateFinishMessage stateFinishMsg =
                        (ChangeGlobalStateFinishMessage)((DiscoveryCustomEvent)evt).customMessage();

                    if (stateFinishMsg.clusterActive()) {
                        for (PendingDiscoveryEvent pendingEvt : pendingEvts) {
                            if (log.isDebugEnabled())
                                log.debug("Process pending event: " + pendingEvt.event());

                            onDiscoveryEvent(pendingEvt.event(), pendingEvt.discoCache());
                        }
                    }
                    else {
                        for (PendingDiscoveryEvent pendingEvt : pendingEvts)
                            processEventInactive(pendingEvt.event(), pendingEvt.discoCache());
                    }

                    pendingEvts.clear();

                    return;
                }

                if (cache.state().transition() &&
                    (evt.type() == EVT_NODE_LEFT || evt.type() == EVT_NODE_JOINED || evt.type() == EVT_NODE_FAILED)
                ) {
                    if (log.isDebugEnabled())
                        log.debug("Adding pending event: " + evt);

                    pendingEvts.add(new PendingDiscoveryEvent(evt, cache));
                }
                else if (cache.state().active())
                    onDiscoveryEvent(evt, cache);
                else
                    processEventInactive(evt, cache);

                notifyNodeFail(evt);
            }
            finally {
                leaveBusy();
            }
        }
    };

    /**
     * @param evt Event.
     */
    private void notifyNodeFail(DiscoveryEvent evt) {
        if (evt.type() == EVT_NODE_LEFT || evt.type() == EVT_NODE_FAILED) {
            final ClusterNode n = evt.eventNode();

            assert cctx.discovery().node(n.id()) == null;

            for (GridDhtPartitionsExchangeFuture f : exchFuts.values())
                f.onNodeLeft(n);
        }
    }

    /**
     * @param evt Event.
     * @param cache Discovery data cache.
     */
    private void processEventInactive(DiscoveryEvent evt, DiscoCache cache) {
        // Clear local join caches context.
        cctx.cache().localJoinCachesContext();

        if (log.isDebugEnabled())
            log.debug("Ignore event, cluster is inactive: " + evt);
   }

    /** {@inheritDoc} */
    @Override protected void start0() throws IgniteCheckedException {
        super.start0();

        exchWorker = new ExchangeWorker();

        latchMgr = new ExchangeLatchManager(cctx.kernalContext());

        cctx.gridEvents().addDiscoveryEventListener(discoLsnr, EVT_NODE_JOINED, EVT_NODE_LEFT, EVT_NODE_FAILED,
            EVT_DISCOVERY_CUSTOM_EVT);

        cctx.io().addCacheHandler(0, GridDhtPartitionsSingleMessage.class,
            new MessageHandler<GridDhtPartitionsSingleMessage>() {
                @Override public void onMessage(final ClusterNode node, final GridDhtPartitionsSingleMessage msg) {
                    GridDhtPartitionExchangeId exchangeId = msg.exchangeId();

                    if (exchangeId != null) {
                        GridDhtPartitionsExchangeFuture fut = exchangeFuture(exchangeId);

                        boolean fastReplied = fut.fastReplyOnSingleMessage(node, msg);

                        if (fastReplied) {
                            if (log.isInfoEnabled())
                                log.info("Fast replied to single message " +
                                    "[exchId=" + exchangeId + ", nodeId=" + node.id() + "]");

                            return;
                        }
                    }
                    else if (exchangeInProgress()) {
                        if (log.isInfoEnabled())
                            log.info("Ignore single message without exchange id (there is exchange in progress) [nodeId=" + node.id() + "]");

                        return;
                    }

                    if (!crdInitFut.isDone() && !msg.restoreState()) {
                        GridDhtPartitionExchangeId exchId = msg.exchangeId();

                        if (log.isInfoEnabled()) {
                            log.info("Waiting for coordinator initialization [node=" + node.id() +
                                ", nodeOrder=" + node.order() +
                                ", ver=" + (exchId != null ? exchId.topologyVersion() : null) + ']');
                        }

                        crdInitFut.listen(new CI1<IgniteInternalFuture>() {
                            @Override public void apply(IgniteInternalFuture fut) {
                                processSinglePartitionUpdate(node, msg);
                            }
                        });

                        return;
                    }

                    processSinglePartitionUpdate(node, msg);
                }
            });

        cctx.io().addCacheHandler(0, GridDhtPartitionsFullMessage.class,
            new MessageHandler<GridDhtPartitionsFullMessage>() {
                @Override public void onMessage(ClusterNode node, GridDhtPartitionsFullMessage msg) {
                    if (msg.exchangeId() == null) {
                        GridDhtPartitionsExchangeFuture currentExchange = lastTopologyFuture();

                        if (currentExchange != null && currentExchange.addOrMergeDelayedFullMessage(node, msg)) {
                            if (log.isInfoEnabled())
                                log.info("Delay process full message without exchange id (there is exchange in progress) [nodeId=" + node.id() + "]");

                            return;
                        }
                    }

                    processFullPartitionUpdate(node, msg);
                }
            });

        cctx.io().addCacheHandler(0, GridDhtPartitionsSingleRequest.class,
            new MessageHandler<GridDhtPartitionsSingleRequest>() {
                @Override public void onMessage(ClusterNode node, GridDhtPartitionsSingleRequest msg) {
                    processSinglePartitionRequest(node, msg);
                }
            });

        if (!cctx.kernalContext().clientNode()) {
            for (int cnt = 0; cnt < cctx.gridConfig().getRebalanceThreadPoolSize(); cnt++) {
                final int idx = cnt;

                cctx.io().addOrderedCacheGroupHandler(cctx, rebalanceTopic(cnt), new CI2<UUID, GridCacheGroupIdMessage>() {
                    @Override public void apply(final UUID id, final GridCacheGroupIdMessage m) {
                        if (!enterBusy())
                            return;

                        try {
                            CacheGroupContext grp = cctx.cache().cacheGroup(m.groupId());

                            if (grp != null) {
                                if (m instanceof GridDhtPartitionSupplyMessage) {
                                    grp.preloader().handleSupplyMessage(idx, id, (GridDhtPartitionSupplyMessage) m);

                                    return;
                                }
                                else if (m instanceof GridDhtPartitionDemandMessage) {
                                    grp.preloader().handleDemandMessage(idx, id, (GridDhtPartitionDemandMessage) m);

                                    return;
                                }
                                else if (m instanceof GridDhtPartitionDemandLegacyMessage) {
                                    grp.preloader().handleDemandMessage(idx, id,
                                        new GridDhtPartitionDemandMessage((GridDhtPartitionDemandLegacyMessage) m));

                                    return;
                                }
                                else
                                    U.error(log, "Unsupported message type: " + m.getClass().getName());
                            }

                            U.warn(log, "Cache group with id=" + m.groupId() + " is stopped or absent");
                        }
                        finally {
                            leaveBusy();
                        }
                    }
                });
            }
        }
    }

    /**
     *
     */
    public void onCoordinatorInitialized() {
        crdInitFut.onDone();
    }

    /**
     * Callback for local join event (needed since regular event for local join is not generated).
     *
     * @param evt Event.
     * @param cache Cache.
     */
    public void onLocalJoin(DiscoveryEvent evt, DiscoCache cache) {
        discoLsnr.onEvent(evt, cache);
    }

    /**
     * @param evt Event.
     * @param cache Discovery data cache.
     */
    private void onDiscoveryEvent(DiscoveryEvent evt, DiscoCache cache) {
        ClusterNode loc = cctx.localNode();

        assert evt.type() == EVT_NODE_JOINED || evt.type() == EVT_NODE_LEFT || evt.type() == EVT_NODE_FAILED ||
            evt.type() == EVT_DISCOVERY_CUSTOM_EVT;

        final ClusterNode n = evt.eventNode();

        GridDhtPartitionExchangeId exchId = null;
        GridDhtPartitionsExchangeFuture exchFut = null;

        if (evt.type() != EVT_DISCOVERY_CUSTOM_EVT) {
            assert evt.type() != EVT_NODE_JOINED || n.isLocal() || n.order() > loc.order() :
                "Node joined with smaller-than-local " +
                    "order [newOrder=" + n.order() + ", locOrder=" + loc.order() + ", evt=" + evt + ']';

            exchId = exchangeId(n.id(), affinityTopologyVersion(evt), evt);

            ExchangeActions exchActs = null;

            if (evt.type() == EVT_NODE_JOINED && evt.eventNode().isLocal()) {
                LocalJoinCachesContext locJoinCtx = cctx.cache().localJoinCachesContext();

                if (locJoinCtx != null) {
                    exchActs = new ExchangeActions();

                    exchActs.localJoinContext(locJoinCtx);
                }
            }

            exchFut = exchangeFuture(exchId, evt, cache, exchActs, null);
        }
        else {
            DiscoveryCustomMessage customMsg = ((DiscoveryCustomEvent)evt).customMessage();

            if (customMsg instanceof ChangeGlobalStateMessage) {
                ChangeGlobalStateMessage stateChangeMsg = (ChangeGlobalStateMessage)customMsg;

                ExchangeActions exchActions = stateChangeMsg.exchangeActions();

                if (exchActions != null) {
                    exchId = exchangeId(n.id(), affinityTopologyVersion(evt), evt);

                    exchFut = exchangeFuture(exchId, evt, cache, exchActions, null);

                    exchFut.listen(f -> {
                        if (exchActions.activate())
                            recordEvent("Cluster activated.", EventType.EVT_CLUSTER_ACTIVATED);
                        else if (exchActions.deactivate())
                            recordEvent("Cluster deactivated.", EventType.EVT_CLUSTER_DEACTIVATED);
                    });
                }
            }
            else if (customMsg instanceof DynamicCacheChangeBatch) {
                DynamicCacheChangeBatch batch = (DynamicCacheChangeBatch)customMsg;

                ExchangeActions exchActions = batch.exchangeActions();

                if (exchActions != null) {
                    exchId = exchangeId(n.id(), affinityTopologyVersion(evt), evt);

                    exchFut = exchangeFuture(exchId, evt, cache, exchActions, null);
                }
            }
            else if (customMsg instanceof CacheAffinityChangeMessage) {
                CacheAffinityChangeMessage msg = (CacheAffinityChangeMessage)customMsg;

                if (msg.exchangeId() == null) {
                    if (msg.exchangeNeeded()) {
                        exchId = exchangeId(n.id(), affinityTopologyVersion(evt), evt);

                        exchFut = exchangeFuture(exchId, evt, cache, null, msg);
                    }
                }
                else if (msg.exchangeId().topologyVersion().topologyVersion() >= cctx.discovery().localJoinEvent().topologyVersion())
                    exchangeFuture(msg.exchangeId(), null, null, null, null)
                        .onAffinityChangeMessage(evt.eventNode(), msg);
            }
            else if (customMsg instanceof DynamicCacheChangeFailureMessage) {
                DynamicCacheChangeFailureMessage msg = (DynamicCacheChangeFailureMessage) customMsg;

                if (msg.exchangeId().topologyVersion().topologyVersion() >=
                    affinityTopologyVersion(cctx.discovery().localJoinEvent()).topologyVersion())
                    exchangeFuture(msg.exchangeId(), null, null, null, null)
                        .onDynamicCacheChangeFail(evt.eventNode(), msg);
            }
            else if (customMsg instanceof SnapshotDiscoveryMessage
                && ((SnapshotDiscoveryMessage) customMsg).needExchange()) {
                exchId = exchangeId(n.id(), affinityTopologyVersion(evt), evt);

                exchFut = exchangeFuture(exchId, evt, null, null, null);
            }
            else if (customMsg instanceof WalStateAbstractMessage
                && ((WalStateAbstractMessage)customMsg).needExchange()) {
                exchId = exchangeId(n.id(), affinityTopologyVersion(evt), evt);

                exchFut = exchangeFuture(exchId, evt, null, null, null);
            }
            else {
                // Process event as custom discovery task if needed.
                CachePartitionExchangeWorkerTask task =
                    cctx.cache().exchangeTaskForCustomDiscoveryMessage(customMsg);

                if (task != null)
                    exchWorker.addCustomTask(task);
            }
        }

        if (exchId != null) {
            if (log.isDebugEnabled())
                log.debug("Discovery event (will start exchange): " + exchId);

            // Event callback - without this callback future will never complete.
            exchFut.onEvent(exchId, evt, cache);

            // Start exchange process.
            addFuture(exchFut);
        }
        else {
            if (log.isDebugEnabled())
                log.debug("Do not start exchange for discovery event: " + evt);
        }

        notifyNodeFail(evt);

        // Notify indexing engine about node leave so that we can re-map coordinator accordingly.
        if (evt.type() == EVT_NODE_LEFT || evt.type() == EVT_NODE_FAILED) {
            exchWorker.addCustomTask(new SchemaNodeLeaveExchangeWorkerTask(evt.eventNode()));
            exchWorker.addCustomTask(new WalStateNodeLeaveExchangeTask(evt.eventNode()));
        }
    }

    /**
     * @param msg Event message.
     * @param evtType Event type.
     */
    private void recordEvent(String msg, int evtType) {
        GridKernalContext ctx = cctx.kernalContext();

        Collection<ClusterNode> srvNodes = ctx.cluster().get().forServers().nodes();

        Collection<BaselineNode> baselineNodes = new ArrayList<>(srvNodes);

        ctx.getStripedExecutorService().execute(CLUSTER_ACTIVATION_EVT_STRIPE_ID, new Runnable() {
            @Override public void run() {
                if (ctx.event().isRecordable(evtType)) {
                    ClusterActivationEvent evt = new ClusterActivationEvent(ctx.discovery().localNode(), msg, evtType, baselineNodes);

                    ctx.event().record(evt);
                }
            }
        });
    }

    /**
     * @param task Task to run in exchange worker thread.
     */
    void addCustomTask(CachePartitionExchangeWorkerTask task) {
        assert task != null;

        exchWorker.addCustomTask(task);
    }

    /**
     * @return Reconnect partition exchange future.
     */
    public IgniteInternalFuture<?> reconnectExchangeFuture() {
        return reconnectExchangeFut;
    }

    /**
     * @return Initial exchange ID.
     */
    private GridDhtPartitionExchangeId initialExchangeId() {
        DiscoveryEvent discoEvt = cctx.discovery().localJoinEvent();

        assert discoEvt != null;

        final AffinityTopologyVersion startTopVer = affinityTopologyVersion(discoEvt);

        assert discoEvt.topologyVersion() == startTopVer.topologyVersion();

        return exchangeId(cctx.localNode().id(), startTopVer, discoEvt);
    }

    /**
     * @param active Cluster state.
     * @param reconnect Reconnect flag.
     * @throws IgniteCheckedException If failed.
     */
    public void onKernalStart(boolean active, boolean reconnect) throws IgniteCheckedException {
        for (ClusterNode n : cctx.discovery().remoteNodes())
            cctx.versions().onReceived(n.id(), n.metrics().getLastDataVersion());

        DiscoveryLocalJoinData locJoin = cctx.discovery().localJoin();

        GridDhtPartitionsExchangeFuture fut = null;

        if (reconnect)
            reconnectExchangeFut = new GridFutureAdapter<>();

        if (active) {
            DiscoveryEvent discoEvt = locJoin.event();
            DiscoCache discoCache = locJoin.discoCache();

            GridDhtPartitionExchangeId exchId = initialExchangeId();

            fut = exchangeFuture(
                exchId,
                reconnect ? null : discoEvt,
                reconnect ? null : discoCache,
                null,
                null);
        }
        else if (reconnect)
            reconnectExchangeFut.onDone();

        new IgniteThread(cctx.igniteInstanceName(), "exchange-worker", exchWorker).start();

        if (reconnect) {
            if (fut != null) {
                fut.listen(new CI1<IgniteInternalFuture<AffinityTopologyVersion>>() {
                    @Override public void apply(IgniteInternalFuture<AffinityTopologyVersion> fut) {
                        try {
                            fut.get();

                            for (CacheGroupContext grp : cctx.cache().cacheGroups())
                                grp.preloader().onInitialExchangeComplete(null);

                            reconnectExchangeFut.onDone();
                        }
                        catch (IgniteCheckedException e) {
                            for (CacheGroupContext grp : cctx.cache().cacheGroups())
                                grp.preloader().onInitialExchangeComplete(e);

                            reconnectExchangeFut.onDone(e);
                        }
                    }
                });
            }
        }
        else if (fut != null) {
            if (log.isDebugEnabled())
                log.debug("Beginning to wait on local exchange future: " + fut);

            boolean first = true;

            while (true) {
                try {
                    fut.get(cctx.preloadExchangeTimeout());

                    break;
                }
                catch (IgniteFutureTimeoutCheckedException ignored) {
                    if (first) {
                        U.warn(log, "Failed to wait for initial partition map exchange. " +
                            "Possible reasons are: " + U.nl() +
                            "  ^-- Transactions in deadlock." + U.nl() +
                            "  ^-- Long running transactions (ignore if this is the case)." + U.nl() +
                            "  ^-- Unreleased explicit locks.");

                        first = false;
                    }
                    else
                        U.warn(log, "Still waiting for initial partition map exchange [fut=" + fut + ']');
                }
                catch (IgniteNeedReconnectException e) {
                    throw e;
                }
                catch (Exception e) {
                    if (fut.reconnectOnError(e))
                        throw new IgniteNeedReconnectException(cctx.localNode(), e);

                    throw e;
                }
            }

            for (CacheGroupContext grp : cctx.cache().cacheGroups()) {
                if (locJoin.joinTopologyVersion().equals(grp.localStartVersion()))
                    grp.preloader().onInitialExchangeComplete(null);
            }

            if (log.isDebugEnabled())
                log.debug("Finished waiting for initial exchange: " + fut.exchangeId());
        }
    }

    /**
     * @param ver Node version.
     * @return Supported exchange protocol version.
     */
    public static int exchangeProtocolVersion(IgniteProductVersion ver) {
        if (ver.compareToIgnoreTimestamp(EXCHANGE_PROTOCOL_2_SINCE) >= 0)
            return 2;

        return 1;
    }

    /**
     * @param idx Index.
     * @return Topic for index.
     */
    public static Object rebalanceTopic(int idx) {
        return TOPIC_CACHE.topic("Rebalance", idx);
    }

    /** {@inheritDoc} */
    @Override protected void onKernalStop0(boolean cancel) {
        exchWorker.onKernalStop();

        cctx.gridEvents().removeDiscoveryEventListener(discoLsnr);

        cctx.io().removeHandler(false, 0, GridDhtPartitionsSingleMessage.class);
        cctx.io().removeHandler(false, 0, GridDhtPartitionsFullMessage.class);
        cctx.io().removeHandler(false, 0, GridDhtPartitionsSingleRequest.class);

        stopErr = cctx.kernalContext().clientDisconnected() ?
            new IgniteClientDisconnectedCheckedException(cctx.kernalContext().cluster().clientReconnectFuture(),
                "Client node disconnected: " + cctx.igniteInstanceName()) :
            new NodeStoppingException("Node is stopping: " + cctx.igniteInstanceName());

        // Stop exchange worker
        U.cancel(exchWorker);

        if (log.isDebugEnabled())
            log.debug("Before joining on exchange worker: " + exchWorker);

        U.join(exchWorker, log);

        // Finish all exchange futures.
        ExchangeFutureSet exchFuts0 = exchFuts;

        for (CachePartitionExchangeWorkerTask task : exchWorker.futQ) {
            if (task instanceof GridDhtPartitionsExchangeFuture)
                ((GridDhtPartitionsExchangeFuture)task).onDone(stopErr);
        }

        if (exchFuts0 != null) {
            for (GridDhtPartitionsExchangeFuture f : exchFuts.values())
                f.onDone(stopErr);
        }

        for (AffinityReadyFuture f : readyFuts.values())
            f.onDone(stopErr);

        GridDhtPartitionsExchangeFuture lastFut = lastInitializedFut;

        if (lastFut != null)
            lastFut.onDone(stopErr);

        if (!cctx.kernalContext().clientNode()) {
            for (int cnt = 0; cnt < cctx.gridConfig().getRebalanceThreadPoolSize(); cnt++)
                cctx.io().removeOrderedHandler(true, rebalanceTopic(cnt));
        }

        ResendTimeoutObject resendTimeoutObj = pendingResend.getAndSet(null);

        if (resendTimeoutObj != null)
            cctx.time().removeTimeoutObject(resendTimeoutObj);
    }

    /** {@inheritDoc} */
    @SuppressWarnings("LockAcquiredButNotSafelyReleased")
    @Override protected void stop0(boolean cancel) {
        super.stop0(cancel);

        // Do not allow any activity in exchange manager after stop.
        busyLock.writeLock().lock();

        exchFuts.clear();
    }

    /**
     * @param grpId Cache group ID.
     * @return Topology.
     */
    @Nullable public GridDhtPartitionTopology clientTopologyIfExists(int grpId) {
        return clientTops.get(grpId);
    }

    /**
     * @param grpId Cache group ID.
     * @param discoCache Discovery data cache.
     * @return Topology.
     */
    public GridDhtPartitionTopology clientTopology(int grpId, DiscoCache discoCache) {
        GridClientPartitionTopology top = clientTops.get(grpId);

        if (top != null)
            return top;

        CacheGroupDescriptor grpDesc = cctx.affinity().cacheGroups().get(grpId);

        assert grpDesc != null : grpId;

        CacheConfiguration<?, ?> ccfg = grpDesc.config();

        AffinityFunction aff = ccfg.getAffinity();

        Object affKey = cctx.kernalContext().affinity().similaryAffinityKey(aff,
            ccfg.getNodeFilter(),
            ccfg.getBackups(),
            aff.partitions());

        GridClientPartitionTopology old = clientTops.putIfAbsent(grpId,
            top = new GridClientPartitionTopology(cctx, discoCache, grpId, aff.partitions(), affKey));

        return old != null ? old : top;
    }

    /**
     * @return Collection of client topologies.
     */
    public Collection<GridClientPartitionTopology> clientTopologies() {
        return clientTops.values();
    }

    /**
     * @param grpId Cache group ID.
     * @return Client partition topology.
     */
    public GridClientPartitionTopology clearClientTopology(int grpId) {
        return clientTops.remove(grpId);
    }

    /**
     * @return Topology version of latest completed partition exchange.
     */
    public AffinityTopologyVersion readyAffinityVersion() {
        return exchFuts.readyTopVer();
    }

    /**
     * @return Latest rebalance topology version or {@code NONE} if there is no info.
     */
    public AffinityTopologyVersion rebalanceTopologyVersion() {
        return rebTopVer;
    }

    /**
     * @return Last initialized topology future.
     */
    public GridDhtPartitionsExchangeFuture lastTopologyFuture() {
        return lastInitializedFut;
    }

    /**
     * @return Last finished topology future.
     */
    @Nullable public GridDhtPartitionsExchangeFuture lastFinishedFuture() {
        return lastFinishedFut.get();
    }

    /**
     * @param fut Finished future.
     */
    public void lastFinishedFuture(GridDhtPartitionsExchangeFuture fut) {
        assert fut != null && fut.isDone() : fut;

        while (true) {
            GridDhtPartitionsExchangeFuture cur = lastFinishedFut.get();

            if (fut.topologyVersion() != null && (cur == null || fut.topologyVersion().compareTo(cur.topologyVersion()) > 0)) {
                if (lastFinishedFut.compareAndSet(cur, fut))
                    break;
            }
            else
                break;
        }
    }

    /**
     * @param ver Topology version.
     * @return Future or {@code null} is future is already completed.
     */
    @NotNull public IgniteInternalFuture<AffinityTopologyVersion> affinityReadyFuture(AffinityTopologyVersion ver) {
        GridDhtPartitionsExchangeFuture lastInitializedFut0 = lastInitializedFut;

        if (lastInitializedFut0 != null && lastInitializedFut0.initialVersion().compareTo(ver) == 0
            && lastInitializedFut0.changedAffinity()) {
            if (log.isTraceEnabled())
                log.trace("Return lastInitializedFut for topology ready future " +
                    "[ver=" + ver + ", fut=" + lastInitializedFut0 + ']');

            return lastInitializedFut0;
        }

        AffinityTopologyVersion topVer = exchFuts.readyTopVer();

        if (topVer.compareTo(ver) >= 0) {
            if (log.isTraceEnabled())
                log.trace("Return finished future for topology ready future [ver=" + ver + ", topVer=" + topVer + ']');

            return new GridFinishedFuture<>(topVer);
        }

        GridFutureAdapter<AffinityTopologyVersion> fut = F.addIfAbsent(readyFuts, ver,
            new AffinityReadyFuture(ver));

        if (log.isDebugEnabled())
            log.debug("Created topology ready future [ver=" + ver + ", fut=" + fut + ']');

        topVer = exchFuts.readyTopVer();

        if (topVer.compareTo(ver) >= 0) {
            if (log.isTraceEnabled())
                log.trace("Completing created topology ready future " +
                    "[ver=" + topVer + ", topVer=" + topVer + ", fut=" + fut + ']');

            fut.onDone(topVer);
        }
        else if (stopErr != null)
            fut.onDone(stopErr);

        return fut;
    }

    /**
     * @return {@code true} if entered to busy state.
     */
    private boolean enterBusy() {
        if (busyLock.readLock().tryLock())
            return true;

        if (log.isDebugEnabled())
            log.debug("Failed to enter to busy state (exchange manager is stopping): " + cctx.localNodeId());

        return false;
    }

    /**
     *
     */
    private void leaveBusy() {
        busyLock.readLock().unlock();
    }

    /**
     * @return Exchange futures.
     */
    public List<GridDhtPartitionsExchangeFuture> exchangeFutures() {
        return exchFuts.values();
    }

    /**
     * @return {@code True} if pending future queue contains exchange task.
     */
    public boolean hasPendingExchange() {
        return exchWorker.hasPendingExchange();
    }

    /**
     *
     * @param topVer Topology version.
     * @return Last topology version before the provided one when affinity was modified.
     */
    public AffinityTopologyVersion lastAffinityChangedTopologyVersion(AffinityTopologyVersion topVer) {
        if (topVer.topologyVersion() <= 0)
            return topVer;

        AffinityTopologyVersion lastAffTopVer = lastAffTopVers.get(topVer);

        return lastAffTopVer != null ? lastAffTopVer : topVer;
    }

    /**
     *
     * @param topVer Topology version.
     * @param lastAffTopVer Last topology version before the provided one when affinity was modified.
     * @return {@code True} if data was modified.
     */
    public boolean lastAffinityChangedTopologyVersion(AffinityTopologyVersion topVer, AffinityTopologyVersion lastAffTopVer) {
        assert lastAffTopVer.compareTo(topVer) <= 0;

        if (lastAffTopVer.topologyVersion() <= 0 || lastAffTopVer.equals(topVer))
            return false;

        while (true) {
            AffinityTopologyVersion old = lastAffTopVers.putIfAbsent(topVer, lastAffTopVer);

            if (old == null)
                return true;

            if (lastAffTopVer.compareTo(old) < 0) {
                if (lastAffTopVers.replace(topVer, old, lastAffTopVer))
                    return true;
            }
            else
                return false;
        }

    }

    /**
     * @param evt Discovery event.
     * @return Affinity topology version.
     */
    private AffinityTopologyVersion affinityTopologyVersion(DiscoveryEvent evt) {
        if (evt.type() == DiscoveryCustomEvent.EVT_DISCOVERY_CUSTOM_EVT)
            return ((DiscoveryCustomEvent)evt).affinityTopologyVersion();

        return new AffinityTopologyVersion(evt.topologyVersion());
    }

    /**
     * @param exchId Exchange ID.
     */
    public void forceReassign(GridDhtPartitionExchangeId exchId) {
        exchWorker.forceReassign(exchId);
    }

    /**
     * @param exchId Exchange ID.
     * @return Rebalance future.
     */
    public IgniteInternalFuture<Boolean> forceRebalance(GridDhtPartitionExchangeId exchId) {
        return exchWorker.forceRebalance(exchId);
    }

    /**
     * @param caches Caches to stop.
     * @return Future that will be completed when caches are stopped from the exchange thread.
     */
    public IgniteInternalFuture<Void> deferStopCachesOnClientReconnect(Collection<GridCacheAdapter> caches) {
        assert cctx.discovery().localNode().isClient();

        return exchWorker.deferStopCachesOnClientReconnect(caches);
    }

    /**
     * Schedules next full partitions update.
     */
    public void scheduleResendPartitions() {
        ResendTimeoutObject timeout = pendingResend.get();

        if (timeout == null || timeout.started()) {
            ResendTimeoutObject update = new ResendTimeoutObject();

            if (pendingResend.compareAndSet(timeout, update))
                cctx.time().addTimeoutObject(update);
        }
    }

    /**
     * Registers component that will be notified on every partition map exchange.
     *
     * @param comp Component to be registered.
     */
    public void registerExchangeAwareComponent(PartitionsExchangeAware comp) {
        exchangeAwareComps.add(new PartitionsExchangeAwareWrapper(comp));
    }

    /**
     * Removes exchange aware component from list of listeners.
     *
     * @param comp Component to be registered.
     */
    public void unregisterExchangeAwareComponent(PartitionsExchangeAware comp) {
        exchangeAwareComps.remove(new PartitionsExchangeAwareWrapper(comp));
    }

    /**
     * @return List of registered exchange listeners.
     */
    public List<PartitionsExchangeAware> exchangeAwareComponents() {
        return U.sealList(exchangeAwareComps);
    }

    /**
     * Partition refresh callback for selected cache groups.
     * For coordinator causes {@link GridDhtPartitionsFullMessage FullMessages} send,
     * for non coordinator -  {@link GridDhtPartitionsSingleMessage SingleMessages} send
     *
     * @param grps Cache groups for partitions refresh.
     */
    public void refreshPartitions(@NotNull Collection<CacheGroupContext> grps) {
        // TODO https://issues.apache.org/jira/browse/IGNITE-6857
        if (cctx.snapshot().snapshotOperationInProgress()) {
            if (log.isDebugEnabled())
                log.debug("Schedule resend parititions due to snapshot in progress");

            scheduleResendPartitions();

            return;
        }

        if (grps.isEmpty()) {
            if (log.isDebugEnabled())
                log.debug("Skip partitions refresh, there are no cache groups for partition refresh.");

            return;
        }

        ClusterNode oldest = cctx.discovery().oldestAliveServerNode(NONE);

        if (oldest == null) {
            if (log.isDebugEnabled())
                log.debug("Skip partitions refresh, there are no server nodes [loc=" + cctx.localNodeId() + ']');

            return;
        }

        if (log.isDebugEnabled()) {
            log.debug("Refreshing partitions [oldest=" + oldest.id() + ", loc=" + cctx.localNodeId() +
                ", cacheGroups= " + grps + ']');
        }

        // If this is the oldest node.
        if (oldest.id().equals(cctx.localNodeId())) {
            // Check rebalance state & send CacheAffinityChangeMessage if need.
            for (CacheGroupContext grp : cctx.cache().cacheGroups()) {
                if (!grp.isLocal()) {
                    GridDhtPartitionTopology top = grp.topology();

                    if (top != null)
                        cctx.affinity().checkRebalanceState(top, grp.groupId());
                }
            }

            GridDhtPartitionsExchangeFuture lastFut = lastInitializedFut;

            // No need to send to nodes which did not finish their first exchange.
            AffinityTopologyVersion rmtTopVer =
                lastFut != null ?
                    (lastFut.isDone() ? lastFut.topologyVersion() : lastFut.initialVersion())
                    : AffinityTopologyVersion.NONE;

            Collection<ClusterNode> rmts = cctx.discovery().remoteAliveNodesWithCaches(rmtTopVer);

            if (log.isDebugEnabled())
                log.debug("Refreshing partitions from oldest node: " + cctx.localNodeId());

            sendAllPartitions(rmts, rmtTopVer, grps);
        }
        else {
            if (log.isDebugEnabled())
                log.debug("Refreshing local partitions from non-oldest node: " +
                    cctx.localNodeId());

            sendLocalPartitions(oldest, null, grps);
        }
    }

    /**
     * Partition refresh callback.
     * For coordinator causes {@link GridDhtPartitionsFullMessage FullMessages} send,
     * for non coordinator -  {@link GridDhtPartitionsSingleMessage SingleMessages} send
     */
    public void refreshPartitions() { refreshPartitions(cctx.cache().cacheGroups()); }

    /**
     * @param nodes Nodes.
     * @param msgTopVer Topology version. Will be added to full message.
     * @param grps Selected cache groups.
     */
    private void sendAllPartitions(
        Collection<ClusterNode> nodes,
        AffinityTopologyVersion msgTopVer,
        Collection<CacheGroupContext> grps
    ) {
        long time = System.currentTimeMillis();

        GridDhtPartitionsFullMessage m = createPartitionsFullMessage(true, false, null,
            msgTopVer, null, null, null, grps);

        if (log.isInfoEnabled()) {
            long latency = System.currentTimeMillis() - time;

            if (latency > 50 || log.isDebugEnabled()) {
                log.info("Finished full message creation [msgTopVer=" + msgTopVer + ", groups=" + grps +
                    ", latency=" + latency + "ms]");
            }
        }

        if (log.isTraceEnabled())
            log.trace("Sending all partitions [nodeIds=" + U.nodeIds(nodes) + ", cacheGroups=" + grps +
                ", msg=" + m + ']');

        time = System.currentTimeMillis();

        Collection<ClusterNode> failedNodes = U.newHashSet(nodes.size());

        for (ClusterNode node : nodes) {
            try {
                assert !node.equals(cctx.localNode());

                cctx.io().sendNoRetry(node, m, SYSTEM_POOL);
            }
            catch (ClusterTopologyCheckedException ignore) {
                if (log.isDebugEnabled()) {
                    log.debug("Failed to send partition update to node because it left grid (will ignore) " +
                        "[node=" + node.id() + ", msg=" + m + ']');
                }
            }
            catch (IgniteCheckedException e) {
                failedNodes.add(node);

                U.warn(log, "Failed to send partitions full message [node=" + node + ", err=" + e + ']', e);
            }
        }

        if (log.isInfoEnabled()) {
            long latency = System.currentTimeMillis() - time;

            if (latency > 50 || log.isDebugEnabled()) {
                log.info("Finished sending full message [msgTopVer=" + msgTopVer + ", groups=" + grps +
                    (failedNodes.isEmpty() ? "" : (", skipped=" + U.nodeIds(failedNodes))) +
                    ", latency=" + latency + "ms]");
            }
        }
    }

    /**
     * Creates partitions full message for all cache groups.
     *
     * @param compress {@code True} if possible to compress message (properly work only if prepareMarshall/
     * finishUnmarshall methods are called).
     * @param newCntrMap {@code True} if possible to use {@link CachePartitionFullCountersMap}.
     * @param exchId Non-null exchange ID if message is created for exchange.
     * @param lastVer Last version.
     * @param partHistSuppliers Partition history suppliers map.
     * @param partsToReload Partitions to reload map.
     * @return Message.
     */
    public GridDhtPartitionsFullMessage createPartitionsFullMessage(
        boolean compress,
        boolean newCntrMap,
        @Nullable final GridDhtPartitionExchangeId exchId,
        @Nullable AffinityTopologyVersion msgTopVer,
        @Nullable GridCacheVersion lastVer,
        @Nullable IgniteDhtPartitionHistorySuppliersMap partHistSuppliers,
        @Nullable IgniteDhtPartitionsToReloadMap partsToReload
    ) {
        Collection<CacheGroupContext> grps = cctx.cache().cacheGroups();

        return createPartitionsFullMessage(compress, newCntrMap, exchId, msgTopVer, lastVer, partHistSuppliers, partsToReload, grps);
    }

    /**
     * Creates partitions full message for selected cache groups.
     *
     * @param compress {@code True} if possible to compress message (properly work only if prepareMarshall/
     *     finishUnmarshall methods are called).
     * @param newCntrMap {@code True} if possible to use {@link CachePartitionFullCountersMap}.
     * @param exchId Non-null exchange ID if message is created for exchange.
     * @param lastVer Last version.
     * @param partHistSuppliers Partition history suppliers map.
     * @param partsToReload Partitions to reload map.
     * @param grps Selected cache groups.
     * @return Message.
     */
    public GridDhtPartitionsFullMessage createPartitionsFullMessage(
        boolean compress,
        boolean newCntrMap,
        @Nullable final GridDhtPartitionExchangeId exchId,
        @Nullable AffinityTopologyVersion msgTopVer,
        @Nullable GridCacheVersion lastVer,
        @Nullable IgniteDhtPartitionHistorySuppliersMap partHistSuppliers,
        @Nullable IgniteDhtPartitionsToReloadMap partsToReload,
        Collection<CacheGroupContext> grps
    ) {
        assert (exchId != null) ^ (msgTopVer != null): "Topology version of full map message must be specified" +
            " either via exchangeId=[" + exchId + "], or via msgTopVer=[" + msgTopVer + "].";

        final GridDhtPartitionsFullMessage m = new GridDhtPartitionsFullMessage(exchId,
            lastVer,
            exchId != null ? exchId.topologyVersion() : msgTopVer,
            partHistSuppliers,
            partsToReload
            );

        m.compress(compress);

        final Map<Object, T2<Integer, GridDhtPartitionFullMap>> dupData = new HashMap<>();

        for (CacheGroupContext grp : grps) {
            if (!grp.isLocal()) {
                if (exchId != null) {
                    AffinityTopologyVersion startTopVer = grp.localStartVersion();

                    if (startTopVer.compareTo(exchId.topologyVersion()) > 0)
                        continue;
                }

                GridAffinityAssignmentCache affCache = grp.affinity();

                GridDhtPartitionFullMap locMap = grp.topology().partitionMap(true);

                if (locMap != null)
                    addFullPartitionsMap(m, dupData, compress, grp.groupId(), locMap, affCache.similarAffinityKey());

                m.addPartitionSizes(grp.groupId(), grp.topology().globalPartSizes());

                if (exchId != null) {
                    CachePartitionFullCountersMap cntrsMap = grp.topology().fullUpdateCounters();

                    if (newCntrMap)
                        m.addPartitionUpdateCounters(grp.groupId(), cntrsMap);
                    else {
                        m.addPartitionUpdateCounters(grp.groupId(),
                            CachePartitionFullCountersMap.toCountersMap(cntrsMap));
                    }
                }
            }
        }

        // It is important that client topologies be added after contexts.
        for (GridClientPartitionTopology top : cctx.exchange().clientTopologies()) {
            GridDhtPartitionFullMap map = top.partitionMap(true);

            if (map != null)
                addFullPartitionsMap(m, dupData, compress, top.groupId(), map, top.similarAffinityKey());

            if (exchId != null) {
                CachePartitionFullCountersMap cntrsMap = top.fullUpdateCounters();

                if (newCntrMap)
                    m.addPartitionUpdateCounters(top.groupId(), cntrsMap);
                else
                    m.addPartitionUpdateCounters(top.groupId(), CachePartitionFullCountersMap.toCountersMap(cntrsMap));

                m.addPartitionSizes(top.groupId(), top.globalPartSizes());
            }
        }

        cctx.kernalContext().txDr().onPartitionsFullMessagePrepared(exchId, m);

        return m;
    }

    /**
     * @param m Message.
     * @param dupData Duplicated data map.
     * @param compress {@code True} if need check for duplicated partition state data.
     * @param grpId Cache group ID.
     * @param map Map to add.
     * @param affKey Cache affinity key.
     */
    private void addFullPartitionsMap(GridDhtPartitionsFullMessage m,
        Map<Object, T2<Integer, GridDhtPartitionFullMap>> dupData,
        boolean compress,
        Integer grpId,
        GridDhtPartitionFullMap map,
        Object affKey) {
        assert map != null;

        Integer dupDataCache = null;

        if (compress && affKey != null && !m.containsGroup(grpId)) {
            T2<Integer, GridDhtPartitionFullMap> state0 = dupData.get(affKey);

            if (state0 != null && state0.get2().partitionStateEquals(map)) {
                GridDhtPartitionFullMap map0 = new GridDhtPartitionFullMap(map.nodeId(),
                    map.nodeOrder(),
                    map.updateSequence());

                for (Map.Entry<UUID, GridDhtPartitionMap> e : map.entrySet())
                    map0.put(e.getKey(), e.getValue().emptyCopy());

                map = map0;

                dupDataCache = state0.get1();
            }
            else
                dupData.put(affKey, new T2<>(grpId, map));
        }

        m.addFullPartitionsMap(grpId, map, dupDataCache);
    }

    /**
     * @param node Destination cluster node.
     * @param id Exchange ID.
     * @param grps Cache groups for send partitions.
     */
    private void sendLocalPartitions(
        ClusterNode node,
        @Nullable GridDhtPartitionExchangeId id,
        @NotNull Collection<CacheGroupContext> grps
    ) {
        GridDhtPartitionsSingleMessage m =
            createPartitionsSingleMessage(id,
                cctx.kernalContext().clientNode(),
                false,
                node.version().compareToIgnoreTimestamp(PARTIAL_COUNTERS_MAP_SINCE) >= 0,
                null,
                grps);

        if (log.isTraceEnabled())
            log.trace("Sending local partitions [nodeId=" + node.id() + ", msg=" + m + ']');

        try {
            cctx.io().sendNoRetry(node, m, SYSTEM_POOL);
        }
        catch (ClusterTopologyCheckedException ignore) {
            if (log.isDebugEnabled())
                log.debug("Failed to send partition update to node because it left grid (will ignore) [node=" +
                    node.id() + ", msg=" + m + ']');
        }
        catch (IgniteCheckedException e) {
            U.error(log, "Failed to send local partition map to node [node=" + node + ", exchId=" + id + ']', e);
        }
    }

    /**
     * Creates partitions single message for all cache groups.
     *
     * @param exchangeId Exchange ID.
     * @param clientOnlyExchange Client exchange flag.
     * @param sndCounters {@code True} if need send partition update counters.
     * @param newCntrMap {@code True} if possible to use {@link CachePartitionPartialCountersMap}.
     * @return Message.
     */
    public GridDhtPartitionsSingleMessage createPartitionsSingleMessage(
        @Nullable GridDhtPartitionExchangeId exchangeId,
        boolean clientOnlyExchange,
        boolean sndCounters,
        boolean newCntrMap,
        ExchangeActions exchActions
    ) {
        Collection<CacheGroupContext> grps = cctx.cache().cacheGroups();

        return createPartitionsSingleMessage(exchangeId, clientOnlyExchange, sndCounters, newCntrMap, exchActions, grps);
    }

    /**
     * Creates partitions single message for selected cache groups.
     *
     * @param exchangeId Exchange ID.
     * @param clientOnlyExchange Client exchange flag.
     * @param sndCounters {@code True} if need send partition update counters.
     * @param newCntrMap {@code True} if possible to use {@link CachePartitionPartialCountersMap}.
     * @param grps Selected cache groups.
     * @return Message.
     */
    public GridDhtPartitionsSingleMessage createPartitionsSingleMessage(
        @Nullable GridDhtPartitionExchangeId exchangeId,
        boolean clientOnlyExchange,
        boolean sndCounters,
        boolean newCntrMap,
        ExchangeActions exchActions,
        Collection<CacheGroupContext> grps
    ) {
        GridDhtPartitionsSingleMessage m = new GridDhtPartitionsSingleMessage(exchangeId,
            clientOnlyExchange,
            cctx.versions().last(),
            true);

        Map<Object, T2<Integer, GridPartitionStateMap>> dupData = new HashMap<>();

        for (CacheGroupContext grp : grps) {
            if (!grp.isLocal() && (exchActions == null || !exchActions.cacheGroupStopping(grp.groupId()))) {
                GridDhtPartitionMap locMap = grp.topology().localPartitionMap();

                addPartitionMap(m,
                    dupData,
                    true,
                    grp.groupId(),
                    locMap,
                    grp.affinity().similarAffinityKey());

                if (sndCounters) {
                    CachePartitionPartialCountersMap cntrsMap = grp.topology().localUpdateCounters(true);

                    m.addPartitionUpdateCounters(grp.groupId(),
                        newCntrMap ? cntrsMap : CachePartitionPartialCountersMap.toCountersMap(cntrsMap));
                }

                m.addPartitionSizes(grp.groupId(), grp.topology().partitionSizes());
            }
        }

        for (GridClientPartitionTopology top : clientTops.values()) {
            if (m.partitions() != null && m.partitions().containsKey(top.groupId()))
                continue;

            GridDhtPartitionMap locMap = top.localPartitionMap();

            addPartitionMap(m,
                dupData,
                true,
                top.groupId(),
                locMap,
                top.similarAffinityKey());

            if (sndCounters) {
                CachePartitionPartialCountersMap cntrsMap = top.localUpdateCounters(true);

                m.addPartitionUpdateCounters(top.groupId(),
                    newCntrMap ? cntrsMap : CachePartitionPartialCountersMap.toCountersMap(cntrsMap));
            }

            m.addPartitionSizes(top.groupId(), top.partitionSizes());
        }

        return m;
    }

    /**
     * @param m Message.
     * @param dupData Duplicated data map.
     * @param compress {@code True} if need check for duplicated partition state data.
     * @param cacheId Cache ID.
     * @param map Map to add.
     * @param affKey Cache affinity key.
     */
    private void addPartitionMap(GridDhtPartitionsSingleMessage m,
        Map<Object, T2<Integer, GridPartitionStateMap>> dupData,
        boolean compress,
        Integer cacheId,
        GridDhtPartitionMap map,
        Object affKey) {
        Integer dupDataCache = null;

        if (compress) {
            T2<Integer, GridPartitionStateMap> state0 = dupData.get(affKey);

            if (state0 != null && state0.get2().equals(map.map())) {
                dupDataCache = state0.get1();

                map = map.emptyCopy();
            }
            else
                dupData.put(affKey, new T2<>(cacheId, map.map()));
        }

        m.addLocalPartitionMap(cacheId, map, dupDataCache);
    }

    /**
     * @param nodeId Cause node ID.
     * @param topVer Topology version.
     * @param evt Event.
     * @return Exchange ID instance.
     */
    private GridDhtPartitionExchangeId exchangeId(UUID nodeId, AffinityTopologyVersion topVer, DiscoveryEvent evt) {
        return new GridDhtPartitionExchangeId(nodeId, evt, topVer);
    }

    /**
     * Gets exchange future by exchange id.
     *
     * @param exchId Exchange id.
     */
    private GridDhtPartitionsExchangeFuture exchangeFuture(@NotNull GridDhtPartitionExchangeId exchId) {
        return exchangeFuture(exchId, null, null, null, null);
    }

    /**
     * @param exchId Exchange ID.
     * @param discoEvt Discovery event.
     * @param cache Discovery data cache.
     * @param exchActions Cache change actions.
     * @param affChangeMsg Affinity change message.
     * @return Exchange future.
     */
    private GridDhtPartitionsExchangeFuture exchangeFuture(
        @NotNull GridDhtPartitionExchangeId exchId,
        @Nullable DiscoveryEvent discoEvt,
        @Nullable DiscoCache cache,
        @Nullable ExchangeActions exchActions,
        @Nullable CacheAffinityChangeMessage affChangeMsg
    ) {
        GridDhtPartitionsExchangeFuture fut;

        GridDhtPartitionsExchangeFuture old = exchFuts.addx(
            fut = new GridDhtPartitionsExchangeFuture(cctx, busyLock, exchId, exchActions, affChangeMsg));

        if (old != null) {
            fut = old;

            if (exchActions != null)
                fut.exchangeActions(exchActions);

            if (affChangeMsg != null)
                fut.affinityChangeMessage(affChangeMsg);
        }

        if (discoEvt != null)
            fut.onEvent(exchId, discoEvt, cache);

        if (stopErr != null)
            fut.onDone(stopErr);

        return fut;
    }

    /**
     * @param topVer Exchange result topology version.
     * @param initTopVer Exchange initial version.
     * @param err Error.
     */
    public void onExchangeDone(AffinityTopologyVersion topVer, AffinityTopologyVersion initTopVer, @Nullable Throwable err) {
        assert topVer != null || err != null;
        assert initTopVer != null;

        if (log.isDebugEnabled())
            log.debug("Exchange done [topVer=" + topVer + ", err=" + err + ']');

        if (err == null)
            exchFuts.readyTopVer(topVer);

        completeAffReadyFuts(err == null ? topVer : initTopVer, err);

        ExchangeFutureSet exchFuts0 = exchFuts;

        if (exchFuts0 != null) {
            int skipped = 0;

            for (GridDhtPartitionsExchangeFuture fut : exchFuts0.values()) {
                if (initTopVer.compareTo(fut.exchangeId().topologyVersion()) < 0)
                    continue;

                skipped++;

                if (skipped > 10)
                    fut.cleanUp();
            }
        }
    }

    /** */
    private void completeAffReadyFuts(AffinityTopologyVersion topVer, @Nullable Throwable err) {
        for (Map.Entry<AffinityTopologyVersion, AffinityReadyFuture> entry : readyFuts.entrySet()) {
            if (entry.getKey().compareTo(topVer) <= 0) {
                if (err == null) {
                    if (log.isDebugEnabled())
                        log.debug("Completing created topology ready future " +
                            "[ver=" + topVer + ", fut=" + entry.getValue() + ']');

                    entry.getValue().onDone(topVer);
                }
                else {
                    if (log.isDebugEnabled())
                        log.debug("Completing created topology ready future with error " +
                            "[ver=" + entry.getKey() + ", fut=" + entry.getValue() + ']');

                    entry.getValue().onDone(err);
                }
            }
        }
    }

    /**
     * @param fut Future.
     * @return {@code True} if added.
     */
    private boolean addFuture(GridDhtPartitionsExchangeFuture fut) {
        if (fut.onAdded()) {
            exchWorker.addExchangeFuture(fut);

            return true;
        }

        return false;
    }

    /**
     * @param node Sender cluster node.
     * @param msg Message.
     */
    public void processFullPartitionUpdate(ClusterNode node, GridDhtPartitionsFullMessage msg) {
        if (!enterBusy())
            return;

        try {
            if (msg.exchangeId() == null) {
                if (log.isDebugEnabled())
                    log.debug("Received full partition update [node=" + node.id() + ", msg=" + msg + ']');

                boolean updated = false;

                for (Map.Entry<Integer, GridDhtPartitionFullMap> entry : msg.partitions().entrySet()) {
                    Integer grpId = entry.getKey();

                    CacheGroupContext grp = cctx.cache().cacheGroup(grpId);

                    GridDhtPartitionTopology top = null;

                    if (grp == null)
                        top = clientTops.get(grpId);
                    else if (!grp.isLocal())
                        top = grp.topology();

                    if (top != null) {
                        updated |= top.update(null,
                            entry.getValue(),
                            null,
                            msg.partsToReload(cctx.localNodeId(), grpId),
                            msg.partitionSizes(grpId),
                            msg.topologyVersion());
                    }
                }

                if (!cctx.kernalContext().clientNode() && updated) {
                    if (log.isDebugEnabled())
                        log.debug("Refresh partitions due to topology update");

                    refreshPartitions();
                }

                boolean hasMovingParts = false;

                for (CacheGroupContext grp : cctx.cache().cacheGroups()) {
                    if (!grp.isLocal() && grp.topology().hasMovingPartitions()) {
                        hasMovingParts = true;

                        break;
                    }
                }

                if (!hasMovingParts)
                    cctx.database().releaseHistoryForPreloading();
            }
            else
                exchangeFuture(msg.exchangeId(), null, null, null, null).onReceiveFullMessage(node, msg);
        }
        finally {
            leaveBusy();
        }
    }

    /**
     * @param node Sender cluster node.
     * @param msg Message.
     */
    private void processSinglePartitionUpdate(final ClusterNode node, final GridDhtPartitionsSingleMessage msg) {
        if (!enterBusy())
            return;

        try {
            if (msg.exchangeId() == null) {
                if (log.isTraceEnabled())
                    log.trace("Received local partition update [nodeId=" + node.id() + ", parts=" +
                        msg + ']');

                boolean updated = false;

                for (Map.Entry<Integer, GridDhtPartitionMap> entry : msg.partitions().entrySet()) {
                    Integer grpId = entry.getKey();

                    CacheGroupContext grp = cctx.cache().cacheGroup(grpId);

                    if (grp != null &&
                        grp.localStartVersion().compareTo(entry.getValue().topologyVersion()) > 0)
                        continue;

                    GridDhtPartitionTopology top = null;

                    if (grp == null)
                        top = clientTops.get(grpId);
                    else if (!grp.isLocal())
                        top = grp.topology();

                    if (top != null) {
                        updated |= top.update(null, entry.getValue(), false);

                        cctx.affinity().checkRebalanceState(top, grpId);
                    }
                }

                if (updated) {
                    if (log.isDebugEnabled())
                        log.debug("Partitions have been scheduled to resend [reason=Single update from " + node.id() + "]");

                    scheduleResendPartitions();
                }
            }
            else {
                GridDhtPartitionsExchangeFuture exchFut = exchangeFuture(msg.exchangeId());

                if (log.isTraceEnabled())
                    log.trace("Notifying exchange future about single message: " + exchFut);

                if (msg.client()) {
                    AffinityTopologyVersion initVer = exchFut.initialVersion();
                    AffinityTopologyVersion readyVer = readyAffinityVersion();

                    if (initVer.compareTo(readyVer) < 0 && !exchFut.isDone()) {
                        U.warn(log, "Client node tries to connect but its exchange " +
                            "info is cleaned up from exchange history. " +
                            "Consider increasing 'IGNITE_EXCHANGE_HISTORY_SIZE' property " +
                            "or start clients in  smaller batches. " +
                            "Current settings and versions: " +
                            "[IGNITE_EXCHANGE_HISTORY_SIZE=" + EXCHANGE_HISTORY_SIZE + ", " +
                            "initVer=" + initVer + ", " +
                            "readyVer=" + readyVer + "]."
                        );

                        exchFut.forceClientReconnect(node, msg);

                        return;
                    }
                }

                exchFut.onReceiveSingleMessage(node, msg);
            }
        }
        finally {
            leaveBusy();
        }
    }

    /**
     * @param node Sender cluster node.
     * @param msg Message.
     */
    private void processSinglePartitionRequest(ClusterNode node, GridDhtPartitionsSingleRequest msg) {
        if (!enterBusy())
            return;

        try {
            final GridDhtPartitionsExchangeFuture exchFut = exchangeFuture(msg.exchangeId(),
                null,
                null,
                null,
                null);

            exchFut.onReceivePartitionRequest(node, msg);
        }
        finally {
            leaveBusy();
        }
    }

    /**
     * @return Latch manager instance.
     */
    public ExchangeLatchManager latch() {
        return latchMgr;
    }

    /**
     * @param exchFut Optional current exchange future.
     * @throws Exception If failed.
     */
    public void dumpDebugInfo(@Nullable GridDhtPartitionsExchangeFuture exchFut) throws Exception {
        AffinityTopologyVersion exchTopVer = exchFut != null ? exchFut.initialVersion() : null;

        U.warn(diagnosticLog, "Ready affinity version: " + exchFuts.readyTopVer());

        U.warn(diagnosticLog, "Last exchange future: " + lastInitializedFut);

        exchWorker.dumpExchangeDebugInfo();

        if (!readyFuts.isEmpty()) {
            int warningsLimit = IgniteSystemProperties.getInteger(IGNITE_DIAGNOSTIC_WARN_LIMIT, 5);

            U.warn(diagnosticLog, "First " + warningsLimit + " pending affinity ready futures [total=" +
                readyFuts.size() + ']');

            if (warningsLimit > 0) {
                int cnt = 0;

                for (AffinityReadyFuture fut : readyFuts.values()) {
                    U.warn(diagnosticLog, ">>> " + fut);

                    if (++cnt == warningsLimit)
                        break;
                }
            }
        }

        IgniteDiagnosticPrepareContext diagCtx = cctx.kernalContext().cluster().diagnosticEnabled() ?
            new IgniteDiagnosticPrepareContext(cctx.localNodeId()) : null;

        if (diagCtx != null && exchFut != null)
            exchFut.addDiagnosticRequest(diagCtx);

        ExchangeFutureSet exchFuts = this.exchFuts;

        if (exchFuts != null) {
            U.warn(diagnosticLog, "Last " + DIAGNOSTIC_WARN_LIMIT + " exchange futures (total: " +
                exchFuts.size() + "):");

            if (DIAGNOSTIC_WARN_LIMIT > 0) {
                int cnt = 0;

                for (GridDhtPartitionsExchangeFuture fut : exchFuts.values()) {
                    U.warn(diagnosticLog, ">>> " + fut.shortInfo());

                    if (++cnt == DIAGNOSTIC_WARN_LIMIT)
                        break;
                }
            }
        }

        U.warn(diagnosticLog, "Latch manager state: " + latchMgr);

        dumpPendingObjects(exchTopVer, diagCtx);

        for (CacheGroupContext grp : cctx.cache().cacheGroups()) {
            GridCachePreloader preloader = grp.preloader();

            if (preloader != null)
                preloader.dumpDebugInfo();
        }

        cctx.affinity().dumpDebugInfo();

        StringBuilder pendingMsgs = new StringBuilder();

        cctx.io().dumpPendingMessages(pendingMsgs);

        if (pendingMsgs.length() > 0 && diagnosticLog.isInfoEnabled())
            diagnosticLog.info(pendingMsgs.toString());

        if (IgniteSystemProperties.getBoolean(IGNITE_IO_DUMP_ON_TIMEOUT, false))
            cctx.gridIO().dumpStats();

        if (IgniteSystemProperties.getBoolean(IGNITE_THREAD_DUMP_ON_EXCHANGE_TIMEOUT, false))
            U.dumpThreads(diagnosticLog);

        if (diagCtx != null)
            diagCtx.send(cctx.kernalContext(), null);
    }

    /**
     * @param timeout Operation timeout.
     * @return {@code True} if found long running operations.
     */
    private boolean dumpLongRunningOperations0(long timeout) {
        long curTime = U.currentTimeMillis();

        boolean found = false;

        IgniteTxManager tm = cctx.tm();

        GridCacheMvccManager mvcc = cctx.mvcc();

        final IgniteDiagnosticPrepareContext diagCtx = cctx.kernalContext().cluster().diagnosticEnabled() ?
            new IgniteDiagnosticPrepareContext(cctx.localNodeId()) : null;

        if (tm != null) {
            WarningsGroup warnings = new WarningsGroup("First %d long running transactions [total=%d]",
                diagnosticLog, DIAGNOSTIC_WARN_LIMIT);

            synchronized (ltrDumpLimiter) {
                for (IgniteInternalTx tx : tm.activeTransactions()) {
                    if (curTime - tx.startTime() > timeout) {
                        found = true;

                        if (warnings.canAddMessage()) {
                            warnings.add(">>> Transaction [startTime=" + formatTime(tx.startTime()) +
                                ", curTime=" + formatTime(curTime) + ", tx=" + tx + ']');

                            if (ltrDumpLimiter.allowAction(tx))
                                dumpLongRunningTransaction(tx);
                        }
                        else
                            warnings.incTotal();
                    }
                }

                ltrDumpLimiter.trim();
            }

            warnings.printToLog();
        }

        if (mvcc != null) {
            WarningsGroup activeWarnings = new WarningsGroup("First %d long running cache futures [total=%d]",
                diagnosticLog, DIAGNOSTIC_WARN_LIMIT);

            for (GridCacheFuture<?> fut : mvcc.activeFutures()) {
                if (curTime - fut.startTime() > timeout) {
                    found = true;

                    if (activeWarnings.canAddMessage()) {
                        activeWarnings.add(">>> Future [startTime=" + formatTime(fut.startTime()) +
                            ", curTime=" + formatTime(curTime) + ", fut=" + fut + ']');
                    }
                    else
                        activeWarnings.incTotal();

                    if (diagCtx != null && fut instanceof IgniteDiagnosticAware)
                        ((IgniteDiagnosticAware)fut).addDiagnosticRequest(diagCtx);
                }
            }

            activeWarnings.printToLog();

            WarningsGroup atomicWarnings = new WarningsGroup("First %d long running cache futures [total=%d]",
                diagnosticLog, DIAGNOSTIC_WARN_LIMIT);

            for (GridCacheFuture<?> fut : mvcc.atomicFutures()) {
                if (curTime - fut.startTime() > timeout) {
                    found = true;

                    if (atomicWarnings.canAddMessage()) {
                        atomicWarnings.add(">>> Future [startTime=" + formatTime(fut.startTime()) +
                            ", curTime=" + formatTime(curTime) + ", fut=" + fut + ']');
                    }
                    else
                        atomicWarnings.incTotal();

                    if (diagCtx != null && fut instanceof IgniteDiagnosticAware)
                        ((IgniteDiagnosticAware)fut).addDiagnosticRequest(diagCtx);
                }
            }

            atomicWarnings.printToLog();
        }

        if (diagCtx != null && !diagCtx.empty()) {
            try {
                cctx.kernalContext().closure().runLocal(new Runnable() {
                    @Override public void run() {
                        diagCtx.send(cctx.kernalContext(), null);
                    }
                }, SYSTEM_POOL);
            }
            catch (IgniteCheckedException e) {
                U.error(diagnosticLog, "Failed to submit diagnostic closure: " + e, e);
            }
        }

        return found;
    }

    /**
     * Dumps long running transaction. If transaction is active and is not near, sends compute request
     * to near node to get the stack trace of transaction owner thread.
     *
     * @param tx Transaction.
     */
    private void dumpLongRunningTransaction(IgniteInternalTx tx) {
        if (cctx.tm().txOwnerDumpRequestsAllowed() && tx.local() && tx.state() == TransactionState.ACTIVE) {
            Collection<UUID> masterNodeIds = tx.masterNodeIds();

            if (masterNodeIds.size() == 1) {
                UUID nearNodeId = masterNodeIds.iterator().next();

                long txOwnerThreadId = tx.threadId();

                Ignite ignite = cctx.kernalContext().grid();

                IgniteCompute compute = ignite.compute(ignite.cluster().forNodeId(nearNodeId));

                try {
                    compute
                        .callAsync(new FetchActiveTxOwnerTraceClosure(txOwnerThreadId))
                        .listen(new IgniteInClosure<IgniteFuture<String>>() {
                            @Override public void apply(IgniteFuture<String> strIgniteFut) {
                                String traceDump = null;

                                try {
                                    traceDump = strIgniteFut.get();
                                }
                                catch (Exception e) {
                                    U.warn(
                                        diagnosticLog,
                                        "Could not get thread dump from transaction owner near node: " + e.getMessage()
                                    );
                                }

                                if (traceDump != null) {
                                    U.warn(
                                        diagnosticLog,
                                        String.format(
                                            "Dumping the near node thread that started transaction [xidVer=%s]\n%s",
                                            tx.xidVersion().toString(),
                                            traceDump
                                        )
                                    );
                                }
                            }
                        });
                }
                catch (Exception e) {
                    U.warn(diagnosticLog, "Could not send dump request to transaction owner near node: " + e.getMessage());
                }
            }
        }
    }

    /**
     * @param timeout Operation timeout.
     */
    public void dumpLongRunningOperations(long timeout) {
        try {
            GridDhtPartitionsExchangeFuture lastFut = lastInitializedFut;

            // If exchange is in progress it will dump all hanging operations if any.
            if (lastFut != null && !lastFut.isDone())
                return;

            if (U.currentTimeMillis() < nextLongRunningOpsDumpTime)
                return;

            if (dumpLongRunningOperations0(timeout)) {
                nextLongRunningOpsDumpTime = U.currentTimeMillis() + nextDumpTimeout(longRunningOpsDumpStep++, timeout);

                if (IgniteSystemProperties.getBoolean(IGNITE_THREAD_DUMP_ON_EXCHANGE_TIMEOUT, false)) {
                    U.warn(diagnosticLog, "Found long running cache operations, dump threads.");

                    U.dumpThreads(diagnosticLog);
                }

                if (IgniteSystemProperties.getBoolean(IGNITE_IO_DUMP_ON_TIMEOUT, false)) {
                    U.warn(diagnosticLog, "Found long running cache operations, dump IO statistics.");

                // Dump IO manager statistics.
                if (IgniteSystemProperties.getBoolean(IgniteSystemProperties.IGNITE_IO_DUMP_ON_TIMEOUT, false))
                    cctx.gridIO().dumpStats();}
            }
            else {
                nextLongRunningOpsDumpTime = 0;
                longRunningOpsDumpStep = 0;
            }
        }
        catch (Exception e) {
            U.error(diagnosticLog, "Failed to dump debug information: " + e, e);
        }
    }

    /**
     * @param time Time.
     * @return Time string.
     */
    private String formatTime(long time) {
        return dateFormat.format(new Date(time));
    }

    /**
     * Check if provided task from exchange queue is exchange task.
     *
     * @param task Task.
     * @return {@code True} if this is exchange task.
     */
    private static boolean isExchangeTask(CachePartitionExchangeWorkerTask task) {
        return task instanceof GridDhtPartitionsExchangeFuture ||
            task instanceof RebalanceReassignExchangeTask ||
            task instanceof ForceRebalanceExchangeTask;
    }

    /**
     * @param exchTopVer Exchange topology version.
     * @param diagCtx Diagnostic request.
     */
    private void dumpPendingObjects(@Nullable AffinityTopologyVersion exchTopVer,
        @Nullable IgniteDiagnosticPrepareContext diagCtx) {
        IgniteTxManager tm = cctx.tm();

        if (tm != null) {
            boolean first = true;

            for (IgniteInternalTx tx : tm.activeTransactions()) {
                if (first) {
                    U.warn(diagnosticLog, "Pending transactions:");

                    first = false;
                }

                if (exchTopVer != null) {
                    U.warn(diagnosticLog, ">>> [txVer=" + tx.topologyVersionSnapshot() +
                        ", exchWait=" + tm.needWaitTransaction(tx, exchTopVer) +
                        ", tx=" + tx + ']');
                }
                else
                    U.warn(diagnosticLog, ">>> [txVer=" + tx.topologyVersionSnapshot() + ", tx=" + tx + ']');
            }
        }

        GridCacheMvccManager mvcc = cctx.mvcc();

        if (mvcc != null) {
            boolean first = true;

            for (GridCacheExplicitLockSpan lockSpan : mvcc.activeExplicitLocks()) {
                if (first) {
                    U.warn(diagnosticLog, "Pending explicit locks:");

                    first = false;
                }

                U.warn(diagnosticLog, ">>> " + lockSpan);
            }

            first = true;

            for (GridCacheFuture<?> fut : mvcc.activeFutures()) {
                if (first) {
                    U.warn(diagnosticLog, "Pending cache futures:");

                    first = false;
                }

                dumpDiagnosticInfo(fut, diagCtx);
            }

            first = true;

            for (GridCacheFuture<?> fut : mvcc.atomicFutures()) {
                if (first) {
                    U.warn(diagnosticLog, "Pending atomic cache futures:");

                    first = false;
                }

                dumpDiagnosticInfo(fut, diagCtx);
            }

            first = true;

            for (IgniteInternalFuture<?> fut : mvcc.dataStreamerFutures()) {
                if (first) {
                    U.warn(diagnosticLog, "Pending data streamer futures:");

                    first = false;
                }

                dumpDiagnosticInfo(fut, diagCtx);
            }

            if (tm != null) {
                first = true;

                for (IgniteInternalFuture<?> fut : tm.deadlockDetectionFutures()) {
                    if (first) {
                        U.warn(diagnosticLog, "Pending transaction deadlock detection futures:");

                        first = false;
                    }

                    dumpDiagnosticInfo(fut, diagCtx);
                }
            }
        }

        int affDumpCnt = 0;

        for (CacheGroupContext grp : cctx.cache().cacheGroups()) {
            if (grp.isLocal())
                continue;

            GridCachePreloader preloader = grp.preloader();

            if (preloader != null)
                preloader.dumpDebugInfo();

            GridAffinityAssignmentCache aff = grp.affinity();

            if (aff != null && affDumpCnt < 5) {
                if (aff.dumpDebugInfo())
                    affDumpCnt++;
            }
        }

        cctx.kernalContext().coordinators().dumpDebugInfo(diagnosticLog, diagCtx);
    }

    /**
     * Logs the future and add diagnostic info closure.
     *
     * @param fut Future.
     * @param ctx Diagnostic prepare context.
     */
    private void dumpDiagnosticInfo(IgniteInternalFuture<?> fut,
        @Nullable IgniteDiagnosticPrepareContext ctx) {
        U.warn(diagnosticLog, ">>> " + fut);

        if (ctx != null && fut instanceof IgniteDiagnosticAware)
            ((IgniteDiagnosticAware)fut).addDiagnosticRequest(ctx);
    }

    /**
     * For testing only.
     *
     * @param exchMergeTestWaitVer Version to wait for.
     * @param mergedEvtsForTest List to collect discovery events with merged exchanges.
     */
    public void mergeExchangesTestWaitVersion(
        AffinityTopologyVersion exchMergeTestWaitVer,
        @Nullable List mergedEvtsForTest
    ) {
        this.exchMergeTestWaitVer = exchMergeTestWaitVer;
        this.mergedEvtsForTest = mergedEvtsForTest;
    }

    /**
     * For testing only.
     *
     * @return Current version to wait for.
     */
    public AffinityTopologyVersion mergeExchangesTestWaitVersion() {
        return exchMergeTestWaitVer;
    }

    /**
     * @param curFut Current exchange future.
     * @param msg Message.
     * @return {@code True} if node is stopping.
     * @throws IgniteInterruptedCheckedException If interrupted.
     */
    public boolean mergeExchanges(final GridDhtPartitionsExchangeFuture curFut, GridDhtPartitionsFullMessage msg)
        throws IgniteInterruptedCheckedException {
        AffinityTopologyVersion resVer = msg.resultTopologyVersion();

        if (exchWorker.waitForExchangeFuture(resVer))
            return true;

        for (CachePartitionExchangeWorkerTask task : exchWorker.futQ) {
            if (task instanceof GridDhtPartitionsExchangeFuture) {
                GridDhtPartitionsExchangeFuture fut = (GridDhtPartitionsExchangeFuture) task;

                if (fut.initialVersion().compareTo(resVer) > 0) {
                    if (log.isInfoEnabled()) {
                        log.info("Merge exchange future on finish stop [curFut=" + curFut.initialVersion() +
                            ", resVer=" + resVer +
                            ", nextFutVer=" + fut.initialVersion() + ']');
                    }

                    break;
                }

                if (log.isInfoEnabled()) {
                    log.info("Merge exchange future on finish [curFut=" + curFut.initialVersion() +
                        ", mergedFut=" + fut.initialVersion() +
                        ", evt=" + IgniteUtils.gridEventName(fut.firstEvent().type()) +
                        ", evtNode=" + fut.firstEvent().eventNode().id()+
                        ", evtNodeClient=" + fut.firstEvent().eventNode().isClient() + ']');
                }

                DiscoveryEvent evt = fut.firstEvent();

                curFut.context().events().addEvent(fut.initialVersion(),
                    fut.firstEvent(),
                    fut.firstEventCache());

                if (evt.type() == EVT_NODE_JOINED) {
                    final GridDhtPartitionsSingleMessage pendingMsg = fut.mergeJoinExchangeOnDone(curFut);

                    if (pendingMsg != null) {
                        if (log.isInfoEnabled()) {
                            log.info("Merged join exchange future on finish, will reply to node [" +
                                "curFut=" + curFut.initialVersion() +
                                ", mergedFut=" + fut.initialVersion() +
                                ", evtNode=" + evt.eventNode().id() + ']');
                        }

                        curFut.waitAndReplyToNode(evt.eventNode().id(), pendingMsg);
                    }
                }
            }
        }

        ExchangeDiscoveryEvents evts = curFut.context().events();

        assert evts.topologyVersion().equals(resVer) : "Invalid exchange merge result [ver=" + evts.topologyVersion()
            + ", expVer=" + resVer + ']';

        return false;
    }

    /**
     * @param curFut Current active exchange future.
     * @return {@code False} if need wait messages for merged exchanges.
     */
    public boolean mergeExchangesOnCoordinator(GridDhtPartitionsExchangeFuture curFut) {
        if (IGNITE_EXCHANGE_MERGE_DELAY > 0) {
            try {
                U.sleep(IGNITE_EXCHANGE_MERGE_DELAY);
            }
            catch (IgniteInterruptedCheckedException e) {
                U.warn(log, "Failed to wait for exchange merge, thread interrupted: " + e);

                return true;
            }
        }

        AffinityTopologyVersion exchMergeTestWaitVer = this.exchMergeTestWaitVer;

        if (exchMergeTestWaitVer != null)
            waitForTestVersion(exchMergeTestWaitVer, curFut);

        synchronized (curFut.mutex()) {
            int awaited = 0;

            for (CachePartitionExchangeWorkerTask task : exchWorker.futQ) {
                if (task instanceof GridDhtPartitionsExchangeFuture) {
                    GridDhtPartitionsExchangeFuture fut = (GridDhtPartitionsExchangeFuture)task;

                    DiscoveryEvent evt = fut.firstEvent();

                    if (evt.type() == EVT_DISCOVERY_CUSTOM_EVT) {
                        if (log.isInfoEnabled())
                            log.info("Stop merge, custom event found: " + evt);

                        break;
                    }

                    if (!fut.changedAffinity()) {
                        if (log.isInfoEnabled())
                            log.info("Stop merge, no-affinity exchange found: " + evt);

                        break;
                    }

                    ClusterNode node = evt.eventNode();

                    if (!curFut.context().supportsMergeExchanges(node)) {
                        if (log.isInfoEnabled())
                            log.info("Stop merge, node does not support merge: " + node);

                        break;
                    }

                    if (evt.type() == EVT_NODE_JOINED && cctx.cache().hasCachesReceivedFromJoin(node)) {
                        if (log.isInfoEnabled())
                            log.info("Stop merge, received caches from node: " + node);

                        break;
                    }

                    if (log.isInfoEnabled()) {
                        log.info("Merge exchange future [curFut=" + curFut.initialVersion() +
                            ", mergedFut=" + fut.initialVersion() +
                            ", evt=" + IgniteUtils.gridEventName(fut.firstEvent().type()) +
                            ", evtNode=" + fut.firstEvent().eventNode().id() +
                            ", evtNodeClient=" + fut.firstEvent().eventNode().isClient() + ']');
                    }

                    addDiscoEvtForTest(fut.firstEvent());

                    curFut.context().events().addEvent(fut.initialVersion(),
                        fut.firstEvent(),
                        fut.firstEventCache());

                    if (evt.type() == EVT_NODE_JOINED) {
                        if (fut.mergeJoinExchange(curFut))
                            awaited++;
                    }
                }
                else {
                    if (!task.skipForExchangeMerge()) {
                        if (log.isInfoEnabled())
                            log.info("Stop merge, custom task found: " + task);

                        break;
                    }
                }
            }

            return awaited == 0;
        }
    }


    /**
     * For testing purposes. Stores discovery events with merged exchanges to enable examining them later.
     *
     * @param discoEvt Discovery event.
     */
    private void addDiscoEvtForTest(DiscoveryEvent discoEvt) {
        List mergedEvtsForTest = this.mergedEvtsForTest;

        if (mergedEvtsForTest != null)
            mergedEvtsForTest.add(discoEvt);
    }

    /**
     * For testing purposes. Method allows to wait for an exchange future of specific version
     * to appear in exchange worker queue.
     *
     * @param exchMergeTestWaitVer Topology Version to wait for.
     * @param curFut Current Exchange Future.
     */
    private void waitForTestVersion(AffinityTopologyVersion exchMergeTestWaitVer, GridDhtPartitionsExchangeFuture curFut) {
        if (log.isInfoEnabled()) {
            log.info("Exchange merge test, waiting for version [exch=" + curFut.initialVersion() +
                ", waitVer=" + exchMergeTestWaitVer + ']');
        }

        long end = U.currentTimeMillis() + 10_000;

        while (U.currentTimeMillis() < end) {
            boolean found = false;

            for (CachePartitionExchangeWorkerTask task : exchWorker.futQ) {
                if (task instanceof GridDhtPartitionsExchangeFuture) {
                    GridDhtPartitionsExchangeFuture fut = (GridDhtPartitionsExchangeFuture)task;

                    if (exchMergeTestWaitVer.equals(fut.initialVersion())) {
                        if (log.isInfoEnabled())
                            log.info("Exchange merge test, found awaited version: " + exchMergeTestWaitVer);

                        found = true;

                        break;
                    }
                }
            }

            if (found)
                break;
            else {
                try {
                    U.sleep(100);
                }
                catch (IgniteInterruptedCheckedException e) {
                    break;
                }
            }
        }

        this.exchMergeTestWaitVer = null;
    }

    /**
     * Invokes {@link GridWorker#updateHeartbeat()} for exchange worker.
     */
    public void exchangerUpdateHeartbeat() {
        exchWorker.updateHeartbeat();
    }

    /**
     * Invokes {@link GridWorker#blockingSectionBegin()} for exchange worker.
     * Should be called from exchange worker thread.
     */
    public void exchangerBlockingSectionBegin() {
        if (currentThreadIsExchanger())
            exchWorker.blockingSectionBegin();
    }

    /**
     * Invokes {@link GridWorker#blockingSectionEnd()} for exchange worker.
     * Should be called from exchange worker thread.
     */
    public void exchangerBlockingSectionEnd() {
        if (currentThreadIsExchanger())
            exchWorker.blockingSectionEnd();
    }

    /** */
    private boolean currentThreadIsExchanger() {
        return exchWorker != null && Thread.currentThread() == exchWorker.runner();
    }

    /**
     * @return {@code True} If there is any exchange future in progress.
     */
    private boolean exchangeInProgress() {
        if (exchWorker.hasPendingServerExchange())
            return true;

        GridDhtPartitionsExchangeFuture current = lastTopologyFuture();

        if (current == null)
            return false;

        GridDhtTopologyFuture finished = lastFinishedFut.get();

        if (finished == null || finished.result().compareTo(current.initialVersion()) < 0) {
            ClusterNode triggeredBy = current.firstEvent().eventNode();

            if (current.partitionChangesInProgress() && !triggeredBy.isClient())
                return true;
       }

        return false;
    }

    /** */
    public boolean affinityChanged(AffinityTopologyVersion from, AffinityTopologyVersion to) {
        if (lastAffinityChangedTopologyVersion(to).compareTo(from) >= 0)
            return false;

        Collection<GridDhtPartitionsExchangeFuture> history = exchFuts.values();

        boolean fromFound = false;

        for (GridDhtPartitionsExchangeFuture fut : history) {
            if (!fromFound) {
                int cmp = fut.initialVersion().compareTo(from);

                if (cmp > 0) // We don't have history, so return true for safety
                    return true;
                else if (cmp == 0)
                    fromFound = true;
                else if (fut.isDone() && fut.topologyVersion().compareTo(from) >= 0)
                    return true; // Temporary solution for merge exchange case
            }
            else {
                if (fut.changedAffinity())
                    return true;

                if (fut.initialVersion().compareTo(to) >= 0)
                    return false;
            }
        }

        return true;
    }

    /**
     * Exchange future thread. All exchanges happen only by one thread and next
     * exchange will not start until previous one completes.
     */
    private class ExchangeWorker extends GridWorker {
        /** Future queue. */
        private final LinkedBlockingDeque<CachePartitionExchangeWorkerTask> futQ =
            new LinkedBlockingDeque<>();

        /** */
        private AffinityTopologyVersion lastFutVer;

        /** Busy flag used as performance optimization to stop current preloading. */
        private volatile boolean busy;

        /** */
        private boolean crd;

        /** */
        private boolean stop;

        /** Indicates that worker terminates because the node needs to reconnect to the cluster. */
        private boolean reconnectNeeded;

        /**
         * Constructor.
         */
        private ExchangeWorker() {
            super(cctx.igniteInstanceName(), "partition-exchanger", GridCachePartitionExchangeManager.this.log,
                cctx.kernalContext().workersRegistry());
        }

        /**
         * @param exchId Exchange ID.
         */
        void forceReassign(GridDhtPartitionExchangeId exchId) {
            if (!hasPendingExchange() && !busy)
                futQ.add(new RebalanceReassignExchangeTask(exchId));
        }

        /**
         * @param exchId Exchange ID.
         * @return Rebalance future.
         */
        IgniteInternalFuture<Boolean> forceRebalance(GridDhtPartitionExchangeId exchId) {
            GridCompoundFuture<Boolean, Boolean> fut = new GridCompoundFuture<>(CU.boolReducer());

            futQ.add(new ForceRebalanceExchangeTask(exchId, fut));

            return fut;
        }

        /**
         * @param caches Caches to stop.
         */
        IgniteInternalFuture<Void> deferStopCachesOnClientReconnect(Collection<GridCacheAdapter> caches) {
            StopCachesOnClientReconnectExchangeTask task = new StopCachesOnClientReconnectExchangeTask(caches);

            futQ.add(task);

            return task;
        }

        /**
         * @param exchFut Exchange future.
         */
        void addExchangeFuture(GridDhtPartitionsExchangeFuture exchFut) {
            assert exchFut != null;

            futQ.offer(exchFut);

            synchronized (this) {
                lastFutVer = exchFut.initialVersion();

                notifyAll();
            }

            if (log.isDebugEnabled())
                log.debug("Added exchange future to exchange worker: " + exchFut);
        }

        /**
         *
         */
        private void onKernalStop() {
            synchronized (this) {
                stop = true;

                notifyAll();
            }
        }

        /**
         * @param resVer Version to wait for.
         * @return {@code True} if node is stopping.
         * @throws IgniteInterruptedCheckedException If interrupted.
         */
        private boolean waitForExchangeFuture(AffinityTopologyVersion resVer) throws IgniteInterruptedCheckedException {
            synchronized (this) {
                while (!stop && lastFutVer.compareTo(resVer) < 0)
                    U.wait(this);

                return stop;
            }
        }

        /**
         * @param resVer Exchange result version.
         * @param exchFut Exchange future.
         * @throws IgniteInterruptedCheckedException If interrupted.
         */
        private void removeMergedFutures(AffinityTopologyVersion resVer, GridDhtPartitionsExchangeFuture exchFut)
            throws IgniteInterruptedCheckedException {
            if (resVer.compareTo(exchFut.initialVersion()) != 0) {
                waitForExchangeFuture(resVer);

                for (CachePartitionExchangeWorkerTask task : futQ) {
                    if (task instanceof GridDhtPartitionsExchangeFuture) {
                        GridDhtPartitionsExchangeFuture fut0 = (GridDhtPartitionsExchangeFuture)task;

                        if (resVer.compareTo(fut0.initialVersion()) >= 0) {
                            fut0.finishMerged(resVer, exchFut);

                            futQ.remove(fut0);
                        }
                        else
                            break;
                    }
                }
            }
        }

        /**
         * Add custom exchange task.
         *
         * @param task Task.
         */
        void addCustomTask(CachePartitionExchangeWorkerTask task) {
            assert task != null;

            assert !isExchangeTask(task);

            futQ.offer(task);
        }

        /**
         * Process custom exchange task.
         *
         * @param task Task.
         */
        void processCustomTask(CachePartitionExchangeWorkerTask task) {
            assert !isExchangeTask(task);

            try {
                cctx.cache().processCustomExchangeTask(task);
            }
            catch (Exception e) {
                U.error(log, "Failed to process custom exchange task: " + task, e);
            }
        }

        /**
         * @return Whether pending exchange future exists.
         */
        boolean hasPendingExchange() {
            if (!futQ.isEmpty()) {
                for (CachePartitionExchangeWorkerTask task : futQ) {
                    if (isExchangeTask(task))
                        return true;
                }
            }

            return false;
        }

        /**
         * @return Whether pending exchange future triggered by non client node exists.
         */
        boolean hasPendingServerExchange() {
            if (!futQ.isEmpty()) {
                for (CachePartitionExchangeWorkerTask task : futQ) {
                    if (task instanceof GridDhtPartitionsExchangeFuture) {
                        // First event is enough to check,
                        // because only current exchange future can have multiple discovery events (exchange merge).
                        ClusterNode triggeredBy = ((GridDhtPartitionsExchangeFuture) task).firstEvent().eventNode();

                        if (!triggeredBy.isClient())
                            return true;
                    }
                }
            }

            return false;
        }

        /**
         * Dump debug info.
         */
        void dumpExchangeDebugInfo() {
            U.warn(log, "First " + DIAGNOSTIC_WARN_LIMIT + " pending exchange futures [total=" + futQ.size() + ']');

            if (DIAGNOSTIC_WARN_LIMIT > 0) {
                int cnt = 0;

                for (CachePartitionExchangeWorkerTask task : futQ) {
                    if (task instanceof GridDhtPartitionsExchangeFuture) {
                        U.warn(log, ">>> " + ((GridDhtPartitionsExchangeFuture)task).shortInfo());

                        if (++cnt == DIAGNOSTIC_WARN_LIMIT)
                            break;
                    }
                }
            }
        }

        /** {@inheritDoc} */
        @Override protected void body() throws InterruptedException, IgniteInterruptedCheckedException {
            Throwable err = null;

            try {
                body0();
            }
            catch (InterruptedException | IgniteInterruptedCheckedException e) {
                if (!stop)
                    err = e;
            }
            catch (Throwable e) {
                if (!(stop && X.hasCause(e, IgniteInterruptedCheckedException.class)))
                    err = e;
            }
            finally {
                if (err == null && !stop && !reconnectNeeded)
                    err = new IllegalStateException("Thread " + name() + " is terminated unexpectedly");

                if (err instanceof OutOfMemoryError)
                    cctx.kernalContext().failure().process(new FailureContext(CRITICAL_ERROR, err));
                else if (err != null)
                    cctx.kernalContext().failure().process(new FailureContext(SYSTEM_WORKER_TERMINATION, err));
                else
                    // In case of reconnectNeeded == true, prevent general-case termination handling.
                    cancel();
            }
        }

        /**
         *
         */
        private void body0() throws InterruptedException, IgniteCheckedException {
            long timeout = cctx.gridConfig().getNetworkTimeout();

            long cnt = 0;

            while (!isCancelled()) {
                onIdle();

                cnt++;

                CachePartitionExchangeWorkerTask task = null;

                try {
                    boolean preloadFinished = true;

                    for (CacheGroupContext grp : cctx.cache().cacheGroups()) {
                        if (grp.isLocal())
                            continue;

                        preloadFinished &= grp.preloader() != null && grp.preloader().syncFuture().isDone();

                        if (!preloadFinished)
                            break;
                    }

                    // If not first preloading and no more topology events present.
                    if (!cctx.kernalContext().clientNode() && !hasPendingExchange() && preloadFinished)
                        timeout = cctx.gridConfig().getNetworkTimeout();

                    // After workers line up and before preloading starts we initialize all futures.
                    if (log.isTraceEnabled()) {
                        Collection<IgniteInternalFuture> unfinished = new HashSet<>();

                        for (GridDhtPartitionsExchangeFuture fut : exchFuts.values()) {
                            if (!fut.isDone())
                                unfinished.add(fut);
                        }

                        log.trace("Before waiting for exchange futures [futs" + unfinished + ", worker=" + this + ']');
                    }

                    // Take next exchange future.
                    if (isCancelled())
                        Thread.currentThread().interrupt();

                    updateHeartbeat();

                    task = futQ.poll(timeout, MILLISECONDS);

                    updateHeartbeat();

                    if (task == null)
                        continue; // Main while loop.

                    if (!isExchangeTask(task)) {
                        processCustomTask(task);

                        continue;
                    }

                    busy = true;

                    Map<Integer, GridDhtPreloaderAssignments> assignsMap = null;

                    boolean forcePreload = false;

                    GridDhtPartitionExchangeId exchId;

                    GridDhtPartitionsExchangeFuture exchFut = null;

                    AffinityTopologyVersion resVer = null;

                    try {
                        if (isCancelled())
                            break;

                        if (task instanceof RebalanceReassignExchangeTask)
                            exchId = ((RebalanceReassignExchangeTask) task).exchangeId();
                        else if (task instanceof ForceRebalanceExchangeTask) {
                            forcePreload = true;

                            timeout = 0; // Force refresh.

                            exchId = ((ForceRebalanceExchangeTask)task).exchangeId();
                        }
                        else {
                            assert task instanceof GridDhtPartitionsExchangeFuture : task;

                            exchFut = (GridDhtPartitionsExchangeFuture)task;

                            exchId = exchFut.exchangeId();

                            lastInitializedFut = exchFut;

                            boolean newCrd = false;

                            if (!crd) {
                                List<ClusterNode> srvNodes = exchFut.firstEventCache().serverNodes();

                                crd = newCrd = !srvNodes.isEmpty() && srvNodes.get(0).isLocal();
                            }

                            if (!exchFut.changedAffinity()) {
                                GridDhtPartitionsExchangeFuture lastFut = lastFinishedFut.get();

                                if (lastFut != null) {
                                    if (!lastFut.changedAffinity()) {
                                        // If lastFut corresponds to merged exchange, it is essential to use
                                        // topologyVersion() instead of initialVersion() - nodes joined in this PME
                                        // will have DiscoCache only for the last version.
                                        AffinityTopologyVersion lastAffVer = cctx.exchange()
                                            .lastAffinityChangedTopologyVersion(lastFut.topologyVersion());

                                        cctx.exchange().lastAffinityChangedTopologyVersion(exchFut.initialVersion(),
                                            lastAffVer);
                                    }
                                    else
                                        cctx.exchange().lastAffinityChangedTopologyVersion(exchFut.initialVersion(),
                                            lastFut.topologyVersion());
                                }
                            }

                            exchFut.timeBag().finishGlobalStage("Waiting in exchange queue");

                            exchFut.init(newCrd);

                            int dumpCnt = 0;

                            long waitStart = U.currentTimeMillis();

                            // Call rollback logic only for client node, for server nodes
                            // rollback logic is in GridDhtPartitionsExchangeFuture.
                            boolean txRolledBack = !cctx.localNode().isClient();

                            IgniteConfiguration cfg = cctx.gridConfig();

                            final long dumpTimeout = 2 * cfg.getNetworkTimeout();

                            long nextDumpTime = 0;

                            while (true) {
                                // Read txTimeoutOnPME from configuration after every iteration.
                                long curTimeout = cfg.getTransactionConfiguration().getTxTimeoutOnPartitionMapExchange();

                                try {
                                    long exchTimeout = curTimeout > 0 && !txRolledBack
                                        ? Math.min(curTimeout, dumpTimeout)
                                        : dumpTimeout;

                                    blockingSectionBegin();

                                    try {
                                        resVer = exchFut.get(exchTimeout, TimeUnit.MILLISECONDS);
                                    } finally {
                                        blockingSectionEnd();
                                    }

                                    onIdle();

                                    break;
                                }
                                catch (IgniteFutureTimeoutCheckedException ignored) {
                                    updateHeartbeat();

                                    if (nextDumpTime <= U.currentTimeMillis()) {
                                        U.warn(diagnosticLog, "Failed to wait for partition map exchange [" +
                                            "topVer=" + exchFut.initialVersion() +
                                            ", node=" + cctx.localNodeId() + "]. " +
                                            (curTimeout <= 0 && !txRolledBack ? "Consider changing " +
                                            "TransactionConfiguration.txTimeoutOnPartitionMapExchange" +
                                            " to non default value to avoid this message. " : "") +
                                            "Dumping pending objects that might be the cause: ");

                                        try {
                                            dumpDebugInfo(exchFut);
                                        }
                                        catch (Exception e) {
                                            U.error(diagnosticLog, "Failed to dump debug information: " + e, e);
                                        }

                                        nextDumpTime = U.currentTimeMillis() + nextDumpTimeout(dumpCnt++, dumpTimeout);
                                    }

                                    if (!txRolledBack && curTimeout > 0 && U.currentTimeMillis() - waitStart >= curTimeout) {
                                        txRolledBack = true; // Try automatic rollback only once.

                                        cctx.tm().rollbackOnTopologyChange(exchFut.initialVersion());
                                    }
                                }
                                catch (Exception e) {
                                    if (exchFut.reconnectOnError(e))
                                        throw new IgniteNeedReconnectException(cctx.localNode(), e);

                                    throw e;
                                }
                            }

                            removeMergedFutures(resVer, exchFut);

                            if (log.isTraceEnabled())
                                log.trace("After waiting for exchange future [exchFut=" + exchFut + ", worker=" +
                                    this + ']');

                            if (exchFut.exchangeId().nodeId().equals(cctx.localNodeId()))
                                lastRefresh.compareAndSet(-1, U.currentTimeMillis());

                            // Just pick first worker to do this, so we don't
                            // invoke topology callback more than once for the
                            // same event.

                            boolean changed = false;

                            for (CacheGroupContext grp : cctx.cache().cacheGroups()) {
                                if (grp.isLocal())
                                    continue;

                                if (grp.preloader().rebalanceRequired(rebTopVer, exchFut))
                                    rebTopVer = NONE;

                                changed |= grp.topology().afterExchange(exchFut);
                            }

                            if (!cctx.kernalContext().clientNode() && changed && !hasPendingServerExchange()) {
                                if (log.isDebugEnabled())
                                    log.debug("Refresh partitions due to mapping was changed");

                                refreshPartitions();
                            }
                        }

                        // Schedule rebalance if force rebalance or force reassign occurs.
                        if (exchFut == null)
                            rebTopVer = NONE;

                        if (!cctx.kernalContext().clientNode() && rebTopVer.equals(NONE)) {
                            assignsMap = new HashMap<>();

                            IgniteCacheSnapshotManager snp = cctx.snapshot();

                            for (final CacheGroupContext grp : cctx.cache().cacheGroups()) {
                                long delay = grp.config().getRebalanceDelay();

                                boolean disableRebalance = snp.partitionsAreFrozen(grp);

                                GridDhtPreloaderAssignments assigns = null;

                                // Don't delay for dummy reassigns to avoid infinite recursion.
                                if ((delay == 0 || forcePreload) && !disableRebalance)
                                    assigns = grp.preloader().generateAssignments(exchId, exchFut);

                                assignsMap.put(grp.groupId(), assigns);

                                if (resVer == null && !grp.isLocal())
                                    resVer = grp.topology().readyTopologyVersion();
                            }
                        }

                        if (resVer == null)
                            resVer = exchId.topologyVersion();
                    }
                    finally {
                        // Must flip busy flag before assignments are given to demand workers.
                        busy = false;
                    }

                    if (assignsMap != null && rebTopVer.equals(NONE)) {
                        int size = assignsMap.size();

                        NavigableMap<Integer, List<Integer>> orderMap = new TreeMap<>();

                        for (Map.Entry<Integer, GridDhtPreloaderAssignments> e : assignsMap.entrySet()) {
                            int grpId = e.getKey();

                            CacheGroupContext grp = cctx.cache().cacheGroup(grpId);

                            int order = grp.config().getRebalanceOrder();

                            if (orderMap.get(order) == null)
                                orderMap.put(order, new ArrayList<Integer>(size));

                            orderMap.get(order).add(grpId);
                        }

                        Runnable r = null;

                        List<String> rebList = new LinkedList<>();

                        boolean assignsCancelled = false;

                        GridCompoundFuture<Boolean, Boolean> forcedRebFut = null;

                        if (task instanceof ForceRebalanceExchangeTask)
                            forcedRebFut = ((ForceRebalanceExchangeTask)task).forcedRebalanceFuture();

                        for (Integer order : orderMap.descendingKeySet()) {
                            for (Integer grpId : orderMap.get(order)) {
                                CacheGroupContext grp = cctx.cache().cacheGroup(grpId);

                                GridDhtPreloaderAssignments assigns = assignsMap.get(grpId);

                                if (assigns != null)
                                    assignsCancelled |= assigns.cancelled();

                                Runnable cur = grp.preloader().addAssignments(assigns,
                                    forcePreload,
                                    cnt,
                                    r,
                                    forcedRebFut);

                                if (cur != null) {
                                    rebList.add(grp.cacheOrGroupName());

                                    r = cur;
                                }
                            }
                        }

                        if (forcedRebFut != null)
                            forcedRebFut.markInitialized();

                        if (assignsCancelled || hasPendingExchange()) {
                            U.log(log, "Skipping rebalancing (obsolete exchange ID) " +
                                "[top=" + resVer + ", evt=" + exchId.discoveryEventName() +
                                ", node=" + exchId.nodeId() + ']');
                        }
                        else if (r != null) {
                            Collections.reverse(rebList);

                            U.log(log, "Rebalancing scheduled [order=" + rebList +
                                ", top=" + resVer + ", force=" + (exchFut == null) +
                                ", evt=" + exchId.discoveryEventName() +
                                ", node=" + exchId.nodeId() + ']');

                            rebTopVer = resVer;

                            // Start rebalancing cache groups chain. Each group will be rebalanced
                            // sequentially one by one e.g.:
                            // ignite-sys-cache -> cacheGroupR1 -> cacheGroupP2 -> cacheGroupR3
                            r.run();
                        }
                        else
                            U.log(log, "Skipping rebalancing (nothing scheduled) " +
                                "[top=" + resVer + ", force=" + (exchFut == null) +
                                ", evt=" + exchId.discoveryEventName() +
                                ", node=" + exchId.nodeId() + ']');
                    }
                    else
                        U.log(log, "Skipping rebalancing (no affinity changes) " +
                            "[top=" + resVer +
                            ", rebTopVer=" + rebTopVer +
                            ", evt=" + exchId.discoveryEventName() +
                            ", evtNode=" + exchId.nodeId() +
                            ", client=" + cctx.kernalContext().clientNode() + ']');
                }
                catch (IgniteInterruptedCheckedException e) {
                    throw e;
                }
                catch (IgniteClientDisconnectedCheckedException | IgniteNeedReconnectException e) {
                    if (cctx.discovery().reconnectSupported()) {
                        U.warn(log, "Local node failed to complete partition map exchange due to " +
                            "exception, will try to reconnect to cluster: " + e.getMessage(), e);

                        cctx.discovery().reconnect();

                        reconnectNeeded = true;
                    }
                    else
                        U.warn(log, "Local node received IgniteClientDisconnectedCheckedException or " +
                            " IgniteNeedReconnectException exception but doesn't support reconnect, stopping node: " +
                            e.getMessage(), e);

                    return;
                }
                catch (IgniteCheckedException e) {
                    U.error(log, "Failed to wait for completion of partition map exchange " +
                        "(preloading will not start): " + task, e);

                    throw e;
                }
            }
        }
    }

    /**
     * Partition resend timeout object.
     */
    private class ResendTimeoutObject implements GridTimeoutObject {
        /** Timeout ID. */
        private final IgniteUuid timeoutId = IgniteUuid.randomUuid();

        /** Logger. */
        protected final IgniteLogger log;

        /** Timeout start time. */
        private final long createTime = U.currentTimeMillis();

        /** Started flag. */
        private AtomicBoolean started = new AtomicBoolean();

        /**
         *
         */
        private ResendTimeoutObject() {
            this.log = cctx.logger(getClass());
        }

        /** {@inheritDoc} */
        @Override public IgniteUuid timeoutId() {
            return timeoutId;
        }

        /** {@inheritDoc} */
        @Override public long endTime() {
            return createTime + partResendTimeout;
        }

        /** {@inheritDoc} */
        @Override public void onTimeout() {
            cctx.kernalContext().closure().runLocalSafe(new Runnable() {
                @Override public void run() {
                    if (!busyLock.readLock().tryLock())
                        return;

                    try {
                        if (started.compareAndSet(false, true)) {
                            if (log.isDebugEnabled())
                                log.debug("Refresh partitions due to scheduled timeout");

                            refreshPartitions();
                        }
                    }
                    finally {
                        busyLock.readLock().unlock();

                        cctx.time().removeTimeoutObject(ResendTimeoutObject.this);

                        pendingResend.compareAndSet(ResendTimeoutObject.this, null);
                    }
                }
            });
        }

        /**
         * @return {@code True} if timeout object started to run.
         */
        public boolean started() {
            return started.get();
        }
    }

    /**
     *
     */
    private static class ExchangeFutureSet extends GridListSet<GridDhtPartitionsExchangeFuture> {
        /** */
        private static final long serialVersionUID = 0L;

        /** */
        private final int histSize;

        /** */
        private final AtomicReference<AffinityTopologyVersion> readyTopVer =
            new AtomicReference<>(NONE);

        /**
         * Creates ordered, not strict list set.
         *
         * @param histSize Max history size.
         */
        private ExchangeFutureSet(int histSize) {
            super((f1, f2) -> {
                AffinityTopologyVersion t1 = f1.exchangeId().topologyVersion();
                AffinityTopologyVersion t2 = f2.exchangeId().topologyVersion();

                assert t1.topologyVersion() > 0;
                assert t2.topologyVersion() > 0;

                // Reverse order.
                return t2.compareTo(t1);
            }, /*not strict*/false);

            this.histSize = histSize;
        }

        /**
         * @param fut Future to add.
         * @return {@code True} if added.
         */
        @Override public synchronized GridDhtPartitionsExchangeFuture addx(
            GridDhtPartitionsExchangeFuture fut) {
            GridDhtPartitionsExchangeFuture cur = super.addx(fut);

            while (size() > histSize) {
                GridDhtPartitionsExchangeFuture last = last();

                if (!last.isDone() || Objects.equals(last.initialVersion(), readyTopVer()))
                    break;

                removeLast();
            }

            // Return the value in the set.
            return cur == null ? fut : cur;
        }

        /**
         * @return Ready top version.
         */
        public AffinityTopologyVersion readyTopVer() {
            return readyTopVer.get();
        }

        /**
         * @param readyTopVersion Ready top version.
         * @return {@code true} if version was set and {@code false} otherwise.
         */
        public boolean readyTopVer(AffinityTopologyVersion readyTopVersion) {
            while (true) {
                AffinityTopologyVersion readyVer = readyTopVer.get();

                if (readyVer.compareTo(readyTopVersion) >= 0)
                    return false;

                if (readyTopVer.compareAndSet(readyVer, readyTopVersion))
                    return true;
            }
        }

        /** {@inheritDoc} */
        @Nullable @Override public synchronized GridDhtPartitionsExchangeFuture removex(
            GridDhtPartitionsExchangeFuture val) {

            return super.removex(val);
        }

        /**
         * @return Values.
         */
        @Override public synchronized List<GridDhtPartitionsExchangeFuture> values() {
            return super.values();
        }

        /** {@inheritDoc} */
        @Override public synchronized String toString() {
            return S.toString(ExchangeFutureSet.class, this, super.toString());
        }
    }

    /**
     *
     */
    private abstract class MessageHandler<M> implements IgniteBiInClosure<UUID, M> {
        /** */
        private static final long serialVersionUID = 0L;

        /**
         * @param nodeId Sender node ID.
         * @param msg Message.
         */
        @Override public void apply(UUID nodeId, M msg) {
            ClusterNode node = cctx.node(nodeId);

            if (node == null) {
                if (log.isTraceEnabled())
                    log.trace("Received message from failed node [node=" + nodeId + ", msg=" + msg + ']');

                return;
            }

            if (log.isTraceEnabled())
                log.trace("Received message from node [node=" + nodeId + ", msg=" + msg + ']');

            onMessage(node, msg);
        }

        /**
         * @param node Sender cluster node.
         * @param msg Message.
         */
        protected abstract void onMessage(ClusterNode node, M msg);
    }

    /**
     * Affinity ready future.
     */
    private class AffinityReadyFuture extends GridFutureAdapter<AffinityTopologyVersion> {
        /** */
        @GridToStringInclude
        private AffinityTopologyVersion topVer;

        /**
         * @param topVer Topology version.
         */
        private AffinityReadyFuture(AffinityTopologyVersion topVer) {
            this.topVer = topVer;
        }

        /** {@inheritDoc} */
        @Override public boolean onDone(AffinityTopologyVersion res, @Nullable Throwable err) {
            assert res != null || err != null;

            boolean done = super.onDone(res, err);

            if (done)
                readyFuts.remove(topVer, this);

            return done;
        }

        /** {@inheritDoc} */
        @Override public String toString() {
            return S.toString(AffinityReadyFuture.class, this, super.toString());
        }
    }

    /**
     * Class to print only limited number of warnings.
     */
    private static class WarningsGroup {
        /** */
        private final IgniteLogger log;

        /** */
        private final int warningsLimit;

        /** */
        private final String title;

        /** */
        private final List<String> messages = new ArrayList<>();

        /** */
        private int warningsTotal = 0;

        /**
         * @param log Target logger.
         * @param warningsLimit Warnings limit.
         */
        private WarningsGroup(String title, IgniteLogger log, int warningsLimit) {
            this.title = title;

            this.log = log;

            this.warningsLimit = warningsLimit;
        }

        /**
         * @param msg Warning message.
         * @return {@code true} if message is added to list.
         */
        private boolean add(String msg) {
            boolean added = false;

            if (canAddMessage()) {
                messages.add(msg);

                added = true;
            }

            warningsTotal++;

            return added;
        }

        /**
         * @return {@code true} if messages list size less than limit.
         */
        private boolean canAddMessage() {
            return warningsTotal < warningsLimit;
        }

        /**
         * Increase total number of warnings.
         */
        private void incTotal() {
            warningsTotal++;
        }

        /**
         * Print warnings block title and messages.
         */
        private void printToLog() {
            if (warningsTotal > 0) {
                U.warn(log, String.format(title, warningsLimit, warningsTotal));

                for (String message : messages)
                    U.warn(log, message);
            }
        }
    }

    /**
<<<<<<< HEAD
     * That wrapper class allows avoiding the propagation of the user's exceptions into the Exchange thread.
     */
    private class PartitionsExchangeAwareWrapper implements PartitionsExchangeAware {
        /** */
        private final PartitionsExchangeAware delegate;

        /**
         * Creates a new wrapper.
         * @param delegate Delegate.
         */
        public PartitionsExchangeAwareWrapper(PartitionsExchangeAware delegate) {
            this.delegate = delegate;
        }

        /** {@inheritDoc} */
        @Override public void onInitBeforeTopologyLock(GridDhtPartitionsExchangeFuture fut) {
            try {
                delegate.onInitBeforeTopologyLock(fut);
            }
            catch (Exception e) {
                U.warn(log, "Failed to execute exchange callback.", e);
            }
        }

        /** {@inheritDoc} */
        @Override public void onInitAfterTopologyLock(GridDhtPartitionsExchangeFuture fut) {
            try {
                delegate.onInitAfterTopologyLock(fut);
            }
            catch (Exception e) {
                U.warn(log, "Failed to execute exchange callback.", e);
            }
        }

        /** {@inheritDoc} */
        @Override public void onDoneBeforeTopologyUnlock(GridDhtPartitionsExchangeFuture fut) {
            try {
                delegate.onDoneBeforeTopologyUnlock(fut);
            }
            catch (Exception e) {
                U.warn(log, "Failed to execute exchange callback.", e);
            }
        }

        /** {@inheritDoc} */
        @Override public void onDoneAfterTopologyUnlock(GridDhtPartitionsExchangeFuture fut) {
            try {
                delegate.onDoneAfterTopologyUnlock(fut);
            }
            catch (Exception e) {
                U.warn(log, "Failed to execute exchange callback.", e);
            }
        }

        /** {@inheritDoc} */
        @Override public int hashCode() {
            return delegate.hashCode();
        }

        /** {@inheritDoc} */
        @SuppressWarnings("EqualsWhichDoesntCheckParameterClass")
        @Override public boolean equals(Object obj) {
            return delegate.equals(obj);
=======
     * Class to limit action count for unique objects.
     * <p>
     * NO guarantees of thread safety are provided.
     */
    private static class ActionLimiter<T> {
        /** */
        private final int limit;

        /**
         * Internal storage of objects and counters for each of object.
         */
        private final Map<T, AtomicInteger> actionsCnt = new HashMap<>();

        /**
         * Set of active objects.
         */
        private final Set<T> activeObjects = new HashSet<>();

        /**
         * @param limit Limit.
         */
        private ActionLimiter(int limit) {
            this.limit = limit;
        }

        /**
         * Shows if action is allowed for the given object. Adds this object to internal set of active
         * objects that are still in use.
         *
         * @param obj object.
         */
        boolean allowAction(T obj) {
            activeObjects.add(obj);

            int cnt = actionsCnt.computeIfAbsent(obj, o -> new AtomicInteger(0))
                .incrementAndGet();

            return (cnt <= limit);
        }

        /**
         * Removes old objects from limiter's internal storage. All objects that are contained in internal
         * storage but not in set of active objects, are assumed as 'old'. This method is to be called
         * after processing of collection of objects to purge limiter's internal storage.
         */
        void trim() {
            actionsCnt.keySet().removeIf(key -> !activeObjects.contains(key));

            activeObjects.clear();
>>>>>>> 6fd5a762
        }
    }
}<|MERGE_RESOLUTION|>--- conflicted
+++ resolved
@@ -3633,7 +3633,6 @@
     }
 
     /**
-<<<<<<< HEAD
      * That wrapper class allows avoiding the propagation of the user's exceptions into the Exchange thread.
      */
     private class PartitionsExchangeAwareWrapper implements PartitionsExchangeAware {
@@ -3697,7 +3696,10 @@
         @SuppressWarnings("EqualsWhichDoesntCheckParameterClass")
         @Override public boolean equals(Object obj) {
             return delegate.equals(obj);
-=======
+        }
+    }
+
+    /**
      * Class to limit action count for unique objects.
      * <p>
      * NO guarantees of thread safety are provided.
@@ -3747,7 +3749,6 @@
             actionsCnt.keySet().removeIf(key -> !activeObjects.contains(key));
 
             activeObjects.clear();
->>>>>>> 6fd5a762
         }
     }
 }