--- conflicted
+++ resolved
@@ -380,12 +380,8 @@
                 cctx.kernalContext().closure().runLocalSafe(new GridPlainRunnable() {
                     @Override public void run() {
                         try (TraceSurroundings ignored =
-<<<<<<< HEAD
-                                  MTC.support(cctx.kernalContext().tracing().create(CACHE_API_UPDATE_MAP, MTC.span()))) {
-=======
                                   MTC.support(cctx.kernalContext().tracing().create(CACHE_API_UPDATE_MAP,
                                       MTC.span()))) {
->>>>>>> 7a05c994
                             mapOnTopology();
                         }
                     }
