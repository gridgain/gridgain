--- conflicted
+++ resolved
@@ -456,11 +456,7 @@
 
     /** {@inheritDoc} */
     @Override protected void map(AffinityTopologyVersion topVer) {
-<<<<<<< HEAD
-        MTC.span().addTag("topology.version", () -> Objects.toString(topVer));
-=======
         span.addTag("topology.version", () -> Objects.toString(topVer));
->>>>>>> 8fcb52d8
 
         long futId = cctx.mvcc().nextAtomicId();
 
