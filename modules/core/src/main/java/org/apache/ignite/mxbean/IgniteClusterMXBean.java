/*
 * Copyright 2019 GridGain Systems, Inc. and Contributors.
 *
 * Licensed under the GridGain Community Edition License (the "License");
 * you may not use this file except in compliance with the License.
 * You may obtain a copy of the License at
 *
 *     https://www.gridgain.com/products/software/community-edition/gridgain-community-edition-license
 *
 * Unless required by applicable law or agreed to in writing, software
 * distributed under the License is distributed on an "AS IS" BASIS,
 * WITHOUT WARRANTIES OR CONDITIONS OF ANY KIND, either express or implied.
 * See the License for the specific language governing permissions and
 * limitations under the License.
 */

package org.apache.ignite.mxbean;

import javax.management.JMException;
import java.util.UUID;

/**
 * MX Bean allows to access information about cluster ID and tag and change tag.
 */
@MXBeanDescription("MBean that provides access to information about cluster ID and tag.")
public interface IgniteClusterMXBean {
    /**
     * Gets cluster ID.
     *
     * @return Cluster ID.
     */
    @MXBeanDescription("Unique identifier of the cluster.")
    public UUID getId();

    /**
     * Changes cluster ID to provided value.
     *
     * @param newId New value to be set as cluster ID.
     */
    @MXBeanDescription("Set new cluster ID value.")
    public void id(@MXBeanParameter(name = "newId", description = "New ID value to be set.") UUID newId);

    /**
     * Gets current cluster tag.
     *
     * @return Current cluster tag.
     */
    @MXBeanDescription("User-defined cluster tag.")
    public String getTag();

    /**
     * Changes cluster tag to provided value.
     *
     * @param newTag New value to be set as cluster tag.
     * @throws JMException This exception is never thrown. The declaration is kept for source compatibility.
     */
    @MXBeanDescription("Set new cluster tag value.")
<<<<<<< HEAD
    @MXBeanParametersNames("newTag")
    @MXBeanParametersDescriptions(
        "New tag value to be set."
    )
    public void tag(String newTag) throws JMException;

    @MXBeanDescription("Start checkpoint on cluster nodes.")
    public void checkpoint();
=======
    public void tag(@MXBeanParameter(name = "newTag", description = "New tag value to be set.") String newTag)
        throws JMException;
>>>>>>> fdd8c59e
}<|MERGE_RESOLUTION|>--- conflicted
+++ resolved
@@ -55,17 +55,9 @@
      * @throws JMException This exception is never thrown. The declaration is kept for source compatibility.
      */
     @MXBeanDescription("Set new cluster tag value.")
-<<<<<<< HEAD
-    @MXBeanParametersNames("newTag")
-    @MXBeanParametersDescriptions(
-        "New tag value to be set."
-    )
-    public void tag(String newTag) throws JMException;
+    public void tag(@MXBeanParameter(name = "newTag", description = "New tag value to be set.") String newTag)
+        throws JMException;
 
     @MXBeanDescription("Start checkpoint on cluster nodes.")
     public void checkpoint();
-=======
-    public void tag(@MXBeanParameter(name = "newTag", description = "New tag value to be set.") String newTag)
-        throws JMException;
->>>>>>> fdd8c59e
 }