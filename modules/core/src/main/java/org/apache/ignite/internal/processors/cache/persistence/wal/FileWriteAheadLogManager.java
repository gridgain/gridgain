/*
 * Copyright 2020 GridGain Systems, Inc. and Contributors.
 *
 * Licensed under the GridGain Community Edition License (the "License");
 * you may not use this file except in compliance with the License.
 * You may obtain a copy of the License at
 *
 *     https://www.gridgain.com/products/software/community-edition/gridgain-community-edition-license
 *
 * Unless required by applicable law or agreed to in writing, software
 * distributed under the License is distributed on an "AS IS" BASIS,
 * WITHOUT WARRANTIES OR CONDITIONS OF ANY KIND, either express or implied.
 * See the License for the specific language governing permissions and
 * limitations under the License.
 */

package org.apache.ignite.internal.processors.cache.persistence.wal;

import java.io.BufferedInputStream;
import java.io.BufferedOutputStream;
import java.io.DataInput;
import java.io.EOFException;
import java.io.File;
import java.io.FileFilter;
import java.io.FileInputStream;
import java.io.FileNotFoundException;
import java.io.FileOutputStream;
import java.io.IOException;
import java.nio.ByteBuffer;
import java.nio.ByteOrder;
import java.nio.channels.ClosedByInterruptException;
import java.nio.file.FileAlreadyExistsException;
import java.nio.file.Files;
import java.sql.Time;
import java.util.ArrayList;
import java.util.Arrays;
import java.util.Collection;
import java.util.Collections;
import java.util.HashMap;
import java.util.HashSet;
import java.util.List;
import java.util.Map;
import java.util.Objects;
import java.util.Set;
import java.util.TreeMap;
import java.util.concurrent.ConcurrentHashMap;
import java.util.concurrent.PriorityBlockingQueue;
import java.util.concurrent.atomic.AtomicLong;
import java.util.concurrent.atomic.AtomicLongArray;
import java.util.concurrent.atomic.AtomicReferenceFieldUpdater;
import java.util.regex.Pattern;
import java.util.stream.Collectors;
import java.util.zip.ZipEntry;
import java.util.zip.ZipInputStream;
import java.util.zip.ZipOutputStream;
import org.apache.ignite.IgniteCheckedException;
import org.apache.ignite.IgniteLogger;
import org.apache.ignite.IgniteSystemProperties;
import org.apache.ignite.configuration.DataStorageConfiguration;
import org.apache.ignite.configuration.DiskPageCompression;
import org.apache.ignite.configuration.IgniteConfiguration;
import org.apache.ignite.configuration.WALMode;
import org.apache.ignite.events.WalSegmentArchivedEvent;
import org.apache.ignite.events.WalSegmentCompactedEvent;
import org.apache.ignite.failure.FailureContext;
import org.apache.ignite.failure.FailureType;
import org.apache.ignite.internal.GridKernalContext;
import org.apache.ignite.internal.IgniteInternalFuture;
import org.apache.ignite.internal.IgniteInterruptedCheckedException;
import org.apache.ignite.internal.managers.eventstorage.GridEventStorageManager;
import org.apache.ignite.internal.pagemem.wal.IgniteWriteAheadLogManager;
import org.apache.ignite.internal.pagemem.wal.WALIterator;
import org.apache.ignite.internal.pagemem.wal.WALPointer;
import org.apache.ignite.internal.pagemem.wal.record.MarshalledRecord;
import org.apache.ignite.internal.pagemem.wal.record.MemoryRecoveryRecord;
import org.apache.ignite.internal.pagemem.wal.record.PageSnapshot;
import org.apache.ignite.internal.pagemem.wal.record.RolloverType;
import org.apache.ignite.internal.pagemem.wal.record.SwitchSegmentRecord;
import org.apache.ignite.internal.pagemem.wal.record.WALRecord;
import org.apache.ignite.internal.pagemem.wal.record.delta.PageDeltaRecord;
import org.apache.ignite.internal.processors.cache.GridCacheSharedContext;
import org.apache.ignite.internal.processors.cache.GridCacheSharedManagerAdapter;
import org.apache.ignite.internal.processors.cache.WalStateManager.WALDisableContext;
import org.apache.ignite.internal.processors.cache.persistence.DataStorageMetricsImpl;
import org.apache.ignite.internal.processors.cache.persistence.GridCacheDatabaseSharedManager;
import org.apache.ignite.internal.processors.cache.persistence.StorageException;
import org.apache.ignite.internal.processors.cache.persistence.file.FileIO;
import org.apache.ignite.internal.processors.cache.persistence.file.FileIOFactory;
import org.apache.ignite.internal.processors.cache.persistence.file.RandomAccessFileIOFactory;
import org.apache.ignite.internal.processors.cache.persistence.filename.PdsFolderSettings;
import org.apache.ignite.internal.processors.cache.persistence.wal.aware.SegmentAware;
import org.apache.ignite.internal.processors.cache.persistence.wal.crc.FastCrc;
import org.apache.ignite.internal.processors.cache.persistence.wal.crc.IgniteDataIntegrityViolationException;
import org.apache.ignite.internal.processors.cache.persistence.wal.filehandle.AbstractFileHandle;
import org.apache.ignite.internal.processors.cache.persistence.wal.filehandle.FileHandleManager;
import org.apache.ignite.internal.processors.cache.persistence.wal.filehandle.FileHandleManagerFactory;
import org.apache.ignite.internal.processors.cache.persistence.wal.filehandle.FileWriteHandle;
import org.apache.ignite.internal.processors.cache.persistence.wal.io.FileInput;
import org.apache.ignite.internal.processors.cache.persistence.wal.io.LockedSegmentFileInputFactory;
import org.apache.ignite.internal.processors.cache.persistence.wal.io.SegmentFileInputFactory;
import org.apache.ignite.internal.processors.cache.persistence.wal.io.SegmentIO;
import org.apache.ignite.internal.processors.cache.persistence.wal.io.SimpleSegmentFileInputFactory;
import org.apache.ignite.internal.processors.cache.persistence.wal.record.HeaderRecord;
import org.apache.ignite.internal.processors.cache.persistence.wal.serializer.RecordSerializer;
import org.apache.ignite.internal.processors.cache.persistence.wal.serializer.RecordSerializerFactory;
import org.apache.ignite.internal.processors.cache.persistence.wal.serializer.RecordSerializerFactoryImpl;
import org.apache.ignite.internal.processors.cache.persistence.wal.serializer.RecordV1Serializer;
import org.apache.ignite.internal.processors.failure.FailureProcessor;
import org.apache.ignite.internal.processors.timeout.GridTimeoutObject;
import org.apache.ignite.internal.processors.timeout.GridTimeoutProcessor;
import org.apache.ignite.internal.util.GridUnsafe;
import org.apache.ignite.internal.util.future.GridFinishedFuture;
import org.apache.ignite.internal.util.future.GridFutureAdapter;
import org.apache.ignite.internal.util.io.GridFileUtils;
import org.apache.ignite.internal.util.typedef.CI1;
import org.apache.ignite.internal.util.typedef.CIX1;
import org.apache.ignite.internal.util.typedef.CO;
import org.apache.ignite.internal.util.typedef.F;
import org.apache.ignite.internal.util.typedef.X;
import org.apache.ignite.internal.util.typedef.internal.U;
import org.apache.ignite.internal.util.worker.GridWorker;
import org.apache.ignite.lang.IgniteBiPredicate;
import org.apache.ignite.lang.IgniteBiTuple;
import org.apache.ignite.lang.IgniteInClosure;
import org.apache.ignite.lang.IgnitePredicate;
import org.apache.ignite.lang.IgniteUuid;
import org.apache.ignite.thread.IgniteThread;
import org.jetbrains.annotations.Nullable;

import static java.nio.file.StandardOpenOption.CREATE;
import static java.nio.file.StandardOpenOption.READ;
import static java.nio.file.StandardOpenOption.WRITE;
import static org.apache.ignite.IgniteSystemProperties.IGNITE_CHECKPOINT_TRIGGER_ARCHIVE_SIZE_PERCENTAGE;
import static org.apache.ignite.IgniteSystemProperties.IGNITE_THRESHOLD_WAIT_TIME_NEXT_WAL_SEGMENT;
import static org.apache.ignite.IgniteSystemProperties.IGNITE_THRESHOLD_WAL_ARCHIVE_SIZE_PERCENTAGE;
import static org.apache.ignite.IgniteSystemProperties.IGNITE_WAL_COMPRESSOR_WORKER_THREAD_CNT;
import static org.apache.ignite.IgniteSystemProperties.IGNITE_WAL_MMAP;
import static org.apache.ignite.IgniteSystemProperties.IGNITE_WAL_SERIALIZER_VERSION;
import static org.apache.ignite.events.EventType.EVT_WAL_SEGMENT_ARCHIVED;
import static org.apache.ignite.events.EventType.EVT_WAL_SEGMENT_COMPACTED;
import static org.apache.ignite.failure.FailureType.CRITICAL_ERROR;
import static org.apache.ignite.failure.FailureType.SYSTEM_WORKER_TERMINATION;
import static org.apache.ignite.internal.processors.cache.persistence.file.FilePageStoreManager.TMP_SUFFIX;
import static org.apache.ignite.internal.processors.cache.persistence.file.FilePageStoreManager.ZIP_SUFFIX;
import static org.apache.ignite.internal.processors.cache.persistence.wal.FileDescriptor.fileName;
import static org.apache.ignite.internal.processors.cache.persistence.wal.serializer.RecordSerializerFactory.LATEST_SERIALIZER_VERSION;
import static org.apache.ignite.internal.processors.cache.persistence.wal.serializer.RecordV1Serializer.HEADER_RECORD_SIZE;
import static org.apache.ignite.internal.processors.cache.persistence.wal.serializer.RecordV1Serializer.readPosition;
import static org.apache.ignite.internal.processors.cache.persistence.wal.serializer.RecordV1Serializer.readSegmentHeader;
import static org.apache.ignite.internal.processors.compress.CompressionProcessor.checkCompressionLevelBounds;
import static org.apache.ignite.internal.processors.compress.CompressionProcessor.getDefaultCompressionLevel;

/**
 * File WAL manager.
 */
@SuppressWarnings("IfMayBeConditional")
public class FileWriteAheadLogManager extends GridCacheSharedManagerAdapter implements IgniteWriteAheadLogManager {
    /** */
    private static final FileDescriptor[] EMPTY_DESCRIPTORS = new FileDescriptor[0];

    /** Zero-filled buffer for file formatting. */
    private static final byte[] FILL_BUF = new byte[1024 * 1024];

    /** Pattern for segment file names. */
    public static final Pattern WAL_NAME_PATTERN = Pattern.compile("\\d{16}\\.wal");

    /** Pattern for WAL temp files - these files will be cleared at startup. */
    public static final Pattern WAL_TEMP_NAME_PATTERN = Pattern.compile("\\d{16}\\.wal\\.tmp");

    /** WAL segment file filter, see {@link #WAL_NAME_PATTERN} */
    public static final FileFilter WAL_SEGMENT_FILE_FILTER = file -> !file.isDirectory() &&
        WAL_NAME_PATTERN.matcher(file.getName()).matches();

    /** WAL segment temporary file filter, see {@link #WAL_TEMP_NAME_PATTERN} */
    private static final FileFilter WAL_SEGMENT_TEMP_FILE_FILTER = file -> !file.isDirectory() &&
        WAL_TEMP_NAME_PATTERN.matcher(file.getName()).matches();

    /** */
    public static final Pattern WAL_SEGMENT_FILE_COMPACTED_PATTERN = Pattern.compile("\\d{16}\\.wal\\.zip");

    /** WAL segment file filter, see {@link #WAL_NAME_PATTERN} */
    public static final FileFilter WAL_SEGMENT_COMPACTED_OR_RAW_FILE_FILTER = file -> !file.isDirectory() &&
        (WAL_NAME_PATTERN.matcher(file.getName()).matches() ||
            WAL_SEGMENT_FILE_COMPACTED_PATTERN.matcher(file.getName()).matches());

    /** */
    private static final Pattern WAL_SEGMENT_TEMP_FILE_COMPACTED_PATTERN = Pattern.compile("\\d{16}\\.wal\\.zip\\.tmp");

    /** */
    private static final FileFilter WAL_SEGMENT_FILE_COMPACTED_FILTER = file -> !file.isDirectory() &&
        WAL_SEGMENT_FILE_COMPACTED_PATTERN.matcher(file.getName()).matches();

    /** */
    private static final FileFilter WAL_SEGMENT_TEMP_FILE_COMPACTED_FILTER = file -> !file.isDirectory() &&
        WAL_SEGMENT_TEMP_FILE_COMPACTED_PATTERN.matcher(file.getName()).matches();

    /** Buffer size. */
    private static final int BUF_SIZE = 1024 * 1024;

    /** Use mapped byte buffer. */
    private final boolean mmap = IgniteSystemProperties.getBoolean(IGNITE_WAL_MMAP, true);

    /**
     * Percentage of archive size for checkpoint trigger. Need for calculate max size of WAL after last checkpoint.
     * Checkpoint should be triggered when max size of WAL after last checkpoint more than maxWallArchiveSize * thisValue
     */
    private static final double CHECKPOINT_TRIGGER_ARCHIVE_SIZE_PERCENTAGE =
        IgniteSystemProperties.getDouble(IGNITE_CHECKPOINT_TRIGGER_ARCHIVE_SIZE_PERCENTAGE, 0.25);

    /**
     * Percentage of WAL archive size to calculate threshold since which removing of old archive should be started.
     */
    private static final double THRESHOLD_WAL_ARCHIVE_SIZE_PERCENTAGE =
        IgniteSystemProperties.getDouble(IGNITE_THRESHOLD_WAL_ARCHIVE_SIZE_PERCENTAGE, 0.5);

    /**
     * Number of WAL compressor worker threads.
     */
    private final int WAL_COMPRESSOR_WORKER_THREAD_CNT =
            IgniteSystemProperties.getInteger(IGNITE_WAL_COMPRESSOR_WORKER_THREAD_CNT, 4);

    /**
     * Threshold time to print warning to log if awaiting for next wal segment took too long (exceeded this threshold).
     */
    private static final long THRESHOLD_WAIT_TIME_NEXT_WAL_SEGMENT =
        IgniteSystemProperties.getLong(IGNITE_THRESHOLD_WAIT_TIME_NEXT_WAL_SEGMENT, 1000L);

    /** */
    private final boolean alwaysWriteFullPages;

    /** WAL segment size in bytes. This is maximum value, actual segments may be shorter. */
    private final long maxWalSegmentSize;

    /**
     * Maximum number of allowed segments without checkpoint. If we have their more checkpoint should be triggered.
     * It is simple way to calculate WAL size without checkpoint instead fair WAL size calculating.
     */
    private final long maxSegCountWithoutCheckpoint;

    /** Size of wal archive since which removing of old archive should be started. */
    private final long allowedThresholdWalArchiveSize;

    /** */
    private final WALMode mode;

    /** WAL flush frequency. Makes sense only for {@link WALMode#BACKGROUND} log WALMode. */
    private final long flushFreq;

    /** */
    private final DataStorageConfiguration dsCfg;

    /** Events service */
    private final GridEventStorageManager evt;

    /** Failure processor */
    private final FailureProcessor failureProcessor;

    /** Ignite configuration. */
    private final IgniteConfiguration igCfg;

    /** Persistence metrics tracker. */
    private DataStorageMetricsImpl metrics;

    /** WAL work directory (including consistent ID as subfolder). */
    private File walWorkDir;

    /** WAL archive directory (including consistent ID as subfolder). */
    private File walArchiveDir;

    /** Serializer of latest version, used to read header record and for write records */
    private RecordSerializer serializer;

    /** Serializer latest version to use. */
    private final int serializerVer =
        IgniteSystemProperties.getInteger(IGNITE_WAL_SERIALIZER_VERSION, LATEST_SERIALIZER_VERSION);

    /** Factory to provide I/O interfaces for read/write operations with files */
    private volatile FileIOFactory ioFactory;

    /** Factory to provide I/O interfaces for read primitives with files */
    private final SegmentFileInputFactory segmentFileInputFactory;

    /** Holder of actual information of latest manipulation on WAL segments. */
    private volatile SegmentAware segmentAware;

    /** Updater for {@link #currHnd}, used for verify there are no concurrent update for current log segment handle. */
    private static final AtomicReferenceFieldUpdater<FileWriteAheadLogManager, FileWriteHandle> CURR_HND_UPD =
        AtomicReferenceFieldUpdater.newUpdater(FileWriteAheadLogManager.class, FileWriteHandle.class, "currHnd");

    /**
     * File archiver moves segments from work directory to archive. Locked segments may be kept not moved until release.
     * For mode archive and work folders set to equal value, archiver is not created.
     */
    @Nullable private FileArchiver archiver;

    /** Compressor. */
    @Nullable private FileCompressor compressor;

    /** Decompressor. */
    @Nullable private FileDecompressor decompressor;

    /**
     * Cleaner of segments from WAL archive when the maximum size is reached.
     * Will not work if WAL archive size is {@link DataStorageConfiguration#UNLIMITED_WAL_ARCHIVE}.
     */
    @Nullable private FileCleaner cleaner;

    /** Current log segment handle. */
    private volatile FileWriteHandle currHnd;

    /** File handle manager. */
    private FileHandleManager fileHandleManager;

    /** */
    private WALDisableContext walDisableContext;

    /**
     * Positive (non-0) value indicates WAL can be archived even if not complete<br>
     * See {@link DataStorageConfiguration#setWalAutoArchiveAfterInactivity(long)}<br>
     */
    private final long walAutoArchiveAfterInactivity;

    /**
     * Container with last WAL record logged timestamp.<br> Zero value means there was no records logged to current
     * segment, skip possible archiving for this case<br> Value is filled only for case {@link
     * #walAutoArchiveAfterInactivity} > 0<br>
     */
    private final AtomicLong lastRecordLoggedMs = new AtomicLong();

    /**
     * Cancellable task for {@link WALMode#BACKGROUND}, should be cancelled at shutdown.
     * Null for non background modes.
     */
    @Nullable private volatile GridTimeoutProcessor.CancelableTask backgroundFlushSchedule;

    /**
     * Reference to the last added next archive timeout check object. Null if mode is not enabled. Should be cancelled
     * at shutdown
     */
    @Nullable private volatile GridTimeoutObject nextAutoArchiveTimeoutObj;

    /**
     * Listener invoked for each segment file IO initializer.
     */
    @Nullable private volatile IgniteInClosure<FileIO> createWalFileListener;

    /**
     * Manage of segment location.
     */
    private SegmentRouter segmentRouter;

    /** Segment factory with ability locked segment during reading. */
    private SegmentFileInputFactory lockedSegmentFileInputFactory;

    /** FileHandleManagerFactory. */
    private final FileHandleManagerFactory fileHandleManagerFactory;

    /** Switch segment record offset. */
    @Nullable private final AtomicLongArray switchSegmentRecordOffset;

    /** Page snapshot records compression algorithm. */
    private DiskPageCompression pageCompression;

    /** Page snapshot records compression level. */
    private int pageCompressionLevel;

    /**
     * Local segment sizes: absolute segment index -> size in bytes.
     * For segments from {@link #walWorkDir} and {@link #walArchiveDir}.
     * If there is a raw and compressed segment, compressed size is getting.
     */
    private final Map<Long, Long> segmentSize = new ConcurrentHashMap<>();

    /** Pointer to the last successful checkpoint until which WAL segments can be safely deleted. */
    private volatile FileWALPointer lastCheckpointPtr = new FileWALPointer(0, 0, 0);

    /**
     * Constructor.
     *
     * @param ctx Kernal context.
     */
    public FileWriteAheadLogManager(final GridKernalContext ctx) {
        igCfg = ctx.config();

        DataStorageConfiguration dsCfg = igCfg.getDataStorageConfiguration();

        assert dsCfg != null;

        this.dsCfg = dsCfg;

        maxWalSegmentSize = dsCfg.getWalSegmentSize();
        mode = dsCfg.getWalMode();
        flushFreq = dsCfg.getWalFlushFrequency();
        alwaysWriteFullPages = dsCfg.isAlwaysWriteFullPages();
        ioFactory = mode == WALMode.FSYNC ? dsCfg.getFileIOFactory() : new RandomAccessFileIOFactory();
        segmentFileInputFactory = new SimpleSegmentFileInputFactory();
        walAutoArchiveAfterInactivity = dsCfg.getWalAutoArchiveAfterInactivity();

        allowedThresholdWalArchiveSize = (long)(dsCfg.getMaxWalArchiveSize() * THRESHOLD_WAL_ARCHIVE_SIZE_PERCENTAGE);

        evt = ctx.event();
        failureProcessor = ctx.failure();

        fileHandleManagerFactory = new FileHandleManagerFactory(dsCfg);

        maxSegCountWithoutCheckpoint =
            (long)((U.adjustedWalHistorySize(dsCfg, log) * CHECKPOINT_TRIGGER_ARCHIVE_SIZE_PERCENTAGE)
                / dsCfg.getWalSegmentSize());

        switchSegmentRecordOffset = isArchiverEnabled() ? new AtomicLongArray(dsCfg.getWalSegments()) : null;
    }

    /**
     * For test purposes only.
     *
     * @param ioFactory IO factory.
     */
    public void setFileIOFactory(FileIOFactory ioFactory) {
        this.ioFactory = ioFactory;
    }

    /** {@inheritDoc} */
    @Override public void start0() throws IgniteCheckedException {
        if (cctx.kernalContext().clientNode())
            return;

        final PdsFolderSettings resolveFolders = cctx.kernalContext().pdsFolderResolver().resolveFolders();

        checkWalConfiguration();

        synchronized (this) {
            final File walWorkDir0 = walWorkDir = initDirectory(
                dsCfg.getWalPath(),
                DataStorageConfiguration.DFLT_WAL_PATH,
                resolveFolders.folderName(),
                "write ahead log work directory"
            );

            final File walArchiveDir0 = walArchiveDir = initDirectory(
                dsCfg.getWalArchivePath(),
                DataStorageConfiguration.DFLT_WAL_ARCHIVE_PATH,
                resolveFolders.folderName(),
                "write ahead log archive directory"
            );

            serializer = new RecordSerializerFactoryImpl(cctx).createSerializer(serializerVer);

            GridCacheDatabaseSharedManager dbMgr = (GridCacheDatabaseSharedManager)cctx.database();

            metrics = dbMgr.persistentStoreMetricsImpl();

            checkOrPrepareFiles();

            if (metrics != null) {
                metrics.setWalSizeProvider(new CO<Long>() {
                    /** {@inheritDoc} */
                    @Override public Long apply() {
                        long size = 0;

                        for (File f : walWorkDir0.listFiles())
                            size += f.length();

                        for (File f : walArchiveDir0.listFiles())
                            size += f.length();

                        return size;
                    }
                });
            }

            segmentAware = new SegmentAware(dsCfg.getWalSegments(), dsCfg.isWalCompactionEnabled(), log);

            // We have to initialize compressor before archiver in order to setup already compressed segments.
            // Otherwise, FileArchiver initialization will trigger redundant work for FileCompressor.
            if (dsCfg.isWalCompactionEnabled()) {
                compressor = new FileCompressor(log);

                decompressor = new FileDecompressor(log);
            }

            if (isArchiverEnabled())
                archiver = new FileArchiver(segmentAware, log);

            if (!walArchiveUnlimited())
                cleaner = new FileCleaner(log);

            segmentRouter = new SegmentRouter(walWorkDir, walArchiveDir, segmentAware, dsCfg);

            fileHandleManager = fileHandleManagerFactory.build(
                cctx, metrics, mmap, serializer, this::currentHandle
            );

            lockedSegmentFileInputFactory = new LockedSegmentFileInputFactory(
                segmentAware,
                segmentRouter,
                ioFactory
            );

            pageCompression = dsCfg.getWalPageCompression();

            if (pageCompression != DiskPageCompression.DISABLED) {
                if (serializerVer < 2) {
                    throw new IgniteCheckedException("WAL page snapshots compression not supported for serializerVer=" +
                        serializerVer);
                }

                cctx.kernalContext().compress().checkPageCompressionSupported();

                pageCompressionLevel = dsCfg.getWalPageCompressionLevel() != null ?
                    checkCompressionLevelBounds(dsCfg.getWalPageCompressionLevel(), pageCompression) :
                    getDefaultCompressionLevel(pageCompression);
            }
        }
    }

    /**
     * @return Info about of WAL paths.
     */
    public SegmentRouter getSegmentRouter() {
        return segmentRouter;
    }

    /**
     * Running workers of WAL archive.
     */
    private void startArchiveWorkers() {
        segmentAware.reset();

        segmentAware.resetWalArchiveSizes();
        segmentAware.addCurrentWalArchiveSize(totalSize(walArchiveFiles()));

        if (isArchiverEnabled()) {
            assert archiver != null : "FileArchiver should be initialized.";

            archiver.restart();
        }

        if (dsCfg.isWalCompactionEnabled() && !cctx.kernalContext().recoveryMode()) {
            assert compressor != null : "Compressor should be initialized.";

            compressor.restart();

            assert decompressor != null : "Compressor should be initialized.";

            decompressor.restart();
        }

        if (!walArchiveUnlimited()) {
            assert cleaner != null : "FileCleaner should be initialized.";

            cleaner.restart();
        }
    }

    /**
     * Archiver can be not created, all files will be written to WAL folder, using absolute segment index.
     *
     * @return flag indicating if archiver is disabled.
     */
    private boolean isArchiverEnabled() {
        if (walArchiveDir != null && walWorkDir != null)
            return !walArchiveDir.equals(walWorkDir);

        return !new File(dsCfg.getWalArchivePath()).equals(new File(dsCfg.getWalPath()));
    }

    /**
     * Collection WAL segments from the archive only if they are all present.
     * Will wait for the last segment to be archived if not.
     *
     * @param low Low bound (include).
     * @param high High bound (not include).
     * @return WAL segments from archive.
     * @throws IgniteCheckedException If failed.
     */
    public Collection<File> archiveWalFiles(FileWALPointer low, FileWALPointer high) throws IgniteCheckedException {
        segmentAware.awaitSegmentArchived(high.index() - 1);

        List<File> res = new ArrayList<>();

        for (long i = low.index(); i < high.index(); i++) {
            String segmentName = fileName(i);

            File file = new File(walArchiveDir, segmentName);
            File fileZip = new File(walArchiveDir, segmentName + ZIP_SUFFIX);

            if (file.exists())
                res.add(file);
            else if (fileZip.exists())
                res.add(fileZip);
            else {
                if (log.isInfoEnabled())
                    log.info("Segment not found: " + file.getName() + "/" + fileZip.getName());

                res.clear();

                break;
            }
        }

        return res;
    }

    /**
     * @throws IgniteCheckedException if WAL store path is configured and archive path isn't (or vice versa)
     */
    private void checkWalConfiguration() throws IgniteCheckedException {
        if (dsCfg.getWalPath() == null ^ dsCfg.getWalArchivePath() == null) {
            throw new IgniteCheckedException(
                "Properties should be either both specified or both null " +
                    "[walStorePath = " + dsCfg.getWalPath() +
                    ", walArchivePath = " + dsCfg.getWalArchivePath() + "]"
            );
        }
    }

    /**
     * Method is called twice on deactivate and stop.
     * It shutdown workers but do not deallocate them to avoid duplication.
     * */
    @Override protected void stop0(boolean cancel) {
        final GridTimeoutProcessor.CancelableTask schedule = backgroundFlushSchedule;

        if (schedule != null)
            schedule.close();

        final GridTimeoutObject timeoutObj = nextAutoArchiveTimeoutObj;

        if (timeoutObj != null)
            cctx.time().removeTimeoutObject(timeoutObj);

        try {
            fileHandleManager.onDeactivate();
        }
        catch (Exception e) {
            U.error(log, "Failed to gracefully close WAL segment: " + currHnd, e);
        }

        segmentAware.interrupt();

        try {
            if (archiver != null)
                archiver.shutdown();

            if (compressor != null)
                compressor.shutdown();

            if (decompressor != null)
                decompressor.shutdown();

            if (cleaner != null)
                cleaner.shutdown();
        }
        catch (IgniteInterruptedCheckedException e) {
            U.error(log, "Failed to gracefully shutdown WAL components, thread was interrupted.", e);
        }
    }

    /** {@inheritDoc} */
    @Override public void onActivate(GridKernalContext kctx) throws IgniteCheckedException {
        if (log.isDebugEnabled())
            log.debug("Activated file write ahead log manager [nodeId=" + cctx.localNodeId() +
                " topVer=" + cctx.discovery().topologyVersionEx() + " ]");
        //NOOP implementation, we need to override it.
    }

    /** {@inheritDoc} */
    @Override public void onDeActivate(GridKernalContext kctx) {
        if (log.isDebugEnabled())
            log.debug("DeActivate file write ahead log [nodeId=" + cctx.localNodeId() +
                " topVer=" + cctx.discovery().topologyVersionEx() + " ]");

        stop0(true);

        currHnd = null;
    }

    /** {@inheritDoc} */
    @Override public boolean isAlwaysWriteFullPages() {
        return alwaysWriteFullPages;
    }

    /** {@inheritDoc} */
    @Override public boolean isFullSync() {
        return mode == WALMode.FSYNC;
    }

    /** {@inheritDoc} */
    @Override public void resumeLogging(WALPointer lastPtr) throws IgniteCheckedException {
        if (log.isDebugEnabled()) {
            log.debug("File write ahead log manager resuming logging [nodeId=" + cctx.localNodeId() +
                " topVer=" + cctx.discovery().topologyVersionEx() + " ]");
        }

        // walDisableContext is started after FileWriteAheadLogManager, so we obtain actual walDisableContext ref here.
        synchronized (this) {
            walDisableContext = cctx.walState().walDisableContext();
        }

        assert currHnd == null;
        assert lastPtr == null || lastPtr instanceof FileWALPointer;

        startArchiveWorkers();

        assert (isArchiverEnabled() && archiver != null) || (!isArchiverEnabled() && archiver == null) :
            "Trying to restore FileWriteHandle on deactivated write ahead log manager";

        FileWALPointer filePtr = (FileWALPointer)lastPtr;

        fileHandleManager.resumeLogging();

        updateCurrentHandle(restoreWriteHandle(filePtr), null);

        // For new handle write serializer version to it.
        if (filePtr == null)
            currHnd.writeHeader();

        if (currHnd.serializerVersion() != serializer.version()) {
            if (log.isInfoEnabled()) {
                log.info("Record serializer version change detected, will start logging with a new WAL record " +
                    "serializer to a new WAL segment [curFile=" + currHnd + ", newVer=" + serializer.version() +
                    ", oldVer=" + currHnd.serializerVersion() + ']');
            }

            rollOver(currHnd, null);
        }

        currHnd.finishResumeLogging();

        if (mode == WALMode.BACKGROUND)
            backgroundFlushSchedule = cctx.time().schedule(this::doFlush, flushFreq, flushFreq);

        if (walAutoArchiveAfterInactivity > 0)
            scheduleNextInactivityPeriodElapsedCheck();
    }

    /**
     * Schedules next check of inactivity period expired. Based on current record update timestamp. At timeout method
     * does check of inactivity period and schedules new launch.
     */
    private void scheduleNextInactivityPeriodElapsedCheck() {
        final long lastRecMs = lastRecordLoggedMs.get();
        final long nextPossibleAutoArchive = (lastRecMs <= 0 ? U.currentTimeMillis() : lastRecMs) + walAutoArchiveAfterInactivity;

        if (log.isDebugEnabled())
            log.debug("Schedule WAL rollover check at " + new Time(nextPossibleAutoArchive).toString());

        nextAutoArchiveTimeoutObj = new GridTimeoutObject() {
            private final IgniteUuid id = IgniteUuid.randomUuid();

            @Override public IgniteUuid timeoutId() {
                return id;
            }

            @Override public long endTime() {
                return nextPossibleAutoArchive;
            }

            @Override public void onTimeout() {
                if (log.isDebugEnabled())
                    log.debug("Checking if WAL rollover required (" + new Time(U.currentTimeMillis()).toString() + ")");

                checkWalRolloverRequiredDuringInactivityPeriod();

                scheduleNextInactivityPeriodElapsedCheck();
            }
        };
        cctx.time().addTimeoutObject(nextAutoArchiveTimeoutObj);
    }

    /** {@inheritDoc} */
    @Override public int serializerVersion() {
        return serializerVer;
    }

    /**
     * Checks if there was elapsed significant period of inactivity. If WAL auto-archive is enabled using
     * {@link #walAutoArchiveAfterInactivity} > 0 this method will activate roll over by timeout.<br>
     */
    private void checkWalRolloverRequiredDuringInactivityPeriod() {
        if (walAutoArchiveAfterInactivity <= 0)
            return; // feature not configured, nothing to do

        final long lastRecMs = lastRecordLoggedMs.get();

        if (lastRecMs == 0)
            return; //no records were logged to current segment, does not consider inactivity

        final long elapsedMs = U.currentTimeMillis() - lastRecMs;

        if (elapsedMs <= walAutoArchiveAfterInactivity)
            return; // not enough time elapsed since last write

        if (!lastRecordLoggedMs.compareAndSet(lastRecMs, 0))
            return; // record write occurred concurrently

        final FileWriteHandle handle = currentHandle();

        try {
            closeBufAndRollover(handle, null, RolloverType.NONE);
        }
        catch (IgniteCheckedException e) {
            U.error(log, "Unable to perform segment rollover: " + e.getMessage(), e);

            cctx.kernalContext().failure().process(new FailureContext(CRITICAL_ERROR, e));
        }
    }

    /** {@inheritDoc} */
    @Override public WALPointer log(WALRecord rec) throws IgniteCheckedException {
        return log(rec, RolloverType.NONE);
    }

    /** {@inheritDoc} */
    @Override public WALPointer log(WALRecord rec, RolloverType rolloverType) throws IgniteCheckedException {
        if (serializer == null || mode == WALMode.NONE)
            return null;

        // Only delta-records, page snapshots and memory recovery are allowed to write in recovery mode.
        if (cctx.kernalContext().recoveryMode() &&
            !(rec instanceof PageDeltaRecord || rec instanceof PageSnapshot || rec instanceof MemoryRecoveryRecord))
            return null;

        FileWriteHandle currWrHandle = currentHandle();

        WALDisableContext isDisable = walDisableContext;

        // Logging was not resumed yet.
        if (currWrHandle == null || (isDisable != null && isDisable.check()))
            return null;

        // Do page snapshots compression if configured.
        if (pageCompression != DiskPageCompression.DISABLED && rec instanceof PageSnapshot) {
            PageSnapshot pageSnapshot = (PageSnapshot)rec;

            int pageSize = pageSnapshot.realPageSize();

            ByteBuffer pageData = pageSnapshot.pageDataBuffer();

            ByteBuffer compressedPage = cctx.kernalContext().compress().compressPage(pageData, pageSize, 1,
                pageCompression, pageCompressionLevel);

            if (compressedPage != pageData) {
                assert compressedPage.isDirect() : "Is direct buffer: " + compressedPage.isDirect();

                rec = new PageSnapshot(pageSnapshot.fullPageId(), GridUnsafe.bufferAddress(compressedPage),
                    compressedPage.limit(), pageSize);
            }
        }

        // Need to calculate record size first.
        rec.size(serializer.size(rec));

        while (true) {
            WALPointer ptr;

            if (rolloverType == RolloverType.NONE)
                ptr = currWrHandle.addRecord(rec);
            else {
                assert cctx.database().checkpointLockIsHeldByThread();

                if (rolloverType == RolloverType.NEXT_SEGMENT) {
                    WALPointer pos = rec.position();

                    do {
                        // This will change rec.position() unless concurrent rollover happened.
                        currWrHandle = closeBufAndRollover(currWrHandle, rec, rolloverType);
                    }
                    while (Objects.equals(pos, rec.position()));

                    ptr = rec.position();
                }
                else if (rolloverType == RolloverType.CURRENT_SEGMENT) {
                    if ((ptr = currWrHandle.addRecord(rec)) != null)
                        currWrHandle = closeBufAndRollover(currWrHandle, rec, rolloverType);
                }
                else
                    throw new IgniteCheckedException("Unknown rollover type: " + rolloverType);
            }

            if (ptr != null) {
                metrics.onWalRecordLogged();

                if (walAutoArchiveAfterInactivity > 0)
                    lastRecordLoggedMs.set(U.currentTimeMillis());

                return ptr;
            }
            else
                currWrHandle = rollOver(currWrHandle, null);

            checkNode();

            if (isStopping())
                throw new IgniteCheckedException("Stopping.");
        }
    }

    /** */
    private FileWriteHandle closeBufAndRollover(
        FileWriteHandle currWriteHandle,
        WALRecord rec,
        RolloverType rolloverType
    ) throws IgniteCheckedException {
        long idx = currWriteHandle.getSegmentId();

        currWriteHandle.closeBuffer();

        FileWriteHandle res = rollOver(currWriteHandle, rolloverType == RolloverType.NEXT_SEGMENT ? rec : null);

        if (log != null && log.isInfoEnabled())
            log.info("Rollover segment [" + idx + " to " + res.getSegmentId() + "], recordType=" + rec.type());

        return res;
    }

    /** {@inheritDoc} */
    @Override public WALPointer flush(WALPointer ptr, boolean explicitFsync) throws IgniteCheckedException, StorageException {
        return fileHandleManager.flush(ptr, explicitFsync);
    }

    /** {@inheritDoc} */
    @Override public WALRecord read(WALPointer ptr) throws IgniteCheckedException, StorageException {
        try (WALIterator it = replay(ptr)) {
            IgniteBiTuple<WALPointer, WALRecord> rec = it.next();

            if (rec != null && rec.get2().position().equals(ptr))
                return rec.get2();
            else
                throw new StorageException("Failed to read record by pointer [ptr=" + ptr + ", rec=" + rec + "]");
        }
    }

    /** {@inheritDoc} */
    @Override public WALIterator replay(WALPointer start) throws IgniteCheckedException, StorageException {
        return replay(start, null);
    }

    /** {@inheritDoc} */
    @Override public WALIterator replay(
        WALPointer start,
        @Nullable IgniteBiPredicate<WALRecord.RecordType, WALPointer> recordDeserializeFilter
    ) throws IgniteCheckedException, StorageException {
        assert start == null || start instanceof FileWALPointer : "Invalid start pointer: " + start;

        FileWriteHandle hnd = currentHandle();

        FileWALPointer end = null;

        if (hnd != null)
            end = hnd.position();

        RecordsIterator iter = new RecordsIterator(
            cctx,
            walArchiveDir,
            walWorkDir,
            (FileWALPointer)start,
            end,
            dsCfg,
            new RecordSerializerFactoryImpl(cctx).recordDeserializeFilter(recordDeserializeFilter),
            ioFactory,
            archiver,
            decompressor,
            log,
            segmentAware,
            segmentRouter,
            lockedSegmentFileInputFactory
        );

        try {
            iter.init(); // Make sure iterator is closed on any error.
        }
        catch (Throwable t) {
            iter.close();

            throw t;
        }

        return iter;
    }

    /** {@inheritDoc} */
    @Override public boolean reserve(WALPointer start) {
        assert start instanceof FileWALPointer : "Invalid start pointer: " + start;

        if (mode == WALMode.NONE)
            return false;

        // Protection from deletion.
        boolean reserved = segmentAware.reserve(((FileWALPointer)start).index());

        // Segment presence check.
        if (reserved && !hasIndex(((FileWALPointer)start).index())) {
            segmentAware.release(((FileWALPointer)start).index());

            reserved = false;
        }

        return reserved;
    }

    /** {@inheritDoc} */
    @Override public void release(WALPointer start) {
        assert start instanceof FileWALPointer : "Invalid start pointer: " + start;

        if (mode == WALMode.NONE)
            return;

        segmentAware.release(((FileWALPointer)start).index());
    }

    /**
     * Checking for the existence of an index.
     *
     * @param absIdx Segment index.
     * @return {@code True} exists.
     */
    private boolean hasIndex(long absIdx) {
        String segmentName = fileName(absIdx);

        boolean inArchive = new File(walArchiveDir, segmentName).exists() ||
            new File(walArchiveDir, segmentName + ZIP_SUFFIX).exists();

        if (inArchive)
            return true;

        if (absIdx <= lastArchivedIndex()) {
            // TODO: https://issues.apache.org/jira/browse/IGNITE-13137
            return new File(walArchiveDir, segmentName).exists() ||
                new File(walArchiveDir, segmentName + ZIP_SUFFIX).exists();
        }

        FileWriteHandle cur = currHnd;

        return cur != null && cur.getSegmentId() >= absIdx;
    }

    /** {@inheritDoc} */
    @Override public int truncate(@Nullable WALPointer high) {
        if (high == null)
            return 0;

        assert high instanceof FileWALPointer : high;

        // File pointer bound: older entries will be deleted from archive
        FileWALPointer highPtr = (FileWALPointer)high;

        FileDescriptor[] descs = walArchiveFiles();

        int deleted = 0;

        for (FileDescriptor desc : descs) {
            long archivedAbsIdx = segmentAware.lastArchivedAbsoluteIndex();

            long lastArchived = archivedAbsIdx >= 0 ? archivedAbsIdx : lastArchivedIndex();

            if (desc.idx >= lastCheckpointPtr.index() // We cannot delete segments needed for binary recovery.
                || desc.idx >= lastArchived // We cannot delete last segment, it is needed at start of node and avoid gaps.
                || desc.idx >= highPtr.index() // We cannot delete segments larger than the border.
                || !segmentAware.minReserveIndex(desc.idx)) // We cannot delete reserved segment.
                return deleted;

            long len = desc.file.length();

            if (!desc.file.delete()) {
                U.warn(log, "Failed to remove obsolete WAL segment (make sure the process has enough rights): " +
                    desc.file.getAbsolutePath());
            }
            else {
                deleted++;

                segmentSize.remove(desc.idx());
                segmentAware.addCurrentWalArchiveSize(-len);
            }

            // Bump up the oldest archive segment index.
            if (segmentAware.lastTruncatedArchiveIdx() < desc.idx)
                segmentAware.lastTruncatedArchiveIdx(desc.idx);

            cctx.kernalContext().encryption().onWalSegmentRemoved(desc.idx);
        }

        return deleted;
    }

    /**
     * Check if WAL segment locked (protected from move to archive) or reserved (protected from deletion from WAL
     * cleanup).
     *
     * @param absIdx Absolute WAL segment index for check reservation.
     * @return {@code True} if index is locked.
     */
    private boolean segmentReservedOrLocked(long absIdx) {
        FileArchiver archiver0 = archiver;

        return ((archiver0 != null) && segmentAware.locked(absIdx)) || (segmentAware.reserved(absIdx));
    }

    /** {@inheritDoc} */
    @Override public void notchLastCheckpointPtr(WALPointer ptr) {
        assert ptr instanceof FileWALPointer : "Invalid start pointer: " + ptr;

        lastCheckpointPtr = (FileWALPointer)ptr;

        segmentAware.lastCheckpointIdx(((FileWALPointer)ptr).index());
    }

    /** {@inheritDoc} */
    @Override public long currentSegment() {
        return segmentAware.curAbsWalIdx();
    }

    /** {@inheritDoc} */
    @Override public int walArchiveSegments() {
        long lastTruncated = segmentAware.lastTruncatedArchiveIdx();

        long lastArchived = segmentAware.lastArchivedAbsoluteIndex();

        if (lastArchived == -1)
            return 0;

        return Math.max((int)(lastArchived - lastTruncated), 0);
    }

    /** {@inheritDoc} */
    @Override public long lastArchivedSegment() {
        return segmentAware.lastArchivedAbsoluteIndex();
    }

    /** {@inheritDoc} */
    @Override public long lastCompactedSegment() {
        return segmentAware.lastCompressedIdx();
    }

    /** {@inheritDoc} */
    @Override public boolean reserved(WALPointer ptr) {
        FileWALPointer fPtr = (FileWALPointer)ptr;

        return segmentReservedOrLocked(fPtr.index());
    }

    /** {@inheritDoc} */
    @Override public int reserved(WALPointer low, WALPointer high) {
        // It is not clear now how to get the highest WAL pointer. So when high is null method returns 0.
        if (high == null)
            return 0;

        assert high instanceof FileWALPointer : high;

        assert low == null || low instanceof FileWALPointer : low;

        FileWALPointer lowPtr = (FileWALPointer)low;

        FileWALPointer highPtr = (FileWALPointer)high;

        long lowIdx = lowPtr != null ? lowPtr.index() : 0;

        long highIdx = highPtr.index();

        while (lowIdx < highIdx) {
            if (segmentReservedOrLocked(lowIdx))
                break;

            lowIdx++;
        }

        return (int)(highIdx - lowIdx + 1);
    }

    /** {@inheritDoc} */
    @Override public boolean disabled(int grpId) {
        return cctx.walState().isDisabled(grpId);
    }

    /**
     * Lists files in archive directory and returns the index of last archived file.
     *
     * @return The absolute index of last archived file.
     */
    private long lastArchivedIndex() {
        long lastIdx = -1;

        for (File file : walArchiveDir.listFiles(WAL_SEGMENT_COMPACTED_OR_RAW_FILE_FILTER)) {
            try {
                long idx = Long.parseLong(file.getName().substring(0, 16));

                lastIdx = Math.max(lastIdx, idx);
            }
            catch (NumberFormatException | IndexOutOfBoundsException ignore) {

            }
        }

        return lastIdx;
    }

    /**
     * @param file File to read.
     * @param ioFactory IO factory.
     */
    @Nullable private FileDescriptor readFileDescriptor(File file, FileIOFactory ioFactory) {
        FileDescriptor ds = new FileDescriptor(file);

        try (SegmentIO fileIO = ds.toReadOnlyIO(ioFactory)) {
            // File may be empty when LOG_ONLY mode is enabled and mmap is disabled.
            if (fileIO.size() == 0)
                return null;

            try (ByteBufferExpander buf = new ByteBufferExpander(HEADER_RECORD_SIZE, ByteOrder.nativeOrder())) {
                final DataInput in = segmentFileInputFactory.createFileInput(fileIO, buf);

                // Header record must be agnostic to the serializer version.
                final int type = in.readUnsignedByte();

                if (type == WALRecord.RecordType.STOP_ITERATION_RECORD_TYPE) {
                    if (log.isInfoEnabled())
                        log.info("Reached logical end of the segment for file " + file);

                    return null;
                }

                FileWALPointer ptr = readPosition(in);

                return new FileDescriptor(file, ptr.index());
            }
        }
        catch (IOException e) {
            U.warn(log, "Failed to read file header [" + file + "]. Skipping this file", e);

            return null;
        }
    }

    /**
     * Creates a directory specified by the given arguments.
     *
     * @param cfg Configured directory path, may be {@code null}.
     * @param defDir Default directory path, will be used if cfg is {@code null}.
     * @param consId Local node consistent ID.
     * @param msg File description to print out on successful initialization.
     * @return Initialized directory.
     * @throws IgniteCheckedException If failed to initialize directory.
     */
    private File initDirectory(String cfg, String defDir, String consId, String msg) throws IgniteCheckedException {
        File dir;

        if (cfg != null) {
            File workDir0 = new File(cfg);

            dir = workDir0.isAbsolute() ?
                new File(workDir0, consId) :
                new File(U.resolveWorkDirectory(igCfg.getWorkDirectory(), cfg, false), consId);
        }
        else
            dir = new File(U.resolveWorkDirectory(igCfg.getWorkDirectory(), defDir, false), consId);

        U.ensureDirectory(dir, msg, log);

        return dir;
    }

    /**
     * @return Current log segment handle.
     */
    private FileWriteHandle currentHandle() {
        return currHnd;
    }

    /**
     * @param cur Handle that failed to fit the given entry.
     * @param rec Optional record to be added right after header.
     * @return Handle that will fit the entry.
     */
    private FileWriteHandle rollOver(FileWriteHandle cur, @Nullable WALRecord rec) throws IgniteCheckedException {
        FileWriteHandle hnd = currentHandle();

        if (hnd != cur)
            return hnd;

        if (hnd.close(true)) {
            if (metrics.metricsEnabled())
                metrics.onWallRollOver();

            if (switchSegmentRecordOffset != null) {
                int idx = (int)(cur.getSegmentId() % dsCfg.getWalSegments());

                switchSegmentRecordOffset.set(idx, hnd.getSwitchSegmentRecordOffset());
            }

            if (archiver == null)
                segmentAware.addReservedWalArchiveSize(maxWalSegmentSize);

            FileWriteHandle next;
            try {
                try {
                    next = initNextWriteHandle(cur);
                }
                catch (IgniteCheckedException e) {
                    //Allow to avoid forever waiting in other threads.
                    cur.signalNextAvailable();

                    throw e;
                }

                if (rec != null) {
                    WALPointer ptr = next.addRecord(rec);

                    assert ptr != null;
                }

                segmentSize.put(next.getSegmentId(), maxWalSegmentSize);

                if (archiver == null)
                    segmentAware.addCurrentWalArchiveSize(maxWalSegmentSize);
            }
            finally {
                if (archiver == null)
                    segmentAware.addReservedWalArchiveSize(-maxWalSegmentSize);
            }

            if (next.getSegmentId() - lastCheckpointPtr.index() >= maxSegCountWithoutCheckpoint)
                cctx.database().forceCheckpoint("too big size of WAL without checkpoint");

            boolean updated = updateCurrentHandle(next, hnd);

            assert updated : "Concurrent updates on rollover are not allowed";

            if (walAutoArchiveAfterInactivity > 0)
                lastRecordLoggedMs.set(0);

            // Let other threads to proceed with new segment.
            hnd.signalNextAvailable();
        }
        else
            hnd.awaitNext();

        return currentHandle();
    }

    /**
     * @param lastReadPtr Last read WAL file pointer.
     * @return Initialized file write handle.
     * @throws StorageException If failed to initialize WAL write handle.
     */
    private FileWriteHandle restoreWriteHandle(@Nullable FileWALPointer lastReadPtr) throws StorageException {
        long absIdx = lastReadPtr == null ? 0 : lastReadPtr.index();

        @Nullable FileArchiver archiver0 = archiver;

        long segNo = archiver0 == null ? absIdx : absIdx % dsCfg.getWalSegments();

        File curFile = new File(walWorkDir, fileName(segNo));

        int off = lastReadPtr == null ? 0 : lastReadPtr.fileOffset();
        int len = lastReadPtr == null ? 0 : lastReadPtr.length();

        try {
            SegmentIO fileIO = new SegmentIO(absIdx, ioFactory.create(curFile));

            IgniteInClosure<FileIO> lsnr = createWalFileListener;

            if (lsnr != null)
                lsnr.apply(fileIO);

            try {
                int serVer = serializerVer;

                // If we have existing segment, try to read version from it.
                if (lastReadPtr != null) {
                    try {
                        serVer = readSegmentHeader(fileIO, segmentFileInputFactory).getSerializerVersion();
                    }
                    catch (SegmentEofException | EOFException ignore) {
                        serVer = serializerVer;
                    }
                }

                RecordSerializer ser = new RecordSerializerFactoryImpl(cctx).createSerializer(serVer);

                if (log.isInfoEnabled()) {
                    log.info("Resuming logging to WAL segment [file=" + curFile.getAbsolutePath() +
                        ", offset=" + off + ", ver=" + serVer + ']');
                }

                FileWriteHandle hnd = fileHandleManager.initHandle(fileIO, off + len, ser);

                segmentAware.curAbsWalIdx(absIdx);

                FileDescriptor[] walArchiveFiles = walArchiveFiles();

                segmentAware.minReserveIndex(F.isEmpty(walArchiveFiles) ? -1 : walArchiveFiles[0].idx - 1);
                segmentAware.lastTruncatedArchiveIdx(F.isEmpty(walArchiveFiles) ? -1 : walArchiveFiles[0].idx - 1);

                if (archiver0 == null)
                    segmentAware.setLastArchivedAbsoluteIndex(absIdx - 1);

                // Getting segment sizes.
                F.asList(walArchiveDir.listFiles(WAL_SEGMENT_COMPACTED_OR_RAW_FILE_FILTER)).stream()
                    .map(FileDescriptor::new)
                    .forEach(fd -> {
                        if (fd.isCompressed())
                            segmentSize.put(fd.idx(), fd.file().length());
                        else
                            segmentSize.putIfAbsent(fd.idx(), fd.file().length());
                    });

                // If walArchiveDir != walWorkDir, then need to get size of all segments that were not in archive.
                // For example, absIdx == 8, and there are 0-4 segments in archive, then we need to get sizes of 5-7 segments.
                // Size of the 8th segment will be set in #resumeLogging.
                if (archiver0 != null) {
                    for (long i = absIdx - (absIdx % dsCfg.getWalSegments()); i < absIdx; i++)
                        segmentSize.putIfAbsent(i, maxWalSegmentSize);
                }

                return hnd;
            }
            catch (IgniteCheckedException | IOException e) {
                try {
                    fileIO.close();
                }
                catch (IOException suppressed) {
                    e.addSuppressed(suppressed);
                }

                if (e instanceof StorageException)
                    throw (StorageException) e;

                throw e instanceof IOException ? (IOException) e : new IOException(e);
            }
        }
        catch (IOException e) {
            throw new StorageException("Failed to restore WAL write handle: " + curFile.getAbsolutePath(), e);
        }
    }

    /**
     * Fills the file header for a new segment. Calling this method signals we are done with the segment and it can be
     * archived. If we don't have prepared file yet and achiever is busy this method blocks.
     *
     * @param cur Current file write handle released by WAL writer.
     * @return Initialized file handle.
     * @throws IgniteCheckedException If exception occurred.
     */
    private FileWriteHandle initNextWriteHandle(FileWriteHandle cur) throws IgniteCheckedException {
        IgniteCheckedException error = null;

        try {
            File nextFile = pollNextFile(cur.getSegmentId());

            if (log.isDebugEnabled())
                log.debug("Switching to a new WAL segment: " + nextFile.getAbsolutePath());

            SegmentIO fileIO = null;

            FileWriteHandle hnd;

            boolean interrupted = false;

            if (switchSegmentRecordOffset != null)
                switchSegmentRecordOffset.set((int)((cur.getSegmentId() + 1) % dsCfg.getWalSegments()), 0);

            while (true) {
                try {
                    fileIO = new SegmentIO(cur.getSegmentId() + 1, ioFactory.create(nextFile));

                    IgniteInClosure<FileIO> lsnr = createWalFileListener;
                    if (lsnr != null)
                        lsnr.apply(fileIO);

                    hnd = fileHandleManager.nextHandle(fileIO, serializer);

                    if (interrupted)
                        Thread.currentThread().interrupt();

                    break;
                }
                catch (ClosedByInterruptException ignore) {
                    interrupted = true;

                    Thread.interrupted();

                    if (fileIO != null) {
                        try {
                            fileIO.close();
                        }
                        catch (IOException ignored) {
                            // No-op.
                        }

                        fileIO = null;
                    }
                }
            }

            hnd.writeHeader();

            return hnd;
        }
        catch (IgniteCheckedException e) {
            throw error = e;
        }
        catch (IOException e) {
            throw error = new StorageException("Unable to initialize WAL segment", e);
        }
        finally {
            if (error != null)
                cctx.kernalContext().failure().process(new FailureContext(CRITICAL_ERROR, error));
        }
    }

    /**
     * Deletes temp files creates and prepares new; Creates the first segment if necessary.
     *
     * @throws StorageException If failed.
     */
    private void checkOrPrepareFiles() throws StorageException {
        Collection<File> tmpFiles = new HashSet<>();

        for (File walDir : F.asList(walWorkDir, walArchiveDir)) {
            tmpFiles.addAll(F.asList(walDir.listFiles(WAL_SEGMENT_TEMP_FILE_FILTER)));
            tmpFiles.addAll(F.asList(walDir.listFiles(WAL_SEGMENT_TEMP_FILE_COMPACTED_FILTER)));
        }

        for (File tmpFile : tmpFiles) {
            if (tmpFile.exists() && !tmpFile.delete()) {
                throw new StorageException("Failed to delete previously created temp file " +
                    "(make sure Ignite process has enough rights): " + tmpFile.getAbsolutePath());
            }
        }

        File[] allFiles = walWorkDir.listFiles(WAL_SEGMENT_FILE_FILTER);

        if (isArchiverEnabled() && !F.isEmpty(allFiles) && allFiles.length > dsCfg.getWalSegments()) {
            throw new StorageException("Failed to initialize wal (work directory contains incorrect " +
                "number of segments) [cur=" + allFiles.length + ", expected=" + dsCfg.getWalSegments() + ']');
        }

        // Allocate the first segment synchronously. All other segments will be allocated by archiver in background.
        if (F.isEmpty(allFiles)) {
            File first = new File(walWorkDir, fileName(0));

            createFile(first);
        }
        else if (isArchiverEnabled())
            checkFiles(0, false, null, null);
    }

    /**
     * Clears whole the file, fills with zeros for Default mode.
     *
     * @param file File to format.
     * @throws StorageException if formatting failed
     */
    private void formatFile(File file) throws StorageException {
        formatFile(file, dsCfg.getWalSegmentSize());
    }

    /**
     * Clears the file, fills with zeros for Default mode.
     *
     * @param file File to format.
     * @param bytesCntToFormat Count of first bytes to format.
     * @throws StorageException if formatting failed
     */
    private void formatFile(File file, int bytesCntToFormat) throws StorageException {
        if (log.isDebugEnabled())
            log.debug("Formatting file [exists=" + file.exists() + ", file=" + file.getAbsolutePath() + ']');

        try (FileIO fileIO = ioFactory.create(file, CREATE, READ, WRITE)) {
            int left = bytesCntToFormat;

            if (mode == WALMode.FSYNC || mmap) {
                while ((left -= fileIO.writeFully(FILL_BUF, 0, Math.min(FILL_BUF.length, left))) > 0)
                    ;

                fileIO.force();
            }
            else
                fileIO.clear();
        }
        catch (IOException e) {
            StorageException ex = new StorageException("Failed to format WAL segment file: " + file.getAbsolutePath(), e);

            if (failureProcessor != null)
                failureProcessor.process(new FailureContext(FailureType.CRITICAL_ERROR, ex));

            throw ex;
        }
    }

    /**
     * Creates a file atomically with temp file.
     *
     * @param file File to create.
     * @throws StorageException If failed.
     */
    private void createFile(File file) throws StorageException {
        if (log.isDebugEnabled())
            log.debug("Creating new file [exists=" + file.exists() + ", file=" + file.getAbsolutePath() + ']');

        File tmp = new File(file.getParent(), file.getName() + TMP_SUFFIX);

        formatFile(tmp);

        try {
            Files.move(tmp.toPath(), file.toPath());
        }
        catch (IOException e) {
            throw new StorageException("Failed to move temp file to a regular WAL segment file: " +
                file.getAbsolutePath(), e);
        }

        if (log.isDebugEnabled())
            log.debug("Created WAL segment [file=" + file.getAbsolutePath() + ", size=" + file.length() + ']');
    }

    /**
     * Retrieves next available file to write WAL data, waiting if necessary for a segment to become available.
     *
     * @param curIdx Current absolute WAL segment index.
     * @return File ready for use as new WAL segment.
     * @throws StorageException If exception occurred in the archiver thread.
     */
    private File pollNextFile(long curIdx) throws StorageException, IgniteInterruptedCheckedException {
        FileArchiver archiver0 = archiver;

        if (archiver0 == null) {
            segmentAware.curAbsWalIdx(curIdx + 1);
            segmentAware.setLastArchivedAbsoluteIndex(curIdx);

            return new File(walWorkDir, fileName(curIdx + 1));
        }

        long absNextIdxStartTime = System.nanoTime();

        // Signal to archiver that we are done with the segment and it can be archived.
        long absNextIdx = archiver0.nextAbsoluteSegmentIndex();

        long absNextIdxWaitTime = U.nanosToMillis(System.nanoTime() - absNextIdxStartTime);

        if (absNextIdxWaitTime > THRESHOLD_WAIT_TIME_NEXT_WAL_SEGMENT) {
            log.warning(
                String.format("Waiting for next wal segment was too long " +
                        "[waitingTime=%s, curIdx=%s, absNextIdx=%s, walSegments=%s]",
                    absNextIdxWaitTime,
                    curIdx,
                    absNextIdx,
                    dsCfg.getWalSegments())
            );
        }

        long segmentIdx = absNextIdx % dsCfg.getWalSegments();

        return new File(walWorkDir, fileName(segmentIdx));
    }

    /**
     * Files from {@link #walArchiveDir}.
     *
     * @return Raw or compressed WAL segments from archive.
     */
    public FileDescriptor[] walArchiveFiles() {
        return scan(walArchiveDir.listFiles(WAL_SEGMENT_COMPACTED_OR_RAW_FILE_FILTER));
    }

    /**
     * @return Sorted WAL files descriptors.
     */
    public static FileDescriptor[] scan(@Nullable File[] allFiles) {
        if (allFiles == null)
            return EMPTY_DESCRIPTORS;

        FileDescriptor[] descs = new FileDescriptor[allFiles.length];

        for (int i = 0; i < allFiles.length; i++) {
            File f = allFiles[i];

            descs[i] = new FileDescriptor(f);
        }

        Arrays.sort(descs);

        return descs;
    }

    /**
     * @throws StorageException If node is no longer valid and we missed a WAL operation.
     */
    private void checkNode() throws StorageException {
        if (cctx.kernalContext().invalid())
            throw new StorageException("Failed to perform WAL operation (environment was invalidated by a " +
                    "previous error)");
    }

    /**
     * Setup listener for WAL segment write File IO creation.
     * @param createWalFileListener Listener to be invoked for new segment file IO creation.
     */
    public void setCreateWalFileListener(@Nullable IgniteInClosure<FileIO> createWalFileListener) {
        this.createWalFileListener = createWalFileListener;
    }

    /**
     * @return {@link #maxWalSegmentSize}.
     */
    public long maxWalSegmentSize() {
        return maxWalSegmentSize;
    }

    /**
     * File archiver operates on absolute segment indexes. For any given absolute segment index N we can calculate the
     * work WAL segment: S(N) = N % dsCfg.walSegments. When a work segment is finished, it is given to the archiver. If
     * the absolute index of last archived segment is denoted by A and the absolute index of next segment we want to
     * write is denoted by W, then we can allow write to S(W) if W - A <= walSegments. <br>
     *
     * Monitor of current object is used for notify on: <ul>
     *     <li>exception occurred ({@link FileArchiver#cleanErr}!=null)</li>
     *     <li>stopping thread ({@link FileArchiver#isCancelled==true})</li>
     *     <li>current file index changed </li>
     *     <li>last archived file index was changed</li>
     *     <li>some WAL index was removed from map</li>
     * </ul>
     */
    private class FileArchiver extends GridWorker {
        /** Exception which occurred during initial creation of files or during archiving WAL segment */
        private StorageException cleanErr;

        /** Formatted index. */
        private int formatted;

        /**
         * Constructor.
         *
         * @param segmentAware Segment aware.
         * @param log Logger.
         */
        private FileArchiver(SegmentAware segmentAware, IgniteLogger log) throws IgniteCheckedException {
            super(cctx.igniteInstanceName(), "wal-file-archiver%" + cctx.igniteInstanceName(), log,
                cctx.kernalContext().workersRegistry());

            init(segmentAware);
        }

        /**
         * Initialization.
         *
         * @param segmentAware Segment aware.
         * @throws IgniteCheckedException If initialization failed.
         */
        private void init(SegmentAware segmentAware) throws IgniteCheckedException {
            IgniteBiTuple<Long, Long> tup = scanMinMaxArchiveIndices();

            segmentAware.lastTruncatedArchiveIdx(tup == null ? -1 : tup.get1() - 1);

            long lastAbsArchivedIdx = tup == null ? -1 : tup.get2();

            if (lastAbsArchivedIdx >= 0)
                segmentAware.setLastArchivedAbsoluteIndex(lastAbsArchivedIdx);
        }

        /**
         * Lists files in archive directory and returns the indices of least and last archived files.
         * In case of holes, first segment after last "hole" is considered as minimum.
         * Example: minimum(0, 1, 10, 11, 20, 21, 22) should be 20
         *
         * @return The absolute indices of min and max archived files.
         */
        private IgniteBiTuple<Long, Long> scanMinMaxArchiveIndices() throws IgniteCheckedException {
            TreeMap<Long, FileDescriptor> archiveIndices = new TreeMap<>();

            for (File file : walArchiveDir.listFiles(WAL_SEGMENT_COMPACTED_OR_RAW_FILE_FILTER)) {
                try {
                    long idx = new FileDescriptor(file).idx();

                    FileDescriptor desc = readFileDescriptor(file, ioFactory);

                    if (desc != null) {
                        if (desc.idx() == idx)
                            archiveIndices.put(idx, desc);
                    }
                    else
                        log.warning("Skip file, failed read file header " + file);
                }
                catch (NumberFormatException | IndexOutOfBoundsException ignore) {
                    log.warning("Skip file " + file);
                }
            }

            if (!archiveIndices.isEmpty()) {
                Long min = archiveIndices.navigableKeySet().first();
                Long max = archiveIndices.navigableKeySet().last();

                if (max - min == archiveIndices.size() - 1)
                    return F.t(min, max); // Short path.

                // Try to find min and max if we have skipped range semgnets in archive. Find firs gap.
                for (Long idx : archiveIndices.descendingKeySet()) {
                    if (!archiveIndices.containsKey(idx - 1))
                        return F.t(idx, max);
                }

                throw new IllegalStateException("Should never happen if archiveIndices TreeMap is valid.");
            }

            // If WAL archive is empty, try to find last not archived segment in work directory and copy to WAL archive.
            TreeMap<Long, FileDescriptor> workIndices = new TreeMap<>();

            for (File file : walWorkDir.listFiles(WAL_SEGMENT_COMPACTED_OR_RAW_FILE_FILTER)) {
                FileDescriptor desc = readFileDescriptor(file, ioFactory);

                if (desc != null)
                    workIndices.put(desc.idx(), desc);
            }

            if (!workIndices.isEmpty()) {
                FileDescriptor first = workIndices.firstEntry().getValue();
                FileDescriptor last = workIndices.lastEntry().getValue();

                if (first.idx() != last.idx()) {
                    archiveSegment(first.idx());

                    // Use copied segment as min archived segment.
                    return F.t(first.idx(), first.idx());
                }
            }

            return null;
        }

        /**
         * @throws IgniteInterruptedCheckedException If failed to wait for thread shutdown.
         */
        private void shutdown() throws IgniteInterruptedCheckedException {
            synchronized (this) {
                isCancelled = true;

                notifyAll();
            }

            U.join(runner());
        }

        /** {@inheritDoc} */
        @Override protected void body() {
            blockingSectionBegin();

            try {
                allocateRemainingFiles();
            }
            catch (StorageException e) {
                synchronized (this) {
                    // Stop the thread and report to starter.
                    cleanErr = e;

                    segmentAware.forceInterrupt();

                    notifyAll();
                }

                cctx.kernalContext().failure().process(new FailureContext(CRITICAL_ERROR, e));

                return;
            }
            finally {
                blockingSectionEnd();
            }

            Throwable err = null;

            try {
                blockingSectionBegin();

                try {
                    segmentAware.awaitSegment(0);//wait for init at least one work segments.
                }
                finally {
                    blockingSectionEnd();
                }

                while (!Thread.currentThread().isInterrupted() && !isCancelled()) {
                    long toArchive;

                    blockingSectionBegin();

                    try {
                        toArchive = segmentAware.waitNextSegmentForArchivation();
                    }
                    finally {
                        blockingSectionEnd();
                    }

                    if (isCancelled())
                        break;

                    SegmentArchiveResult res;

                    blockingSectionBegin();

                    try {
                        res = archiveSegment(toArchive);
                    }
                    finally {
                        blockingSectionEnd();
                    }

                    blockingSectionBegin();

                    try {
                        segmentAware.markAsMovedToArchive(toArchive);
                    }
                    finally {
                        blockingSectionEnd();
                    }

                    if (evt.isRecordable(EVT_WAL_SEGMENT_ARCHIVED) && !cctx.kernalContext().recoveryMode()) {
                        evt.record(new WalSegmentArchivedEvent(
                            cctx.discovery().localNode(),
                            res.getAbsIdx(),
                            res.getDstArchiveFile())
                        );
                    }

                    onIdle();
                }
            }
            catch (IgniteInterruptedCheckedException e) {
                Thread.currentThread().interrupt();

                synchronized (this) {
                    isCancelled = true;
                }
            }
            catch (Throwable t) {
                err = t;
            }
            finally {
                if (err == null && !isCancelled())
                    err = new IllegalStateException("Worker " + name() + " is terminated unexpectedly");

                if (err instanceof OutOfMemoryError)
                    failureProcessor.process(new FailureContext(CRITICAL_ERROR, err));
                else if (err != null)
                    failureProcessor.process(new FailureContext(SYSTEM_WORKER_TERMINATION, err));
            }
        }

        /**
         * Gets the absolute index of the next WAL segment available to write. Blocks till there are available file to
         * write
         *
         * @return Next index (curWalSegmIdx+1) when it is ready to be written.
         * @throws StorageException If exception occurred in the archiver thread.
         */
        private long nextAbsoluteSegmentIndex() throws StorageException, IgniteInterruptedCheckedException {
            if (cleanErr != null)
                throw cleanErr;

            try {
                long nextIdx = segmentAware.nextAbsoluteSegmentIndex();

                synchronized (this) {
                    // Wait for formatter so that we do not open an empty file in DEFAULT mode.
                    while (nextIdx % dsCfg.getWalSegments() > formatted && cleanErr == null)
                        wait();
                }

                if (cleanErr != null)
                    throw cleanErr;

                return nextIdx;
            }
            catch (IgniteInterruptedCheckedException e) {
                if (cleanErr != null)
                    throw cleanErr;

                throw e;
            }
            catch (InterruptedException e) {
                throw new IgniteInterruptedCheckedException(e);
            }
        }

        /**
         * Moves WAL segment from work folder to archive folder. Temp file is used to do movement.
         *
         * @param absIdx Absolute index to archive.
         * @throws StorageException If failed.
         */
        public SegmentArchiveResult archiveSegment(long absIdx) throws StorageException {
            long segIdx = absIdx % dsCfg.getWalSegments();

            File origFile = new File(walWorkDir, fileName(segIdx));

            String name = fileName(absIdx);

            File dstTmpFile = new File(walArchiveDir, name + TMP_SUFFIX);

            File dstFile = new File(walArchiveDir, name);

            if (log.isInfoEnabled()) {
                log.info("Starting to copy WAL segment [absIdx=" + absIdx + ", segIdx=" + segIdx +
                    ", origFile=" + origFile.getAbsolutePath() + ", dstFile=" + dstFile.getAbsolutePath() + ']');
            }

            assert switchSegmentRecordOffset != null;

            long offs = switchSegmentRecordOffset.getAndSet((int)segIdx, 0);
            long origLen = origFile.length();

            long reservedSize = offs > 0 && offs < origLen ? offs : origLen;
            segmentAware.addReservedWalArchiveSize(reservedSize);

            try {
                if (offs > 0 && offs < origLen)
                    GridFileUtils.copy(origFile, dstTmpFile, offs);
                else
                    Files.copy(origFile.toPath(), dstTmpFile.toPath());

                Files.move(dstTmpFile.toPath(), dstFile.toPath());

                if (mode != WALMode.NONE) {
                    try (FileIO f0 = ioFactory.create(dstFile, CREATE, READ, WRITE)) {
                        f0.force();
                    }
                }

                segmentSize.put(absIdx, dstFile.length());
                segmentAware.addCurrentWalArchiveSize(dstFile.length());
            }
            catch (IOException e) {
                deleteArchiveFiles(dstFile, dstTmpFile);

                throw new StorageException("Failed to archive WAL segment [" +
                    "srcFile=" + origFile.getAbsolutePath() +
                    ", dstFile=" + dstTmpFile.getAbsolutePath() + ']', e);
            }
            finally {
                segmentAware.addReservedWalArchiveSize(-reservedSize);
            }

            if (log.isInfoEnabled()) {
                log.info("Copied file [src=" + origFile.getAbsolutePath() +
                    ", dst=" + dstFile.getAbsolutePath() + ']');
            }

            return new SegmentArchiveResult(absIdx, origFile, dstFile);
        }

        /**
         *
         */
        private boolean checkStop() {
            return isCancelled();
        }

        /**
         * Background creation of all segments except first. First segment was created in main thread by {@link
         * FileWriteAheadLogManager#checkOrPrepareFiles()}
         */
        private void allocateRemainingFiles() throws StorageException {
            checkFiles(
                1,
                true,
                (IgnitePredicate<Integer>)integer -> !checkStop(),
                (CI1<Integer>)idx -> {
                    synchronized (FileArchiver.this) {
                        formatted = idx;

                        FileArchiver.this.notifyAll();
                    }
                }
            );
        }

        /**
         * Restart worker in IgniteThread.
         */
        public void restart() {
            assert runner() == null : "FileArchiver is still running";

            isCancelled = false;

            new IgniteThread(archiver).start();
        }
    }

    /**
     * Responsible for compressing WAL archive segments.
     * Also responsible for deleting raw copies of already compressed WAL archive segments if they are not reserved.
     */
    private class FileCompressor extends FileCompressorWorker {
        /** Workers queue. */
        private final List<FileCompressorWorker> workers = new ArrayList<>();

        /**
         * Constructor.
         *
         * @param log Logger.
         */
        FileCompressor(IgniteLogger log) {
            super(0, log);

            initAlreadyCompressedSegments();
        }

        /** */
        private void init() {
            for (int i = 1; i < calculateThreadCount(); i++) {
                FileCompressorWorker worker = new FileCompressorWorker(i, log);

                worker.restart();

                synchronized (this) {
                    workers.add(worker);
                }
            }
        }

        /**
         * Checks if there are already compressed segments and assigns counters if needed.
         */
        private void initAlreadyCompressedSegments() {
            FileDescriptor[] alreadyCompressed = scan(walArchiveDir.listFiles(WAL_SEGMENT_FILE_COMPACTED_FILTER));

            if (alreadyCompressed.length > 0)
                segmentAware.onSegmentCompressed(alreadyCompressed[alreadyCompressed.length - 1].idx());
        }

        /**
         * Calculate optimal additional compressor worker threads count. If quarter of proc threads greater
         * than WAL_COMPRESSOR_WORKER_THREAD_CNT, use this value. Otherwise, reduce number of threads.
         *
         * @return Optimal number of compressor threads.
         */
        private int calculateThreadCount() {
            int procNum = Runtime.getRuntime().availableProcessors();

            // If quarter of proc threads greater than WAL_COMPRESSOR_WORKER_THREAD_CNT,
            // use this value. Otherwise, reduce number of threads.
            if (procNum >> 2 >= WAL_COMPRESSOR_WORKER_THREAD_CNT)
                return WAL_COMPRESSOR_WORKER_THREAD_CNT;
            else
                return procNum >> 2;
        }


        /** {@inheritDoc} */
        @Override public void body() throws InterruptedException, IgniteInterruptedCheckedException {
            init();

            super.body0();
        }

        /**
         * @throws IgniteInterruptedCheckedException If failed to wait for thread shutdown.
         */
        private void shutdown() throws IgniteInterruptedCheckedException {
            synchronized (this) {
                for (FileCompressorWorker worker: workers)
                    U.cancel(worker);

                for (FileCompressorWorker worker: workers)
                    U.join(worker);

                workers.clear();

                U.cancel(this);
            }

            U.join(this);
        }
    }

    /** */
    private class FileCompressorWorker extends GridWorker {
        /** Last compression error. */
        private volatile Throwable lastCompressionError;

        /** */
        FileCompressorWorker(int idx, IgniteLogger log) {
            super(cctx.igniteInstanceName(), "wal-file-compressor-%" + cctx.igniteInstanceName() + "%-" + idx, log);
        }

        /** */
        void restart() {
            assert runner() == null : "FileCompressorWorker is still running.";

            isCancelled = false;

            new IgniteThread(this).start();
        }

        /**
         * Pessimistically tries to reserve segment for compression in order to avoid concurrent truncation.
         * Waits if there's no segment to archive right now.
         */
        private long tryReserveNextSegmentOrWait() throws IgniteInterruptedCheckedException {
            long segmentToCompress = segmentAware.waitNextSegmentToCompress();

            boolean reserved = reserve(new FileWALPointer(segmentToCompress, 0, 0));

            if (reserved)
                return segmentToCompress;
            else {
                segmentAware.onSegmentCompressed(segmentToCompress);

                return -1;
            }
        }

        /** {@inheritDoc} */
        @Override protected void body() throws InterruptedException, IgniteInterruptedCheckedException {
            body0();
        }

        /** */
        private void body0() {
            while (!isCancelled()) {
                long segIdx = -1L;

                try {
                    if ((segIdx = tryReserveNextSegmentOrWait()) == -1)
                        continue;

                    String segmentFileName = fileName(segIdx);

                    File tmpZip = new File(walArchiveDir, segmentFileName + ZIP_SUFFIX + TMP_SUFFIX);

                    File zip = new File(walArchiveDir, segmentFileName + ZIP_SUFFIX);

                    File raw = new File(walArchiveDir, segmentFileName);

                    long reservedSize = raw.length();
                    segmentAware.addReservedWalArchiveSize(reservedSize);

                    try {
                        deleteObsoleteRawSegments();

                        if (!Files.exists(raw.toPath()))
                            throw new IgniteCheckedException("WAL archive segment is missing: " + raw);

                        compressSegmentToFile(segIdx, raw, tmpZip);

                        Files.move(tmpZip.toPath(), zip.toPath());

                        try (FileIO f0 = ioFactory.create(zip, CREATE, READ, WRITE)) {
                            f0.force();
                        }

                        segmentSize.put(segIdx, zip.length());
                        segmentAware.addCurrentWalArchiveSize(zip.length());

                        segmentAware.onSegmentCompressed(segIdx);

                        if (evt.isRecordable(EVT_WAL_SEGMENT_COMPACTED) && !cctx.kernalContext().recoveryMode())
                            evt.record(new WalSegmentCompactedEvent(cctx.localNode(), segIdx, zip.getAbsoluteFile()));
                    }
                    catch (IgniteCheckedException | IOException e) {
                        deleteArchiveFiles(zip, tmpZip);

                        lastCompressionError = e;

                        U.error(log, "Compression of WAL segment [idx=" + segIdx +
                            "] was skipped due to unexpected error", lastCompressionError);

                        segmentAware.onSegmentCompressed(segIdx);
                    }
                    finally {
                        segmentAware.addReservedWalArchiveSize(-reservedSize);
                    }
                }
                catch (IgniteInterruptedCheckedException ignore) {
                    Thread.currentThread().interrupt();
                }
                finally {
                    if (segIdx != -1L)
                        release(new FileWALPointer(segIdx, 0, 0));
                }
            }
        }

        /**
         * Segment compression.
         *
         * @param idx Segment absolute index.
         * @param raw Raw segment file.
         * @param zip Zip file to writing.
         * @throws IOException If failed.
         * @throws IgniteCheckedException If failed.
         */
        private void compressSegmentToFile(long idx, File raw, File zip) throws IOException, IgniteCheckedException {
            int serializerVer;

            try (FileIO fileIO = ioFactory.create(raw)) {
                serializerVer = readSegmentHeader(new SegmentIO(idx, fileIO), segmentFileInputFactory)
                    .getSerializerVersion();
            }

            try (ZipOutputStream zos = new ZipOutputStream(new BufferedOutputStream(new FileOutputStream(zip)))) {
                zos.setLevel(dsCfg.getWalCompactionLevel());
                zos.putNextEntry(new ZipEntry(idx + ".wal"));

                ByteBuffer buf = ByteBuffer.allocate(HEADER_RECORD_SIZE);
                buf.order(ByteOrder.nativeOrder());

                zos.write(prepareSerializerVersionBuffer(idx, serializerVer, true, buf).array());

                final CIX1<WALRecord> appendToZipC = new CIX1<WALRecord>() {
                    @Override public void applyx(WALRecord record) throws IgniteCheckedException {
                        final MarshalledRecord marshRec = (MarshalledRecord)record;

                        try {
                            zos.write(marshRec.buffer().array(), 0, marshRec.buffer().remaining());
                        }
                        catch (IOException e) {
                            throw new IgniteCheckedException(e);
                        }
                    }
                };

                try (SingleSegmentLogicalRecordsIterator iter = new SingleSegmentLogicalRecordsIterator(
                    log, cctx, ioFactory, BUF_SIZE, idx, walArchiveDir, appendToZipC)) {

                    while (iter.hasNextX())
                        iter.nextX();
                }

                RecordSerializer ser = new RecordSerializerFactoryImpl(cctx).createSerializer(serializerVer);

                ByteBuffer heapBuf = prepareSwitchSegmentRecordBuffer(idx, ser);

                zos.write(heapBuf.array());
            }
        }

        /**
         * @param idx Segment index.
         * @param ser Record Serializer.
         */
        private ByteBuffer prepareSwitchSegmentRecordBuffer(
            long idx,
            RecordSerializer ser
        ) throws IgniteCheckedException {
            SwitchSegmentRecord switchRecord = new SwitchSegmentRecord();

            int switchRecordSize = ser.size(switchRecord);
            switchRecord.size(switchRecordSize);

            switchRecord.position(new FileWALPointer(idx, 0, switchRecordSize));

            ByteBuffer heapBuf = ByteBuffer.allocate(switchRecordSize);

            ser.writeRecord(switchRecord, heapBuf);
            return heapBuf;
        }

        /**
         * Deletes raw WAL segments if they aren't locked and already have compressed copies of themselves.
         */
        private void deleteObsoleteRawSegments() {
            FileDescriptor[] descs = walArchiveFiles();

            Set<Long> indices = new HashSet<>();
            Set<Long> duplicateIndices = new HashSet<>();

            for (FileDescriptor desc : descs) {
                if (!indices.add(desc.idx))
                    duplicateIndices.add(desc.idx);
            }

            for (FileDescriptor desc : descs) {
                if (desc.isCompressed())
                    continue;

                // Do not delete reserved or locked segment and any segment after it.
                if (segmentReservedOrLocked(desc.idx))
                    return;

                if (desc.idx < lastCheckpointPtr.index() && duplicateIndices.contains(desc.idx))
                    segmentAware.addCurrentWalArchiveSize(-deleteArchiveFiles(desc.file));
            }
        }
    }

    /**
     * Responsible for decompressing previously compressed segments of WAL archive if they are needed for replay.
     */
    private class FileDecompressor extends GridWorker {
        /** Decompression futures. */
        private final Map<Long, GridFutureAdapter<Void>> decompressionFutures = new HashMap<>();

        /** Segments queue. */
        private final PriorityBlockingQueue<Long> segmentsQueue = new PriorityBlockingQueue<>();

        /** Byte array for draining data. */
        private final byte[] arr = new byte[BUF_SIZE];

        /**
         * @param log Logger.
         */
        FileDecompressor(IgniteLogger log) {
            super(cctx.igniteInstanceName(), "wal-file-decompressor%" + cctx.igniteInstanceName(), log,
                cctx.kernalContext().workersRegistry());
        }

        /** {@inheritDoc} */
        @Override protected void body() {
            Throwable err = null;

            try {
                while (!isCancelled()) {
                    long segmentToDecompress = -1L;

                    blockingSectionBegin();

                    try {
                        segmentToDecompress = segmentsQueue.take();
                    }
                    finally {
                        blockingSectionEnd();
                    }

                    if (isCancelled())
                        break;

                    if (segmentToDecompress == -1)
                        continue;

                    String segmentFileName = fileName(segmentToDecompress);

                    File zip = new File(walArchiveDir, segmentFileName + ZIP_SUFFIX);
                    File unzipTmp = new File(walArchiveDir, segmentFileName + TMP_SUFFIX);
                    File unzip = new File(walArchiveDir, segmentFileName);

                    long reservedSize = U.uncompressedSize(zip);
                    segmentAware.addReservedWalArchiveSize(reservedSize);

                    IgniteCheckedException ex = null;

                    try {
                        if (unzip.exists())
                            throw new FileAlreadyExistsException(unzip.getAbsolutePath());

                        try (ZipInputStream zis = new ZipInputStream(new BufferedInputStream(new FileInputStream(zip)));
                             FileIO io = ioFactory.create(unzipTmp)) {
                            zis.getNextEntry();

                            while (io.writeFully(arr, 0, zis.read(arr)) > 0)
                                updateHeartbeat();
                        }

                        Files.move(unzipTmp.toPath(), unzip.toPath());

                        segmentAware.addCurrentWalArchiveSize(unzip.length());
                    }
                    catch (IOException e) {
                        deleteArchiveFiles(unzipTmp);

                        if (e instanceof FileAlreadyExistsException) {
                            U.error(log, "Can't rename temporary unzipped segment: raw segment is already present " +
                                "[tmp=" + unzipTmp + ", raw=" + unzip + "]", e);
                        }
                        else if (!isCancelled) {
                            ex = new IgniteCheckedException("Error during WAL segment decompression [segmentIdx=" +
                                segmentToDecompress + "]", e);
                        }
                    }
                    finally {
                        segmentAware.addReservedWalArchiveSize(-reservedSize);
                    }

                    updateHeartbeat();

                    synchronized (this) {
                        decompressionFutures.remove(segmentToDecompress).onDone(ex);
                    }
                }
            }
            catch (InterruptedException e) {
                Thread.currentThread().interrupt();

                if (!isCancelled)
                    err = e;
            }
            catch (Throwable t) {
                err = t;
            }
            finally {
                if (err == null && !isCancelled)
                    err = new IllegalStateException("Worker " + name() + " is terminated unexpectedly");

                if (err instanceof OutOfMemoryError)
                    failureProcessor.process(new FailureContext(CRITICAL_ERROR, err));
                else if (err != null)
                    failureProcessor.process(new FailureContext(SYSTEM_WORKER_TERMINATION, err));
            }
        }

        /**
         * Asynchronously decompresses WAL segment which is present only in .zip file.
         *
         * @return Future which is completed once file is decompressed.
         */
        synchronized IgniteInternalFuture<Void> decompressFile(long idx) {
            if (decompressionFutures.containsKey(idx))
                return decompressionFutures.get(idx);

            File f = new File(walArchiveDir, fileName(idx));

            if (f.exists())
                return new GridFinishedFuture<>();

            segmentsQueue.put(idx);

            GridFutureAdapter<Void> res = new GridFutureAdapter<>();

            decompressionFutures.put(idx, res);

            return res;
        }

        /** */
        private void shutdown() {
            synchronized (this) {
                U.cancel(this);

                // Put fake -1 to wake thread from queue.take()
                segmentsQueue.put(-1L);
            }

            U.join(this, log);
        }

        /** Restart worker. */
        void restart() {
            assert runner() == null : "FileDecompressor is still running.";

            isCancelled = false;

            new IgniteThread(this).start();
        }
    }

    /**
     * Validate files depending on {@link DataStorageConfiguration#getWalSegments()}  and create if need. Check end
     * when exit condition return false or all files are passed.
     *
     * @param startWith Start with.
     * @param create Flag create file.
     * @param p Predicate Exit condition.
     * @param completionCb Callback after verification segment.
     * @throws StorageException if validation or create file fail.
     */
    private void checkFiles(
        int startWith,
        boolean create,
        @Nullable IgnitePredicate<Integer> p,
        @Nullable IgniteInClosure<Integer> completionCb
    ) throws StorageException {
        for (int i = startWith; i < dsCfg.getWalSegments() && (p == null || p.apply(i)); i++) {
            File checkFile = new File(walWorkDir, fileName(i));

            if (checkFile.exists()) {
                if (checkFile.isDirectory()) {
                    throw new StorageException("Failed to initialize WAL log segment (a directory with " +
                        "the same name already exists): " + checkFile.getAbsolutePath());
                }
                else if (checkFile.length() != dsCfg.getWalSegmentSize() && mode == WALMode.FSYNC) {
                    throw new StorageException("Failed to initialize WAL log segment " +
                        "(WAL segment size change is not supported in 'DEFAULT' WAL mode) " +
                        "[filePath=" + checkFile.getAbsolutePath() +
                        ", fileSize=" + checkFile.length() +
                        ", configSize=" + dsCfg.getWalSegmentSize() + ']');
                }
            }
            else if (create)
                createFile(checkFile);

            if (completionCb != null)
                completionCb.apply(i);
        }
    }

    /**
     * Needs only for WAL compaction.
     *
     * @param idx Index.
     * @param ver Version.
     * @param compacted Compacted flag.
     */
    public static ByteBuffer prepareSerializerVersionBuffer(long idx, int ver, boolean compacted, ByteBuffer buf) {
        // Write record type.
        buf.put((byte) (WALRecord.RecordType.HEADER_RECORD.ordinal() + 1));

        // Write position.
        RecordV1Serializer.putPosition(buf, new FileWALPointer(idx, 0, 0));

        // Place magic number.
        buf.putLong(compacted ? HeaderRecord.COMPACTED_MAGIC : HeaderRecord.REGULAR_MAGIC);

        // Place serializer version.
        buf.putInt(ver);

        // Place CRC if needed.
        if (!RecordV1Serializer.skipCrc) {
            int curPos = buf.position();

            buf.position(0);

            // This call will move buffer position to the end of the record again.
            int crcVal = FastCrc.calcCrc(buf, curPos);

            buf.putInt(crcVal);
        }
        else
            buf.putInt(0);

        // Write header record through io.
        buf.position(0);

        return buf;
    }

    /**
     *
     */
    public static class ReadFileHandle extends AbstractFileHandle implements AbstractWalRecordsIterator.AbstractReadFileHandle {
        /** Entry serializer. */
        RecordSerializer ser;

        /** */
        FileInput in;

        /** Holder of actual information of latest manipulation on WAL segments. */
        private final SegmentAware segmentAware;

        /**
         * @param fileIO I/O interface for read/write operations of AbstractFileHandle.
         * @param ser Entry serializer.
         * @param in File input.
         * @param aware Segment aware.
         */
        public ReadFileHandle(
            SegmentIO fileIO,
            RecordSerializer ser,
            FileInput in,
            SegmentAware aware) {
            super(fileIO);

            this.ser = ser;
            this.in = in;
            segmentAware = aware;
        }

        /**
         * @throws IgniteCheckedException If failed to close the WAL segment file.
         */
        @Override public void close() throws IgniteCheckedException {
            try {
                fileIO.close();

                in.io().close();
            }
            catch (IOException e) {
                throw new IgniteCheckedException(e);
            }
        }

        /** {@inheritDoc} */
        @Override public long idx() {
            return getSegmentId();
        }

        /** {@inheritDoc} */
        @Override public FileInput in() {
            return in;
        }

        /** {@inheritDoc} */
        @Override public RecordSerializer ser() {
            return ser;
        }

        /** {@inheritDoc} */
        @Override public boolean workDir() {
            return segmentAware != null && segmentAware.lastArchivedAbsoluteIndex() < getSegmentId();
        }
    }

    /**
     * Iterator over WAL-log.
     */
    private static class RecordsIterator extends AbstractWalRecordsIterator {
        /** */
        private static final long serialVersionUID = 0L;

        /** */
        private final File walArchiveDir;

        /** */
        private final File walWorkDir;

        /** See {@link FileWriteAheadLogManager#archiver}. */
        @Nullable private final FileArchiver archiver;

        /** */
        private final FileDecompressor decompressor;

        /** */
        private final DataStorageConfiguration dsCfg;

        /** Optional start pointer. */
        @Nullable private final FileWALPointer start;

        /** Optional end pointer. */
        @Nullable private final FileWALPointer end;

        /** Manager of segment location. */
        private final SegmentRouter segmentRouter;

        /** Holder of actual information of latest manipulation on WAL segments. */
        private final SegmentAware segmentAware;

        /**
         * @param cctx Shared context.
         * @param walArchiveDir WAL archive dir.
         * @param walWorkDir WAL dir.
         * @param start Optional start pointer.
         * @param end Optional end pointer.
         * @param dsCfg Database configuration.
         * @param serializerFactory Serializer factory.
         * @param archiver File Archiver.
         * @param decompressor Decompressor.
         * @param log Logger  @throws IgniteCheckedException If failed to initialize WAL segment.
         * @param segmentAware Segment aware.
         * @param segmentRouter Segment router.
         * @param segmentFileInputFactory Factory to provide I/O interfaces for read primitives with files.
         */
        private RecordsIterator(
            GridCacheSharedContext<?, ?> cctx,
            File walArchiveDir,
            File walWorkDir,
            @Nullable FileWALPointer start,
            @Nullable FileWALPointer end,
            DataStorageConfiguration dsCfg,
            RecordSerializerFactory serializerFactory,
            FileIOFactory ioFactory,
            @Nullable FileArchiver archiver,
            FileDecompressor decompressor,
            IgniteLogger log,
            SegmentAware segmentAware,
            SegmentRouter segmentRouter,
            SegmentFileInputFactory segmentFileInputFactory
        ) throws IgniteCheckedException {
            super(
                log,
                cctx,
                serializerFactory,
                ioFactory,
                dsCfg.getWalRecordIteratorBufferSize(),
                segmentFileInputFactory
            );

            this.walArchiveDir = walArchiveDir;
            this.walWorkDir = walWorkDir;
            this.archiver = archiver;
            this.start = start;
            this.end = end;
            this.dsCfg = dsCfg;

            this.decompressor = decompressor;
            this.segmentRouter = segmentRouter;
            this.segmentAware = segmentAware;
        }

        /** {@inheritDoc} */
        @Override protected ReadFileHandle initReadHandle(
            AbstractFileDescriptor desc,
            @Nullable FileWALPointer start
        ) throws IgniteCheckedException, FileNotFoundException {
            AbstractFileDescriptor currDesc = desc;

            if (!desc.file().exists()) {
                FileDescriptor zipFile = new FileDescriptor(
                    new File(walArchiveDir, fileName(desc.idx()) + ZIP_SUFFIX));

                if (!zipFile.file.exists()) {
                    throw new FileNotFoundException("Both compressed and raw segment files are missing in archive " +
                        "[segmentIdx=" + desc.idx() + "]");
                }

                if (decompressor != null)
                    decompressor.decompressFile(desc.idx()).get();
                else
                    currDesc = zipFile;
            }

            return (ReadFileHandle) super.initReadHandle(currDesc, start);
        }

        /** {@inheritDoc} */
        @Override protected void onClose() throws IgniteCheckedException {
            super.onClose();

            curRec = null;

            closeCurrentWalSegment();

            curWalSegmIdx = Integer.MAX_VALUE;
        }

        /**
         * @throws IgniteCheckedException If failed to initialize first file handle.
         */
        private void init() throws IgniteCheckedException {
            AbstractFileDescriptor[] descs = loadFileDescriptors(walArchiveDir);

            if (start != null) {
                if (!F.isEmpty(descs)) {
                    if (descs[0].idx() > start.index())
                        throw new IgniteCheckedException("WAL history is too short " +
                            "[descs=" + Arrays.asList(descs) + ", start=" + start + ']');

                    for (AbstractFileDescriptor desc : descs) {
                        if (desc.idx() == start.index()) {
                            curWalSegmIdx = start.index();

                            break;
                        }
                    }

                    if (curWalSegmIdx == -1) {
                        long lastArchived = descs[descs.length - 1].idx();

                        if (lastArchived > start.index())
                            throw new IgniteCheckedException("WAL history is corrupted (segment is missing): " + start);

                        // This pointer may be in work files because archiver did not
                        // copy the file yet, check that it is not too far forward.
                        curWalSegmIdx = start.index();
                    }
                }
                else {
                    // This means that whole checkpoint history fits in one segment in WAL work directory.
                    // Will start from this index right away.
                    curWalSegmIdx = start.index();
                }
            }
            else
                curWalSegmIdx = !F.isEmpty(descs) ? descs[0].idx() : 0;

            curWalSegmIdx--;

            if (log.isDebugEnabled())
                log.debug("Initialized WAL cursor [start=" + start + ", end=" + end + ", curWalSegmIdx=" + curWalSegmIdx + ']');

            advance();
        }

        /** {@inheritDoc} */
        @Override protected AbstractReadFileHandle advanceSegment(
            @Nullable final AbstractReadFileHandle curWalSegment
        ) throws IgniteCheckedException {
            if (curWalSegment != null)
                curWalSegment.close();

            // We are past the end marker.
            if (end != null && curWalSegmIdx + 1 > end.index())
                return null; //stop iteration

            curWalSegmIdx++;

            // Segment deletion protection.
            if (!segmentAware.reserve(curWalSegmIdx))
                throw new IgniteCheckedException("Segment does not exist: " + curWalSegmIdx);

            try {
                // Protection against transferring a segment to the archive by #archiver.
                boolean readArchive = archiver != null && !segmentAware.lock(curWalSegmIdx);

                FileDescriptor fd = null;
                ReadFileHandle nextHandle;
                try {
                    fd = segmentRouter.findSegment(curWalSegmIdx);

                    if (log.isDebugEnabled()) {
                        log.debug("Reading next file [absIdx=" + curWalSegmIdx +
                            ", file=" + fd.file.getAbsolutePath() + ']');
                    }

                    nextHandle = initReadHandle(fd, start != null && curWalSegmIdx == start.index() ? start : null);
                }
                catch (FileNotFoundException e) {
                    if (readArchive)
                        throw new IgniteCheckedException("Missing WAL segment in the archive: " + curWalSegment, e);
                    else {
                        // Log only when no segments were read. This will help us avoiding logging on the end of the WAL.
                        if (curRec == null && curWalSegment == null) {
                            File workDirFile = new File(walWorkDir, fileName(curWalSegmIdx % dsCfg.getWalSegments()));
                            File archiveDirFile = new File(walArchiveDir, fileName(curWalSegmIdx));

                            U.warn(
                                log,
                                "Next segment file is not found [" +
                                    "curWalSegmIdx=" + curWalSegmIdx
                                    + ", start=" + start
                                    + ", end=" + end
                                    + ", filePath=" + (fd == null ? "<empty>" : fd.file.getAbsolutePath())
                                    + ", walWorkDir=" + walWorkDir
                                    + ", walWorkDirContent=" + listFileNames(walWorkDir)
                                    + ", walArchiveDir=" + walArchiveDir
                                    + ", walArchiveDirContent=" + listFileNames(walArchiveDir)
                                    + ", workDirFile=" + workDirFile.getName()
                                    + ", exists=" + workDirFile.exists()
                                    + ", archiveDirFile=" + archiveDirFile.getName()
                                    + ", exists=" + archiveDirFile.exists()
                                    + "]",
                                e
                            );
                        }

                        nextHandle = null;
                    }
                }
                finally {
                    if (archiver != null && !readArchive)
                        segmentAware.unlock(curWalSegmIdx);
                }

                curRec = null;

                return nextHandle;
            }
            finally {
                segmentAware.release(curWalSegmIdx);
            }
        }

        /** */
        private static List<String> listFileNames(File dir) {
            File[] files = dir.listFiles();

            if (files == null)
                return Collections.emptyList();

            return Arrays.stream(files).map(File::getName).sorted().collect(Collectors.toList());
        }

        /** {@inheritDoc} */
        @Override protected IgniteCheckedException handleRecordException(Exception e, @Nullable FileWALPointer ptr) {
            if (e instanceof IgniteCheckedException && X.hasCause(e, IgniteDataIntegrityViolationException.class)) {
                // This means that there is no explicit last segment, so we iterate until the very end.
                if (end == null) {
                    long nextWalSegmentIdx = curWalSegmIdx + 1;

                    if (archiver == null) {
                        if (canIgnoreCrcError(nextWalSegmentIdx, nextWalSegmentIdx, e, ptr))
                            return null;
                    }
                    else {
                        // Check that we should not look this segment up in archive directory.
                        // Basically the same check as in "advanceSegment" method.

                        // Segment deletion protection.
                        if (segmentAware.reserve(nextWalSegmentIdx)) {
                            try {
                                // Protection against transferring a segment to the archive by #archiver.
                                if (segmentAware.lock(nextWalSegmentIdx)) {
                                    try {
                                        long workIdx = nextWalSegmentIdx % dsCfg.getWalSegments();

                                        if (canIgnoreCrcError(workIdx, nextWalSegmentIdx, e, ptr))
                                            return null;
                                    }
                                    finally {
                                        segmentAware.unlock(nextWalSegmentIdx);
                                    }
                                }
                            }
                            finally {
                                segmentAware.release(nextWalSegmentIdx);
                            }
                        }
                    }
                }
            }

            return super.handleRecordException(e, ptr);
        }

        /**
         * @param workIdx Work index.
         * @param walSegmentIdx Wal segment index.
         * @param e Exception.
         * @param ptr Ptr.
         */
        private boolean canIgnoreCrcError(
            long workIdx,
            long walSegmentIdx,
            Exception e,
            @Nullable FileWALPointer ptr
        ) {
            FileDescriptor fd = new FileDescriptor(new File(walWorkDir, fileName(workIdx)), walSegmentIdx);

            try {
                if (!fd.file().exists())
                    return true;

                ReadFileHandle nextHandle = initReadHandle(fd, ptr);

                // "nextHandle == null" is true only if current segment is the last one in the
                // whole history. Only in such case we ignore crc validation error and just stop
                // as if we reached the end of the WAL.
                if (nextHandle == null)
                    return true;
            }
            catch (IgniteCheckedException | FileNotFoundException initReadHandleException) {
                e.addSuppressed(initReadHandleException);
            }

            return false;
        }

        /** {@inheritDoc} */
        @Override protected AbstractReadFileHandle createReadFileHandle(SegmentIO fileIO,
            RecordSerializer ser, FileInput in) {
            return new ReadFileHandle(fileIO, ser, in, segmentAware);
        }
    }

    /**
     * Flushes current file handle for {@link WALMode#BACKGROUND} WALMode. Called periodically from scheduler.
     */
    private void doFlush() {
        FileWriteHandle hnd = currentHandle();

        try {
            hnd.flushAll();
        }
        catch (Exception e) {
            U.warn(log, "Failed to flush WAL record queue", e);
        }
    }

    /**
     * Scans provided folder for a WAL segment files
     * @param walFilesDir directory to scan
     * @return found WAL file descriptors
     */
    public static FileDescriptor[] loadFileDescriptors(final File walFilesDir) throws IgniteCheckedException {
        final File[] files = walFilesDir.listFiles(WAL_SEGMENT_COMPACTED_OR_RAW_FILE_FILTER);

        if (files == null) {
            throw new IgniteCheckedException("WAL files directory does not not denote a " +
                "directory, or if an I/O error occurs: [" + walFilesDir.getAbsolutePath() + "]");
        }
        return scan(files);
    }

    /** {@inheritDoc} */
    @Override public long segmentSize(long idx) {
        return segmentSize.getOrDefault(idx, 0L);
    }

    /** {@inheritDoc} */
    @Override public WALPointer lastWritePointer() {
        return currHnd.position();
    }

    /**
     * Concurrent {@link #currHnd} update.
     *
     * @param n New handle.
     * @param c Current handle, if not {@code null} CAS will be used.
     * @return {@code True} if updated.
     */
    private boolean updateCurrentHandle(FileWriteHandle n, @Nullable FileWriteHandle c) {
        boolean res = true;

        if (c == null)
            currHnd = n;
        else
            res = CURR_HND_UPD.compareAndSet(this, c, n);

        return res;
    }

    /**
     * Check that file name matches segment name.
     *
     * @param name File name.
     * @return {@code True} if file name matches segment name.
     */
    public static boolean isSegmentFileName(@Nullable String name) {
        return name != null && (WAL_NAME_PATTERN.matcher(name).matches() ||
            WAL_SEGMENT_FILE_COMPACTED_PATTERN.matcher(name).matches());
    }

    /**
     * Getting last truncated segment.
     *
     * @return Absolut segment index.
     */
    public long lastTruncatedSegment() {
        return segmentAware.lastTruncatedArchiveIdx();
    }
<<<<<<< HEAD
=======

    /**
     * Total size of the segments in bytes.
     *
     * @return Size in bytes.
     */
    public long totalSize(FileDescriptor... fileDescriptors) {
        long len = 0;

        for (FileDescriptor descriptor : fileDescriptors)
            len += descriptor.file.length();

        return len;
    }

    /**
     * Check if WAL archive is unlimited.
     *
     * @return {@code True} if unlimited.
     */
    private boolean walArchiveUnlimited() {
        return dsCfg.getMaxWalArchiveSize() == DataStorageConfiguration.UNLIMITED_WAL_ARCHIVE;
    }

    /**
     * Removing files from {@link #walArchiveDir}.
     *
     * @param files Files from {@link #walArchiveDir}.
     * @return Total deleted size in bytes.
     */
    private long deleteArchiveFiles(File... files) {
        long size = 0;

        for (File file : files) {
            if (file.exists()) {
                long len = file.length();

                if (file.delete())
                    size += len;
                else if (file.exists()) {
                    U.warn(log, "Unable to delete file from WAL archive" +
                        " (make sure the process has enough rights):  " + file.getAbsolutePath());
                }
            }
        }

        return size;
    }

    /**
     * Worker for an asynchronous WAL archive cleanup that starts when the maximum size is exceeded.
     * {@link SegmentAware#awaitExceedMaxArchiveSize} is used to determine if the maximum is exceeded.
     */
    private class FileCleaner extends GridWorker {
        /**
         * Constructor.
         *
         * @param log Logger.
         */
        public FileCleaner(IgniteLogger log) {
            super(cctx.igniteInstanceName(), "wal-file-cleaner%" + cctx.igniteInstanceName(), log);

            assert !walArchiveUnlimited();
        }

        /** {@inheritDoc} */
        @Override protected void body() throws InterruptedException, IgniteInterruptedCheckedException {
            Throwable err = null;

            try {
                while (!isCancelled()) {
                    segmentAware.awaitExceedMaxArchiveSize(allowedThresholdWalArchiveSize);
                    segmentAware.awaitAvailableTruncateArchive();

                    FileDescriptor[] walArchiveFiles = walArchiveFiles();

                    FileDescriptor high = null;

                    long size = 0;

                    for (FileDescriptor fileDesc : walArchiveFiles) {
                        if (fileDesc.idx >= lastCheckpointPtr.index() || segmentAware.reserved(fileDesc.idx))
                            break;
                        else {
                            high = fileDesc;

                            // Ensure that there will be exactly removed at least one segment.
                            if ((size += fileDesc.file.length()) > allowedThresholdWalArchiveSize)
                                break;
                        }
                    }

                    if (high != null) {
                        FileWALPointer highPtr = new FileWALPointer(high.idx + 1, 0, 0);

                        if (log.isInfoEnabled()) {
                            log.info("Starting to clean WAL archive [highIdx=" + highPtr.index()
                                + ", currSize=" + U.humanReadableByteCount(totalSize(walArchiveFiles))
                                + ", maxSize=" + U.humanReadableByteCount(dsCfg.getMaxWalArchiveSize()) + ']');
                        }

                        ((GridCacheDatabaseSharedManager)cctx.database()).onWalTruncated(highPtr);

                        int truncated = truncate(highPtr);

                        if (log.isInfoEnabled()) {
                            log.info("Finish clean WAL archive [cleanCnt=" + truncated
                                + ", currSize=" + U.humanReadableByteCount(totalSize(walArchiveFiles()))
                                + ", maxSize=" + U.humanReadableByteCount(dsCfg.getMaxWalArchiveSize()) + ']');
                        }
                    }
                }
            }
            catch (IgniteInterruptedCheckedException e) {
                Thread.currentThread().interrupt();

                isCancelled = true;
            }
            catch (Throwable t) {
                err = t;
            }
            finally {
                if (err == null && !isCancelled())
                    err = new IllegalStateException("Worker " + name() + " is terminated unexpectedly");

                if (err instanceof OutOfMemoryError)
                    failureProcessor.process(new FailureContext(CRITICAL_ERROR, err));
                else if (err != null)
                    failureProcessor.process(new FailureContext(SYSTEM_WORKER_TERMINATION, err));
            }
        }

        /**
         * Shutdown worker.
         *
         * @throws IgniteInterruptedCheckedException If failed to wait for worker shutdown.
         */
        private void shutdown() throws IgniteInterruptedCheckedException {
            isCancelled = true;

            U.join(this);
        }

        /**
         * Restart worker in IgniteThread.
         */
        public void restart() {
            assert runner() == null : "FileCleaner is still running";

            isCancelled = false;

            new IgniteThread(this).start();
        }
    }
>>>>>>> 2fa47143
}<|MERGE_RESOLUTION|>--- conflicted
+++ resolved
@@ -3104,8 +3104,6 @@
     public long lastTruncatedSegment() {
         return segmentAware.lastTruncatedArchiveIdx();
     }
-<<<<<<< HEAD
-=======
 
     /**
      * Total size of the segments in bytes.
@@ -3260,5 +3258,4 @@
             new IgniteThread(this).start();
         }
     }
->>>>>>> 2fa47143
 }