/*
 * Copyright 2019 GridGain Systems, Inc. and Contributors.
 *
 * Licensed under the GridGain Community Edition License (the "License");
 * you may not use this file except in compliance with the License.
 * You may obtain a copy of the License at
 *
 *     https://www.gridgain.com/products/software/community-edition/gridgain-community-edition-license
 *
 * Unless required by applicable law or agreed to in writing, software
 * distributed under the License is distributed on an "AS IS" BASIS,
 * WITHOUT WARRANTIES OR CONDITIONS OF ANY KIND, either express or implied.
 * See the License for the specific language governing permissions and
 * limitations under the License.
 */

package org.apache.ignite.internal.commandline.dr.subcommands;

import java.util.Collection;
import java.util.HashMap;
import java.util.List;
import java.util.Locale;
import java.util.Map;
import java.util.UUID;
import java.util.logging.Logger;
import java.util.regex.Pattern;
import java.util.regex.PatternSyntaxException;
import java.util.stream.Collectors;
import org.apache.ignite.internal.client.GridClient;
import org.apache.ignite.internal.client.GridClientCompute;
import org.apache.ignite.internal.client.GridClientConfiguration;
import org.apache.ignite.internal.client.GridClientDisconnectedException;
import org.apache.ignite.internal.client.GridClientException;
import org.apache.ignite.internal.client.GridClientNode;
import org.apache.ignite.internal.commandline.CommandArgIterator;
import org.apache.ignite.internal.commandline.dr.DrSubCommandsList;
import org.apache.ignite.internal.util.typedef.F;
import org.apache.ignite.internal.util.typedef.T2;
import org.apache.ignite.internal.visor.VisorTaskArgument;
import org.apache.ignite.internal.visor.dr.VisorDrCacheTaskArgs;
import org.apache.ignite.internal.visor.dr.VisorDrCacheTaskResult;

import static org.apache.ignite.internal.commandline.CommandHandler.DELIM;
import static org.apache.ignite.internal.commandline.CommandLogger.INDENT;

/** */
public class DrCacheCommand extends
    DrAbstractRemoteSubCommand<VisorDrCacheTaskArgs, VisorDrCacheTaskResult, DrCacheCommand.DrCacheArguments>
{
    /** Config parameter. */
    public static final String CONFIG_PARAM = "--config";
    /** Metrics parameter. */
    public static final String METRICS_PARAM = "--metrics";
    /** Cache filter parameter. */
    public static final String CACHE_FILTER_PARAM = "--cache-filter";
    /** Sender group parameter. */
    public static final String SENDER_GROUP_PARAM = "--sender-group";
    /** Action parameter. */
    public static final String ACTION_PARAM = "--action";

    /** {@inheritDoc} */
    @Override protected String visorTaskName() {
        throw new UnsupportedOperationException("visorTaskName");
    }

    /** {@inheritDoc} */
    @Override public DrCacheArguments parseArguments0(CommandArgIterator argIter) {
        String regex = argIter.nextArg("Cache name regex expected.");

        if (CommandArgIterator.isCommandOrOption(regex))
            throw new IllegalArgumentException("Cache name regex expected.");

        Pattern pattern;

        try {
            pattern = Pattern.compile(regex);
        }
        catch (PatternSyntaxException e) {
            throw new IllegalArgumentException("Cache name regex is not valid.", e);
        }

        boolean cfg = false;
        boolean metrics = false;
        CacheFilter cacheFilter = CacheFilter.ALL;
        SenderGroup sndGrp = SenderGroup.ALL;
        String sndGrpName = null;
        Action act = null;

        String nextArg;

        //noinspection LabeledStatement
        args_loop: while ((nextArg = argIter.peekNextArg()) != null) {
            switch (nextArg.toLowerCase(Locale.ENGLISH)) {
                case CONFIG_PARAM:
                    argIter.nextArg(null);
                    cfg = true;

                    break;

                case METRICS_PARAM:
                    argIter.nextArg(null);
                    metrics = true;

                    break;

                case CACHE_FILTER_PARAM: {
                    argIter.nextArg(null);

                    String errorMsg = "--cache-filter parameter value required.";

                    String cacheFilterStr = argIter.nextArg(errorMsg);
                    cacheFilter = CacheFilter.valueOf(cacheFilterStr.toUpperCase(Locale.ENGLISH));

                    if (cacheFilter == null)
                        throw new IllegalArgumentException(errorMsg);

                    break;
                }

                case SENDER_GROUP_PARAM: {
                    argIter.nextArg(null);

                    String arg = argIter.nextArg("--sender-group parameter value required.");

                    sndGrp = SenderGroup.parse(arg);

                    if (sndGrp == null)
                        sndGrpName = arg;

                    break;
                }

                case ACTION_PARAM: {
                    argIter.nextArg(null);

                    String errorMsg = "--action parameter value required.";

                    act = Action.parse(argIter.nextArg(errorMsg));

                    if (act == null)
                        throw new IllegalArgumentException(errorMsg);

                    break;
                }

                default:
                    //noinspection BreakStatementWithLabel
                    break args_loop;
            }
        }

        return new DrCacheArguments(regex, pattern, cfg, metrics, cacheFilter, sndGrp, sndGrpName, act, (byte)0);
    }

    /** {@inheritDoc} */
    @Override public String confirmationPrompt() {
        if (arg().action != null)
            return "Warning: this command will change data center replication state for selected caches.";

        return null;
    }

    /** {@inheritDoc} */
    @Override
    protected VisorDrCacheTaskResult execute0(GridClientConfiguration clientCfg, GridClient client) throws Exception {
        return execute0(client, arg());
    }

    /** */
    public static VisorDrCacheTaskResult execute0(
        GridClient client,
        DrCacheArguments arg
    ) throws GridClientException {
        GridClientCompute compute = client.compute();

        Collection<GridClientNode> nodes = compute.nodes();

        Pattern cacheNamePattern = arg.pattern;

        List<UUID> nodeIds = nodes.stream()
            .filter(DrAbstractRemoteSubCommand::drControlUtilitySupported)
            .map(GridClientNode::nodeId)
            .collect(Collectors.toList());

<<<<<<< HEAD
        if (arg.remoteDataCenterId == 0 && arg.action != null) {
=======
        if (F.isEmpty(nodeIds))
            throw new GridClientDisconnectedException("Connectable nodes not found", null);

        if (arg.remoteDataCenterId == 0 && arg.action != null && arg.action != Action.FULL_STATE_TRANSFER) {
>>>>>>> 1e512cc3
            Map<String, UUID> cacheNameToNodeMap = new HashMap<>();

            for (GridClientNode node : nodes) {
                for (String cacheName : node.caches().keySet()) {
                    if (cacheNamePattern.matcher(cacheName).matches())
                        cacheNameToNodeMap.putIfAbsent(cacheName, node.nodeId());
                }
            }

            arg.cacheNamesMap = cacheNameToNodeMap;
        }
        else if (arg.remoteDataCenterId != 0) {
            for (GridClientNode node : nodes) {
                if (node.attribute("plugins.gg.replication.snd.hub") != null) {
                    arg.actionCoordinator = node.nodeId();

                    break;
                }
            }
        }

        return compute.projection(DrAbstractRemoteSubCommand::drControlUtilitySupported).execute(
            "org.gridgain.grid.internal.visor.dr.console.VisorDrCacheTask",
            new VisorTaskArgument<>(nodeIds, arg.toVisorArgs(), false)
        );
    }

    /** {@inheritDoc} */
    @Override protected void printResult(VisorDrCacheTaskResult res, Logger log) {
        printUnrecognizedNodesMessage(log, false);

        log.info("Data Center ID: " + res.getDataCenterId());

        log.info(DELIM);

        if (res.getDataCenterId() == 0) {
            log.info("Data Replication state: is not configured.");

            return;
        }

        List<String> cacheNames = res.getCacheNames();
        if (cacheNames.isEmpty()) {
            log.info("No matching caches found");

            return;
        }

        log.info(String.format("%d matching cache(s): %s", cacheNames.size(), cacheNames));

        for (String cacheName : cacheNames) {
            List<T2<String, Object>> cacheSndCfg = res.getSenderConfig().get(cacheName);

            printList(log, cacheSndCfg, String.format(
                "Sender configuration for cache \"%s\":",
                cacheName
            ));

            List<T2<String, Object>> cacheRcvCfg = res.getReceiverConfig().get(cacheName);

            printList(log, cacheRcvCfg, String.format(
                "Receiver configuration for cache \"%s\":",
                cacheName
            ));
        }

        for (String cacheName : cacheNames) {
            List<T2<String, Object>> cacheSndMetrics = res.getSenderMetrics().get(cacheName);

            printList(log, cacheSndMetrics, String.format(
                "Sender metrics for cache \"%s\":",
                cacheName
            ));

            List<T2<String, Object>> cacheRcvMetrics = res.getReceiverMetrics().get(cacheName);

            printList(log, cacheRcvMetrics, String.format(
                "Receiver metrics for cache \"%s\":",
                cacheName
            ));
        }

        for (String msg : res.getResultMessages())
            log.info(msg);
    }

    /** */
    private static void printList(Logger log, List<T2<String, Object>> cfg, String s) {
        if (cfg != null && !cfg.isEmpty()) {
            log.info(s);

            for (T2<String, Object> t2 : cfg)
                log.info(String.format(INDENT + "%s=%s", t2.toArray()));
        }
    }

    /** {@inheritDoc} */
    @Override public String name() {
        return DrSubCommandsList.CACHE.text();
    }

    /** */
    @SuppressWarnings("PublicInnerClass") public enum CacheFilter {
        /** All. */ ALL,
        /** Sending. */ SENDING,
        /** Receiving. */ RECEIVING,
        /** Paused. */ PAUSED,
        /** Error. */ ERROR
    }

    /** */
    @SuppressWarnings("PublicInnerClass") public enum SenderGroup {
        /** All. */ ALL,
        /** Default. */ DEFAULT,
        /** None. */ NONE;

        /** */
        public static SenderGroup parse(String text) {
            try {
                return valueOf(text.toUpperCase(Locale.ENGLISH));
            }
            catch (IllegalArgumentException e) {
                return null;
            }
        }
    }

    /** */
    @SuppressWarnings("PublicInnerClass") public enum Action {
        /** Stop. */ STOP("stop"),
        /** Start. */ START("start"),
        /** Full state transfer. */ FULL_STATE_TRANSFER("full-state-transfer");

        /** String representation. */
        private final String text;

        /** */
        Action(String text) {
            this.text = text;
        }

        /** */
        public String text() {
            return text;
        }

        /** */
        public static Action parse(String text) {
            for (Action action : values()) {
                if (action.text.equalsIgnoreCase(text))
                    return action;
            }

            return null;
        }

        /** {@inheritDoc} */
        @Override public String toString() {
            return text;
        }
    }

    /** */
    @SuppressWarnings("PublicInnerClass")
    public static class DrCacheArguments implements DrAbstractRemoteSubCommand.Arguments<VisorDrCacheTaskArgs> {
        /** Regex. */
        private final String regex;
        /** Pattern. */
        private final Pattern pattern;
        /** Config. */
        private final boolean config;
        /** Metrics. */
        private final boolean metrics;
        /** Filter. */
        private final CacheFilter filter;
        /** Sender group. */
        private final SenderGroup senderGroup;
        /** Sender group name. */
        private final String senderGroupName;
        /** Action. */
        private final Action action;
        /** Remote data center id. */
        private final byte remoteDataCenterId;
        /** Cache names map. */
        private Map<String, UUID> cacheNamesMap;
        /** Action coordinator. */
        private UUID actionCoordinator;

        /** */
        public DrCacheArguments(
            String regex,
            Pattern pattern,
            boolean config,
            boolean metrics,
            CacheFilter filter,
            SenderGroup senderGroup,
            String senderGroupName,
            Action action,
            byte remoteDataCenterId
        ) {
            this.regex = regex;
            this.pattern = pattern;
            this.config = config;
            this.metrics = metrics;
            this.filter = filter;
            this.senderGroup = senderGroup;
            this.senderGroupName = senderGroupName;
            this.action = action;
            this.remoteDataCenterId = remoteDataCenterId;
        }

        /** */
        public UUID getActionCoordinator() {
            return actionCoordinator;
        }

        /** {@inheritDoc} */
        @Override public VisorDrCacheTaskArgs toVisorArgs() {
            return new VisorDrCacheTaskArgs(
                regex,
                config,
                metrics,
                filter.ordinal(),
                senderGroup == null ? VisorDrCacheTaskArgs.SENDER_GROUP_NAMED : senderGroup.ordinal(),
                senderGroupName,
                action == null ? VisorDrCacheTaskArgs.ACTION_NONE : action.ordinal(),
                remoteDataCenterId,
                cacheNamesMap,
                actionCoordinator
            );
        }
    }
}<|MERGE_RESOLUTION|>--- conflicted
+++ resolved
@@ -182,14 +182,10 @@
             .map(GridClientNode::nodeId)
             .collect(Collectors.toList());
 
-<<<<<<< HEAD
-        if (arg.remoteDataCenterId == 0 && arg.action != null) {
-=======
         if (F.isEmpty(nodeIds))
             throw new GridClientDisconnectedException("Connectable nodes not found", null);
 
-        if (arg.remoteDataCenterId == 0 && arg.action != null && arg.action != Action.FULL_STATE_TRANSFER) {
->>>>>>> 1e512cc3
+        if (arg.remoteDataCenterId == 0 && arg.action != null) {
             Map<String, UUID> cacheNameToNodeMap = new HashMap<>();
 
             for (GridClientNode node : nodes) {
