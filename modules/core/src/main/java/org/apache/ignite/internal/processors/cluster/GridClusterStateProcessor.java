/*
 * Copyright 2019 GridGain Systems, Inc. and Contributors.
 *
 * Licensed under the GridGain Community Edition License (the "License");
 * you may not use this file except in compliance with the License.
 * You may obtain a copy of the License at
 *
 *     https://www.gridgain.com/products/software/community-edition/gridgain-community-edition-license
 *
 * Unless required by applicable law or agreed to in writing, software
 * distributed under the License is distributed on an "AS IS" BASIS,
 * WITHOUT WARRANTIES OR CONDITIONS OF ANY KIND, either express or implied.
 * See the License for the specific language governing permissions and
 * limitations under the License.
 */

package org.apache.ignite.internal.processors.cluster;

import java.io.Serializable;
import java.lang.reflect.Field;
import java.util.ArrayList;
import java.util.Collection;
import java.util.Collections;
import java.util.HashMap;
import java.util.HashSet;
import java.util.List;
import java.util.Map;
import java.util.Objects;
import java.util.Optional;
import java.util.Set;
import java.util.UUID;
import java.util.concurrent.ConcurrentHashMap;
import java.util.concurrent.ConcurrentMap;
import java.util.concurrent.atomic.AtomicReference;
import java.util.stream.Collectors;
import org.apache.ignite.Ignite;
import org.apache.ignite.IgniteCheckedException;
import org.apache.ignite.IgniteException;
import org.apache.ignite.IgniteLogger;
import org.apache.ignite.cluster.BaselineNode;
import org.apache.ignite.cluster.ClusterNode;
import org.apache.ignite.cluster.ClusterState;
import org.apache.ignite.configuration.DataStorageConfiguration;
import org.apache.ignite.configuration.IgniteConfiguration;
import org.apache.ignite.events.BaselineConfigurationChangedEvent;
import org.apache.ignite.events.ClusterStateChangeStartedEvent;
import org.apache.ignite.events.DiscoveryEvent;
import org.apache.ignite.events.Event;
import org.apache.ignite.events.EventType;
import org.apache.ignite.internal.GridKernalContext;
import org.apache.ignite.internal.IgniteEx;
import org.apache.ignite.internal.IgniteFeatures;
import org.apache.ignite.internal.IgniteInternalFuture;
import org.apache.ignite.internal.IgniteNodeAttributes;
import org.apache.ignite.internal.NodeStoppingException;
import org.apache.ignite.internal.cluster.ClusterGroupAdapter;
import org.apache.ignite.internal.cluster.ClusterTopologyCheckedException;
import org.apache.ignite.internal.cluster.DistributedBaselineConfiguration;
import org.apache.ignite.internal.cluster.IgniteClusterImpl;
import org.apache.ignite.internal.managers.discovery.DiscoCache;
import org.apache.ignite.internal.managers.discovery.IgniteDiscoverySpi;
import org.apache.ignite.internal.managers.eventstorage.GridLocalEventListener;
import org.apache.ignite.internal.processors.GridProcessorAdapter;
import org.apache.ignite.internal.processors.affinity.AffinityTopologyVersion;
import org.apache.ignite.internal.processors.cache.ExchangeActions;
import org.apache.ignite.internal.processors.cache.GridCacheProcessor;
import org.apache.ignite.internal.processors.cache.GridCacheSharedContext;
import org.apache.ignite.internal.processors.cache.GridChangeGlobalStateMessageResponse;
import org.apache.ignite.internal.processors.cache.StateChangeRequest;
import org.apache.ignite.internal.processors.cache.StoredCacheData;
import org.apache.ignite.internal.processors.cache.persistence.metastorage.MetastorageLifecycleListener;
import org.apache.ignite.internal.processors.cache.persistence.metastorage.ReadOnlyMetastorage;
import org.apache.ignite.internal.processors.cache.persistence.metastorage.ReadWriteMetastorage;
import org.apache.ignite.internal.processors.cluster.baseline.autoadjust.BaselineAutoAdjustStatus;
import org.apache.ignite.internal.processors.cluster.baseline.autoadjust.ChangeTopologyWatcher;
import org.apache.ignite.internal.processors.configuration.distributed.DistributePropertyListener;
import org.apache.ignite.internal.processors.service.GridServiceProcessor;
import org.apache.ignite.internal.processors.task.GridInternal;
import org.apache.ignite.internal.util.TransientSerializable;
import org.apache.ignite.internal.util.future.GridFinishedFuture;
import org.apache.ignite.internal.util.future.GridFutureAdapter;
import org.apache.ignite.internal.util.future.IgniteFinishedFutureImpl;
import org.apache.ignite.internal.util.future.IgniteFutureImpl;
import org.apache.ignite.internal.util.lang.GridPlainRunnable;
import org.apache.ignite.internal.util.tostring.GridToStringExclude;
import org.apache.ignite.internal.util.tostring.GridToStringInclude;
import org.apache.ignite.internal.util.typedef.C1;
import org.apache.ignite.internal.util.typedef.CI1;
import org.apache.ignite.internal.util.typedef.F;
import org.apache.ignite.internal.util.typedef.internal.A;
import org.apache.ignite.internal.util.typedef.internal.CU;
import org.apache.ignite.internal.util.typedef.internal.S;
import org.apache.ignite.internal.util.typedef.internal.SB;
import org.apache.ignite.internal.util.typedef.internal.U;
import org.apache.ignite.lang.IgniteCallable;
import org.apache.ignite.lang.IgniteFuture;
import org.apache.ignite.lang.IgniteInClosure;
import org.apache.ignite.lang.IgniteProductVersion;
import org.apache.ignite.lang.IgniteRunnable;
import org.apache.ignite.lang.IgniteUuid;
import org.apache.ignite.marshaller.jdk.JdkMarshaller;
import org.apache.ignite.resources.IgniteInstanceResource;
import org.apache.ignite.spi.IgniteNodeValidationResult;
import org.apache.ignite.spi.discovery.DiscoveryDataBag;
import org.jetbrains.annotations.Nullable;

import static org.apache.ignite.IgniteSystemProperties.getBoolean;
import static org.apache.ignite.cluster.ClusterState.ACTIVE;
import static org.apache.ignite.cluster.ClusterState.ACTIVE_READ_ONLY;
import static org.apache.ignite.cluster.ClusterState.INACTIVE;
import static org.apache.ignite.cluster.ClusterState.lesserOf;
import static org.apache.ignite.configuration.IgniteConfiguration.DFLT_STATE_ON_START;
import static org.apache.ignite.events.EventType.EVT_BASELINE_AUTO_ADJUST_AWAITING_TIME_CHANGED;
import static org.apache.ignite.events.EventType.EVT_BASELINE_AUTO_ADJUST_ENABLED_CHANGED;
import static org.apache.ignite.events.EventType.EVT_NODE_FAILED;
import static org.apache.ignite.events.EventType.EVT_NODE_JOINED;
import static org.apache.ignite.events.EventType.EVT_NODE_LEFT;
import static org.apache.ignite.internal.GridComponent.DiscoveryDataExchangeType.STATE_PROC;
import static org.apache.ignite.internal.IgniteFeatures.CLUSTER_READ_ONLY_MODE;
import static org.apache.ignite.internal.IgniteFeatures.allNodesSupport;
import static org.apache.ignite.internal.IgniteFeatures.nodeSupports;
import static org.apache.ignite.internal.IgniteNodeAttributes.ATTR_IGNITE_FEATURES;
import static org.apache.ignite.internal.managers.communication.GridIoPolicy.SYSTEM_POOL;
import static org.apache.ignite.internal.managers.discovery.IgniteDiscoverySpi.SRV_NODES;
import static org.apache.ignite.internal.processors.cache.GridCacheUtils.extractDataStorage;

/**
 *
 */
public class GridClusterStateProcessor extends GridProcessorAdapter implements IGridClusterStateProcessor, MetastorageLifecycleListener {
    /** Stripe id for cluster activation event. */
    public static final int CLUSTER_ACTIVATION_EVT_STRIPE_ID = Integer.MAX_VALUE;

    /** */
    private static final String METASTORE_CURR_BLT_KEY = "metastoreBltKey";

    /**
     * Error message for join node validation, if cluster in {@link ClusterState#ACTIVE_READ_ONLY} and joining node not
     * supports that cluster state.
     **/
    private static final String NODE_JOIN_ERROR_MSG_READ_ONLY_MODE_NOT_SUPPORTED = "Node not supporting " +
        ACTIVE_READ_ONLY + " mode. The node is not allowed to join the cluster " + "with enabled" + ACTIVE_READ_ONLY +
        " mode";

    /**
     * This property allows disabling baseline topology validation on the coordinator node
     * if the joining node does have baseline history and the coordinator does not.
     */
    private static final String IGNITE_STOP_EMPTY_NODE_ON_JOIN = "IGNITE_STOP_EMPTY_NODE_ON_JOIN";

    /** */
    private boolean inMemoryMode;

    /**
     * Compatibility mode flag. When node detects it runs in heterogeneous cluster (nodes of different versions),
     * it should skip baseline topology operations.
     */
    private volatile boolean compatibilityMode;

    /** */
    private volatile DiscoveryDataClusterState globalState;

    /** */
    private final BaselineTopologyHistory bltHist = new BaselineTopologyHistory();

    /** Local action future. */
    private final AtomicReference<GridChangeGlobalStateFuture> stateChangeFut = new AtomicReference<>();

    /** */
    private final ConcurrentMap<UUID, GridFutureAdapter<Void>> transitionFuts = new ConcurrentHashMap<>();

    /** Future initialized if node joins when cluster state change is in progress. */
    private TransitionOnJoinWaitFuture joinFut;

    /** Process. */
    @GridToStringExclude
    private GridCacheProcessor cacheProc;

    /** Shared context. */
    @GridToStringExclude
    private GridCacheSharedContext<?, ?> sharedCtx;

    /** Fully initialized metastorage. */
    @GridToStringExclude
    private ReadWriteMetastorage metastorage;

    /** */
    private final JdkMarshaller marsh = new JdkMarshaller();

    /** Watcher of topology change for baseline auto-adjust. */
    private ChangeTopologyWatcher changeTopologyWatcher;

    /** Distributed baseline configuration. */
    private DistributedBaselineConfiguration distributedBaselineConfiguration;

    /** Minimal IgniteProductVersion supporting BaselineTopology */
    private static final IgniteProductVersion MIN_BLT_SUPPORTING_VER = IgniteProductVersion.fromString("2.4.0");

    /** Listener. */
    private final GridLocalEventListener lsr = new GridLocalEventListener() {
        @Override public void onEvent(Event evt) {
            assert evt != null;

            final DiscoveryEvent e = (DiscoveryEvent)evt;

            assert e.type() == EVT_NODE_LEFT || e.type() == EVT_NODE_FAILED : this;

            final GridChangeGlobalStateFuture f = stateChangeFut.get();

            if (f != null) {
                f.initFut.listen(new CI1<IgniteInternalFuture<?>>() {
                    @Override public void apply(IgniteInternalFuture<?> fut) {
                        f.onNodeLeft(e);
                    }
                });
            }
        }
    };

    /**
     * @param ctx Kernal context.
     */
    public GridClusterStateProcessor(GridKernalContext ctx) {
        super(ctx);

        ctx.internalSubscriptionProcessor().registerMetastorageListener(this);

        distributedBaselineConfiguration = new DistributedBaselineConfiguration(
            ctx.internalSubscriptionProcessor(),
            ctx,
            ctx.log(DistributedBaselineConfiguration.class)
        );

        distributedBaselineConfiguration.listenAutoAdjustEnabled(makeEventListener(
            EVT_BASELINE_AUTO_ADJUST_ENABLED_CHANGED
        ));

        distributedBaselineConfiguration.listenAutoAdjustTimeout(makeEventListener(
            EVT_BASELINE_AUTO_ADJUST_AWAITING_TIME_CHANGED
        ));
    }

    /** */
    private DistributePropertyListener<Object> makeEventListener(int evtType) {
        //noinspection CodeBlock2Expr
        return (name, oldVal, newVal) -> {
            ctx.getStripedExecutorService().execute(CLUSTER_ACTIVATION_EVT_STRIPE_ID, () -> {
                if (ctx.event().isRecordable(evtType)) {
                    ctx.event().record(new BaselineConfigurationChangedEvent(
                        ctx.discovery().localNode(),
                        evtType == EVT_BASELINE_AUTO_ADJUST_ENABLED_CHANGED
                            ? "Baseline auto-adjust \"enabled\" flag has been changed"
                            : "Baseline auto-adjust timeout has been changed",
                        evtType,
                        distributedBaselineConfiguration.isBaselineAutoAdjustEnabled(),
                        distributedBaselineConfiguration.getBaselineAutoAdjustTimeout()
                    ));
                }
            });
        };
    }


    /** {@inheritDoc} */
    @Override public @Nullable IgniteNodeValidationResult validateNode(ClusterNode node) {
        if (node.attribute(IgniteNodeAttributes.ATTR_IGFS) != null) {
            return new IgniteNodeValidationResult(
                node.id(),
                "Joining node with IGFS couldn't be allowed due to IGFS doesn't supported anymore"
            );
        }

        if (!isBaselineAutoAdjustEnabled() || baselineAutoAdjustTimeout() != 0)
            return null;

        Collection<ClusterNode> nodes = ctx.discovery().aliveServerNodes();

        //Any node allowed to join if cluster has at least one persist node.
        if (nodes.stream().anyMatch(serNode -> CU.isPersistenceEnabled(extractDataStorage(
            serNode,
            ctx.marshallerContext().jdkMarshaller(),
            U.resolveClassLoader(ctx.config()))
        )))
            return null;

        DataStorageConfiguration crdDsCfg = extractDataStorage(
            node,
            ctx.marshallerContext().jdkMarshaller(),
            U.resolveClassLoader(ctx.config())
        );

        if (!CU.isPersistenceEnabled(crdDsCfg))
            return null;

        return new IgniteNodeValidationResult(
            node.id(),
            "Joining persistence node to in-memory cluster couldn't be allowed " +
            "due to baseline auto-adjust is enabled and timeout equal to 0"
        );
    }

    /**
     * @return {@code True} if {@link IGridClusterStateProcessor} has detected that cluster is working
     * in compatibility mode (nodes of different versions are joined to the cluster).
     */
    public boolean compatibilityMode() {
        return compatibilityMode;
    }

    /** {@inheritDoc} */
    @Override public ClusterState publicApiState(boolean waitForTransition) {
        return publicApiStateAsync(waitForTransition).get();
    }

    /** {@inheritDoc} */
    @Override public IgniteFuture<ClusterState> publicApiStateAsync(boolean asyncWaitForTransition) {
        if (ctx.isDaemon())
            return sendComputeCheckGlobalState();

        DiscoveryDataClusterState globalState = this.globalState;

        assert globalState != null;

        if (globalState.transition() && active(globalState)) {
            ClusterState transitionRes = globalState.transitionResult();

            if (transitionRes != null)
                return new IgniteFinishedFutureImpl<>(transitionRes);
            else {
                GridFutureAdapter<Void> fut = transitionFuts.get(globalState.transitionRequestId());

                if (fut != null) {
                    if (asyncWaitForTransition) {
                        return new IgniteFutureImpl<>(fut.chain((C1<IgniteInternalFuture<Void>, ClusterState>)f -> {
                            ClusterState res = globalState.transitionResult();

                            assert res != null;

                            return res;
                        }));
                    }
                    else
                        return new IgniteFinishedFutureImpl<>(lesserOf(globalState.lastState(), globalState.state()));
                }

                transitionRes = globalState.transitionResult();

                assert transitionRes != null;

                return new IgniteFinishedFutureImpl<>(transitionRes);
            }
        }
        else
            return new IgniteFinishedFutureImpl<>(globalState.state());
    }

    /** {@inheritDoc} */
    @Override public boolean publicApiActiveState(boolean waitForTransition) {
        return publicApiActiveStateAsync(waitForTransition).get();
    }

    /** {@inheritDoc} */
    @Override public IgniteFuture<Boolean> publicApiActiveStateAsync(boolean asyncWaitForTransition) {
        return publicApiStateAsync(asyncWaitForTransition).chain(f -> ClusterState.active(f.get()));
    }

    /** {@inheritDoc} */
    @Override public long lastStateChangeTime() {
        return globalState.lastStateChangeTime();
    }

    /** {@inheritDoc} */
    @Override public void onReadyForRead(ReadOnlyMetastorage metastorage) throws IgniteCheckedException {
        BaselineTopology blt = (BaselineTopology) metastorage.read(METASTORE_CURR_BLT_KEY);

        if (blt != null) {
            if (log.isInfoEnabled())
                U.log(log, "Restoring history for BaselineTopology[id=" + blt.id() + "]");

            bltHist.restoreHistory(metastorage, blt.id());
        }

        onStateRestored(blt);
    }

    /** {@inheritDoc} */
    @Override public void onReadyForReadWrite(ReadWriteMetastorage metastorage) throws IgniteCheckedException {
        this.metastorage = metastorage;

        if (compatibilityMode) {
            if (log.isInfoEnabled())
                log.info("BaselineTopology won't be stored as this node is running in compatibility mode");

            return;
        }

        writeBaselineTopology(globalState.baselineTopology(), null);

        bltHist.flushHistoryItems(metastorage);
    }

    /**
     * Resets branching history on current BaselineTopology.
     *
     * @throws IgniteCheckedException If write to metastore has failed.
     */
    public void resetBranchingHistory(long newBranchingHash) throws IgniteCheckedException {
        if (!compatibilityMode()) {
            globalState.baselineTopology().resetBranchingHistory(newBranchingHash);

            writeBaselineTopology(globalState.baselineTopology(), null);

            U.log(log,
                String.format("Branching history of current BaselineTopology is reset to the value %d", newBranchingHash));
        }
    }

    /**
     * Returns baseline topology history.
     */
    public BaselineTopologyHistory baselineHistory() {
        return bltHist;
    }

    /**
     * @param blt Blt.
     */
    private void writeBaselineTopology(BaselineTopology blt, BaselineTopologyHistoryItem prevBltHistItem) throws IgniteCheckedException {
        assert metastorage != null;

        if (inMemoryMode)
            return;

        sharedCtx.database().checkpointReadLock();

        try {
            if (blt != null) {
                if (log.isInfoEnabled()) {
                    U.log(log, "Writing BaselineTopology[id=" + blt.id() + "]");

                    if (prevBltHistItem != null)
                        U.log(log, "Writing BaselineTopologyHistoryItem[id=" + prevBltHistItem.id() + "]");
                }

                bltHist.writeHistoryItem(metastorage, prevBltHistItem);

                metastorage.write(METASTORE_CURR_BLT_KEY, blt);
            }
            else {
                if (log.isInfoEnabled())
                    U.log(log, "Removing BaselineTopology and history");

                metastorage.remove(METASTORE_CURR_BLT_KEY);

                bltHist.removeHistory(metastorage);
            }
        }
        finally {
            sharedCtx.database().checkpointReadUnlock();
        }
    }

    /** {@inheritDoc} */
    @Override public void start() throws IgniteCheckedException {
        IgniteConfiguration cfg = ctx.config();

        inMemoryMode = !CU.isPersistenceEnabled(cfg);

        ClusterState stateOnStart;

        if (inMemoryMode) {
            stateOnStart = cfg.getClusterStateOnStart();

            boolean activeOnStartSet = getBooleanFieldFromConfig(cfg, "activeOnStartPropSetFlag", false);

            if (activeOnStartSet) {
                if (stateOnStart != null)
                    log.warning("Property `activeOnStart` will be ignored due to the property `clusterStateOnStart` is presented.");
                else
                    stateOnStart = cfg.isActiveOnStart() ? ACTIVE : INACTIVE;
            }
            else if (stateOnStart == null)
                stateOnStart = DFLT_STATE_ON_START;
        }
        else {
            // Start first node as inactive if persistence is enabled.
            stateOnStart = INACTIVE;

            if (cfg.getClusterStateOnStart() != null && getBooleanFieldFromConfig(cfg, "autoActivationPropSetFlag", false))
                log.warning("Property `autoActivation` will be ignored due to the property `clusterStateOnStart` is presented.");
        }

        globalState = DiscoveryDataClusterState.createState(stateOnStart, null, 0);

        ctx.event().addLocalEventListener(lsr, EVT_NODE_LEFT, EVT_NODE_FAILED);
    }

    /** {@inheritDoc} */
    @Override public void onKernalStart(boolean active) throws IgniteCheckedException {
        ctx.event().addLocalEventListener(
            changeTopologyWatcher = new ChangeTopologyWatcher(ctx),
            EVT_NODE_FAILED, EVT_NODE_LEFT, EVT_NODE_JOINED
        );
    }

    /** {@inheritDoc} */
    @Override public void onKernalStop(boolean cancel) {
        GridChangeGlobalStateFuture fut = this.stateChangeFut.get();

        if (fut != null)
            fut.onDone(new NodeStoppingException("Failed to wait for cluster state change, node is stopping."));

        super.onKernalStop(cancel);
    }

    /** {@inheritDoc} */
    @Override @Nullable public IgniteInternalFuture<Boolean> onLocalJoin(DiscoCache discoCache) {
        final DiscoveryDataClusterState state = globalState;

        if (active(state))
            checkLocalNodeInBaseline(state.baselineTopology());

        if (state.transition()) {
            joinFut = new TransitionOnJoinWaitFuture(state, discoCache);

            return joinFut;
        }
        else
        {
            ClusterState targetState = ctx.config().getClusterStateOnStart();

            if (targetState == null)
                targetState = ctx.config().isAutoActivationEnabled() ? ACTIVE : INACTIVE;

            if (!ctx.clientNode()
                && !ctx.isDaemon()
                && !active(state)
                && ClusterState.active(targetState)
                && !inMemoryMode
                && isBaselineSatisfied(state.baselineTopology(), discoCache.serverNodes())
            )
                changeGlobalState(targetState, state.baselineTopology().currentBaseline(), false);
        }

        return null;
    }

    /**
     * Checks whether local node participating in Baseline Topology and warn if not.
     */
    private void checkLocalNodeInBaseline(BaselineTopology blt) {
        if (blt == null || blt.consistentIds() == null || ctx.clientNode() || ctx.isDaemon())
            return;

        if (!blt.consistentIds().contains(ctx.discovery().localNode().consistentId())) {
            U.quietAndInfo(log, "Local node is not included in Baseline Topology and will not be used " +
                "for data storage. Use control.(sh|bat) script or IgniteCluster interface to include " +
                "the node to Baseline Topology.");
        }
    }

    /**
     * Checks whether all conditions to meet BaselineTopology are satisfied.
     */
    private boolean isBaselineSatisfied(BaselineTopology blt, List<ClusterNode> srvNodes) {
        if (blt == null)
            return false;

        if (blt.consistentIds() == null)
            return false;

        // Only node participating in BaselineTopology is allowed to send activation command
        // and with this node BaselineTopology is reached.
        return blt.consistentIds().contains(ctx.discovery().localNode().consistentId()) && blt.isSatisfied(srvNodes);
    }

    /** {@inheritDoc} */
    @Override @Nullable public ChangeGlobalStateFinishMessage onNodeLeft(ClusterNode node) {
        if (globalState.transition()) {
            Set<UUID> nodes = globalState.transitionNodes();

            if (nodes.remove(node.id()) && nodes.isEmpty()) {
                U.warn(log, "Failed to change cluster state, all participating nodes failed. " +
                    "Switching to inactive state.");

                ChangeGlobalStateFinishMessage msg =
                    new ChangeGlobalStateFinishMessage(globalState.transitionRequestId(), INACTIVE, false);

                onStateFinishMessage(msg);

                return msg;
            }
        }

        return null;
    }

    /** {@inheritDoc} */
    @Override public void onStateFinishMessage(ChangeGlobalStateFinishMessage msg) {
        DiscoveryDataClusterState discoClusterState = globalState;

        if (msg.requestId().equals(discoClusterState.transitionRequestId())) {
            if (log.isInfoEnabled())
                log.info("Received state change finish message: " + msg.state());

            globalState = discoClusterState.finish(msg.success());

            afterStateChangeFinished(msg.id(), msg.success());

            ctx.cache().onStateChangeFinish(msg);

<<<<<<< HEAD
            if (readOnly(discoClusterState.lastState()) || readOnly(globalState.state()))
                ctx.cache().context().readOnlyMode(readOnly(globalState.state()));

            log.info("Cluster state was changed from " + discoClusterState.lastState() + " to " + globalState.state());

            if (!ClusterState.active(globalState.state()))
                ctx.cache().context().readOnlyMode(false);
=======
            ctx.durableBackgroundTasksProcessor().onStateChangeFinish(msg);
>>>>>>> e467fc37

            TransitionOnJoinWaitFuture joinFut = this.joinFut;

            if (joinFut != null)
                joinFut.onDone(false);

            GridFutureAdapter<Void> transitionFut = transitionFuts.get(discoClusterState.transitionRequestId());

            if (transitionFut != null) {
                discoClusterState.setTransitionResult(msg.requestId(), msg.state());

                transitionFuts.remove(discoClusterState.transitionRequestId());

                transitionFut.onDone();
            }
        }
        else
            U.warn(log, "Received state finish message with unexpected ID: " + msg);
    }

    /** */
    protected void afterStateChangeFinished(IgniteUuid msgId, boolean success) {
        // no-op
    }

    /** {@inheritDoc} */
    @Override public boolean onStateChangeMessage(
        AffinityTopologyVersion topVer,
        ChangeGlobalStateMessage msg,
        DiscoCache discoCache
    ) {
        DiscoveryDataClusterState state = globalState;

        if (log.isInfoEnabled()) {
            String baseline = msg.baselineTopology() == null ? ": null" : "[id=" + msg.baselineTopology().id() + ']';

            U.log(
                log,
                "Received " + prettyStr(msg.state()) +
                    " request with BaselineTopology" + baseline +
                    " initiator node ID: " + msg.initiatorNodeId()
            );
        }

        if (msg.baselineTopology() != null)
            compatibilityMode = false;

        if (state.transition()) {
            if (isApplicable(msg, state)) {
                GridChangeGlobalStateFuture fut = changeStateFuture(msg);

                if (fut != null)
                    fut.onDone(concurrentStateChangeError(msg.state(), state.state()));
            }
            else {
                final GridChangeGlobalStateFuture stateFut = changeStateFuture(msg);

                GridFutureAdapter<Void> transitionFut = transitionFuts.get(state.transitionRequestId());

                if (stateFut != null && transitionFut != null) {
                    transitionFut.listen(new IgniteInClosure<IgniteInternalFuture<Void>>() {
                        @Override public void apply(IgniteInternalFuture<Void> fut) {
                            try {
                                fut.get();

                                stateFut.onDone();
                            }
                            catch (Exception ex) {
                                stateFut.onDone(ex);
                            }

                        }
                    });
                }
            }
        }
        else {
            if (isApplicable(msg, state)) {
                ExchangeActions exchangeActions;

                try {
                    exchangeActions = ctx.cache().onStateChangeRequest(msg, topVer, state);
                }
                catch (IgniteCheckedException e) {
                    GridChangeGlobalStateFuture fut = changeStateFuture(msg);

                    if (fut != null)
                        fut.onDone(e);

                    return false;
                }

                Set<UUID> nodeIds = U.newHashSet(discoCache.allNodes().size());

                for (ClusterNode node : discoCache.allNodes())
                    nodeIds.add(node.id());

                GridChangeGlobalStateFuture fut = changeStateFuture(msg);

                if (fut != null)
                    fut.setRemaining(nodeIds, topVer.nextMinorVersion());

                if (log.isInfoEnabled())
                    log.info("Started state transition: " + prettyStr(msg.state()));

                BaselineTopologyHistoryItem bltHistItem = BaselineTopologyHistoryItem.fromBaseline(
                    state.baselineTopology());

                transitionFuts.put(msg.requestId(), new GridFutureAdapter<>());

                BaselineTopology blt;

                if (activate(state.state(), msg.state()) || msg.forceChangeBaselineTopology() || ClusterState.active(msg.state()) && isInMemoryCluster())
                    blt = msg.baselineTopology();
                else
                    blt = state.baselineTopology();

                DiscoveryDataClusterState newState = globalState = DiscoveryDataClusterState.createTransitionState(
                    msg.state(),
                    state,
                    blt,
                    msg.requestId(),
                    topVer,
                    !state.active() && msg.activate() ? msg.timestamp() : state.activationTime(),
                    nodeIds
                );

                ctx.durableBackgroundTasksProcessor().onStateChange(msg);

                if (msg.forceChangeBaselineTopology())
                    globalState.setTransitionResult(msg.requestId(), msg.state());

                AffinityTopologyVersion stateChangeTopVer = topVer.nextMinorVersion();

                StateChangeRequest req = new StateChangeRequest(
                    msg,
                    bltHistItem,
                    state.state(),
                    stateChangeTopVer
                );

                exchangeActions.stateChangeRequest(req);

                msg.exchangeActions(exchangeActions);

                if (state.state() != newState.state()) {
                    if (ctx.event().isRecordable(EventType.EVT_CLUSTER_STATE_CHANGE_STARTED)) {
                        ctx.getStripedExecutorService().execute(
                            CLUSTER_ACTIVATION_EVT_STRIPE_ID,
                            () -> ctx.event().record(new ClusterStateChangeStartedEvent(
                                state.state(),
                                newState.state(),
                                ctx.discovery().localNode(),
                                "Cluster state change started."
                            ))
                        );
                    }
                }

                return true;
            }
            else {
                // State already changed.
                GridChangeGlobalStateFuture stateFut = changeStateFuture(msg);

                if (stateFut != null)
                    stateFut.onDone();
            }
        }

        return false;
    }

    /**
     * Same behaviour as {@link ClusterState#active(ClusterState)}
     */
    private static boolean active(DiscoveryDataClusterState discoDataClusterState) {
        return ClusterState.active(discoDataClusterState.state());
    }

    /**
     * @param state Cluster state
     * @return {@code True} passed {@code state} is {@link ClusterState#ACTIVE_READ_ONLY}, and {@code False} otherwise.
     */
    private static boolean readOnly(ClusterState state) {
        return state == ACTIVE_READ_ONLY;
    }

    /**
     * @param msg State change message.
     * @param state Current cluster state.
     * @return {@code True} if state change from message can be applied to the current state.
     */
    protected boolean isApplicable(ChangeGlobalStateMessage msg, DiscoveryDataClusterState state) {
        return !isEquivalent(msg, state);
    }

    /**
     * @param msg State change message.
     * @param state Current cluster state.
     * @return {@code True} if states are equivalent.
     */
    protected static boolean isEquivalent(ChangeGlobalStateMessage msg, DiscoveryDataClusterState state) {
        return msg.state() == state.state()
            && BaselineTopology.equals(msg.baselineTopology(), state.baselineTopology());
    }

    /** {@inheritDoc} */
    @Override public DiscoveryDataClusterState clusterState() {
        return globalState;
    }

    /** {@inheritDoc} */
    @Override public DiscoveryDataClusterState pendingState(ChangeGlobalStateMessage stateMsg) {
        ClusterState state;

        if (ClusterState.active(stateMsg.state()))
            state = stateMsg.state();
        else
            state = stateMsg.forceChangeBaselineTopology() ? ACTIVE : INACTIVE;

        return DiscoveryDataClusterState.createState(state, stateMsg.baselineTopology(), stateMsg.timestamp());
    }

    /**
     * @param msg State change message.
     * @return Local future for state change process.
     */
    @Nullable private GridChangeGlobalStateFuture changeStateFuture(ChangeGlobalStateMessage msg) {
        return changeStateFuture(msg.initiatorNodeId(), msg.requestId());
    }

    /**
     * @param initiatorNode Node initiated state change process.
     * @param reqId State change request ID.
     * @return Local future for state change process.
     */
    @Nullable private GridChangeGlobalStateFuture changeStateFuture(UUID initiatorNode, UUID reqId) {
        assert initiatorNode != null;
        assert reqId != null;

        if (initiatorNode.equals(ctx.localNodeId())) {
            GridChangeGlobalStateFuture fut = stateChangeFut.get();

            if (fut != null && fut.reqId.equals(reqId))
                return fut;
        }

        return null;
    }

    /**
     * @param state New state.
     * @param transitionState State in transition.
     * @return State change error.
     */
    protected IgniteCheckedException concurrentStateChangeError(ClusterState state, ClusterState transitionState) {
        return new IgniteCheckedException("Failed to " + prettyStr(state) +
            ", because another state change operation is currently in progress: " + prettyStr(transitionState));
    }

    /** {@inheritDoc} */
    @Override public void cacheProcessorStarted() {
        cacheProc = ctx.cache();
        sharedCtx = cacheProc.context();

        sharedCtx.io().addCacheHandler(
            0, GridChangeGlobalStateMessageResponse.class,
            this::processChangeGlobalStateResponse
        );
    }

    /** {@inheritDoc} */
    @Override public void stop(boolean cancel) throws IgniteCheckedException {
        super.stop(cancel);

        if (sharedCtx != null)
            sharedCtx.io().removeHandler(false, 0, GridChangeGlobalStateMessageResponse.class);

        ctx.event().removeLocalEventListener(lsr, EVT_NODE_LEFT, EVT_NODE_FAILED);

        IgniteCheckedException stopErr = new IgniteCheckedException(
            "Node is stopping: " + ctx.igniteInstanceName());

        GridChangeGlobalStateFuture f = stateChangeFut.get();

        if (f != null)
            f.onDone(stopErr);
    }

    /** {@inheritDoc} */
    @Nullable @Override public DiscoveryDataExchangeType discoveryDataType() {
        return DiscoveryDataExchangeType.STATE_PROC;
    }

    /** {@inheritDoc} */
    @Override public void collectJoiningNodeData(DiscoveryDataBag dataBag) {
        try {
            byte[] marshalledState = marsh.marshal(globalState);

            dataBag.addJoiningNodeData(discoveryDataType().ordinal(), marshalledState);
        }
        catch (IgniteCheckedException e) {
            throw new IgniteException(e);
        }
    }

    /** {@inheritDoc} */
    @Override public void collectGridNodeData(DiscoveryDataBag dataBag) {
        DiscoveryDataBag.JoiningNodeDiscoveryData joiningNodeData = dataBag.newJoinerDiscoveryData(STATE_PROC.ordinal());

        if (joiningNodeData != null && !joiningNodeData.hasJoiningNodeData())
            compatibilityMode = true; //compatibility mode: only old nodes don't send any data on join

        if (dataBag.commonDataCollectedFor(STATE_PROC.ordinal()) || joiningNodeData == null)
            return;

        if (!joiningNodeData.hasJoiningNodeData() || compatibilityMode) {
            //compatibility mode: old nodes don't send any data on join, so coordinator of new version
            //doesn't send BaselineTopology history, only its current globalState
            dataBag.addGridCommonData(STATE_PROC.ordinal(), globalState);

            return;
        }

        DiscoveryDataClusterState joiningNodeState = null;

        try {
            if (joiningNodeData.joiningNodeData() != null)
                joiningNodeState = marsh.unmarshal(
                    (byte[])joiningNodeData.joiningNodeData(),
                    U.resolveClassLoader(ctx.config())
                );
        }
        catch (IgniteCheckedException e) {
            U.error(log, "Failed to unmarshal disco data from joining node: " + joiningNodeData.joiningNodeId());

            return;
        }

        BaselineTopologyHistory histToSnd = null;

        if (!bltHist.isEmpty()) {
            if (joiningNodeState != null && joiningNodeState.baselineTopology() != null) {
                int lastId = joiningNodeState.baselineTopology().id();

                histToSnd = bltHist.tailFrom(lastId);
            }
            else
                histToSnd = bltHist;
        }

        dataBag.addGridCommonData(STATE_PROC.ordinal(), new BaselineStateAndHistoryData(globalState, histToSnd));
    }

    /** {@inheritDoc} */
    @Override public void onGridDataReceived(DiscoveryDataBag.GridDiscoveryData data) {
        Collection<ClusterNode> nodes = ctx.config().getDiscoverySpi().getRemoteNodes();

        if (nodes != null && nodes.stream().anyMatch(it -> it.attribute(IgniteNodeAttributes.ATTR_IGFS) != null))
            throw new IgniteException("Can not join to cluster with IGFS because it is not supported anymore");

        if (data.commonData() instanceof DiscoveryDataClusterState) {
            if (globalState != null && globalState.baselineTopology() != null)
                //node with BaselineTopology is not allowed to join mixed cluster
                // (where some nodes don't support BaselineTopology)
                throw new IgniteException("Node with BaselineTopology cannot join" +
                    " mixed cluster running in compatibility mode");

            globalState = (DiscoveryDataClusterState) data.commonData();

            compatibilityMode = true;

            ctx.cache().context().readOnlyMode(readOnly(globalState.state()));

            if (readOnly(globalState.state()))
                ctx.cache().context().database().forceCheckpoint("Cluster read-only mode enabled");

            return;
        }

        BaselineStateAndHistoryData stateDiscoData = (BaselineStateAndHistoryData)data.commonData();

        if (stateDiscoData != null) {
            DiscoveryDataClusterState state = stateDiscoData.globalState;

            if (state.transition())
                transitionFuts.put(state.transitionRequestId(), new GridFutureAdapter<>());

            globalState = state;

            if (stateDiscoData.recentHistory != null) {
                for (BaselineTopologyHistoryItem item : stateDiscoData.recentHistory.history())
                    bltHist.bufferHistoryItemForStore(item);
            }

            final boolean readOnly = readOnly(globalState.state());

            ctx.cache().context().readOnlyMode(readOnly);

            if (readOnly)
                ctx.cache().context().database().forceCheckpoint("Cluster read-only mode enabled");
        }
    }

    /** {@inheritDoc} */
    @Override public IgniteInternalFuture<?> changeGlobalState(
        final boolean activate,
        Collection<? extends BaselineNode> baselineNodes,
        boolean forceChangeBaselineTop
    ) {
        return changeGlobalState(activate, baselineNodes, forceChangeBaselineTop, false);
    }

    /** {@inheritDoc} */
    @Override public IgniteInternalFuture<?> changeGlobalState(
        ClusterState state,
        Collection<? extends BaselineNode> baselineNodes,
        boolean forceChangeBaselineTopology
    ) {
        return changeGlobalState(state, baselineNodes, forceChangeBaselineTopology, false);
    }

    /**
     * @param activate New activate state.
     * @param baselineNodes New BLT nodes.
     * @param forceChangeBaselineTopology Force change BLT.
     * @param isAutoAdjust Auto adjusting flag.
     * @return Global change state future.
     * @deprecated Use {@link #changeGlobalState(ClusterState, Collection, boolean, boolean)} instead.
     */
    @Deprecated
    public IgniteInternalFuture<?> changeGlobalState(
        final boolean activate,
        Collection<? extends BaselineNode> baselineNodes,
        boolean forceChangeBaselineTopology,
        boolean isAutoAdjust
    ) {
        return changeGlobalState(activate ? ACTIVE : INACTIVE, baselineNodes, forceChangeBaselineTopology, isAutoAdjust);
    }

    /**
     * @param state New activate state.
     * @param baselineNodes New BLT nodes.
     * @param forceChangeBaselineTopology Force change BLT.
     * @param isAutoAdjust Auto adjusting flag.
     * @return Global change state future.
     */
    public IgniteInternalFuture<?> changeGlobalState(
        ClusterState state,
        Collection<? extends BaselineNode> baselineNodes,
        boolean forceChangeBaselineTopology,
        boolean isAutoAdjust
    ) {
        BaselineTopology newBlt = (compatibilityMode && !forceChangeBaselineTopology) ?
            null :
            calculateNewBaselineTopology(state, baselineNodes, forceChangeBaselineTopology);

        return changeGlobalState0(state, newBlt, forceChangeBaselineTopology, isAutoAdjust);
    }

    /** */
    private BaselineTopology calculateNewBaselineTopology(
        ClusterState state,
        Collection<? extends BaselineNode> baselineNodes,
        boolean forceChangeBaselineTop
    ) {
        BaselineTopology newBlt;

        BaselineTopology currBlt = globalState.baselineTopology();

        int newBltId = 0;

        if (currBlt != null)
            newBltId = ClusterState.active(state) ? currBlt.id() + 1 : currBlt.id();

        if (baselineNodes != null && !baselineNodes.isEmpty()) {
            List<BaselineNode> baselineNodes0 = new ArrayList<>();

            for (BaselineNode node : baselineNodes) {
                if (node instanceof ClusterNode) {
                    ClusterNode clusterNode = (ClusterNode) node;

                    if (!clusterNode.isClient() && !clusterNode.isDaemon())
                        baselineNodes0.add(node);
                }
                else
                    baselineNodes0.add(node);
            }

            baselineNodes = baselineNodes0;
        }

        if (forceChangeBaselineTop)
            newBlt = BaselineTopology.build(baselineNodes, newBltId);
        else if (ClusterState.active(state)) {
            if (baselineNodes == null)
                baselineNodes = baselineNodes();

            if (currBlt == null)
                newBlt = BaselineTopology.build(baselineNodes, newBltId);
            else {
                newBlt = currBlt;

                newBlt.updateHistory(baselineNodes);
            }
        }
        else
            newBlt = null;

        return newBlt;
    }

    /** */
    private Collection<BaselineNode> baselineNodes() {
        List<ClusterNode> clNodes = ctx.discovery().serverNodes(AffinityTopologyVersion.NONE);

        List<BaselineNode> bltNodes = new ArrayList<>(clNodes.size());

        bltNodes.addAll(clNodes);

        return bltNodes;
    }

    /** */
    private IgniteInternalFuture<?> changeGlobalState0(
        ClusterState state,
        BaselineTopology blt,
        boolean forceChangeBaselineTop,
        boolean isAutoAdjust
    ) {
        boolean isBaselineAutoAdjustEnabled = isBaselineAutoAdjustEnabled();

        if (forceChangeBaselineTop && isBaselineAutoAdjustEnabled != isAutoAdjust)
            throw new BaselineAdjustForbiddenException(isBaselineAutoAdjustEnabled);

        if (state == ACTIVE_READ_ONLY && !allNodesSupportsReadOnlyMode()) {
            return new GridFinishedFuture<>(
                new IgniteException("Not all nodes in cluster supports cluster state " + ACTIVE_READ_ONLY)
            );
        }

        if (ctx.isDaemon() || ctx.clientNode())
            return sendComputeChangeGlobalState(state, blt, forceChangeBaselineTop);

        if (cacheProc.transactions().tx() != null || sharedCtx.lockedTopologyVersion(null) != null) {
            return new GridFinishedFuture<>(
                new IgniteCheckedException("Failed to " + prettyStr(state) +
                    " (must invoke the method outside of an active transaction).")
            );
        }

        DiscoveryDataClusterState curState = globalState;

        if (!curState.transition() && curState.state() == state) {
            if (!ClusterState.active(state) || BaselineTopology.equals(curState.baselineTopology(), blt))
                return new GridFinishedFuture<>();
        }

        GridChangeGlobalStateFuture startedFut = null;

        GridChangeGlobalStateFuture fut = stateChangeFut.get();

        while (fut == null || fut.isDone()) {
            fut = new GridChangeGlobalStateFuture(UUID.randomUUID(), state, ctx);

            if (stateChangeFut.compareAndSet(null, fut)) {
                startedFut = fut;

                break;
            }
            else
                fut = stateChangeFut.get();
        }

        if (startedFut == null) {
            if (fut.state != state) {
                return new GridFinishedFuture<>(
                    new IgniteCheckedException(
                        "Failed to " + prettyStr(state) +
                        ", because another state change operation is currently in progress: " + prettyStr(fut.state)
                    )
                );
            }
            else
                return fut;
        }

        List<StoredCacheData> storedCfgs = null;

        if (activate(curState.state(), state) && !inMemoryMode) {
            try {
                Map<String, StoredCacheData> cfgs = ctx.cache().context().pageStore().readCacheConfigurations();

                if (!F.isEmpty(cfgs)) {
                    storedCfgs = new ArrayList<>(cfgs.values());

                    IgniteDiscoverySpi spi = (IgniteDiscoverySpi) ctx.discovery().getInjectedDiscoverySpi();

                    boolean splittedCacheCfgs = spi.allNodesSupport(IgniteFeatures.SPLITTED_CACHE_CONFIGURATIONS);

                    storedCfgs = storedCfgs.stream()
                        .map(storedCacheData -> splittedCacheCfgs
                            ? storedCacheData.withSplittedCacheConfig(ctx.cache().splitter())
                            : storedCacheData.withOldCacheConfig(ctx.cache().enricher())
                        )
                        .collect(Collectors.toList());
                }
            }
            catch (IgniteCheckedException e) {
                U.error(log, "Failed to read stored cache configurations: " + e, e);

                startedFut.onDone(e);

                return startedFut;
            }
        }

        ChangeGlobalStateMessage msg = new ChangeGlobalStateMessage(
            startedFut.reqId,
            ctx.localNodeId(),
            storedCfgs,
            state,
            blt,
            forceChangeBaselineTop,
            System.currentTimeMillis()
        );

        ctx.txDr().onChangeGlobalStateMessagePrepared(msg);

        IgniteInternalFuture<?> resFut = wrapStateChangeFuture(startedFut, msg);

        try {
            U.log(log, "Sending " + prettyStr(state) + " request with BaselineTopology " + blt);

            ctx.discovery().sendCustomEvent(msg);

            if (ctx.isStopping()) {
                startedFut.onDone(
                    new IgniteCheckedException("Failed to execute " + prettyStr(state) + " request , node is stopping.")
                );
            }
        }
        catch (IgniteCheckedException e) {
            U.error(log, "Failed to send global state change request: " + prettyStr(state), e);

            startedFut.onDone(e);
        }

        return resFut;
    }

    /** {@inheritDoc} */
    @Nullable @Override public IgniteNodeValidationResult validateNode(
        ClusterNode node,
        DiscoveryDataBag.JoiningNodeDiscoveryData discoData
    ) {
        if (node.isDaemon())
            return null;

        if (globalState.state() == ACTIVE_READ_ONLY && !nodeSupports(ctx, node, CLUSTER_READ_ONLY_MODE))
            return new IgniteNodeValidationResult(node.id(), NODE_JOIN_ERROR_MSG_READ_ONLY_MODE_NOT_SUPPORTED);

        if (node.isClient())
            return null;

        if (discoData.joiningNodeData() == null) {
            if (globalState.baselineTopology() != null) {
                String msg = "Node not supporting BaselineTopology" +
                    " is not allowed to join the cluster with BaselineTopology";

                return new IgniteNodeValidationResult(node.id(), msg);
            }

            return null;
        }

        DiscoveryDataClusterState joiningNodeState;

        try {
            joiningNodeState = marsh.unmarshal((byte[]) discoData.joiningNodeData(), Thread.currentThread().getContextClassLoader());
        } catch (IgniteCheckedException e) {
            String msg = "Error on unmarshalling discovery data " +
                "from node " + node.consistentId() + ": " + e.getMessage() +
                "; node is not allowed to join";

            return new IgniteNodeValidationResult(node.id(), msg);
        }

        if(allNodesSupport(ctx, IgniteFeatures.BASELINE_AUTO_ADJUSTMENT) &&
            !nodeSupports(node.attribute(ATTR_IGNITE_FEATURES), IgniteFeatures.BASELINE_AUTO_ADJUSTMENT)) {
            String msg = "Node not supporting baseline auto-adjustment" +
                " is not allowed to join the cluster with baseline auto-adjustment enabled";

            return new IgniteNodeValidationResult(node.id(), msg);
        }

        if (joiningNodeState == null || joiningNodeState.baselineTopology() == null)
            return null;

        if (globalState == null || globalState.baselineTopology() == null) {
            if (joiningNodeState.baselineTopology() != null) {
                boolean validationCanBeIgnored = getBoolean(IGNITE_STOP_EMPTY_NODE_ON_JOIN, false);

                if (!validationCanBeIgnored) {
                    String msg = "Node with set up BaselineTopology is not allowed to join cluster without one: " +
                        node.consistentId();

                    return new IgniteNodeValidationResult(node.id(), msg);
                }
                else {
                    // It seems that this node was cleaned up and was started first.
                    // Let's try to stop this node and give a try to a new one
                    // that is currently joining the cluster and has info about baseline, caches, etc.
                    throw new IgniteException("Stopping the node due to the fact " +
                        "the joining one has more actual baseline history.");
                }
            }
        }

        if (globalState.transition() && globalState.previousBaselineTopology() == null) {
            // Case when cluster is activating for the first time and other node with existing baseline topology
            // tries to join.

            String msg = "Node with set up BaselineTopology is not allowed " +
                "to join cluster in the process of first activation: " + node.consistentId();

            return new IgniteNodeValidationResult(node.id(), msg);
        }

        BaselineTopology clusterBlt;

        if (globalState.transition())
            clusterBlt = globalState.previousBaselineTopology();
        else
            clusterBlt = globalState.baselineTopology();

        BaselineTopology joiningNodeBlt = joiningNodeState.baselineTopology();

        String recommendation = " Consider cleaning persistent storage of the node and adding it to the cluster again.";

        if (joiningNodeBlt.id() > clusterBlt.id()) {
            String msg = "BaselineTopology of joining node ("
                + node.consistentId()
                + ") is not compatible with BaselineTopology in the cluster."
                + " Joining node BlT id (" + joiningNodeBlt.id()
                + ") is greater than cluster BlT id (" + clusterBlt.id() + ")."
                + " New BaselineTopology was set on joining node with set-baseline command."
                + recommendation;

            return new IgniteNodeValidationResult(node.id(), msg);
        }

        if (joiningNodeBlt.id() == clusterBlt.id()) {
            if (!clusterBlt.isCompatibleWith(joiningNodeBlt)) {
                String msg = "BaselineTopology of joining node ("
                    + node.consistentId()
                    + ") is not compatible with BaselineTopology in the cluster."
                    + " Branching history of cluster BlT (" + clusterBlt.branchingHistory()
                    + ") doesn't contain branching point hash of joining node BlT ("
                    + joiningNodeBlt.branchingPointHash()
                    + ")." + recommendation;

                return new IgniteNodeValidationResult(node.id(), msg);
            }
        }
        else if (joiningNodeBlt.id() < clusterBlt.id()) {
            if (!bltHist.isCompatibleWith(joiningNodeBlt)) {
                String msg = "BaselineTopology of joining node ("
                    + node.consistentId()
                    + ") is not compatible with BaselineTopology in the cluster."
                    + " BlT id of joining node (" + joiningNodeBlt.id()
                    + ") less than BlT id of cluster (" + clusterBlt.id()
                    + ") but cluster's BaselineHistory doesn't contain branching point hash of joining node BlT ("
                    + joiningNodeBlt.branchingPointHash()
                    + ")." + recommendation;

                return new IgniteNodeValidationResult(node.id(), msg);
            }
        }

        return null;
    }

    /**
     * @param fut Original state change future.
     * @param msg State change message.
     * @return Wrapped state change future.
     */
    protected IgniteInternalFuture<?> wrapStateChangeFuture(IgniteInternalFuture fut, ChangeGlobalStateMessage msg) {
        return fut;
    }

    /**
     * @param state New cluster state.
     * @param blt New cluster state.
     * @param forceBlt New cluster state.
     */
    private IgniteInternalFuture<Void> sendComputeChangeGlobalState(
        ClusterState state,
        BaselineTopology blt,
        boolean forceBlt
    ) {
        AffinityTopologyVersion topVer = ctx.discovery().topologyVersionEx();

        U.log(
            log,
            "Sending " + prettyStr(state) +
                " request from node [id=" + ctx.localNodeId() +
                ", topVer=" + topVer +
                ", client=" + ctx.clientNode() +
                ", daemon=" + ctx.isDaemon() + "]"
        );

        ClusterGroupAdapter servers = (ClusterGroupAdapter)ctx.cluster().get().forServers();

        IgniteFuture<Void> fut;

        if (allNodesSupportsReadOnlyMode())
            fut = servers.compute().runAsync(new ClientSetGlobalStateComputeRequest(state, blt, forceBlt));
        else {
            assert state != ACTIVE_READ_ONLY : "No one server node doesn't supports this feature.";

            fut = servers.compute().runAsync(new ClientChangeGlobalStateComputeRequest(ClusterState.active(state), state == ACTIVE_READ_ONLY, blt, forceBlt));
        }

        return ((IgniteFutureImpl<Void>)fut).internalFuture();
    }

    /**
     *  Check cluster state.
     *
     *  @return Cluster state.
     */
    private IgniteFuture<ClusterState> sendComputeCheckGlobalState() {
        AffinityTopologyVersion topVer = ctx.discovery().topologyVersionEx();

        if (log.isInfoEnabled()) {
            log.info("Sending check cluster state request from node [id=" + ctx.localNodeId() +
                ", topVer=" + topVer +
                ", client=" + ctx.clientNode() +
                ", daemon " + ctx.isDaemon() + "]");
        }

        ClusterGroupAdapter serverNodesAdapter = (ClusterGroupAdapter)ctx.cluster().get().forServers();

        if (F.isEmpty(serverNodesAdapter.nodes()))
            return new IgniteFinishedFutureImpl<>(INACTIVE);

        if (allNodesSupportsReadOnlyMode())
            return serverNodesAdapter.compute().callAsync(new GetClusterStateComputeRequest());
        else {
            // Backward compatibility.
            return serverNodesAdapter.compute().callAsync(new CheckGlobalStateComputeRequest())
                .chain(f -> f.get() ? ACTIVE : INACTIVE);
        }
    }

    /** {@inheritDoc} */
    @Override public void onStateChangeError(Map<UUID, Exception> errs, StateChangeRequest req) {
        assert !F.isEmpty(errs);

        // Revert caches start if activation request fail.
        if (req.activeChanged()) {
            if (req.activate()) {
                try {
                    cacheProc.onKernalStopCaches(true);

                    cacheProc.stopCaches(true);

                    sharedCtx.affinity().clearGroupHoldersAndRegistry();

                    if (!ctx.clientNode())
                        sharedCtx.deactivate();
                }
                catch (Exception e) {
                    U.error(log, "Failed to revert activation request changes", e);
                }
            }
            else {
                //todo https://issues.apache.org/jira/browse/IGNITE-5480
            }
        }

        GridChangeGlobalStateFuture fut = changeStateFuture(req.initiatorNodeId(), req.requestId());

        if (fut != null) {
            IgniteCheckedException e = new IgniteCheckedException("Failed to " + prettyStr(req.state()), null, false);

            for (Map.Entry<UUID, Exception> entry : errs.entrySet())
                e.addSuppressed(entry.getValue());

            fut.onDone(e);
        }
    }

    /**
     * @param req State change request.
     */
    private void onFinalActivate(final StateChangeRequest req) {
        ctx.dataStructures().onBeforeActivate();

        checkLocalNodeInBaseline(globalState.baselineTopology());

        ctx.closure().runLocalSafe(new GridPlainRunnable() {
            @Override public void run() {
                boolean client = ctx.clientNode();

                try {
                    if (ctx.service() instanceof GridServiceProcessor) {
                        GridServiceProcessor srvcProc = (GridServiceProcessor)ctx.service();

                        srvcProc.onUtilityCacheStarted();

                        srvcProc.onActivate(ctx);
                    }

                    ctx.dataStructures().onActivate(ctx);

                    ctx.task().onActivate(ctx);

                    ctx.encryption().onActivate(ctx);

                    distributedBaselineConfiguration.onActivate();

                    ctx.txDr().onActivate(ctx);

                    if (log.isInfoEnabled())
                        log.info("Successfully performed final activation steps [nodeId="
                            + ctx.localNodeId() + ", client=" + client + ", topVer=" + req.topologyVersion() + "]");
                }
                catch (Exception ex) {
                    throw new IgniteException(ex);
                }
            }
        });
    }

    /** {@inheritDoc} */
    @Override public void onStateChangeExchangeDone(StateChangeRequest req) {
        try {
            if (req.activeChanged()) {
                if (ClusterState.active(req.state()))
                    onFinalActivate(req);

                globalState.setTransitionResult(req.requestId(), req.state());
            }

            sendChangeGlobalStateResponse(req.requestId(), req.initiatorNodeId(), null);
        }
        catch (Exception ex) {
            Exception e = new IgniteCheckedException("Failed to perform final activation steps", ex);

            U.error(log, "Failed to perform final activation steps [nodeId=" + ctx.localNodeId() +
                ", client=" + ctx.clientNode() + ", topVer=" + req.topologyVersion() + "]. New state: " + req.state(), ex);

            sendChangeGlobalStateResponse(req.requestId(), req.initiatorNodeId(), e);
        }
    }

    /** {@inheritDoc} */
    @Override public void onBaselineTopologyChanged(
        BaselineTopology blt,
        BaselineTopologyHistoryItem prevBltHistItem
    ) throws IgniteCheckedException {
        if (compatibilityMode) {
            if (log.isInfoEnabled())
                log.info("BaselineTopology won't be stored as this node is running in compatibility mode");

            return;
        }

        writeBaselineTopology(blt, prevBltHistItem);
    }

    /**
     * Executes validation checks of cluster state and BaselineTopology before changing BaselineTopology to new one.
     */
    public void validateBeforeBaselineChange(Collection<? extends BaselineNode> baselineTop) {
        verifyBaselineTopologySupport(ctx.discovery().discoCache());

        if (!ctx.state().clusterState().active())
            throw new IgniteException("Changing BaselineTopology on inactive cluster is not allowed.");

        if (baselineTop != null) {
            if (baselineTop.isEmpty())
                throw new IgniteException("BaselineTopology must contain at least one node.");

            List<BaselineNode> currBlT = Optional.ofNullable(ctx.state().clusterState().baselineTopology()).
                map(BaselineTopology::currentBaseline).orElse(Collections.emptyList());

            Collection<ClusterNode> srvrs = ctx.cluster().get().forServers().nodes();

            for (BaselineNode node : baselineTop) {
                Object consistentId = node.consistentId();

                if (currBlT.stream().noneMatch(
                        currBlTNode -> Objects.equals(currBlTNode.consistentId(), consistentId)) &&
                    srvrs.stream().noneMatch(
                        currServersNode -> Objects.equals(currServersNode.consistentId(), consistentId)))
                    throw new IgniteException("Check arguments. Node with consistent ID [" + consistentId +
                        "] not found in server nodes.");
            }

            Collection<Object> onlineNodes = onlineBaselineNodesRequestedForRemoval(baselineTop);

            if (onlineNodes != null) {
                if (!onlineNodes.isEmpty()) {
                    throw new IgniteException("Removing online nodes from BaselineTopology is not supported: " +
                            onlineNodes);
                }
            }
        }
    }

    /**
     * Verifies all nodes in current cluster topology support BaselineTopology feature
     * so compatibilityMode flag is enabled to reset.
     *
     * @param discoCache Discovery cache.
     */
    private void verifyBaselineTopologySupport(DiscoCache discoCache) {
        if (discoCache.minimumServerNodeVersion().compareTo(MIN_BLT_SUPPORTING_VER) < 0) {
            SB sb = new SB("Cluster contains nodes that don't support BaselineTopology: [");

            for (ClusterNode cn : discoCache.serverNodes()) {
                if (cn.version().compareTo(MIN_BLT_SUPPORTING_VER) < 0)
                    sb
                            .a('[')
                            .a(cn.consistentId())
                            .a(':')
                            .a(cn.version())
                            .a("], ");
            }

            sb.d(sb.length() - 2, sb.length());

            throw new IgniteException(sb.a(']').toString());
        }
    }

    /** */
    @Nullable private Collection<Object> onlineBaselineNodesRequestedForRemoval(Collection<? extends BaselineNode> newBlt) {
        BaselineTopology blt = ctx.state().clusterState().baselineTopology();
        Set<Object> bltConsIds;

        if (blt == null)
            return null;
        else
            bltConsIds = blt.consistentIds();

        ArrayList<Object> onlineNodesRequestedForRemoval = new ArrayList<>();

        Collection<Object> aliveNodesConsIds = getConsistentIds(ctx.discovery().aliveServerNodes());

        Collection<Object> newBltConsIds = getConsistentIds(newBlt);

        for (Object oldBltConsId : bltConsIds) {
            if (aliveNodesConsIds.contains(oldBltConsId)) {
                if (!newBltConsIds.contains(oldBltConsId))
                    onlineNodesRequestedForRemoval.add(oldBltConsId);
            }
        }

        return onlineNodesRequestedForRemoval;
    }

    /** */
    private Collection<Object> getConsistentIds(Collection<? extends BaselineNode> nodes) {
        ArrayList<Object> res = new ArrayList<>(nodes.size());

        for (BaselineNode n : nodes)
            res.add(n.consistentId());

        return res;
    }

    /**
     * @param reqId Request ID.
     * @param initNodeId Initialize node id.
     * @param ex Exception.
     */
    private void sendChangeGlobalStateResponse(UUID reqId, UUID initNodeId, Exception ex) {
        assert reqId != null;
        assert initNodeId != null;

        GridChangeGlobalStateMessageResponse res = new GridChangeGlobalStateMessageResponse(reqId, ex);

        try {
            if (log.isDebugEnabled())
                log.debug("Sending global state change response [nodeId=" + ctx.localNodeId() +
                    ", topVer=" + ctx.discovery().topologyVersionEx() + ", res=" + res + "]");

            if (ctx.localNodeId().equals(initNodeId))
                processChangeGlobalStateResponse(ctx.localNodeId(), res);
            else
                sharedCtx.io().send(initNodeId, res, SYSTEM_POOL);
        }
        catch (ClusterTopologyCheckedException e) {
            if (log.isDebugEnabled()) {
                log.debug("Failed to send change global state response, node left [node=" + initNodeId +
                    ", res=" + res + ']');
            }
        }
        catch (IgniteCheckedException e) {
            U.error(log, "Failed to send change global state response [node=" + initNodeId + ", res=" + res + ']', e);
        }
    }

    /**
     * @param nodeId Node ID.
     * @param msg Message.
     */
    private void processChangeGlobalStateResponse(final UUID nodeId, final GridChangeGlobalStateMessageResponse msg) {
        assert nodeId != null;
        assert msg != null;

        if (log.isDebugEnabled()) {
            log.debug("Received activation response [requestId=" + msg.getRequestId() +
                ", nodeId=" + nodeId + ']');
        }

        UUID reqId = msg.getRequestId();

        final GridChangeGlobalStateFuture fut = stateChangeFut.get();

        if (fut != null && reqId.equals(fut.reqId)) {
            if (fut.initFut.isDone())
                fut.onResponse(nodeId, msg);
            else {
                fut.initFut.listen(new CI1<IgniteInternalFuture<?>>() {
                    @Override public void apply(IgniteInternalFuture<?> f) {
                        // initFut is completed from discovery thread, process response from other thread.
                        ctx.getSystemExecutorService().execute(new Runnable() {
                            @Override public void run() {
                                fut.onResponse(nodeId, msg);
                            }
                        });
                    }
                });
            }
        }
    }

    /** */
    private void onStateRestored(BaselineTopology blt) {
        DiscoveryDataClusterState state = globalState;

        if (!ClusterState.active(state.state()) && !state.transition() && state.baselineTopology() == null)
            globalState = DiscoveryDataClusterState.createState(INACTIVE, blt, 0);
    }

    /**
     * Update baseline locally if cluster is not persistent and baseline autoadjustment is enabled with zero timeout.
     *
     * @param nodeId Id of the node that initiated the operation (joined/left/failed).
     * @param topSnapshot Topology snapshot from the discovery message.
     * @param discoCache Discovery cache from the discovery manager.
     * @param topVer Topology version.
     * @param minorTopVer Minor topology version.
     * @return {@code true} if baseline was changed and discovery cache recalculation is required.
     */
    public boolean autoAdjustInMemoryClusterState(
        UUID nodeId,
        Collection<ClusterNode> topSnapshot,
        DiscoCache discoCache,
        long topVer,
        int minorTopVer
    ) {
        IgniteClusterImpl cluster = ctx.cluster().get();

        DiscoveryDataClusterState oldState = globalState;

        // We need to call this method before cluster.isBaselineAutoAdjustEnabled() because
        // by default this param is false (see cluster.isBaselineAutoAdjustEnabled())
        // for supporting compatibility, but the real value might be different and
        // might not been set because of the ordering in disco
        baselineConfiguration().initDfltAutoAdjustVars(ctx);

        boolean autoAdjustBaseline = isInMemoryCluster()
            && ClusterState.active(oldState.state())
            && !oldState.transition()
            && cluster.isBaselineAutoAdjustEnabled()
            && cluster.baselineAutoAdjustTimeout() == 0L;

        if (autoAdjustBaseline) {
            BaselineTopology oldBlt = oldState.baselineTopology();

            Collection<ClusterNode> bltNodes = topSnapshot.stream()
                .filter(n -> !n.isClient() && !n.isDaemon())
                .collect(Collectors.toList());

            if (!bltNodes.isEmpty()) {
                int newBltId = oldBlt == null ? 0 : oldBlt.id();

                BaselineTopology newBlt = BaselineTopology.build(bltNodes, newBltId);

                ChangeGlobalStateMessage changeGlobalStateMsg = new ChangeGlobalStateMessage(
                    nodeId,
                    nodeId,
                    null,
                    oldState.state(),
                    newBlt,
                    true,
                    System.currentTimeMillis()
                );

                AffinityTopologyVersion ver = new AffinityTopologyVersion(topVer, minorTopVer);

                onStateChangeMessage(ver, changeGlobalStateMsg, discoCache);

                ChangeGlobalStateFinishMessage finishMsg = new ChangeGlobalStateFinishMessage(nodeId, oldState.state(), true);

                onStateFinishMessage(finishMsg);

                globalState.localBaselineAutoAdjustment(true);

                return true;
            }
        }

        return false;
    }

    /**
     * @return {@code True} if cluster has only in-memory nodes and {@code false} otherwise.
     */
    private boolean isInMemoryCluster() {
        return CU.isInMemoryCluster(
            ctx.discovery().allNodes(),
            ctx.marshallerContext().jdkMarshaller(),
            U.resolveClassLoader(ctx.config())
        );
    }

    /**
     * Add fake state change request into exchange actions if cluster is not persistent and baseline autoadjustment
     * is enabled with zero timeout.
     *
     * @param exchActs Current exchange actions.
     * @return New exchange actions.
     */
    public ExchangeActions autoAdjustExchangeActions(ExchangeActions exchActs) {
        DiscoveryDataClusterState clusterState = globalState;

        if (clusterState.localBaselineAutoAdjustment()) {
            BaselineTopology blt = clusterState.baselineTopology();

            ChangeGlobalStateMessage msg = new ChangeGlobalStateMessage(
                UUID.randomUUID(),
                ctx.localNodeId(),
                null,
                ClusterState.active(clusterState.state()) ? clusterState.state() : ACTIVE,
                blt,
                true,
                System.currentTimeMillis()
            );

            StateChangeRequest stateChangeReq = new StateChangeRequest(
                msg,
                BaselineTopologyHistoryItem.fromBaseline(blt),
                msg.state(),
                null
            );

            if (exchActs == null)
                exchActs = new ExchangeActions();

            exchActs.stateChangeRequest(stateChangeReq);
        }

        return exchActs;
    }

    /** {@inheritDoc} */
    @Override public void onExchangeFinishedOnCoordinator(IgniteInternalFuture exchFut, boolean hasMovingPartitions) {
        // no-op
    }

    /** {@inheritDoc} */
    @Override public boolean evictionsAllowed() {
        return true;
    }

    /**
     * @return Value of manual baseline control or auto adjusting baseline. {@code True} If cluster in auto-adjust.
     * {@code False} If cluster in manuale.
     */
    public boolean isBaselineAutoAdjustEnabled() {
        return distributedBaselineConfiguration.isBaselineAutoAdjustEnabled();
    }

    /**
     * @param baselineAutoAdjustEnabled Value of manual baseline control or auto adjusting baseline. {@code True} If
     * cluster in auto-adjust. {@code False} If cluster in manuale.
     * @throws IgniteException If operation failed.
     */
    public void baselineAutoAdjustEnabled(boolean baselineAutoAdjustEnabled) {
        baselineAutoAdjustEnabledAsync(baselineAutoAdjustEnabled).get();
    }

    /**
     * @param baselineAutoAdjustEnabled Value of manual baseline control or auto adjusting baseline. {@code True} If
     * cluster in auto-adjust. {@code False} If cluster in manuale.
     * @return Future for await operation completion.
     */
    public IgniteFuture<?> baselineAutoAdjustEnabledAsync(boolean baselineAutoAdjustEnabled) {
        try {
            return new IgniteFutureImpl<>(
                distributedBaselineConfiguration.updateBaselineAutoAdjustEnabledAsync(ctx, baselineAutoAdjustEnabled));
        }
        catch (IgniteCheckedException e) {
            throw U.convertException(e);
        }
    }

    /**
     * @return Value of time which we would wait before the actual topology change since last server topology change
     * (node join/left/fail).
     * @throws IgniteException If operation failed.
     */
    public long baselineAutoAdjustTimeout() {
        return distributedBaselineConfiguration.getBaselineAutoAdjustTimeout();
    }

    /**
     * @param baselineAutoAdjustTimeout Value of time which we would wait before the actual topology change since last
     * server topology change (node join/left/fail).
     * @throws IgniteException If failed.
     */
    public void baselineAutoAdjustTimeout(long baselineAutoAdjustTimeout) {
        baselineAutoAdjustTimeoutAsync(baselineAutoAdjustTimeout).get();
    }

    /**
     * @param baselineAutoAdjustTimeout Value of time which we would wait before the actual topology change since last
     * server topology change (node join/left/fail).
     * @return Future for await operation completion.
     */
    public IgniteFuture<?> baselineAutoAdjustTimeoutAsync(long baselineAutoAdjustTimeout) {
        A.ensure(baselineAutoAdjustTimeout >= 0, "timeout should be positive or zero");

        try {
            return new IgniteFutureImpl<>(
                distributedBaselineConfiguration.updateBaselineAutoAdjustTimeoutAsync(ctx, baselineAutoAdjustTimeout));
        }
        catch (IgniteCheckedException e) {
            throw U.convertException(e);
        }
    }

    /**
     * @return Baseline configuration.
     */
    public DistributedBaselineConfiguration baselineConfiguration() {
        return distributedBaselineConfiguration;
    }

    /**
     * @return Status of baseline auto-adjust.
     */
    public BaselineAutoAdjustStatus baselineAutoAdjustStatus(){
        return changeTopologyWatcher.getStatus();
    }

    /**
     * @param state Cluster state.
     * @return Cluster state string representation.
     */
    private static String prettyStr(ClusterState state) {
        switch (state) {
            case ACTIVE:
                return "activate cluster";

            case INACTIVE:
                return "deactivate cluster";

            case ACTIVE_READ_ONLY:
                return "activate cluster in read-only mode";

            default:
                throw new IllegalStateException("Unknown cluster state: " + state);
        }
    }

    /**
     * Checks that activation process is happening now.
     *
     * @param state Current cluster state.
     * @param newState Cluster state after finish transition.
     * @return {@code True} if activation process is happening now, and {@code False} otherwise.
     */
    private boolean activate(ClusterState state, ClusterState newState) {
        assert state != null;
        assert newState != null;

        return state == INACTIVE && ClusterState.active(newState);
    }

    /**
     * Gets from given config {@code cfg} field with name {@code fieldName} and type boolean.
     *
     * @param cfg Config.
     * @param fieldName Name of field.
     * @param defaultValue Default value of field, if field is not presented or empty.
     * @return Value of field, or {@code defaultValue} in case of any errors.
     */
    private boolean getBooleanFieldFromConfig(IgniteConfiguration cfg, String fieldName, boolean defaultValue) {
        A.notNull(cfg, "cfg");
        A.notNull(fieldName, "fieldName");

        Field field = U.findField(IgniteConfiguration.class, fieldName);

        try {
            if (field != null) {
                field.setAccessible(true);

                boolean val = defaultValue;

                try {
                    val = field.getBoolean(cfg);
                }
                catch (IllegalAccessException | IllegalArgumentException | NullPointerException  e) {
                    log.error("Can't get value of field with name " + fieldName + " from config: " + cfg, e);
                }

                return val;
            }
        }
        catch (SecurityException e) {
            log.error("Can't get field with name " + fieldName + " from config: " + cfg + " due to security reasons", e);
        }

        return defaultValue;
    }

    /**
     * Checks that all server nodes supports {@link IgniteFeatures#CLUSTER_READ_ONLY_MODE} or not.
     *
     * @return {@code True} if all nodes supports, and {@code false} otherwise.
     */
    private boolean allNodesSupportsReadOnlyMode() {
        return allNodesSupport(ctx, CLUSTER_READ_ONLY_MODE, SRV_NODES);
    }

    /** {@inheritDoc} */
    @Override public String toString() {
        return S.toString(GridClusterStateProcessor.class, this);
    }

    /**
     *
     */
    private class GridChangeGlobalStateFuture extends GridFutureAdapter<Void> {
        /** Request id. */
        @GridToStringInclude
        private final UUID reqId;

        /** Cluster state. */
        @GridToStringInclude
        private final ClusterState state;

        /** Nodes. */
        @GridToStringInclude
        private final Set<UUID> remaining = new HashSet<>();

        /** Responses. */
        @GridToStringInclude
        private final Map<UUID, GridChangeGlobalStateMessageResponse> responses = new HashMap<>();

        /** Context. */
        @GridToStringExclude
        private final GridKernalContext ctx;

        /** */
        @GridToStringExclude
        private final Object mux = new Object();

        /** */
        @GridToStringInclude
        private final GridFutureAdapter<?> initFut = new GridFutureAdapter<>();

        /** Grid logger. */
        @GridToStringExclude
        private final IgniteLogger log;

        /**
         * @param reqId State change request ID.
         * @param state New cluster state.
         * @param ctx Context.
         */
        GridChangeGlobalStateFuture(UUID reqId, ClusterState state, GridKernalContext ctx) {
            this.reqId = reqId;
            this.state = state;
            this.ctx = ctx;

            log = ctx.log(getClass());
        }

        /**
         * @param evt Event.
         */
        void onNodeLeft(DiscoveryEvent evt) {
            assert evt != null;

            if (isDone())
                return;

            boolean allReceived = false;

            synchronized (mux) {
                if (remaining.remove(evt.eventNode().id()))
                    allReceived = remaining.isEmpty();
            }

            if (allReceived)
                onAllReceived();
        }

        /**
         * @param nodesIds Node IDs.
         * @param topVer Current topology version.
         */
        void setRemaining(Set<UUID> nodesIds, AffinityTopologyVersion topVer) {
            if (log.isDebugEnabled()) {
                log.debug("Setup remaining node [id=" + ctx.localNodeId() +
                    ", client=" + ctx.clientNode() +
                    ", topVer=" + topVer +
                    ", nodes=" + nodesIds + "]");
            }

            synchronized (mux) {
                remaining.addAll(nodesIds);
            }

            initFut.onDone();
        }

        /**
         * @param nodeId Sender node ID.
         * @param msg Activation message response.
         */
        public void onResponse(UUID nodeId, GridChangeGlobalStateMessageResponse msg) {
            assert msg != null;

            if (isDone())
                return;

            boolean allReceived = false;

            synchronized (mux) {
                if (remaining.remove(nodeId))
                    allReceived = remaining.isEmpty();

                responses.put(nodeId, msg);
            }

            if (allReceived)
                onAllReceived();
        }

        /** */
        private void onAllReceived() {
            IgniteCheckedException e = new IgniteCheckedException();

            boolean fail = false;

            for (Map.Entry<UUID, GridChangeGlobalStateMessageResponse> entry : responses.entrySet()) {
                GridChangeGlobalStateMessageResponse r = entry.getValue();

                if (r.getError() != null) {
                    fail = true;

                    e.addSuppressed(r.getError());
                }
            }

            if (fail)
                onDone(e);
            else
                onDone();
        }

        /** {@inheritDoc} */
        @Override public boolean onDone(@Nullable Void res, @Nullable Throwable err) {
            if (super.onDone(res, err)) {
                stateChangeFut.compareAndSet(this, null);

                return true;
            }

            return false;
        }

        /** {@inheritDoc} */
        @Override public String toString() {
            return S.toString(GridChangeGlobalStateFuture.class, this);
        }
    }

    /**
     *
     */
    @GridInternal
    private static class ClientSetGlobalStateComputeRequest implements IgniteRunnable {
        /** */
        private static final long serialVersionUID = 0L;

        /** */
        private final ClusterState state;

        /** */
        private final BaselineTopology baselineTopology;

        /** */
        private final boolean forceChangeBaselineTopology;

        /** Ignite. */
        @IgniteInstanceResource
        private IgniteEx ig;

        /**
         * @param state New cluster state.
         * @param blt New baseline topology.
         * @param forceBlt Force change cluster state.
         */
        private ClientSetGlobalStateComputeRequest(
            ClusterState state,
            BaselineTopology blt,
            boolean forceBlt
        ) {
            this.state = state;
            this.baselineTopology = blt;
            this.forceChangeBaselineTopology = forceBlt;
        }

        /** {@inheritDoc} */
        @Override public void run() {
            try {
                ig.context().state().changeGlobalState(
                    state,
                    baselineTopology != null ? baselineTopology.currentBaseline() : null,
                    forceChangeBaselineTopology
                ).get();
            }
            catch (IgniteCheckedException ex) {
                throw new IgniteException(ex);
            }
        }
    }

    /**
     * @deprecated Use {@link ClientSetGlobalStateComputeRequest} instead.
     */
    @Deprecated
    @GridInternal
    @TransientSerializable(methodName = "transientSerializableFields")
    private static class ClientChangeGlobalStateComputeRequest implements IgniteRunnable {
        /** */
        private static final long serialVersionUID = 0L;

        /** */
        private static final IgniteProductVersion READ_ONLY_FLAG_SINCE = IgniteProductVersion.fromString("8.7.8");

        /** */
        private final boolean activate;

        /** */
        private final boolean readOnly;

        /** */
        private final BaselineTopology baselineTopology;
        /** */
        private final boolean forceChangeBaselineTopology;
        /** Ignite. */
        @IgniteInstanceResource
        private IgniteEx ig;

        /**
         * @param activate New cluster state.
         * @param readOnly Read only flag.
         * @param blt New baseline topology.
         * @param forceBlt Force change cluster state.
         */
        private ClientChangeGlobalStateComputeRequest(
            boolean activate,
            boolean readOnly,
            BaselineTopology blt,
            boolean forceBlt
        ) {
            this.activate = activate;
            this.readOnly = readOnly;
            this.baselineTopology = blt;
            this.forceChangeBaselineTopology = forceBlt;
        }

        /** {@inheritDoc} */
        @Override public void run() {
            try {
                ig.context().state().changeGlobalState(
                    activate,
                    baselineTopology != null ? baselineTopology.currentBaseline() : null,
                    forceChangeBaselineTopology
                ).get();
            }
            catch (IgniteCheckedException ex) {
                throw new IgniteException(ex);
            }
        }

        /**
         * Excludes incompatible fields from serialization/deserialization process.
         *
         * @param ver Sender/Receiver node version.
         * @return Array of excluded from serialization/deserialization fields.
         */
        @SuppressWarnings("unused")
        private static String[] transientSerializableFields(IgniteProductVersion ver) {
            ArrayList<String> transients = new ArrayList<>(1);

            if (READ_ONLY_FLAG_SINCE.compareToIgnoreTimestamp(ver) >= 0)
                transients.add("readOnly");

            return transients.isEmpty() ? null : transients.toArray(new String[transients.size()]);
        }
    }

    /**
     *
     */
    @GridInternal
    private static class GetClusterStateComputeRequest implements IgniteCallable<ClusterState> {
        /** */
        private static final long serialVersionUID = 0L;

        /** Ignite. */
        @IgniteInstanceResource
        private Ignite ig;

        /** {@inheritDoc} */
        @Override public ClusterState call() throws Exception {
            return ig.cluster().state();
        }
    }

    /**
     * @deprecated Use {@link GetClusterStateComputeRequest} instead.
     */
    @Deprecated
    @GridInternal
    private static class CheckGlobalStateComputeRequest implements IgniteCallable<Boolean> {
        /** */
        private static final long serialVersionUID = 0L;

        /** Ignite. */
        @IgniteInstanceResource
        private Ignite ig;

        /** {@inheritDoc} */
        @Override public Boolean call() throws Exception {
            return ig.active();
        }
    }

    /**
     *
     */
    class TransitionOnJoinWaitFuture extends GridFutureAdapter<Boolean> {
        /** */
        private DiscoveryDataClusterState transitionState;

        /** */
        private final Set<UUID> transitionNodes;

        /**
         * @param state Current state.
         * @param discoCache Discovery data cache.
         */
        TransitionOnJoinWaitFuture(DiscoveryDataClusterState state, DiscoCache discoCache) {
            assert state.transition() : state;

            transitionNodes = U.newHashSet(state.transitionNodes().size());

            for (UUID nodeId : state.transitionNodes()) {
                if (discoCache.node(nodeId) != null)
                    transitionNodes.add(nodeId);
            }
        }

        /** {@inheritDoc} */
        @Override public boolean onDone(@Nullable Boolean res, @Nullable Throwable err) {
            if (super.onDone(res, err)) {
                joinFut = null;

                return true;
            }

            return false;
        }
    }

    /** */
    private static class BaselineStateAndHistoryData implements Serializable {
        /** */
        private static final long serialVersionUID = 0L;

        /** */
        private final DiscoveryDataClusterState globalState;

        /** */
        private final BaselineTopologyHistory recentHistory;

        /** */
        BaselineStateAndHistoryData(DiscoveryDataClusterState globalState, BaselineTopologyHistory recentHistory) {
            this.globalState = globalState;
            this.recentHistory = recentHistory;
        }
    }
}<|MERGE_RESOLUTION|>--- conflicted
+++ resolved
@@ -609,7 +609,8 @@
 
             ctx.cache().onStateChangeFinish(msg);
 
-<<<<<<< HEAD
+            ctx.durableBackgroundTasksProcessor().onStateChangeFinish(msg);
+
             if (readOnly(discoClusterState.lastState()) || readOnly(globalState.state()))
                 ctx.cache().context().readOnlyMode(readOnly(globalState.state()));
 
@@ -617,9 +618,6 @@
 
             if (!ClusterState.active(globalState.state()))
                 ctx.cache().context().readOnlyMode(false);
-=======
-            ctx.durableBackgroundTasksProcessor().onStateChangeFinish(msg);
->>>>>>> e467fc37
 
             TransitionOnJoinWaitFuture joinFut = this.joinFut;
 
