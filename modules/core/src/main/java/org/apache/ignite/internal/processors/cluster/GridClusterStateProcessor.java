--- conflicted
+++ resolved
@@ -1,12 +1,12 @@
 /*
  * Copyright 2019 GridGain Systems, Inc. and Contributors.
- * 
+ *
  * Licensed under the GridGain Community Edition License (the "License");
  * you may not use this file except in compliance with the License.
  * You may obtain a copy of the License at
- * 
+ *
  *     https://www.gridgain.com/products/software/community-edition/gridgain-community-edition-license
- * 
+ *
  * Unless required by applicable law or agreed to in writing, software
  * distributed under the License is distributed on an "AS IS" BASIS,
  * WITHOUT WARRANTIES OR CONDITIONS OF ANY KIND, either express or implied.
@@ -839,21 +839,13 @@
     public IgniteInternalFuture<?> changeGlobalState(
         final boolean activate,
         Collection<? extends BaselineNode> baselineNodes,
-        boolean forceChangeBaselineTop,
+        boolean forceChangeBaselineTopology,
         boolean isAutoAdjust
     ) {
-<<<<<<< HEAD
-        if (inMemoryMode)
-            return changeGlobalState0(activate, null, false, isAutoAdjust);
-
-        BaselineTopology newBlt = (compatibilityMode && !forceChangeBaselineTop) ? null :
-            calculateNewBaselineTopology(activate, baselineNodes, forceChangeBaselineTop);
-=======
         BaselineTopology newBlt = (compatibilityMode && !forceChangeBaselineTopology) ? null :
             calculateNewBaselineTopology(activate, baselineNodes, forceChangeBaselineTopology);
->>>>>>> 58ae2a84
-
-        return changeGlobalState0(activate, newBlt, forceChangeBaselineTop, isAutoAdjust);
+
+        return changeGlobalState0(activate, newBlt, forceChangeBaselineTopology, isAutoAdjust);
     }
 
     /**
