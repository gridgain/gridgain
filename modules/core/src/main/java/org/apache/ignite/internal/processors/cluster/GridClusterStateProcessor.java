--- conflicted
+++ resolved
@@ -877,19 +877,13 @@
     }
 
     /** */
-<<<<<<< HEAD
     private IgniteInternalFuture<?> changeGlobalState0(
         final boolean activate,
         BaselineTopology blt,
         boolean forceChangeBaselineTop,
         boolean isAutoAdjust
     ) {
-        boolean isBaselineAutoAdjustEnabled = ctx.cluster().get().baselineConfiguration().isBaselineAutoAdjustEnabled();
-=======
-    private IgniteInternalFuture<?> changeGlobalState0(final boolean activate,
-        BaselineTopology blt, boolean forceChangeBaselineTopology, boolean isAutoAdjust) {
         boolean isBaselineAutoAdjustEnabled = isBaselineAutoAdjustEnabled();
->>>>>>> f3e481f9
 
         if (forceChangeBaselineTop && isBaselineAutoAdjustEnabled != isAutoAdjust)
             throw new BaselineAdjustForbiddenException(isBaselineAutoAdjustEnabled);
