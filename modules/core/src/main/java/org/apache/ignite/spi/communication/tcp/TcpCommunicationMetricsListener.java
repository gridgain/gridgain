--- conflicted
+++ resolved
@@ -20,7 +20,6 @@
 import java.util.Map;
 import java.util.UUID;
 import java.util.concurrent.ConcurrentHashMap;
-import java.util.function.Function;
 import org.apache.ignite.internal.managers.communication.GridIoMessage;
 import org.apache.ignite.internal.processors.metric.GridMetricManager;
 import org.apache.ignite.internal.processors.metric.MetricRegistry;
@@ -32,22 +31,10 @@
 import static org.apache.ignite.internal.util.nio.GridNioServer.SENT_BYTES_METRIC_DESC;
 import static org.apache.ignite.internal.util.nio.GridNioServer.SENT_BYTES_METRIC_NAME;
 import static org.apache.ignite.spi.communication.tcp.TcpCommunicationSpi.COMMUNICATION_METRICS_GROUP_NAME;
-<<<<<<< HEAD
-import static org.apache.ignite.spi.communication.tcp.TcpCommunicationSpi.COMMUNICATION_METRICS_GROUP_TYPE;
-=======
->>>>>>> 2a533c6b
-import static org.apache.ignite.spi.communication.tcp.TcpCommunicationSpi.RECEIVED_MESSAGES_BY_NODE_ID_METRIC_DESC;
-import static org.apache.ignite.spi.communication.tcp.TcpCommunicationSpi.RECEIVED_MESSAGES_BY_NODE_ID_METRIC_NAME;
-import static org.apache.ignite.spi.communication.tcp.TcpCommunicationSpi.RECEIVED_MESSAGES_BY_TYPE_METRIC_DESC;
 import static org.apache.ignite.spi.communication.tcp.TcpCommunicationSpi.RECEIVED_MESSAGES_METRIC_DESC;
 import static org.apache.ignite.spi.communication.tcp.TcpCommunicationSpi.RECEIVED_MESSAGES_METRIC_NAME;
-import static org.apache.ignite.spi.communication.tcp.TcpCommunicationSpi.SENT_MESSAGES_BY_NODE_ID_METRIC_DESC;
-import static org.apache.ignite.spi.communication.tcp.TcpCommunicationSpi.SENT_MESSAGES_BY_NODE_ID_METRIC_NAME;
-import static org.apache.ignite.spi.communication.tcp.TcpCommunicationSpi.SENT_MESSAGES_BY_TYPE_METRIC_DESC;
 import static org.apache.ignite.spi.communication.tcp.TcpCommunicationSpi.SENT_MESSAGES_METRIC_DESC;
 import static org.apache.ignite.spi.communication.tcp.TcpCommunicationSpi.SENT_MESSAGES_METRIC_NAME;
-import static org.apache.ignite.spi.communication.tcp.TcpCommunicationSpi.receivedMessagesByTypeMetricName;
-import static org.apache.ignite.spi.communication.tcp.TcpCommunicationSpi.sentMessagesByTypeMetricName;
 
 /**
  * Statistics for {@link org.apache.ignite.spi.communication.tcp.TcpCommunicationSpi}.
@@ -60,7 +47,6 @@
     private final MetricRegistry mreg;
 
     /** */
-<<<<<<< HEAD
     //private final Function<Short, LongAdderMetric> sentMsgsCntByTypeMetricFactory;
 
     /** */
@@ -71,18 +57,6 @@
 
     /** */
     //private final Function<UUID, LongAdderMetric> rcvdMsgsCntByNodeIdMetricFactory;
-=======
-    private final Function<Short, LongAdderMetric> sentMsgsCntByTypeMetricFactory;
-
-    /** */
-    private final Function<Short, LongAdderMetric> rcvdMsgsCntByTypeMetricFactory;
-
-    /** */
-    private final Function<UUID, LongAdderMetric> sentMsgsCntByNodeIdMetricFactory;
-
-    /** */
-    private final Function<UUID, LongAdderMetric> rcvdMsgsCntByNodeIdMetricFactory;
->>>>>>> 2a533c6b
 
     /** Sent bytes count metric.*/
     private final LongAdderMetric sentBytesMetric;
@@ -100,7 +74,6 @@
     ConcurrentHashMap<Short, LongAdderMetric> sentMsgsMetricsByType = new ConcurrentHashMap<>();
 
     /** Received messages count metrics grouped by message type. */
-<<<<<<< HEAD
     Map<Short, LongAdderMetric> rcvdMsgsMetricsByType = new ConcurrentHashMap<>();
 
     /** Sent messages count metrics grouped by message node id. */
@@ -108,15 +81,6 @@
 
     /** Received messages metrics count grouped by message node id. */
     Map<UUID, LongAdderMetric> rcvdMsgsMetricsByNodeId = new ConcurrentHashMap<>();
-=======
-    ConcurrentHashMap<Short, LongAdderMetric> rcvdMsgsMetricsByType = new ConcurrentHashMap<>();
-
-    /** Sent messages count metrics grouped by message node id. */
-    ConcurrentHashMap<UUID, LongAdderMetric> sentMsgsMetricsByNodeId = new ConcurrentHashMap<>();
-
-    /** Received messages metrics count grouped by message node id. */
-    ConcurrentHashMap<UUID, LongAdderMetric> rcvdMsgsMetricsByNodeId = new ConcurrentHashMap<>();
->>>>>>> 2a533c6b
 
     /** Method to synchronize access to message type map. */
     private final Object msgTypMapMux = new Object();
@@ -129,14 +93,9 @@
     public TcpCommunicationMetricsListener(GridMetricManager mmgr) {
         this.mmgr = mmgr;
 
-<<<<<<< HEAD
         mreg = new MetricRegistry(COMMUNICATION_METRICS_GROUP_NAME, COMMUNICATION_METRICS_GROUP_NAME);
 
 /*
-=======
-        mreg = mmgr.registry(COMMUNICATION_METRICS_GROUP_NAME);
-
->>>>>>> 2a533c6b
         sentMsgsCntByTypeMetricFactory = directType -> mreg.longAdderMetric(
             sentMessagesByTypeMetricName(directType),
             SENT_MESSAGES_BY_TYPE_METRIC_DESC
@@ -157,21 +116,15 @@
                 RECEIVED_MESSAGES_BY_NODE_ID_METRIC_NAME,
                 RECEIVED_MESSAGES_BY_NODE_ID_METRIC_DESC
             );
-<<<<<<< HEAD
+
 */
-=======
->>>>>>> 2a533c6b
-
         sentBytesMetric = mreg.longAdderMetric(SENT_BYTES_METRIC_NAME, SENT_BYTES_METRIC_DESC);
         rcvdBytesMetric = mreg.longAdderMetric(RECEIVED_BYTES_METRIC_NAME, RECEIVED_BYTES_METRIC_DESC);
 
         sentMsgsMetric = mreg.longAdderMetric(SENT_MESSAGES_METRIC_NAME, SENT_MESSAGES_METRIC_DESC);
         rcvdMsgsMetric = mreg.longAdderMetric(RECEIVED_MESSAGES_METRIC_NAME, RECEIVED_MESSAGES_METRIC_DESC);
-<<<<<<< HEAD
 
         mmgr.add(mreg);
-=======
->>>>>>> 2a533c6b
     }
 
     /** Metrics registry. */
@@ -195,17 +148,10 @@
             updateMessageTypeMap(msg);
 
             sentMsgsMetric.increment();
-<<<<<<< HEAD
 
             //sentMsgsMetricsByType.computeIfAbsent(msg.directType(), sentMsgsCntByTypeMetricFactory).increment();
 
             //sentMsgsMetricsByNodeId.computeIfAbsent(nodeId, sentMsgsCntByNodeIdMetricFactory).increment();
-=======
-
-            sentMsgsMetricsByType.computeIfAbsent(msg.directType(), sentMsgsCntByTypeMetricFactory).increment();
-
-            sentMsgsMetricsByNodeId.computeIfAbsent(nodeId, sentMsgsCntByNodeIdMetricFactory).increment();
->>>>>>> 2a533c6b
         }
     }
 
@@ -225,17 +171,10 @@
             updateMessageTypeMap(msg);
 
             rcvdMsgsMetric.increment();
-<<<<<<< HEAD
 
             //rcvdMsgsMetricsByType.computeIfAbsent(msg.directType(), rcvdMsgsCntByTypeMetricFactory).increment();
 
             //rcvdMsgsMetricsByNodeId.computeIfAbsent(nodeId, rcvdMsgsCntByNodeIdMetricFactory).increment();
-=======
-
-            rcvdMsgsMetricsByType.computeIfAbsent(msg.directType(), rcvdMsgsCntByTypeMetricFactory).increment();
-
-            rcvdMsgsMetricsByNodeId.computeIfAbsent(nodeId, rcvdMsgsCntByNodeIdMetricFactory).increment();
->>>>>>> 2a533c6b
         }
     }
 
