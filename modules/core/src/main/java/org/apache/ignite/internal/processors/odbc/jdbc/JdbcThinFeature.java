/*
 * Copyright 2019 GridGain Systems, Inc. and Contributors.
 *
 * Licensed under the GridGain Community Edition License (the "License");
 * you may not use this file except in compliance with the License.
 * You may obtain a copy of the License at
 *
 *     https://www.gridgain.com/products/software/community-edition/gridgain-community-edition-license
 *
 * Unless required by applicable law or agreed to in writing, software
 * distributed under the License is distributed on an "AS IS" BASIS,
 * WITHOUT WARRANTIES OR CONDITIONS OF ANY KIND, either express or implied.
 * See the License for the specific language governing permissions and
 * limitations under the License.
 */

package org.apache.ignite.internal.processors.odbc.jdbc;

import java.util.EnumSet;
import org.apache.ignite.internal.ThinProtocolFeature;

/**
 * Defines supported features for JDBC thin client.
 */
public enum JdbcThinFeature implements ThinProtocolFeature {
    RESERVED(0),

    /**
     * Server sends its time zone to client on handshake.
     * This TZ is used to convert date / time / timestamp object to server
     * timezone before sent data, and convert from this timezone after receive results.
     */
    TIME_ZONE(1),

<<<<<<< HEAD
    /** Add ability to set set explicit query timeout on the cluster node by the JDBC client. */
    QUERY_TIMEOUT(2)
    ;
=======
    /**
     * Whether to allow sending custom object through Thin JDBC protocol.
     */
    CUSTOM_OBJECT(2),

    /**
     * User can pass custom attributes to a server to be associated with connection.
     */
    USER_ATTRIBUTES(3);
>>>>>>> 1352076d

    /** */
    private static final EnumSet<JdbcThinFeature> ALL_FEATURES_AS_ENUM_SET = EnumSet.allOf(JdbcThinFeature.class);

    /** Feature id. */
    private final int featureId;

    /**
     * @param id Feature ID.
     */
    JdbcThinFeature(int id) {
        featureId = id;
    }

    /** {@inheritDoc} */
    @Override public int featureId() {
        return featureId;
    }

    /**
     * @param bytes Feature byte array.
     * @return Set of supported features.
     */
    public static EnumSet<JdbcThinFeature> enumSet(byte[] bytes) {
        return ThinProtocolFeature.enumSet(bytes, JdbcThinFeature.class);
    }

    /** */
    public static EnumSet<JdbcThinFeature> allFeaturesAsEnumSet() {
        return ALL_FEATURES_AS_ENUM_SET.clone();
    }
}<|MERGE_RESOLUTION|>--- conflicted
+++ resolved
@@ -32,11 +32,6 @@
      */
     TIME_ZONE(1),
 
-<<<<<<< HEAD
-    /** Add ability to set set explicit query timeout on the cluster node by the JDBC client. */
-    QUERY_TIMEOUT(2)
-    ;
-=======
     /**
      * Whether to allow sending custom object through Thin JDBC protocol.
      */
@@ -45,8 +40,10 @@
     /**
      * User can pass custom attributes to a server to be associated with connection.
      */
-    USER_ATTRIBUTES(3);
->>>>>>> 1352076d
+    USER_ATTRIBUTES(3),
+
+    /** Add ability to set set explicit query timeout on the cluster node by the JDBC client. */
+    QUERY_TIMEOUT(4);
 
     /** */
     private static final EnumSet<JdbcThinFeature> ALL_FEATURES_AS_ENUM_SET = EnumSet.allOf(JdbcThinFeature.class);
