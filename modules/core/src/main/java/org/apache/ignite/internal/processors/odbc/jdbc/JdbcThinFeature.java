--- conflicted
+++ resolved
@@ -35,19 +35,10 @@
     /**
      * Whether to allow sending custom object through Thin JDBC protocol.
      */
-<<<<<<< HEAD
     CUSTOM_OBJECT(2),
 
-    /**
-     * User can pass custom attributes to a server to be associated with connection.
-     */
-    USER_ATTRIBUTES(3),
-
     /** Add ability to set set explicit query timeout on the cluster node by the JDBC client. */
-    QUERY_TIMEOUT(4);
-=======
-    CUSTOM_OBJECT(2);
->>>>>>> 4fecd6ff
+    QUERY_TIMEOUT(3);
 
     /** */
     private static final EnumSet<JdbcThinFeature> ALL_FEATURES_AS_ENUM_SET = EnumSet.allOf(JdbcThinFeature.class);
