--- conflicted
+++ resolved
@@ -12767,7 +12767,38 @@
     }
 
     /**
-<<<<<<< HEAD
+     * Maps object hash to some index between 0 and specified size via modulo operation.
+     *
+     * @param hash Object hash.
+     * @param size Size greater than 0.
+     * @return Calculated index in range [0..size).
+     */
+    public static int hashToIndex(int hash, int size) {
+        return safeAbs(hash % size);
+    }
+
+    /**
+     * Invokes {@link ServerSocket#accept()} method on the passed server socked, working around the
+     * https://bugs.openjdk.java.net/browse/JDK-8247750 in the process.
+     *
+     * @param srvrSock Server socket.
+     * @return New socket.
+     * @throws IOException If an I/O error occurs when waiting for a connection.
+     * @see ServerSocket#accept()
+     */
+    public static Socket acceptServerSocket(ServerSocket srvrSock) throws IOException {
+        while (true) {
+            try {
+                return srvrSock.accept();
+            }
+            catch (SocketTimeoutException e) {
+                if (srvrSock.getSoTimeout() > 0)
+                    throw e;
+            }
+        }
+    }
+
+    /**
      * Tries to increase pool of empty pages in data region, if it is too small to process large entries.
      *
      * @param ctx Cache context.
@@ -12805,36 +12836,5 @@
         }
 
         return null;
-=======
-     * Maps object hash to some index between 0 and specified size via modulo operation.
-     *
-     * @param hash Object hash.
-     * @param size Size greater than 0.
-     * @return Calculated index in range [0..size).
-     */
-    public static int hashToIndex(int hash, int size) {
-        return safeAbs(hash % size);
-    }
-
-    /**
-     * Invokes {@link ServerSocket#accept()} method on the passed server socked, working around the
-     * https://bugs.openjdk.java.net/browse/JDK-8247750 in the process.
-     *
-     * @param srvrSock Server socket.
-     * @return New socket.
-     * @throws IOException If an I/O error occurs when waiting for a connection.
-     * @see ServerSocket#accept()
-     */
-    public static Socket acceptServerSocket(ServerSocket srvrSock) throws IOException {
-        while (true) {
-            try {
-                return srvrSock.accept();
-            }
-            catch (SocketTimeoutException e) {
-                if (srvrSock.getSoTimeout() > 0)
-                    throw e;
-            }
-        }
->>>>>>> 9d6ed045
     }
 }