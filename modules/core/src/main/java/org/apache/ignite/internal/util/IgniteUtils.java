--- conflicted
+++ resolved
@@ -12400,7 +12400,74 @@
     }
 
     /**
-<<<<<<< HEAD
+     * Converts count of bytes to a human-readable format.
+     * Examples: 10 -> 10.0 B, 2048 -> 2.0 KB, etc.
+     *
+     * @param bytes Byte count.
+     * @return Human readable format for count of bytes.
+     */
+    public static String humanReadableByteCount(long bytes) {
+        long base = 1024L;
+
+        int exponent = max((int)(Math.log(bytes) / Math.log(base)), 0);
+        String unit = String.valueOf(BYTE_CNT_PREFIXES.charAt(exponent)).trim();
+
+        return String.format((Locale)null, "%.1f %sB", (bytes / Math.pow(base, exponent)), unit);
+    }
+
+    /**
+     * Converts duration to a human-readable format.
+     * Examples: 10 -> 10ms, 6_0000 -> 6s, 65_000 -> 1m5s, (65 * 60_000 + 32_000) -> 1h5m32s, etc.
+     *
+     * @param millis Duration in milliseconds.
+     * @return Human readable format for duration.
+     */
+    public static String humanReadableDuration(long millis) {
+        StringBuilder sb = new StringBuilder();
+
+        if (millis < 0) {
+            sb.append('-');
+
+            millis = -millis;
+        }
+
+        if (millis < 1_000)
+            sb.append(millis).append("ms");
+        else {
+            long days = TimeUnit.MILLISECONDS.toDays(millis);
+
+            if (days > 0) {
+                sb.append(days).append('d');
+
+                millis -= TimeUnit.DAYS.toMillis(days);
+            }
+
+            long hours = TimeUnit.MILLISECONDS.toHours(millis);
+
+            if (hours > 0) {
+                sb.append(hours).append('h');
+
+                millis -= TimeUnit.HOURS.toMillis(hours);
+            }
+
+            long minutes = TimeUnit.MILLISECONDS.toMinutes(millis);
+
+            if (minutes > 0) {
+                sb.append(minutes).append('m');
+
+                millis -= TimeUnit.MINUTES.toMillis(minutes);
+            }
+
+            long seconds = TimeUnit.MILLISECONDS.toSeconds(millis);
+
+            if (seconds > 0)
+                sb.append(seconds).append('s');
+        }
+
+        return sb.toString();
+    }
+
+    /**
      * @param ctx Kernel context.
      * @param depInfo Deployment info.
      * @param clsName Class name.
@@ -12410,72 +12477,5 @@
         GridDeployment dep = ctx.deploy().getDeployment(clsName);
 
         return dep == null || dep.classLoaderId().equals(depInfo.classLoaderId());
-=======
-     * Converts count of bytes to a human-readable format.
-     * Examples: 10 -> 10.0 B, 2048 -> 2.0 KB, etc.
-     *
-     * @param bytes Byte count.
-     * @return Human readable format for count of bytes.
-     */
-    public static String humanReadableByteCount(long bytes) {
-        long base = 1024L;
-
-        int exponent = max((int)(Math.log(bytes) / Math.log(base)), 0);
-        String unit = String.valueOf(BYTE_CNT_PREFIXES.charAt(exponent)).trim();
-
-        return String.format((Locale)null, "%.1f %sB", (bytes / Math.pow(base, exponent)), unit);
-    }
-
-    /**
-     * Converts duration to a human-readable format.
-     * Examples: 10 -> 10ms, 6_0000 -> 6s, 65_000 -> 1m5s, (65 * 60_000 + 32_000) -> 1h5m32s, etc.
-     *
-     * @param millis Duration in milliseconds.
-     * @return Human readable format for duration.
-     */
-    public static String humanReadableDuration(long millis) {
-        StringBuilder sb = new StringBuilder();
-
-        if (millis < 0) {
-            sb.append('-');
-
-            millis = -millis;
-        }
-
-        if (millis < 1_000)
-            sb.append(millis).append("ms");
-        else {
-            long days = TimeUnit.MILLISECONDS.toDays(millis);
-
-            if (days > 0) {
-                sb.append(days).append('d');
-
-                millis -= TimeUnit.DAYS.toMillis(days);
-            }
-
-            long hours = TimeUnit.MILLISECONDS.toHours(millis);
-
-            if (hours > 0) {
-                sb.append(hours).append('h');
-
-                millis -= TimeUnit.HOURS.toMillis(hours);
-            }
-
-            long minutes = TimeUnit.MILLISECONDS.toMinutes(millis);
-
-            if (minutes > 0) {
-                sb.append(minutes).append('m');
-
-                millis -= TimeUnit.MINUTES.toMillis(minutes);
-            }
-
-            long seconds = TimeUnit.MILLISECONDS.toSeconds(millis);
-
-            if (seconds > 0)
-                sb.append(seconds).append('s');
-        }
-
-        return sb.toString();
->>>>>>> ccb0436a
     }
 }