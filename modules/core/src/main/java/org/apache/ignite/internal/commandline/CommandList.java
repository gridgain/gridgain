/*
 * Copyright 2019 GridGain Systems, Inc. and Contributors.
 *
 * Licensed under the GridGain Community Edition License (the "License");
 * you may not use this file except in compliance with the License.
 * You may obtain a copy of the License at
 *
 *     https://www.gridgain.com/products/software/community-edition/gridgain-community-edition-license
 *
 * Unless required by applicable law or agreed to in writing, software
 * distributed under the License is distributed on an "AS IS" BASIS,
 * WITHOUT WARRANTIES OR CONDITIONS OF ANY KIND, either express or implied.
 * See the License for the specific language governing permissions and
 * limitations under the License.
 */

package org.apache.ignite.internal.commandline;

import org.apache.ignite.internal.commandline.cache.CacheCommands;
import org.apache.ignite.internal.commandline.diagnostic.DiagnosticCommand;
import org.apache.ignite.internal.commandline.dr.DrCommand;
import org.apache.ignite.internal.commandline.meta.MetadataCommand;
import org.apache.ignite.internal.commandline.ru.RollingUpgradeCommand;

/**
 * High-level commands.
 */
public enum CommandList {
    /** */
    ACTIVATE("--activate", new ActivateCommand()),

    /** */
    DEACTIVATE("--deactivate", new DeactivateCommand()),

    /** */
    STATE("--state", new StateCommand()),

    /** */
    BASELINE("--baseline", new BaselineCommand()),

    /** */
    TX("--tx", new TxCommands()),

    /** */
    CACHE("--cache", new CacheCommands()),

    /** */
    WAL("--wal", new WalCommands()),

    /** */
    DIAGNOSTIC("--diagnostic", new DiagnosticCommand()),

    /** */
    ROLLING_UPGRADE("--rolling-upgrade", new RollingUpgradeCommand()),

    /** */
    CLUSTER_CHANGE_TAG("--change-tag", new ClusterChangeTagCommand()),

    /** */
    DATA_CENTER_REPLICATION("--dr", new DrCommand()),

    /** */
<<<<<<< HEAD
    METADATA("--meta", new MetadataCommand());
=======
    TRACING_CONFIGURATION("--tracing-configuration", new TracingConfigurationCommand());
>>>>>>> 7d758fcf

    /** Private values copy so there's no need in cloning it every time. */
    private static final CommandList[] VALUES = CommandList.values();

    /** */
    private final String text;

    /** Command implementation. */
    private final Command command;

    /**
     * @param text Text.
     * @param command Command implementation.
     */
    CommandList(String text, Command command) {
        this.text = text;
        this.command = command;
    }

    /**
     * @param text Command text.
     * @return Command for the text.
     */
    public static CommandList of(String text) {
        for (CommandList cmd : VALUES) {
            if (cmd.text().equalsIgnoreCase(text))
                return cmd;
        }

        return null;
    }

    /**
     * @return Command text.
     */
    public String text() {
        return text;
    }

    /**
     * @return Command implementation.
     */
    public Command command() {
        return command;
    }

    /** {@inheritDoc} */
    @Override public String toString() {
        return text;
    }

    /**
     * @return command name
     */
    public String toCommandName() {
        return text.substring(2).toUpperCase();
    }
}<|MERGE_RESOLUTION|>--- conflicted
+++ resolved
@@ -60,11 +60,13 @@
     DATA_CENTER_REPLICATION("--dr", new DrCommand()),
 
     /** */
-<<<<<<< HEAD
+    TRACING_CONFIGURATION("--tracing-configuration", new TracingConfigurationCommand()),
+
+    /** */
+    DATA_CENTER_REPLICATION("--dr", new DrCommand()),
+
+    /** */
     METADATA("--meta", new MetadataCommand());
-=======
-    TRACING_CONFIGURATION("--tracing-configuration", new TracingConfigurationCommand());
->>>>>>> 7d758fcf
 
     /** Private values copy so there's no need in cloning it every time. */
     private static final CommandList[] VALUES = CommandList.values();
