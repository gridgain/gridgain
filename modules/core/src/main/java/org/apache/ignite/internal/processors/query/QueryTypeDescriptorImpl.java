/*
 * Copyright 2019 GridGain Systems, Inc. and Contributors.
 *
 * Licensed under the GridGain Community Edition License (the "License");
 * you may not use this file except in compliance with the License.
 * You may obtain a copy of the License at
 *
 *     https://www.gridgain.com/products/software/community-edition/gridgain-community-edition-license
 *
 * Unless required by applicable law or agreed to in writing, software
 * distributed under the License is distributed on an "AS IS" BASIS,
 * WITHOUT WARRANTIES OR CONDITIONS OF ANY KIND, either express or implied.
 * See the License for the specific language governing permissions and
 * limitations under the License.
 */

package org.apache.ignite.internal.processors.query;

import java.math.BigDecimal;
import java.util.ArrayList;
import java.util.Arrays;
import java.util.Collection;
import java.util.Collections;
import java.util.HashMap;
import java.util.LinkedHashMap;
import java.util.List;
import java.util.Map;
import java.util.Set;
import org.apache.ignite.IgniteCheckedException;
import org.apache.ignite.IgniteLogger;
import org.apache.ignite.binary.BinaryObject;
import org.apache.ignite.cache.QueryIndexType;
import org.apache.ignite.internal.processors.cache.CacheObject;
import org.apache.ignite.internal.processors.cache.CacheObjectContext;
import org.apache.ignite.internal.processors.cache.KeyCacheObject;
import org.apache.ignite.internal.util.tostring.GridToStringExclude;
import org.apache.ignite.internal.util.tostring.GridToStringInclude;
import org.apache.ignite.internal.util.typedef.F;
import org.apache.ignite.internal.util.typedef.internal.A;
import org.apache.ignite.internal.util.typedef.internal.S;
import org.apache.ignite.internal.util.typedef.internal.U;
import org.jetbrains.annotations.Nullable;

import static org.apache.ignite.internal.processors.cache.query.IgniteQueryErrorCode.KEY_SCALE_OUT_OF_RANGE;
import static org.apache.ignite.internal.processors.cache.query.IgniteQueryErrorCode.NULL_KEY;
import static org.apache.ignite.internal.processors.cache.query.IgniteQueryErrorCode.NULL_VALUE;
import static org.apache.ignite.internal.processors.cache.query.IgniteQueryErrorCode.TOO_LONG_KEY;
import static org.apache.ignite.internal.processors.cache.query.IgniteQueryErrorCode.TOO_LONG_VALUE;
import static org.apache.ignite.internal.processors.cache.query.IgniteQueryErrorCode.VALUE_SCALE_OUT_OF_RANGE;
import static org.apache.ignite.internal.processors.query.QueryUtils.KEY_FIELD_NAME;
import static org.apache.ignite.internal.processors.query.QueryUtils.VAL_FIELD_NAME;

/**
 * Descriptor of type.
 */
public class QueryTypeDescriptorImpl implements GridQueryTypeDescriptor {
    /** Cache name. */
    private final String cacheName;

    /** */
    private String name;

    /** Schema name. */
    private String schemaName;

    /** */
    private String tblName;

    /** Value field names and types with preserved order. */
    @GridToStringInclude
    private final LinkedHashMap<String, Class<?>> fields = new LinkedHashMap<>();

    /** */
    @GridToStringExclude
    private final Map<String, GridQueryProperty> props = new HashMap<>();

    /** Map with upper cased property names to help find properties based on SQL INSERT and MERGE queries. */
    private final Map<String, GridQueryProperty> uppercaseProps = new HashMap<>();

    /** Mutex for operations on indexes. */
    private final Object idxMux = new Object();

    /** */
    @GridToStringInclude
    private final Map<String, QueryIndexDescriptorImpl> idxs = new HashMap<>();

    /** Aliases. */
    private Map<String, String> aliases;

    /** */
    private QueryIndexDescriptorImpl fullTextIdx;

    /** */
    private Class<?> keyCls;

    /** */
    private Class<?> valCls;

    /** */
    private String keyTypeName;

    /** */
    private String valTypeName;

    /** */
    private boolean valTextIdx;

    /** */
    private int typeId;

    /** */
    private String affKey;

    /** */
    private boolean customAffKeyMapper;

    /** */
    private String keyFieldName;

    /** */
    private String valFieldName;

    /** Obsolete. */
    private volatile boolean obsolete;

    /** */
    private List<GridQueryProperty> validateProps;

    /** */
    private List<GridQueryProperty> propsWithDefaultValue;

    /** */
    private final CacheObjectContext coCtx;

    /** Primary key fields. */
    private Set<String> pkFields;
    
    /** Whether to allow deduplication of composite PKs with absent parts or not. */
    private boolean forceFillAbsentPKsWithDefaults;

    /** */
    private int pkInlineSize;

    /** */
    private int affFieldInlineSize;

    /** */
    private Boolean unwrapPk;

    /** Logger. */
    private final IgniteLogger log;

    /**
     * Constructor.
     *
     * @param cacheName Cache name.
     * @param coCtx Cache object context.
     */
    public QueryTypeDescriptorImpl(String cacheName, CacheObjectContext coCtx) {
        this.cacheName = cacheName;
        this.coCtx = coCtx;
        this.log = coCtx.kernalContext().log(getClass());
    }

    /**
     * @return Cache name.
     */
    public String cacheName() {
        return cacheName;
    }

    /** {@inheritDoc} */
    @Override public String name() {
        return name;
    }

    /** {@inheritDoc} */
    @Override public String schemaName() {
        return schemaName;
    }

    /**
     * Sets type name.
     *
     * @param name Name.
     */
    public void name(String name) {
        this.name = name;
    }

    /**
     * Gets table name for type.
     * @return Table name.
     */
    @Override public String tableName() {
        return tblName != null ? tblName : name;
    }

    /**
     * Sets table name for type.
     *
     * @param tblName Table name.
     */
    public void tableName(String tblName) {
        this.tblName = tblName;
    }

    /** {@inheritDoc} */
    @Override public LinkedHashMap<String, Class<?>> fields() {
        return fields;
    }

    /** {@inheritDoc} */
    @Override public GridQueryProperty property(String name) {
        GridQueryProperty res = props.get(name);

        if (res == null)
            res = uppercaseProps.get(name.toUpperCase());

        return res;
    }

    /**
     * @return Properties.
     */
    public Map<String, GridQueryProperty> properties() {
        return props;
    }

    /** {@inheritDoc} */
    @Override public <T> T value(String field, Object key, Object val) throws IgniteCheckedException {
        assert field != null;

        GridQueryProperty prop = property(field);

        if (prop == null)
            throw new IgniteCheckedException("Failed to find field '" + field + "' in type '" + name + "'.");

        return (T)prop.value(key, val);
    }

    /** {@inheritDoc} */
    @Override public void setValue(String field, Object key, Object val, Object propVal)
        throws IgniteCheckedException {
        assert field != null;

        GridQueryProperty prop = property(field);

        if (prop == null)
            throw new IgniteCheckedException("Failed to find field '" + field + "' in type '" + name + "'.");

        prop.setValue(key, val, propVal);
    }

    /** {@inheritDoc} */
    @Override public Map<String, GridQueryIndexDescriptor> indexes() {
        synchronized (idxMux) {
            return Collections.<String, GridQueryIndexDescriptor>unmodifiableMap(idxs);
        }
    }

    /** {@inheritDoc} */
    @Override public int typeId() {
        return typeId;
    }

    /** {@inheritDoc} */
    @Override public boolean matchType(CacheObject val) {
        if (val instanceof BinaryObject)
            return ((BinaryObject)val).type().typeId() == typeId;

        // Value type name can be manually set in QueryEntity to any random value,
        // also for some reason our conversion from setIndexedTypes sets a full class name
        // instead of a simple name there, thus we can have a typeId mismatch.
        // Also, if the type is not in binary format, we always must have it's class available.
        return val.value(coCtx, false).getClass() == valCls;
    }

    /**
     * @param typeId Type ID.
     */
    public void typeId(int typeId) {
        this.typeId = typeId;
    }

    /**
     * Get index by name.
     *
     * @param name Name.
     * @return Index.
     */
    @Nullable public QueryIndexDescriptorImpl index(String name) {
        synchronized (idxMux) {
            return idxs.get(name);
        }
    }

    /**
     * @return Raw index descriptors.
     */
    public Collection<QueryIndexDescriptorImpl> indexes0() {
        synchronized (idxMux) {
            return new ArrayList<>(idxs.values());
        }
    }

    /** {@inheritDoc} */
    @Override public GridQueryIndexDescriptor textIndex() {
        return fullTextIdx;
    }

    /**
     * Add index.
     *
     * @param idx Index.
     * @throws IgniteCheckedException If failed.
     */
    public void addIndex(QueryIndexDescriptorImpl idx) throws IgniteCheckedException {
        synchronized (idxMux) {
            if (idxs.put(idx.name(), idx) != null)
                throw new IgniteCheckedException("Index with name '" + idx.name() + "' already exists.");
        }
    }

    /**
     * Drop index.
     *
     * @param idxName Index name.
     */
    public void dropIndex(String idxName) {
        synchronized (idxMux) {
            idxs.remove(idxName);
        }
    }

    /**
     * Chedk if particular field exists.
     *
     * @param field Field.
     * @return {@code True} if exists.
     */
    public boolean hasField(String field) {
        return props.containsKey(field) || QueryUtils.VAL_FIELD_NAME.equalsIgnoreCase(field);
    }

    /**
     * Adds field to text index.
     *
     * @param field Field name.
     * @throws IgniteCheckedException If failed.
     */
    public void addFieldToTextIndex(String field) throws IgniteCheckedException {
        if (fullTextIdx == null)
            fullTextIdx = new QueryIndexDescriptorImpl(this, null, QueryIndexType.FULLTEXT, 0);

        fullTextIdx.addField(field, 0, false);
    }

    /** {@inheritDoc} */
    @Override public Class<?> valueClass() {
        return valCls;
    }

    /**
     * Sets value class.
     *
     * @param valCls Value class.
     */
    public void valueClass(Class<?> valCls) {
        A.notNull(valCls, "Value class must not be null");
        this.valCls = valCls;
    }

    /** {@inheritDoc} */
    @Override public Class<?> keyClass() {
        return keyCls;
    }

    /**
     * Set key class.
     *
     * @param keyCls Key class.
     */
    public void keyClass(Class<?> keyCls) {
        this.keyCls = keyCls;
    }

    /** {@inheritDoc} */
    @Override public String keyTypeName() {
        return keyTypeName;
    }

    /**
     * Set key type name.
     *
     * @param keyTypeName Key type name.
     */
    public void keyTypeName(String keyTypeName) {
        this.keyTypeName = keyTypeName;
    }

    /** {@inheritDoc} */
    @Override public String valueTypeName() {
        return valTypeName;
    }

    /**
     * Set value type name.
     *
     * @param valTypeName Value type name.
     */
    public void valueTypeName(String valTypeName) {
        this.valTypeName = valTypeName;
    }

    /**
     * Adds property to the type descriptor.
     *
     * @param prop Property.
     * @param failOnDuplicate Fail on duplicate flag.
     * @throws IgniteCheckedException In case of error.
     */
    public void addProperty(GridQueryProperty prop, boolean failOnDuplicate) throws IgniteCheckedException {
        addProperty(prop, failOnDuplicate, true);
    }

    /**
     * Adds property to the type descriptor.
     *
     * @param prop Property.
     * @param failOnDuplicate Fail on duplicate flag.
     * @param isField {@code True} if {@code prop} if field, {@code False} if prop is "_KEY" or "_VAL".
     * @throws IgniteCheckedException In case of error.
     */
    public void addProperty(GridQueryProperty prop, boolean failOnDuplicate, boolean isField)
        throws IgniteCheckedException {
        String name = prop.name();

        if (props.put(name, prop) != null && failOnDuplicate)
            throw new IgniteCheckedException("Property with name '" + name + "' already exists.");

        if (uppercaseProps.put(name.toUpperCase(), prop) != null && failOnDuplicate)
            throw new IgniteCheckedException("Property with upper cased name '" + name + "' already exists.");

        if (prop.notNull() && !prop.name().equals(KEY_FIELD_NAME) && !prop.name().equals(VAL_FIELD_NAME)) {
            if (validateProps == null)
                validateProps = new ArrayList<>();

            validateProps.add(prop);
        }
        else if (prop.precision() != -1) {
            if (validateProps == null)
                validateProps = new ArrayList<>();

            validateProps.add(prop);
        }

        if (prop.defaultValue() != null) {
            if (propsWithDefaultValue == null)
                propsWithDefaultValue = new ArrayList<>();

            propsWithDefaultValue.add(prop);
        }

        if (isField)
            fields.put(name, prop.type());
    }

    /**
     * Removes a property with specified name.
     *
     * @param name Name of a property to remove.
     */
    public void removeProperty(String name) throws IgniteCheckedException {
        GridQueryProperty prop = props.remove(name);

        if (prop == null)
            throw new IgniteCheckedException("Property with name '" + name + "' does not exist.");

        if (validateProps != null)
            validateProps.remove(prop);

        uppercaseProps.remove(name.toUpperCase());

        fields.remove(name);
    }

    /**
     * @param schemaName Schema name.
     */
    public void schemaName(String schemaName) {
        this.schemaName = schemaName;
    }

    /** {@inheritDoc} */
    @Override public boolean valueTextIndex() {
        return valTextIdx;
    }

    /**
     * Sets if this value should be text indexed.
     *
     * @param valTextIdx Flag value.
     */
    public void valueTextIndex(boolean valTextIdx) {
        this.valTextIdx = valTextIdx;
    }

    /** {@inheritDoc} */
    @Override public String affinityKey() {
        return affKey;
    }

    /**
     * @param affKey Affinity key field.
     */
    public void affinityKey(String affKey) {
        this.affKey = affKey;
    }

    /** {@inheritDoc} */
    @Override public boolean customAffinityKeyMapper() {
        return customAffKeyMapper;
    }

    /**
     * @param customAffKeyMapper Whether custom affinity key mapper is set.
     */
    public void customAffinityKeyMapper(boolean customAffKeyMapper) {
        this.customAffKeyMapper = customAffKeyMapper;
    }

    /**
     * @return Aliases.
     */
    public Map<String, String> aliases() {
        return aliases != null ? aliases : Collections.<String, String>emptyMap();
    }

    /**
     * @param aliases Aliases.
     */
    public void aliases(Map<String, String> aliases) {
        this.aliases = aliases;
    }

    /**
     * @return {@code True} if obsolete.
     */
    public boolean obsolete() {
        return obsolete;
    }

    /**
     * Mark index as obsolete.
     */
    public void markObsolete() {
        obsolete = true;
    }

    /** {@inheritDoc} */
    @Override public String toString() {
        return S.toString(QueryTypeDescriptorImpl.class, this);
    }

    /**
     * Sets key field name.
     * @param keyFieldName Key field name.
     */
    void keyFieldName(String keyFieldName) {
        this.keyFieldName = keyFieldName;
    }

    /** {@inheritDoc} */
    @Override public String keyFieldName() {
        return keyFieldName;
    }

    /**
     * Sets value field name.
     * @param valFieldName value field name.
     */
    void valueFieldName(String valFieldName) {
        this.valFieldName = valFieldName;
    }

    /** {@inheritDoc} */
    @Override public String valueFieldName() {
        return valFieldName;
    }

    /** {@inheritDoc} */
    @Nullable @Override public String keyFieldAlias() {
        return keyFieldName != null ? aliases.get(keyFieldName) : null;
    }

    /** {@inheritDoc} */
    @Nullable @Override public String valueFieldAlias() {
        return valFieldName != null ? aliases.get(valFieldName) : null;
    }

    /** {@inheritDoc} */
    @SuppressWarnings("ForLoopReplaceableByForEach")
    @Override public void validateKeyAndValue(Object key, Object val) throws IgniteCheckedException {
        if (F.isEmpty(validateProps) && F.isEmpty(idxs))
            return;

        validateProps(key, val);

        validateIndexes(key, val);
    }

    /** Validate properties. */
    private void validateProps(Object key, Object val) throws IgniteCheckedException {
        if (F.isEmpty(validateProps))
            return;

        for (int i = 0; i < validateProps.size(); ++i) {
            GridQueryProperty prop = validateProps.get(i);

            Object propVal;

            boolean isKey = false;

            if (F.eq(prop.name(), keyFieldName) || (keyFieldName == null && F.eq(prop.name(), KEY_FIELD_NAME))) {
                propVal = key instanceof KeyCacheObject ? ((CacheObject) key).value(coCtx, true) : key;

                isKey = true;
            }
            else if (F.eq(prop.name(), valFieldName) || (valFieldName == null && F.eq(prop.name(), VAL_FIELD_NAME))) {
                propVal = val instanceof CacheObject ? ((CacheObject)val).value(coCtx, true) : val;
            }
            else {
                propVal = prop.value(key, val);
            }

            if (propVal == null && prop.notNull()) {
                throw new IgniteSQLException("Null value is not allowed for column '" + prop.name() + "'",
                    isKey ? NULL_KEY : NULL_VALUE);
            }

            if (propVal == null || prop.precision() == -1)
                continue;

            if (String.class == propVal.getClass() &&
                ((String)propVal).length() > prop.precision()) {
                throw new IgniteSQLException("Value for a column '" + prop.name() + "' is too long. " +
                    "Maximum length: " + prop.precision() + ", actual length: " + ((CharSequence)propVal).length(),
                    isKey ? TOO_LONG_KEY : TOO_LONG_VALUE);
            }
            else if (BigDecimal.class == propVal.getClass()) {
                BigDecimal dec = (BigDecimal)propVal;

                if (dec.precision() > prop.precision()) {
                    throw new IgniteSQLException("Value for a column '" + prop.name() + "' is out of range. " +
                        "Maximum precision: " + prop.precision() + ", actual precision: " + dec.precision(),
                        isKey ? TOO_LONG_KEY : TOO_LONG_VALUE);
                }
                else if (prop.scale() != -1 &&
                    dec.scale() > prop.scale()) {
                    throw new IgniteSQLException("Value for a column '" + prop.name() + "' is out of range. " +
                        "Maximum scale : " + prop.scale() + ", actual scale: " + dec.scale(),
                        isKey ? KEY_SCALE_OUT_OF_RANGE : VALUE_SCALE_OUT_OF_RANGE);
                }
            }
        }
    }

    /** Validate indexed values. */
    private void validateIndexes(Object key, Object val) throws IgniteCheckedException {
        if (F.isEmpty(idxs))
            return;

        for (QueryIndexDescriptorImpl idx : idxs.values()) {
            for (String idxField : idx.fields()) {
                GridQueryProperty prop = props.get(idxField);

                Object propVal;
                Class<?> propType;

                if (F.eq(idxField, keyFieldAlias()) || F.eq(idxField, KEY_FIELD_NAME)) {
                    propVal = key instanceof KeyCacheObject ? ((CacheObject) key).value(coCtx, true) : key;

                    propType = propVal == null ? null : propVal.getClass();
                }
                else if (F.eq(idxField, valueFieldAlias()) || F.eq(idxField, VAL_FIELD_NAME)) {
                    propVal = val instanceof CacheObject ? ((CacheObject)val).value(coCtx, true) : val;

                    propType = propVal == null ? null : propVal.getClass();
                }
                else {
                    propVal = prop.value(key, val);

                    propType = prop.type();
                }

                if (propVal == null)
                    continue;

                if (!(propVal instanceof BinaryObject)) {
                    if (!U.box(propType).isAssignableFrom(U.box(propVal.getClass()))) {
                        // Some reference type arrays end up being converted to Object[]
                        if (!(propType.isArray() && Object[].class == propVal.getClass() &&
                            Arrays.stream((Object[]) propVal).
                                noneMatch(x -> x != null && !U.box(propType.getComponentType()).isAssignableFrom(U.box(x.getClass())))))
                        {
                            throw new IgniteSQLException("Type for a column '" + idxField +
                                "' is not compatible with index definition. Expected '" +
                                propType.getSimpleName() + "', actual type '" +
                                propVal.getClass().getSimpleName() + "'");
                        }
                    }
                }
                else if (U.classForName(((BinaryObject)propVal).type().typeName(), Object.class, true)
                        != propType && coCtx.kernalContext().cacheObjects().typeId(propType.getName()) !=
                        ((BinaryObject)propVal).type().typeId()) {

                    // Check for classes/enums implementing indexed interfaces.
                    String clsName = ((BinaryObject) propVal).type().typeName();
                    try {
                        final Class<?> cls = Class.forName(clsName);

                        if (propType.isAssignableFrom(cls))
                            continue;
                    } catch (ClassNotFoundException e) {
                        if (log.isDebugEnabled())
                            U.error(log, "Failed to find child class: " + clsName, e);
                    }
                    throw new IgniteSQLException("Type for a column '" + idxField +
                        "' is not compatible with index definition. Expected '" +
                        propType.getSimpleName() + "', actual type '" +
                        ((BinaryObject)propVal).type().typeName() + "'");
                }
            }
        }
    }

    /** {@inheritDoc} */
    @SuppressWarnings("ForLoopReplaceableByForEach")
    @Override public void setDefaults(Object key, Object val) throws IgniteCheckedException {
        if (F.isEmpty(propsWithDefaultValue))
            return;

        for (int i = 0; i < propsWithDefaultValue.size(); ++i) {
            GridQueryProperty prop = propsWithDefaultValue.get(i);

            prop.setValue(key, val, prop.defaultValue());
        }
    }

    /** {@inheritDoc} */
    @Override public Set<String> primaryKeyFields() {
        return pkFields == null ? Collections.emptySet() : pkFields;
    }

    /** {@inheritDoc} */
    @Override public void primaryKeyFields(Set<String> keys) {
        pkFields = keys;
    }
<<<<<<< HEAD
    
    /** {@inheritDoc} */
    @Override public boolean forceFillAbsentPKsWithDefaults() {
        return forceFillAbsentPKsWithDefaults;
    }
    
    /** {@inheritDoc} */
    @Override public void setForceFillAbsentPKsWithDefaults(boolean forceFillAbsentPKsWithDefaults) {
        this.forceFillAbsentPKsWithDefaults = forceFillAbsentPKsWithDefaults;
=======

    /** {@inheritDoc} */
    @Override public int primaryKeyInlineSize() {
        return pkInlineSize;
    }

    /** {@inheritDoc} */
    @Override public void primaryKeyInlineSize(int pkInlineSize) {
        this.pkInlineSize = pkInlineSize;
    }

    /** {@inheritDoc} */
    @Override public int affinityFieldInlineSize() {
        return affFieldInlineSize;
    }

    /** {@inheritDoc} */
    @Override public void affinityFieldInlineSize(int affFieldInlineSize) {
        this.affFieldInlineSize = affFieldInlineSize;
    }

    /** {@inheritDoc} */
    @Override public Boolean unwrapPrimaryKeyFields() {
        return unwrapPk;
    }

    /** {@inheritDoc} */
    @Override public void unwrapPrimaryKeyFields(Boolean unwrapPk) {
        this.unwrapPk = unwrapPk;
>>>>>>> 1435bf64
    }
}<|MERGE_RESOLUTION|>--- conflicted
+++ resolved
@@ -757,7 +757,36 @@
     @Override public void primaryKeyFields(Set<String> keys) {
         pkFields = keys;
     }
-<<<<<<< HEAD
+
+    /** {@inheritDoc} */
+    @Override public int primaryKeyInlineSize() {
+        return pkInlineSize;
+    }
+
+    /** {@inheritDoc} */
+    @Override public void primaryKeyInlineSize(int pkInlineSize) {
+        this.pkInlineSize = pkInlineSize;
+    }
+
+    /** {@inheritDoc} */
+    @Override public int affinityFieldInlineSize() {
+        return affFieldInlineSize;
+    }
+
+    /** {@inheritDoc} */
+    @Override public void affinityFieldInlineSize(int affFieldInlineSize) {
+        this.affFieldInlineSize = affFieldInlineSize;
+    }
+
+    /** {@inheritDoc} */
+    @Override public Boolean unwrapPrimaryKeyFields() {
+        return unwrapPk;
+    }
+
+    /** {@inheritDoc} */
+    @Override public void unwrapPrimaryKeyFields(Boolean unwrapPk) {
+        this.unwrapPk = unwrapPk;
+    }
     
     /** {@inheritDoc} */
     @Override public boolean forceFillAbsentPKsWithDefaults() {
@@ -767,36 +796,5 @@
     /** {@inheritDoc} */
     @Override public void setForceFillAbsentPKsWithDefaults(boolean forceFillAbsentPKsWithDefaults) {
         this.forceFillAbsentPKsWithDefaults = forceFillAbsentPKsWithDefaults;
-=======
-
-    /** {@inheritDoc} */
-    @Override public int primaryKeyInlineSize() {
-        return pkInlineSize;
-    }
-
-    /** {@inheritDoc} */
-    @Override public void primaryKeyInlineSize(int pkInlineSize) {
-        this.pkInlineSize = pkInlineSize;
-    }
-
-    /** {@inheritDoc} */
-    @Override public int affinityFieldInlineSize() {
-        return affFieldInlineSize;
-    }
-
-    /** {@inheritDoc} */
-    @Override public void affinityFieldInlineSize(int affFieldInlineSize) {
-        this.affFieldInlineSize = affFieldInlineSize;
-    }
-
-    /** {@inheritDoc} */
-    @Override public Boolean unwrapPrimaryKeyFields() {
-        return unwrapPk;
-    }
-
-    /** {@inheritDoc} */
-    @Override public void unwrapPrimaryKeyFields(Boolean unwrapPk) {
-        this.unwrapPk = unwrapPk;
->>>>>>> 1435bf64
     }
 }