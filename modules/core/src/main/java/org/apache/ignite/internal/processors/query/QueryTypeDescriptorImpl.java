/*
 * Copyright 2019 GridGain Systems, Inc. and Contributors.
 *
 * Licensed under the GridGain Community Edition License (the "License");
 * you may not use this file except in compliance with the License.
 * You may obtain a copy of the License at
 *
 *     https://www.gridgain.com/products/software/community-edition/gridgain-community-edition-license
 *
 * Unless required by applicable law or agreed to in writing, software
 * distributed under the License is distributed on an "AS IS" BASIS,
 * WITHOUT WARRANTIES OR CONDITIONS OF ANY KIND, either express or implied.
 * See the License for the specific language governing permissions and
 * limitations under the License.
 */

package org.apache.ignite.internal.processors.query;

import java.math.BigDecimal;
import java.util.ArrayList;
import java.util.Arrays;
import java.util.Collection;
import java.util.Collections;
import java.util.HashMap;
import java.util.LinkedHashMap;
import java.util.List;
import java.util.Map;
import java.util.Set;
import org.apache.ignite.IgniteCheckedException;
import org.apache.ignite.IgniteLogger;
import org.apache.ignite.binary.BinaryObject;
import org.apache.ignite.cache.QueryIndexType;
<<<<<<< HEAD
import org.apache.ignite.cache.query.annotations.QueryVectorField;
=======
import org.apache.ignite.internal.binary.BinaryUtils;
>>>>>>> d98c6b27
import org.apache.ignite.internal.processors.cache.CacheObject;
import org.apache.ignite.internal.processors.cache.CacheObjectContext;
import org.apache.ignite.internal.processors.cache.KeyCacheObject;
import org.apache.ignite.internal.util.tostring.GridToStringExclude;
import org.apache.ignite.internal.util.tostring.GridToStringInclude;
import org.apache.ignite.internal.util.typedef.F;
import org.apache.ignite.internal.util.typedef.internal.A;
import org.apache.ignite.internal.util.typedef.internal.S;
import org.apache.ignite.internal.util.typedef.internal.U;
import org.jetbrains.annotations.Nullable;

import static org.apache.ignite.internal.binary.BinaryUtils.typeName;
import static org.apache.ignite.internal.processors.cache.query.IgniteQueryErrorCode.KEY_SCALE_OUT_OF_RANGE;
import static org.apache.ignite.internal.processors.cache.query.IgniteQueryErrorCode.NULL_KEY;
import static org.apache.ignite.internal.processors.cache.query.IgniteQueryErrorCode.NULL_VALUE;
import static org.apache.ignite.internal.processors.cache.query.IgniteQueryErrorCode.TOO_LONG_KEY;
import static org.apache.ignite.internal.processors.cache.query.IgniteQueryErrorCode.TOO_LONG_VALUE;
import static org.apache.ignite.internal.processors.cache.query.IgniteQueryErrorCode.VALUE_SCALE_OUT_OF_RANGE;
import static org.apache.ignite.internal.processors.query.QueryUtils.KEY_FIELD_NAME;
import static org.apache.ignite.internal.processors.query.QueryUtils.VAL_FIELD_NAME;

/**
 * Descriptor of type.
 */
public class QueryTypeDescriptorImpl implements GridQueryTypeDescriptor {
    /** Cache name. */
    private final String cacheName;

    /** */
    private String name;

    /** Schema name. */
    private String schemaName;

    /** */
    private String tblName;

    /** Flag indicating that the primary key is autocreated. */
    private boolean implicitPk;

    /** Value field names and types with preserved order. */
    @GridToStringInclude
    private final LinkedHashMap<String, Class<?>> fields = new LinkedHashMap<>();

    /** */
    @GridToStringExclude
    private final Map<String, GridQueryProperty> props = new HashMap<>();

    /** Map with upper cased property names to help find properties based on SQL INSERT and MERGE queries. */
    private final Map<String, GridQueryProperty> uppercaseProps = new HashMap<>();

    /** Mutex for operations on indexes. */
    private final Object idxMux = new Object();

    /** */
    @GridToStringInclude
    private final Map<String, QueryIndexDescriptorImpl> idxs = new HashMap<>();

    /** Aliases. */
    private Map<String, String> aliases;

    /** */
    private QueryIndexDescriptorImpl fullTextIdx;

    /** */
    private QueryIndexDescriptorImpl vectorIdx;

    /** */
    private Class<?> keyCls;

    /** */
    private Class<?> valCls;

    /** */
    private String keyTypeName;

    /** */
    private String valTypeName;

    /** */
    private boolean valTextIdx;

    /** */
    private int typeId;

    /** */
    private String affKey;

    /** */
    private boolean customAffKeyMapper;

    /** */
    private String keyFieldName;

    /** */
    private String valFieldName;

    /** Obsolete. */
    private volatile boolean obsolete;

    /** */
    private List<GridQueryProperty> validateProps;

    /** */
    private List<GridQueryProperty> propsWithDefaultValue;

    /** */
    private final CacheObjectContext coCtx;

    /** Primary key fields. */
    private Set<String> pkFields;

    /** Whether absent PK parts should be filled with defaults or not. */
    private boolean fillAbsentPKsWithDefaults;

    /** */
    private int pkInlineSize;

    /** */
    private int affFieldInlineSize;

    /** Logger. */
    private final IgniteLogger log;

    /**
     * Constructor.
     *
     * @param cacheName Cache name.
     * @param coCtx Cache object context.
     */
    public QueryTypeDescriptorImpl(String cacheName, CacheObjectContext coCtx) {
        this.cacheName = cacheName;
        this.coCtx = coCtx;
        this.log = coCtx.kernalContext().log(getClass());
    }

    /**
     * @return Cache name.
     */
    public String cacheName() {
        return cacheName;
    }

    /** {@inheritDoc} */
    @Override public String name() {
        return name;
    }

    /** {@inheritDoc} */
    @Override public String schemaName() {
        return schemaName;
    }

    /**
     * Sets type name.
     *
     * @param name Name.
     */
    public void name(String name) {
        this.name = name;
    }

    /**
     * Gets table name for type.
     * @return Table name.
     */
    @Override public String tableName() {
        return tblName != null ? tblName : name;
    }

    /**
     * Sets table name for type.
     *
     * @param tblName Table name.
     */
    public void tableName(String tblName) {
        this.tblName = tblName;
    }

    /** {@inheritDoc} */
    @Override public LinkedHashMap<String, Class<?>> fields() {
        return fields;
    }

    /** {@inheritDoc} */
    @Override public GridQueryProperty property(String name) {
        GridQueryProperty res = props.get(name);

        if (res == null)
            res = uppercaseProps.get(name.toUpperCase());

        return res;
    }

    /**
     * @return Properties.
     */
    public Map<String, GridQueryProperty> properties() {
        return props;
    }

    /** {@inheritDoc} */
    @Override public <T> T value(String field, Object key, Object val) throws IgniteCheckedException {
        assert field != null;

        GridQueryProperty prop = property(field);

        if (prop == null)
            throw new IgniteCheckedException("Failed to find field '" + field + "' in type '" + name + "'.");

        return (T)prop.value(key, val);
    }

    /** {@inheritDoc} */
    @Override public void setValue(String field, Object key, Object val, Object propVal)
        throws IgniteCheckedException {
        assert field != null;

        GridQueryProperty prop = property(field);

        if (prop == null)
            throw new IgniteCheckedException("Failed to find field '" + field + "' in type '" + name + "'.");

        prop.setValue(key, val, propVal);
    }

    /** {@inheritDoc} */
    @Override public Map<String, GridQueryIndexDescriptor> indexes() {
        synchronized (idxMux) {
            return Collections.<String, GridQueryIndexDescriptor>unmodifiableMap(idxs);
        }
    }

    /** {@inheritDoc} */
    @Override public int typeId() {
        return typeId;
    }

    /** {@inheritDoc} */
    @Override public boolean matchType(CacheObject val) {
        if (val instanceof BinaryObject)
            return ((BinaryObject)val).type().typeId() == typeId;

        // Value type name can be manually set in QueryEntity to any random value,
        // also for some reason our conversion from setIndexedTypes sets a full class name
        // instead of a simple name there, thus we can have a typeId mismatch.
        // Also, if the type is not in binary format, we always must have it's class available.
        return val.value(coCtx, false).getClass() == valCls;
    }

    /**
     * @param typeId Type ID.
     */
    public void typeId(int typeId) {
        this.typeId = typeId;
    }

    /**
     * Get index by name.
     *
     * @param name Name.
     * @return Index.
     */
    @Nullable public QueryIndexDescriptorImpl index(String name) {
        synchronized (idxMux) {
            return idxs.get(name);
        }
    }

    /**
     * @return Raw index descriptors.
     */
    public Collection<QueryIndexDescriptorImpl> indexes0() {
        synchronized (idxMux) {
            return new ArrayList<>(idxs.values());
        }
    }

    /** {@inheritDoc} */
    @Override public GridQueryIndexDescriptor textIndex() {
        return fullTextIdx;
    }

    /** {@inheritDoc} */
    @Override public GridQueryIndexDescriptor vectorIndex() {
        return vectorIdx;
    }

    /**
     * Add index.
     *
     * @param idx Index.
     * @throws IgniteCheckedException If failed.
     */
    public void addIndex(QueryIndexDescriptorImpl idx) throws IgniteCheckedException {
        synchronized (idxMux) {
            if (idxs.put(idx.name(), idx) != null)
                throw new IgniteCheckedException("Index with name '" + idx.name() + "' already exists.");
        }
    }

    /**
     * Drop index.
     *
     * @param idxName Index name.
     */
    public void dropIndex(String idxName) {
        synchronized (idxMux) {
            idxs.remove(idxName);
        }
    }

    /**
     * Chedk if particular field exists.
     *
     * @param field Field.
     * @return {@code True} if exists.
     */
    public boolean hasField(String field) {
        return props.containsKey(field) || QueryUtils.VAL_FIELD_NAME.equalsIgnoreCase(field);
    }

    /**
     * Adds field to text index.
     *
     * @param field Field name.
     * @throws IgniteCheckedException If failed.
     */
    public void addFieldToTextIndex(String field) throws IgniteCheckedException {
        if (fullTextIdx == null)
            fullTextIdx = new QueryIndexDescriptorImpl(this, null, QueryIndexType.FULLTEXT, 0);

        fullTextIdx.addField(field, 0, false);
    }

    /**
<<<<<<< HEAD
     * Adds field to VECTOR index.
     *
     * @param field Field name.
     * @param similarityFunction Vector Similarity Function for VECTOR index.
     * @throws IgniteCheckedException If failed.
     */
    public void addFieldToVectorIndex(String field, QueryVectorField.SimilarityFunction similarityFunction) throws IgniteCheckedException {
        if (vectorIdx == null)
            vectorIdx = new QueryIndexDescriptorImpl(this, null, QueryIndexType.VECTOR, 0, similarityFunction);
=======
     * Adds field to vector index.
     *
     * @param field Field name.
     * @throws IgniteCheckedException If failed.
     */
    public void addFieldToVectorIndex(String field) throws IgniteCheckedException {
        if (vectorIdx == null)
            vectorIdx = new QueryIndexDescriptorImpl(this, null, QueryIndexType.VECTOR, 0);
>>>>>>> d98c6b27

        vectorIdx.addField(field, 0, false);
    }

    /** {@inheritDoc} */
    @Override public Class<?> valueClass() {
        return valCls;
    }

    /**
     * Sets value class.
     *
     * @param valCls Value class.
     */
    public void valueClass(Class<?> valCls) {
        A.notNull(valCls, "Value class must not be null");
        this.valCls = valCls;
    }

    /** {@inheritDoc} */
    @Override public Class<?> keyClass() {
        return keyCls;
    }

    /**
     * Set key class.
     *
     * @param keyCls Key class.
     */
    public void keyClass(Class<?> keyCls) {
        this.keyCls = keyCls;
    }

    /** {@inheritDoc} */
    @Override public String keyTypeName() {
        return keyTypeName;
    }

    /**
     * Set key type name.
     *
     * @param keyTypeName Key type name.
     */
    public void keyTypeName(String keyTypeName) {
        this.keyTypeName = keyTypeName;
    }

    /** {@inheritDoc} */
    @Override public String valueTypeName() {
        return valTypeName;
    }

    /**
     * Set value type name.
     *
     * @param valTypeName Value type name.
     */
    public void valueTypeName(String valTypeName) {
        this.valTypeName = valTypeName;
    }

    /**
     * Adds property to the type descriptor.
     *
     * @param prop Property.
     * @param failOnDuplicate Fail on duplicate flag.
     * @throws IgniteCheckedException In case of error.
     */
    public void addProperty(GridQueryProperty prop, boolean failOnDuplicate) throws IgniteCheckedException {
        addProperty(prop, failOnDuplicate, true);
    }

    /**
     * Adds property to the type descriptor.
     *
     * @param prop Property.
     * @param failOnDuplicate Fail on duplicate flag.
     * @param isField {@code True} if {@code prop} if field, {@code False} if prop is "_KEY" or "_VAL".
     * @throws IgniteCheckedException In case of error.
     */
    public void addProperty(GridQueryProperty prop, boolean failOnDuplicate, boolean isField)
        throws IgniteCheckedException {
        String name = prop.name();

        if (props.put(name, prop) != null && failOnDuplicate)
            throw new IgniteCheckedException("Property with name '" + name + "' already exists.");

        if (uppercaseProps.put(name.toUpperCase(), prop) != null && failOnDuplicate)
            throw new IgniteCheckedException("Property with upper cased name '" + name + "' already exists.");

        if (prop.notNull() && !prop.name().equals(KEY_FIELD_NAME) && !prop.name().equals(VAL_FIELD_NAME)) {
            if (validateProps == null)
                validateProps = new ArrayList<>();

            validateProps.add(prop);
        }
        else if (prop.precision() != -1) {
            if (validateProps == null)
                validateProps = new ArrayList<>();

            validateProps.add(prop);
        }

        if (prop.defaultValue() != null) {
            if (propsWithDefaultValue == null)
                propsWithDefaultValue = new ArrayList<>();

            propsWithDefaultValue.add(prop);
        }

        if (isField)
            fields.put(name, prop.type());
    }

    /**
     * Removes a property with specified name.
     *
     * @param name Name of a property to remove.
     */
    public void removeProperty(String name) throws IgniteCheckedException {
        GridQueryProperty prop = props.remove(name);

        if (prop == null)
            throw new IgniteCheckedException("Property with name '" + name + "' does not exist.");

        if (validateProps != null)
            validateProps.remove(prop);

        uppercaseProps.remove(name.toUpperCase());

        fields.remove(name);
    }

    /**
     * @param schemaName Schema name.
     */
    public void schemaName(String schemaName) {
        this.schemaName = schemaName;
    }

    /** {@inheritDoc} */
    @Override public boolean valueTextIndex() {
        return valTextIdx;
    }

    /**
     * Sets if this value should be text indexed.
     *
     * @param valTextIdx Flag value.
     */
    public void valueTextIndex(boolean valTextIdx) {
        this.valTextIdx = valTextIdx;
    }

    /** {@inheritDoc} */
    @Override public String affinityKey() {
        return affKey;
    }

    /**
     * @param affKey Affinity key field.
     */
    public void affinityKey(String affKey) {
        this.affKey = affKey;
    }

    /** {@inheritDoc} */
    @Override public boolean customAffinityKeyMapper() {
        return customAffKeyMapper;
    }

    /**
     * @param customAffKeyMapper Whether custom affinity key mapper is set.
     */
    public void customAffinityKeyMapper(boolean customAffKeyMapper) {
        this.customAffKeyMapper = customAffKeyMapper;
    }

    /**
     * @return Aliases.
     */
    public Map<String, String> aliases() {
        return aliases != null ? aliases : Collections.<String, String>emptyMap();
    }

    /**
     * @param aliases Aliases.
     */
    public void aliases(Map<String, String> aliases) {
        this.aliases = aliases;
    }

    /**
     * @return {@code True} if obsolete.
     */
    public boolean obsolete() {
        return obsolete;
    }

    /**
     * Mark index as obsolete.
     */
    public void markObsolete() {
        obsolete = true;
    }

    /** {@inheritDoc} */
    @Override public String toString() {
        return S.toString(QueryTypeDescriptorImpl.class, this);
    }

    /**
     * Sets key field name.
     * @param keyFieldName Key field name.
     */
    void keyFieldName(String keyFieldName) {
        this.keyFieldName = keyFieldName;
    }

    /** {@inheritDoc} */
    @Override public String keyFieldName() {
        return keyFieldName;
    }

    /**
     * Sets value field name.
     * @param valFieldName value field name.
     */
    void valueFieldName(String valFieldName) {
        this.valFieldName = valFieldName;
    }

    /** {@inheritDoc} */
    @Override public String valueFieldName() {
        return valFieldName;
    }

    /** {@inheritDoc} */
    @Nullable @Override public String keyFieldAlias() {
        return keyFieldName != null ? aliases.get(keyFieldName) : null;
    }

    /** {@inheritDoc} */
    @Nullable @Override public String valueFieldAlias() {
        return valFieldName != null ? aliases.get(valFieldName) : null;
    }

    /** {@inheritDoc} */
    @SuppressWarnings("ForLoopReplaceableByForEach")
    @Override public void validateKeyAndValue(Object key, Object val) throws IgniteCheckedException {
        if (F.isEmpty(validateProps) && F.isEmpty(idxs))
            return;

        validateProps(key, val);

        validateIndexes(key, val);
    }

    /** Validate properties. */
    private void validateProps(Object key, Object val) throws IgniteCheckedException {
        if (F.isEmpty(validateProps))
            return;

        for (int i = 0; i < validateProps.size(); ++i) {
            GridQueryProperty prop = validateProps.get(i);

            Object propVal;

            boolean isKey = false;

            if (F.eq(prop.name(), keyFieldName) || (keyFieldName == null && F.eq(prop.name(), KEY_FIELD_NAME))) {
                propVal = key instanceof KeyCacheObject ? ((CacheObject) key).value(coCtx, true) : key;

                isKey = true;
            }
            else if (F.eq(prop.name(), valFieldName) || (valFieldName == null && F.eq(prop.name(), VAL_FIELD_NAME))) {
                propVal = val instanceof CacheObject ? ((CacheObject)val).value(coCtx, true) : val;
            }
            else {
                propVal = prop.value(key, val);
            }

            if (propVal == null && prop.notNull()) {
                throw new IgniteSQLException("Null value is not allowed for column '" + prop.name() + "'",
                    isKey ? NULL_KEY : NULL_VALUE);
            }

            if (propVal == null || prop.precision() == -1)
                continue;

            if (String.class == propVal.getClass() &&
                ((String)propVal).length() > prop.precision()) {
                throw new IgniteSQLException("Value for a column '" + prop.name() + "' is too long. " +
                    "Maximum length: " + prop.precision() + ", actual length: " + ((CharSequence)propVal).length(),
                    isKey ? TOO_LONG_KEY : TOO_LONG_VALUE);
            }
            else if (BigDecimal.class == propVal.getClass()) {
                BigDecimal dec = (BigDecimal)propVal;

                if (dec.precision() > prop.precision()) {
                    throw new IgniteSQLException("Value for a column '" + prop.name() + "' is out of range. " +
                        "Maximum precision: " + prop.precision() + ", actual precision: " + dec.precision(),
                        isKey ? TOO_LONG_KEY : TOO_LONG_VALUE);
                }
                else if (prop.scale() != -1 &&
                    dec.scale() > prop.scale()) {
                    throw new IgniteSQLException("Value for a column '" + prop.name() + "' is out of range. " +
                        "Maximum scale : " + prop.scale() + ", actual scale: " + dec.scale(),
                        isKey ? KEY_SCALE_OUT_OF_RANGE : VALUE_SCALE_OUT_OF_RANGE);
                }
            }
        }
    }

    /** Validate indexed values. */
    private void validateIndexes(Object key, Object val) throws IgniteCheckedException {
        if (F.isEmpty(idxs))
            return;

        for (QueryIndexDescriptorImpl idx : idxs.values()) {
            for (String idxField : idx.fields()) {
                GridQueryProperty prop = props.get(idxField);

                Object propVal;
                Class<?> propType;

                if (F.eq(idxField, keyFieldAlias()) || F.eq(idxField, KEY_FIELD_NAME)) {
                    propVal = key instanceof KeyCacheObject ? ((CacheObject)key).value(coCtx, true) : key;

                    propType = propVal == null ? null : propVal.getClass();
                }
                else if (F.eq(idxField, valueFieldAlias()) || F.eq(idxField, VAL_FIELD_NAME)) {
                    propVal = val instanceof CacheObject ? ((CacheObject)val).value(coCtx, true) : val;

                    propType = propVal == null ? null : propVal.getClass();
                }
                else {
                    propVal = prop.value(key, val);

                    propType = prop.type();
                }

                if (propVal == null)
                    continue;

                if (!isCompatibleWithPropertyType(propVal, idxField, propType)) {
                    throw new IgniteSQLException("Type for a column '" + idxField + "' is not compatible with index definition." +
                        " Expected '" + prop.type().getSimpleName() + "', actual type '" + typeName(propVal) + "'");
                }
            }
        }
    }

    /**
     * Checks if the specified object is compatible with the type of the column through which this object will be accessed.
     *
     * @param val Object to check.
     * @param colName Name of the column to which current property corresponds.
     * @param expColType Type of the column based on Query Property info.
     */
    private boolean isCompatibleWithPropertyType(Object val, String colName, Class<?> expColType) {
        if (!(val instanceof BinaryObject)) {
            if (U.box(expColType).isAssignableFrom(U.box(val.getClass())))
                return true;

            GridQueryIndexing indexing = coCtx.kernalContext().query().getIndexing();

            assert indexing != null;

            if (indexing.isConvertibleToColumnType(schemaName, tableName(), colName, val.getClass()))
                return true;

            return expColType.isArray()
                && BinaryUtils.isObjectArray(val.getClass())
                && Arrays.stream((Object[]) val)
                .allMatch(x -> x == null || U.box(expColType.getComponentType()).isAssignableFrom(U.box(x.getClass())));
        }
        else if (coCtx.kernalContext().cacheObjects().typeId(expColType.getName()) != ((BinaryObject)val).type().typeId()) {
            final Class<?> cls = U.classForName(((BinaryObject)val).type().typeName(), null, true);

            return (cls == null && expColType == Object.class) || (cls != null && expColType.isAssignableFrom(cls));
        }

        return true;
    }

    /** {@inheritDoc} */
    @SuppressWarnings("ForLoopReplaceableByForEach")
    @Override public void setDefaults(Object key, Object val) throws IgniteCheckedException {
        if (F.isEmpty(propsWithDefaultValue))
            return;

        for (int i = 0; i < propsWithDefaultValue.size(); ++i) {
            GridQueryProperty prop = propsWithDefaultValue.get(i);

            prop.setValue(key, val, prop.defaultValue());
        }
    }

    /** {@inheritDoc} */
    @Override public Set<String> primaryKeyFields() {
        return pkFields == null ? Collections.emptySet() : pkFields;
    }

    /** {@inheritDoc} */
    @Override public void primaryKeyFields(Set<String> keys) {
        pkFields = keys;
    }

    /** {@inheritDoc} */
    @Override public boolean fillAbsentPKsWithDefaults() {
        return fillAbsentPKsWithDefaults;
    }

    /** {@inheritDoc} */
    @Override public void setFillAbsentPKsWithDefaults(boolean fillAbsentPKsWithDefaults) {
        this.fillAbsentPKsWithDefaults = fillAbsentPKsWithDefaults;
    }

    /** {@inheritDoc} */
    @Override public int primaryKeyInlineSize() {
        return pkInlineSize;
    }

    /** {@inheritDoc} */
    @Override public void primaryKeyInlineSize(int pkInlineSize) {
        this.pkInlineSize = pkInlineSize;
    }

    /** {@inheritDoc} */
    @Override public int affinityFieldInlineSize() {
        return affFieldInlineSize;
    }

    /** {@inheritDoc} */
    @Override public void affinityFieldInlineSize(int affFieldInlineSize) {
        this.affFieldInlineSize = affFieldInlineSize;
    }

    /**
     * @param implicitPk Flag indicating that the primary key is autocreated.
     */
    public void implicitPk(boolean implicitPk) {
        this.implicitPk = implicitPk;
    }

    /** {@inheritDoc} */
    @Override public boolean implicitPk() {
        return implicitPk;
    }
}<|MERGE_RESOLUTION|>--- conflicted
+++ resolved
@@ -30,11 +30,7 @@
 import org.apache.ignite.IgniteLogger;
 import org.apache.ignite.binary.BinaryObject;
 import org.apache.ignite.cache.QueryIndexType;
-<<<<<<< HEAD
-import org.apache.ignite.cache.query.annotations.QueryVectorField;
-=======
 import org.apache.ignite.internal.binary.BinaryUtils;
->>>>>>> d98c6b27
 import org.apache.ignite.internal.processors.cache.CacheObject;
 import org.apache.ignite.internal.processors.cache.CacheObjectContext;
 import org.apache.ignite.internal.processors.cache.KeyCacheObject;
@@ -371,17 +367,6 @@
     }
 
     /**
-<<<<<<< HEAD
-     * Adds field to VECTOR index.
-     *
-     * @param field Field name.
-     * @param similarityFunction Vector Similarity Function for VECTOR index.
-     * @throws IgniteCheckedException If failed.
-     */
-    public void addFieldToVectorIndex(String field, QueryVectorField.SimilarityFunction similarityFunction) throws IgniteCheckedException {
-        if (vectorIdx == null)
-            vectorIdx = new QueryIndexDescriptorImpl(this, null, QueryIndexType.VECTOR, 0, similarityFunction);
-=======
      * Adds field to vector index.
      *
      * @param field Field name.
@@ -390,7 +375,6 @@
     public void addFieldToVectorIndex(String field) throws IgniteCheckedException {
         if (vectorIdx == null)
             vectorIdx = new QueryIndexDescriptorImpl(this, null, QueryIndexType.VECTOR, 0);
->>>>>>> d98c6b27
 
         vectorIdx.addField(field, 0, false);
     }
