/*
 * Copyright 2019 GridGain Systems, Inc. and Contributors.
 *
 * Licensed under the GridGain Community Edition License (the "License");
 * you may not use this file except in compliance with the License.
 * You may obtain a copy of the License at
 *
 *     https://www.gridgain.com/products/software/community-edition/gridgain-community-edition-license
 *
 * Unless required by applicable law or agreed to in writing, software
 * distributed under the License is distributed on an "AS IS" BASIS,
 * WITHOUT WARRANTIES OR CONDITIONS OF ANY KIND, either express or implied.
 * See the License for the specific language governing permissions and
 * limitations under the License.
 */

package org.apache.ignite.internal.processors.query;

import java.math.BigDecimal;
import java.util.ArrayList;
import java.util.Arrays;
import java.util.Collection;
import java.util.Collections;
import java.util.HashMap;
import java.util.LinkedHashMap;
import java.util.List;
import java.util.Map;
import java.util.Set;
import org.apache.ignite.IgniteCheckedException;
import org.apache.ignite.IgniteLogger;
import org.apache.ignite.binary.BinaryObject;
import org.apache.ignite.cache.QueryIndexType;
import org.apache.ignite.internal.processors.cache.CacheObject;
import org.apache.ignite.internal.processors.cache.CacheObjectContext;
import org.apache.ignite.internal.processors.cache.KeyCacheObject;
import org.apache.ignite.internal.util.tostring.GridToStringExclude;
import org.apache.ignite.internal.util.tostring.GridToStringInclude;
import org.apache.ignite.internal.util.typedef.F;
import org.apache.ignite.internal.util.typedef.internal.A;
import org.apache.ignite.internal.util.typedef.internal.S;
import org.apache.ignite.internal.util.typedef.internal.U;
import org.jetbrains.annotations.Nullable;

import static org.apache.ignite.internal.processors.cache.query.IgniteQueryErrorCode.KEY_SCALE_OUT_OF_RANGE;
import static org.apache.ignite.internal.processors.cache.query.IgniteQueryErrorCode.NULL_KEY;
import static org.apache.ignite.internal.processors.cache.query.IgniteQueryErrorCode.NULL_VALUE;
import static org.apache.ignite.internal.processors.cache.query.IgniteQueryErrorCode.TOO_LONG_KEY;
import static org.apache.ignite.internal.processors.cache.query.IgniteQueryErrorCode.TOO_LONG_VALUE;
import static org.apache.ignite.internal.processors.cache.query.IgniteQueryErrorCode.VALUE_SCALE_OUT_OF_RANGE;
import static org.apache.ignite.internal.processors.query.QueryUtils.KEY_FIELD_NAME;
import static org.apache.ignite.internal.processors.query.QueryUtils.VAL_FIELD_NAME;

/**
 * Descriptor of type.
 */
public class QueryTypeDescriptorImpl implements GridQueryTypeDescriptor {
    /** Cache name. */
    private final String cacheName;

    /** */
    private String name;

    /** Schema name. */
    private String schemaName;

    /** */
    private String tblName;

    /** Value field names and types with preserved order. */
    @GridToStringInclude
    private final LinkedHashMap<String, Class<?>> fields = new LinkedHashMap<>();

    /** */
    @GridToStringExclude
    private final Map<String, GridQueryProperty> props = new HashMap<>();

    /** Map with upper cased property names to help find properties based on SQL INSERT and MERGE queries. */
    private final Map<String, GridQueryProperty> uppercaseProps = new HashMap<>();

    /** Mutex for operations on indexes. */
    private final Object idxMux = new Object();

    /** */
    @GridToStringInclude
    private final Map<String, QueryIndexDescriptorImpl> idxs = new HashMap<>();

    /** Aliases. */
    private Map<String, String> aliases;

    /** */
    private QueryIndexDescriptorImpl fullTextIdx;

    /** */
    private Class<?> keyCls;

    /** */
    private Class<?> valCls;

    /** */
    private String keyTypeName;

    /** */
    private String valTypeName;

    /** */
    private boolean valTextIdx;

    /** */
    private int typeId;

    /** */
    private String affKey;

    /** */
    private boolean customAffKeyMapper;

    /** */
    private String keyFieldName;

    /** */
    private String valFieldName;

    /** Obsolete. */
    private volatile boolean obsolete;

    /** */
    private List<GridQueryProperty> validateProps;

    /** */
    private List<GridQueryProperty> propsWithDefaultValue;

    /** */
    private final CacheObjectContext coCtx;

    /** Primary key fields. */
    private Set<String> pkFields;
    
    /** Whether to allow deduplication of composite PKs with absent parts or not. */
    private boolean forceFillAbsentPKsWithDefaults;

    /** Logger. */
    private final IgniteLogger log;

    /**
     * Constructor.
     *
     * @param cacheName Cache name.
     * @param coCtx Cache object context.
     */
    public QueryTypeDescriptorImpl(String cacheName, CacheObjectContext coCtx) {
        this.cacheName = cacheName;
        this.coCtx = coCtx;
        this.log = coCtx.kernalContext().log(getClass());
    }

    /**
     * @return Cache name.
     */
    public String cacheName() {
        return cacheName;
    }

    /** {@inheritDoc} */
    @Override public String name() {
        return name;
    }

    /** {@inheritDoc} */
    @Override public String schemaName() {
        return schemaName;
    }

    /**
     * Sets type name.
     *
     * @param name Name.
     */
    public void name(String name) {
        this.name = name;
    }

    /**
     * Gets table name for type.
     * @return Table name.
     */
    @Override public String tableName() {
        return tblName != null ? tblName : name;
    }

    /**
     * Sets table name for type.
     *
     * @param tblName Table name.
     */
    public void tableName(String tblName) {
        this.tblName = tblName;
    }

    /** {@inheritDoc} */
    @Override public LinkedHashMap<String, Class<?>> fields() {
        return fields;
    }

    /** {@inheritDoc} */
    @Override public GridQueryProperty property(String name) {
        GridQueryProperty res = props.get(name);

        if (res == null)
            res = uppercaseProps.get(name.toUpperCase());

        return res;
    }

    /**
     * @return Properties.
     */
    public Map<String, GridQueryProperty> properties() {
        return props;
    }

    /** {@inheritDoc} */
    @Override public <T> T value(String field, Object key, Object val) throws IgniteCheckedException {
        assert field != null;

        GridQueryProperty prop = property(field);

        if (prop == null)
            throw new IgniteCheckedException("Failed to find field '" + field + "' in type '" + name + "'.");

        return (T)prop.value(key, val);
    }

    /** {@inheritDoc} */
    @Override public void setValue(String field, Object key, Object val, Object propVal)
        throws IgniteCheckedException {
        assert field != null;

        GridQueryProperty prop = property(field);

        if (prop == null)
            throw new IgniteCheckedException("Failed to find field '" + field + "' in type '" + name + "'.");

        prop.setValue(key, val, propVal);
    }

    /** {@inheritDoc} */
    @Override public Map<String, GridQueryIndexDescriptor> indexes() {
        synchronized (idxMux) {
            return Collections.<String, GridQueryIndexDescriptor>unmodifiableMap(idxs);
        }
    }

    /** {@inheritDoc} */
    @Override public int typeId() {
        return typeId;
    }

    /** {@inheritDoc} */
    @Override public boolean matchType(CacheObject val) {
        if (val instanceof BinaryObject)
            return ((BinaryObject)val).type().typeId() == typeId;

        // Value type name can be manually set in QueryEntity to any random value,
        // also for some reason our conversion from setIndexedTypes sets a full class name
        // instead of a simple name there, thus we can have a typeId mismatch.
        // Also, if the type is not in binary format, we always must have it's class available.
        return val.value(coCtx, false).getClass() == valCls;
    }

    /**
     * @param typeId Type ID.
     */
    public void typeId(int typeId) {
        this.typeId = typeId;
    }

    /**
     * Get index by name.
     *
     * @param name Name.
     * @return Index.
     */
    @Nullable public QueryIndexDescriptorImpl index(String name) {
        synchronized (idxMux) {
            return idxs.get(name);
        }
    }

    /**
     * @return Raw index descriptors.
     */
    public Collection<QueryIndexDescriptorImpl> indexes0() {
        synchronized (idxMux) {
            return new ArrayList<>(idxs.values());
        }
    }

    /** {@inheritDoc} */
    @Override public GridQueryIndexDescriptor textIndex() {
        return fullTextIdx;
    }

    /**
     * Add index.
     *
     * @param idx Index.
     * @throws IgniteCheckedException If failed.
     */
    public void addIndex(QueryIndexDescriptorImpl idx) throws IgniteCheckedException {
        synchronized (idxMux) {
            if (idxs.put(idx.name(), idx) != null)
                throw new IgniteCheckedException("Index with name '" + idx.name() + "' already exists.");
        }
    }

    /**
     * Drop index.
     *
     * @param idxName Index name.
     */
    public void dropIndex(String idxName) {
        synchronized (idxMux) {
            idxs.remove(idxName);
        }
    }

    /**
     * Chedk if particular field exists.
     *
     * @param field Field.
     * @return {@code True} if exists.
     */
    public boolean hasField(String field) {
        return props.containsKey(field) || QueryUtils.VAL_FIELD_NAME.equalsIgnoreCase(field);
    }

    /**
     * Adds field to text index.
     *
     * @param field Field name.
     * @throws IgniteCheckedException If failed.
     */
    public void addFieldToTextIndex(String field) throws IgniteCheckedException {
        if (fullTextIdx == null)
            fullTextIdx = new QueryIndexDescriptorImpl(this, null, QueryIndexType.FULLTEXT, 0);

        fullTextIdx.addField(field, 0, false);
    }

    /** {@inheritDoc} */
    @Override public Class<?> valueClass() {
        return valCls;
    }

    /**
     * Sets value class.
     *
     * @param valCls Value class.
     */
    public void valueClass(Class<?> valCls) {
        A.notNull(valCls, "Value class must not be null");
        this.valCls = valCls;
    }

    /** {@inheritDoc} */
    @Override public Class<?> keyClass() {
        return keyCls;
    }

    /**
     * Set key class.
     *
     * @param keyCls Key class.
     */
    public void keyClass(Class<?> keyCls) {
        this.keyCls = keyCls;
    }

    /** {@inheritDoc} */
    @Override public String keyTypeName() {
        return keyTypeName;
    }

    /**
     * Set key type name.
     *
     * @param keyTypeName Key type name.
     */
    public void keyTypeName(String keyTypeName) {
        this.keyTypeName = keyTypeName;
    }

    /** {@inheritDoc} */
    @Override public String valueTypeName() {
        return valTypeName;
    }

    /**
     * Set value type name.
     *
     * @param valTypeName Value type name.
     */
    public void valueTypeName(String valTypeName) {
        this.valTypeName = valTypeName;
    }

    /**
     * Adds property to the type descriptor.
     *
     * @param prop Property.
     * @param failOnDuplicate Fail on duplicate flag.
     * @throws IgniteCheckedException In case of error.
     */
    public void addProperty(GridQueryProperty prop, boolean failOnDuplicate) throws IgniteCheckedException {
        addProperty(prop, failOnDuplicate, true);
    }

    /**
     * Adds property to the type descriptor.
     *
     * @param prop Property.
     * @param failOnDuplicate Fail on duplicate flag.
     * @param isField {@code True} if {@code prop} if field, {@code False} if prop is "_KEY" or "_VAL".
     * @throws IgniteCheckedException In case of error.
     */
    public void addProperty(GridQueryProperty prop, boolean failOnDuplicate, boolean isField)
        throws IgniteCheckedException {
        String name = prop.name();

        if (props.put(name, prop) != null && failOnDuplicate)
            throw new IgniteCheckedException("Property with name '" + name + "' already exists.");

        if (uppercaseProps.put(name.toUpperCase(), prop) != null && failOnDuplicate)
            throw new IgniteCheckedException("Property with upper cased name '" + name + "' already exists.");

        if (prop.notNull() && !prop.name().equals(KEY_FIELD_NAME) && !prop.name().equals(VAL_FIELD_NAME)) {
            if (validateProps == null)
                validateProps = new ArrayList<>();

            validateProps.add(prop);
        }
        else if (prop.precision() != -1) {
            if (validateProps == null)
                validateProps = new ArrayList<>();

            validateProps.add(prop);
        }

        if (prop.defaultValue() != null) {
            if (propsWithDefaultValue == null)
                propsWithDefaultValue = new ArrayList<>();

            propsWithDefaultValue.add(prop);
        }

        if (isField)
            fields.put(name, prop.type());
    }

    /**
     * Removes a property with specified name.
     *
     * @param name Name of a property to remove.
     */
    public void removeProperty(String name) throws IgniteCheckedException {
        GridQueryProperty prop = props.remove(name);

        if (prop == null)
            throw new IgniteCheckedException("Property with name '" + name + "' does not exist.");

        if (validateProps != null)
            validateProps.remove(prop);

        uppercaseProps.remove(name.toUpperCase());

        fields.remove(name);
    }

    /**
     * @param schemaName Schema name.
     */
    public void schemaName(String schemaName) {
        this.schemaName = schemaName;
    }

    /** {@inheritDoc} */
    @Override public boolean valueTextIndex() {
        return valTextIdx;
    }

    /**
     * Sets if this value should be text indexed.
     *
     * @param valTextIdx Flag value.
     */
    public void valueTextIndex(boolean valTextIdx) {
        this.valTextIdx = valTextIdx;
    }

    /** {@inheritDoc} */
    @Override public String affinityKey() {
        return affKey;
    }

    /**
     * @param affKey Affinity key field.
     */
    public void affinityKey(String affKey) {
        this.affKey = affKey;
    }

    /** {@inheritDoc} */
    @Override public boolean customAffinityKeyMapper() {
        return customAffKeyMapper;
    }

    /**
     * @param customAffKeyMapper Whether custom affinity key mapper is set.
     */
    public void customAffinityKeyMapper(boolean customAffKeyMapper) {
        this.customAffKeyMapper = customAffKeyMapper;
    }

    /**
     * @return Aliases.
     */
    public Map<String, String> aliases() {
        return aliases != null ? aliases : Collections.<String, String>emptyMap();
    }

    /**
     * @param aliases Aliases.
     */
    public void aliases(Map<String, String> aliases) {
        this.aliases = aliases;
    }

    /**
     * @return {@code True} if obsolete.
     */
    public boolean obsolete() {
        return obsolete;
    }

    /**
     * Mark index as obsolete.
     */
    public void markObsolete() {
        obsolete = true;
    }

    /** {@inheritDoc} */
    @Override public String toString() {
        return S.toString(QueryTypeDescriptorImpl.class, this);
    }

    /**
     * Sets key field name.
     * @param keyFieldName Key field name.
     */
    void keyFieldName(String keyFieldName) {
        this.keyFieldName = keyFieldName;
    }

    /** {@inheritDoc} */
    @Override public String keyFieldName() {
        return keyFieldName;
    }

    /**
     * Sets value field name.
     * @param valFieldName value field name.
     */
    void valueFieldName(String valFieldName) {
        this.valFieldName = valFieldName;
    }

    /** {@inheritDoc} */
    @Override public String valueFieldName() {
        return valFieldName;
    }

    /** {@inheritDoc} */
    @Nullable @Override public String keyFieldAlias() {
        return keyFieldName != null ? aliases.get(keyFieldName) : null;
    }

    /** {@inheritDoc} */
    @Nullable @Override public String valueFieldAlias() {
        return valFieldName != null ? aliases.get(valFieldName) : null;
    }

    /** {@inheritDoc} */
    @SuppressWarnings("ForLoopReplaceableByForEach")
    @Override public void validateKeyAndValue(Object key, Object val) throws IgniteCheckedException {
        if (F.isEmpty(validateProps) && F.isEmpty(idxs))
            return;

        validateProps(key, val);

        validateIndexes(key, val);
    }

    /** Validate properties. */
    private void validateProps(Object key, Object val) throws IgniteCheckedException {
        if (F.isEmpty(validateProps))
            return;

        for (int i = 0; i < validateProps.size(); ++i) {
            GridQueryProperty prop = validateProps.get(i);

            Object propVal;

            boolean isKey = false;

            if (F.eq(prop.name(), keyFieldName) || (keyFieldName == null && F.eq(prop.name(), KEY_FIELD_NAME))) {
                propVal = key instanceof KeyCacheObject ? ((CacheObject) key).value(coCtx, true) : key;

                isKey = true;
            }
            else if (F.eq(prop.name(), valFieldName) || (valFieldName == null && F.eq(prop.name(), VAL_FIELD_NAME))) {
                propVal = val instanceof CacheObject ? ((CacheObject)val).value(coCtx, true) : val;
            }
            else {
                propVal = prop.value(key, val);
            }

            if (propVal == null && prop.notNull()) {
                throw new IgniteSQLException("Null value is not allowed for column '" + prop.name() + "'",
                    isKey ? NULL_KEY : NULL_VALUE);
            }

            if (propVal == null || prop.precision() == -1)
                continue;

            if (String.class == propVal.getClass() &&
                ((String)propVal).length() > prop.precision()) {
                throw new IgniteSQLException("Value for a column '" + prop.name() + "' is too long. " +
                    "Maximum length: " + prop.precision() + ", actual length: " + ((CharSequence)propVal).length(),
                    isKey ? TOO_LONG_KEY : TOO_LONG_VALUE);
            }
            else if (BigDecimal.class == propVal.getClass()) {
                BigDecimal dec = (BigDecimal)propVal;

                if (dec.precision() > prop.precision()) {
                    throw new IgniteSQLException("Value for a column '" + prop.name() + "' is out of range. " +
                        "Maximum precision: " + prop.precision() + ", actual precision: " + dec.precision(),
                        isKey ? TOO_LONG_KEY : TOO_LONG_VALUE);
                }
                else if (prop.scale() != -1 &&
                    dec.scale() > prop.scale()) {
                    throw new IgniteSQLException("Value for a column '" + prop.name() + "' is out of range. " +
                        "Maximum scale : " + prop.scale() + ", actual scale: " + dec.scale(),
                        isKey ? KEY_SCALE_OUT_OF_RANGE : VALUE_SCALE_OUT_OF_RANGE);
                }
            }
        }
    }

    /** Validate indexed values. */
    private void validateIndexes(Object key, Object val) throws IgniteCheckedException {
        if (F.isEmpty(idxs))
            return;

        for (QueryIndexDescriptorImpl idx : idxs.values()) {
            for (String idxField : idx.fields()) {
                GridQueryProperty prop = props.get(idxField);

                Object propVal;
                Class<?> propType;

                if (F.eq(idxField, keyFieldAlias()) || F.eq(idxField, KEY_FIELD_NAME)) {
                    propVal = key instanceof KeyCacheObject ? ((CacheObject) key).value(coCtx, true) : key;

                    propType = propVal == null ? null : propVal.getClass();
                }
                else if (F.eq(idxField, valueFieldAlias()) || F.eq(idxField, VAL_FIELD_NAME)) {
                    propVal = val instanceof CacheObject ? ((CacheObject)val).value(coCtx, true) : val;

                    propType = propVal == null ? null : propVal.getClass();
                }
                else {
                    propVal = prop.value(key, val);

                    propType = prop.type();
                }

                if (propVal == null)
                    continue;

                if (!(propVal instanceof BinaryObject)) {
                    if (!U.box(propType).isAssignableFrom(U.box(propVal.getClass()))) {
                        // Some reference type arrays end up being converted to Object[]
                        if (!(propType.isArray() && Object[].class == propVal.getClass() &&
                            Arrays.stream((Object[]) propVal).
                                noneMatch(x -> x != null && !U.box(propType.getComponentType()).isAssignableFrom(U.box(x.getClass())))))
                        {
                            throw new IgniteSQLException("Type for a column '" + idxField +
                                "' is not compatible with index definition. Expected '" +
                                propType.getSimpleName() + "', actual type '" +
                                propVal.getClass().getSimpleName() + "'");
                        }
                    }
                }
                else if (U.classForName(((BinaryObject)propVal).type().typeName(), Object.class, true)
                        != propType && coCtx.kernalContext().cacheObjects().typeId(propType.getName()) !=
                        ((BinaryObject)propVal).type().typeId()) {

                    // Check for classes/enums implementing indexed interfaces.
                    String clsName = ((BinaryObject) propVal).type().typeName();
                    try {
                        final Class<?> cls = Class.forName(clsName);

                        if (propType.isAssignableFrom(cls))
                            continue;
                    } catch (ClassNotFoundException e) {
                        if (log.isDebugEnabled())
                            U.error(log, "Failed to find child class: " + clsName, e);
                    }
                    throw new IgniteSQLException("Type for a column '" + idxField +
                        "' is not compatible with index definition. Expected '" +
                        propType.getSimpleName() + "', actual type '" +
                        ((BinaryObject)propVal).type().typeName() + "'");
                }
            }
        }
    }

    /** {@inheritDoc} */
    @SuppressWarnings("ForLoopReplaceableByForEach")
    @Override public void setDefaults(Object key, Object val) throws IgniteCheckedException {
        if (F.isEmpty(propsWithDefaultValue))
            return;

        for (int i = 0; i < propsWithDefaultValue.size(); ++i) {
            GridQueryProperty prop = propsWithDefaultValue.get(i);

            prop.setValue(key, val, prop.defaultValue());
        }
    }

    /** {@inheritDoc} */
    @Override public Set<String> primaryKeyFields() {
        return pkFields == null ? Collections.emptySet() : pkFields;
    }

    /** {@inheritDoc} */
    @Override public void primaryKeyFields(Set<String> keys) {
        pkFields = keys;
    }
<<<<<<< HEAD

    /** {@inheritDoc} */
    @Override public int primaryKeyInlineSize() {
        return pkInlineSize;
    }

    /** {@inheritDoc} */
    @Override public void primaryKeyInlineSize(int pkInlineSize) {
        this.pkInlineSize = pkInlineSize;
    }

    /** {@inheritDoc} */
    @Override public int affinityFieldInlineSize() {
        return affFieldInlineSize;
    }

    /** {@inheritDoc} */
    @Override public void affinityFieldInlineSize(int affFieldInlineSize) {
        this.affFieldInlineSize = affFieldInlineSize;
    }

    /** {@inheritDoc} */
    @Override public Boolean unwrapPrimaryKeyFields() {
        return unwrapPk;
    }

    /** {@inheritDoc} */
    @Override public void unwrapPrimaryKeyFields(Boolean unwrapPk) {
        this.unwrapPk = unwrapPk;
    }
    
    /** {@inheritDoc} */
    @Override public boolean forceFillAbsentPKsWithDefaults() {
        return forceFillAbsentPKsWithDefaults;
    }
    
    /** {@inheritDoc} */
    @Override public void setForceFillAbsentPKsWithDefaults(boolean forceFillAbsentPKsWithDefaults) {
        this.forceFillAbsentPKsWithDefaults = forceFillAbsentPKsWithDefaults;
    }
=======
>>>>>>> dccf4f36
}<|MERGE_RESOLUTION|>--- conflicted
+++ resolved
@@ -748,37 +748,6 @@
     @Override public void primaryKeyFields(Set<String> keys) {
         pkFields = keys;
     }
-<<<<<<< HEAD
-
-    /** {@inheritDoc} */
-    @Override public int primaryKeyInlineSize() {
-        return pkInlineSize;
-    }
-
-    /** {@inheritDoc} */
-    @Override public void primaryKeyInlineSize(int pkInlineSize) {
-        this.pkInlineSize = pkInlineSize;
-    }
-
-    /** {@inheritDoc} */
-    @Override public int affinityFieldInlineSize() {
-        return affFieldInlineSize;
-    }
-
-    /** {@inheritDoc} */
-    @Override public void affinityFieldInlineSize(int affFieldInlineSize) {
-        this.affFieldInlineSize = affFieldInlineSize;
-    }
-
-    /** {@inheritDoc} */
-    @Override public Boolean unwrapPrimaryKeyFields() {
-        return unwrapPk;
-    }
-
-    /** {@inheritDoc} */
-    @Override public void unwrapPrimaryKeyFields(Boolean unwrapPk) {
-        this.unwrapPk = unwrapPk;
-    }
     
     /** {@inheritDoc} */
     @Override public boolean forceFillAbsentPKsWithDefaults() {
@@ -789,6 +758,4 @@
     @Override public void setForceFillAbsentPKsWithDefaults(boolean forceFillAbsentPKsWithDefaults) {
         this.forceFillAbsentPKsWithDefaults = forceFillAbsentPKsWithDefaults;
     }
-=======
->>>>>>> dccf4f36
 }