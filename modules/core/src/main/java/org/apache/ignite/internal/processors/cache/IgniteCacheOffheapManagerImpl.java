/*
 * Copyright 2019 GridGain Systems, Inc. and Contributors.
 *
 * Licensed under the GridGain Community Edition License (the "License");
 * you may not use this file except in compliance with the License.
 * You may obtain a copy of the License at
 *
 *     https://www.gridgain.com/products/software/community-edition/gridgain-community-edition-license
 *
 * Unless required by applicable law or agreed to in writing, software
 * distributed under the License is distributed on an "AS IS" BASIS,
 * WITHOUT WARRANTIES OR CONDITIONS OF ANY KIND, either express or implied.
 * See the License for the specific language governing permissions and
 * limitations under the License.
 */

package org.apache.ignite.internal.processors.cache;

import java.util.ArrayList;
import java.util.Collections;
import java.util.HashMap;
import java.util.HashSet;
import java.util.Iterator;
import java.util.List;
import java.util.Map;
import java.util.NoSuchElementException;
import java.util.Set;
import java.util.TreeMap;
import java.util.concurrent.ConcurrentHashMap;
import java.util.concurrent.ConcurrentMap;
import java.util.concurrent.atomic.AtomicLong;
import java.util.concurrent.atomic.AtomicReference;
import javax.cache.Cache;
import javax.cache.processor.EntryProcessor;
import org.apache.ignite.IgniteCheckedException;
import org.apache.ignite.IgniteException;
import org.apache.ignite.IgniteLogger;
import org.apache.ignite.IgniteSystemProperties;
import org.apache.ignite.failure.FailureContext;
import org.apache.ignite.failure.FailureType;
import org.apache.ignite.internal.NodeStoppingException;
import org.apache.ignite.internal.metric.IoStatisticsHolder;
import org.apache.ignite.internal.pagemem.FullPageId;
import org.apache.ignite.internal.pagemem.wal.record.delta.DataPageMvccMarkUpdatedRecord;
import org.apache.ignite.internal.pagemem.wal.record.delta.DataPageMvccUpdateNewTxStateHintRecord;
import org.apache.ignite.internal.pagemem.wal.record.delta.DataPageMvccUpdateTxStateHintRecord;
import org.apache.ignite.internal.processors.affinity.AffinityTopologyVersion;
import org.apache.ignite.internal.processors.cache.distributed.dht.colocated.GridDhtDetachedCacheEntry;
import org.apache.ignite.internal.processors.cache.distributed.dht.preloader.CachePartitionPartialCountersMap;
import org.apache.ignite.internal.processors.cache.distributed.dht.preloader.IgniteDhtDemandedPartitionsMap;
import org.apache.ignite.internal.processors.cache.distributed.dht.preloader.IgniteHistoricalIterator;
import org.apache.ignite.internal.processors.cache.distributed.dht.preloader.IgniteRebalanceIteratorImpl;
import org.apache.ignite.internal.processors.cache.distributed.dht.topology.GridDhtInvalidPartitionException;
import org.apache.ignite.internal.processors.cache.distributed.dht.topology.GridDhtLocalPartition;
import org.apache.ignite.internal.processors.cache.mvcc.MvccSnapshot;
import org.apache.ignite.internal.processors.cache.mvcc.MvccSnapshotWithoutTxs;
import org.apache.ignite.internal.processors.cache.mvcc.MvccUtils;
import org.apache.ignite.internal.processors.cache.mvcc.MvccVersion;
import org.apache.ignite.internal.processors.cache.mvcc.txlog.TxState;
import org.apache.ignite.internal.processors.cache.persistence.CacheDataRow;
import org.apache.ignite.internal.processors.cache.persistence.CacheDataRowAdapter;
import org.apache.ignite.internal.processors.cache.persistence.CacheSearchRow;
import org.apache.ignite.internal.processors.cache.persistence.RootPage;
import org.apache.ignite.internal.processors.cache.persistence.RowStore;
import org.apache.ignite.internal.processors.cache.persistence.freelist.SimpleDataRow;
import org.apache.ignite.internal.processors.cache.persistence.partstate.GroupPartitionId;
import org.apache.ignite.internal.processors.cache.persistence.partstorage.PartitionMetaStorage;
import org.apache.ignite.internal.processors.cache.persistence.tree.BPlusTree;
import org.apache.ignite.internal.processors.cache.persistence.tree.io.BPlusIO;
import org.apache.ignite.internal.processors.cache.persistence.tree.io.DataPageIO;
import org.apache.ignite.internal.processors.cache.persistence.tree.io.PageIO;
import org.apache.ignite.internal.processors.cache.persistence.tree.reuse.ReuseList;
import org.apache.ignite.internal.processors.cache.persistence.tree.util.PageHandler;
import org.apache.ignite.internal.processors.cache.persistence.tree.util.PageLockListener;
import org.apache.ignite.internal.processors.cache.query.GridCacheQueryManager;
import org.apache.ignite.internal.processors.cache.tree.CacheDataRowStore;
import org.apache.ignite.internal.processors.cache.tree.CacheDataTree;
import org.apache.ignite.internal.processors.cache.tree.DataRow;
import org.apache.ignite.internal.processors.cache.tree.PendingEntriesTree;
import org.apache.ignite.internal.processors.cache.tree.PendingRow;
import org.apache.ignite.internal.processors.cache.tree.RowLinkIO;
import org.apache.ignite.internal.processors.cache.tree.SearchRow;
import org.apache.ignite.internal.processors.cache.tree.mvcc.data.MvccDataRow;
import org.apache.ignite.internal.processors.cache.tree.mvcc.data.MvccUpdateDataRow;
import org.apache.ignite.internal.processors.cache.tree.mvcc.data.MvccUpdateResult;
import org.apache.ignite.internal.processors.cache.tree.mvcc.data.ResultType;
import org.apache.ignite.internal.processors.cache.tree.mvcc.search.MvccDataPageClosure;
import org.apache.ignite.internal.processors.cache.tree.mvcc.search.MvccFirstRowTreeClosure;
import org.apache.ignite.internal.processors.cache.tree.mvcc.search.MvccLinkAwareSearchRow;
import org.apache.ignite.internal.processors.cache.tree.mvcc.search.MvccMaxSearchRow;
import org.apache.ignite.internal.processors.cache.tree.mvcc.search.MvccMinSearchRow;
import org.apache.ignite.internal.processors.cache.tree.mvcc.search.MvccSnapshotSearchRow;
import org.apache.ignite.internal.processors.cache.tree.mvcc.search.MvccTreeClosure;
import org.apache.ignite.internal.processors.cache.version.GridCacheVersion;
import org.apache.ignite.internal.processors.query.GridQueryRowCacheCleaner;
import org.apache.ignite.internal.transactions.IgniteTxUnexpectedStateCheckedException;
import org.apache.ignite.internal.util.GridAtomicLong;
import org.apache.ignite.internal.util.GridCloseableIteratorAdapter;
import org.apache.ignite.internal.util.GridEmptyCloseableIterator;
import org.apache.ignite.internal.util.GridLongList;
import org.apache.ignite.internal.util.GridSpinBusyLock;
import org.apache.ignite.internal.util.GridStripedLock;
import org.apache.ignite.internal.util.IgniteTree;
import org.apache.ignite.internal.util.collection.ImmutableIntSet;
import org.apache.ignite.internal.util.collection.IntMap;
import org.apache.ignite.internal.util.collection.IntRWHashMap;
import org.apache.ignite.internal.util.collection.IntSet;
import org.apache.ignite.internal.util.lang.GridCloseableIterator;
import org.apache.ignite.internal.util.lang.GridCursor;
import org.apache.ignite.internal.util.lang.GridIterator;
import org.apache.ignite.internal.util.lang.IgniteInClosure2X;
import org.apache.ignite.internal.util.typedef.F;
import org.apache.ignite.internal.util.typedef.X;
import org.apache.ignite.internal.util.typedef.internal.CU;
import org.apache.ignite.internal.util.typedef.internal.U;
import org.apache.ignite.lang.IgniteBiTuple;
import org.apache.ignite.lang.IgniteInClosure;
import org.jetbrains.annotations.NotNull;
import org.jetbrains.annotations.Nullable;

import static java.lang.Boolean.TRUE;
import static org.apache.ignite.internal.pagemem.PageIdAllocator.FLAG_IDX;
import static org.apache.ignite.internal.pagemem.PageIdAllocator.INDEX_PARTITION;
import static org.apache.ignite.internal.processors.cache.distributed.dht.topology.GridDhtPartitionState.OWNING;
import static org.apache.ignite.internal.processors.cache.mvcc.MvccUtils.INITIAL_VERSION;
import static org.apache.ignite.internal.processors.cache.mvcc.MvccUtils.MVCC_COUNTER_NA;
import static org.apache.ignite.internal.processors.cache.mvcc.MvccUtils.MVCC_CRD_COUNTER_NA;
import static org.apache.ignite.internal.processors.cache.mvcc.MvccUtils.MVCC_HINTS_BIT_OFF;
import static org.apache.ignite.internal.processors.cache.mvcc.MvccUtils.MVCC_KEY_ABSENT_BEFORE_OFF;
import static org.apache.ignite.internal.processors.cache.mvcc.MvccUtils.MVCC_OP_COUNTER_MASK;
import static org.apache.ignite.internal.processors.cache.mvcc.MvccUtils.MVCC_OP_COUNTER_NA;
import static org.apache.ignite.internal.processors.cache.mvcc.MvccUtils.compare;
import static org.apache.ignite.internal.processors.cache.mvcc.MvccUtils.compareNewVersion;
import static org.apache.ignite.internal.processors.cache.mvcc.MvccUtils.isVisible;
import static org.apache.ignite.internal.processors.cache.mvcc.MvccUtils.mvccVersionIsValid;
import static org.apache.ignite.internal.processors.cache.mvcc.MvccUtils.state;
import static org.apache.ignite.internal.processors.cache.mvcc.MvccUtils.unexpectedStateException;
import static org.apache.ignite.internal.processors.cache.persistence.tree.io.DataPageIO.MVCC_INFO_SIZE;
import static org.apache.ignite.internal.util.IgniteTree.OperationType.IN_PLACE;
import static org.apache.ignite.internal.util.IgniteTree.OperationType.NOOP;
import static org.apache.ignite.internal.util.IgniteTree.OperationType.PUT;
import static org.apache.ignite.internal.util.lang.GridCursor.EMPTY_CURSOR;

/**
 *
 */
public class IgniteCacheOffheapManagerImpl implements IgniteCacheOffheapManager {
    /** */
    private final boolean failNodeOnPartitionInconsistency = Boolean.getBoolean(
        IgniteSystemProperties.IGNITE_FAIL_NODE_ON_UNRECOVERABLE_PARTITION_INCONSISTENCY);

    /** Batch size for cache removals during destroy. */
    private static final int BATCH_SIZE = 1000;

    /** */
    protected GridCacheSharedContext ctx;

    /** */
    protected CacheGroupContext grp;

    /** */
    protected IgniteLogger log;

    /** */
    private CacheDataStore locCacheDataStore;

    /** */
    protected final ConcurrentMap<Integer, CacheDataStore> partDataStores = new ConcurrentHashMap<>();

    /** */
    private PendingEntriesTree pendingEntries;

    /** */
    private final GridAtomicLong globalRmvId = new GridAtomicLong(U.currentTimeMillis() * 1000_000);

    /** */
    protected final GridSpinBusyLock busyLock = new GridSpinBusyLock();

    /** */
    private int updateValSizeThreshold;

    /** */
    protected GridStripedLock partStoreLock = new GridStripedLock(Runtime.getRuntime().availableProcessors());

    /** {@inheritDoc} */
    @Override public GridAtomicLong globalRemoveId() {
        return globalRmvId;
    }

    /** {@inheritDoc} */
    @Override public void start(GridCacheSharedContext ctx, CacheGroupContext grp) throws IgniteCheckedException {
        this.ctx = ctx;
        this.grp = grp;
        this.log = ctx.logger(getClass());

        updateValSizeThreshold = ctx.database().pageSize() / 2;

        if (grp.affinityNode()) {
            ctx.database().checkpointReadLock();

            try {
                initDataStructures();

                if (grp.isLocal())
                    locCacheDataStore = createCacheDataStore(0);
            }
            finally {
                ctx.database().checkpointReadUnlock();
            }
        }
    }

    /** {@inheritDoc} */
    @Override public void onCacheStarted(GridCacheContext cctx) throws IgniteCheckedException {
        initPendingTree(cctx);
    }

    /**
     * @param cctx Cache context.
     * @throws IgniteCheckedException If failed.
     */
    protected void initPendingTree(GridCacheContext cctx) throws IgniteCheckedException {
        assert !cctx.group().persistenceEnabled();

        if (cctx.affinityNode() && cctx.ttl().eagerTtlEnabled() && pendingEntries == null) {
            String pendingEntriesTreeName = cctx.name() + "##PendingEntries";

            long rootPage = allocateForTree();

            PageLockListener lsnr = ctx.diagnostic().pageLockTracker().createPageLockTracker(pendingEntriesTreeName);

            pendingEntries = new PendingEntriesTree(
                grp,
                pendingEntriesTreeName,
                grp.dataRegion().pageMemory(),
                rootPage,
                grp.reuseList(),
                true,
                lsnr
            );
        }
    }

    /**
     * @throws IgniteCheckedException If failed.
     */
    protected void initDataStructures() throws IgniteCheckedException {
        // No-op.
    }

    /** {@inheritDoc} */
    @Override public void stopCache(int cacheId, final boolean destroy) {
        if (destroy && grp.affinityNode())
            removeCacheData(cacheId);
    }

    /** {@inheritDoc} */
    @Override public void stop() {
        try {
            for (CacheDataStore store : cacheDataStores())
                destroyCacheDataStore(store);

            if (pendingEntries != null)
                pendingEntries.destroy();
        }
        catch (IgniteCheckedException e) {
            throw new IgniteException(e.getMessage(), e);
        }
    }

    /** {@inheritDoc} */
    @Override public long restorePartitionStates(Map<GroupPartitionId, Integer> partitionRecoveryStates) throws IgniteCheckedException {
        return 0; // No-op.
    }

    /** {@inheritDoc} */
    @Override public void onKernalStop() {
        busyLock.block();
    }

    /**
     * @param cacheId Cache ID.
     */
    private void removeCacheData(int cacheId) {
        assert grp.affinityNode();

        try {
            if (grp.sharedGroup()) {
                assert cacheId != CU.UNDEFINED_CACHE_ID;

                for (CacheDataStore store : cacheDataStores())
                    store.clear(cacheId);

                // Clear non-persistent pending tree if needed.
                if (pendingEntries != null) {
                    PendingRow row = new PendingRow(cacheId);

                    GridCursor<PendingRow> cursor = pendingEntries.find(row, row, PendingEntriesTree.WITHOUT_KEY);

                    while (cursor.next()) {
                        boolean res = pendingEntries.removex(cursor.get());

                        assert res;
                    }
                }
            }
        }
        catch (IgniteCheckedException e) {
            throw new IgniteException(e.getMessage(), e);
        }
    }

    /**
     * @param part Partition.
     * @return Data store for given entry.
     */
    @Override public CacheDataStore dataStore(GridDhtLocalPartition part) {
        if (grp.isLocal())
            return locCacheDataStore;
        else {
            assert part != null;

            return part.dataStore();
        }
    }

    /**
     * @param part Partition.
     * @return Data store for given entry.
     */
    public CacheDataStore dataStore(int part) {
        return grp.isLocal() ? locCacheDataStore : partDataStores.get(part);
    }

    /** {@inheritDoc} */
    @Override public long cacheEntriesCount(int cacheId) {
        long size = 0;

        for (CacheDataStore store : cacheDataStores())
            size += store.cacheSize(cacheId);

        return size;
    }

    /** {@inheritDoc} */
    @Override public long totalPartitionEntriesCount(int p) {
        if (grp.isLocal())
            return locCacheDataStore.fullSize();
        else {
            GridDhtLocalPartition part = grp.topology().localPartition(p, AffinityTopologyVersion.NONE, false, true);

            return part != null ? part.dataStore().fullSize() : 0;
        }
    }

    /** {@inheritDoc} */
    @Override public void preloadPartition(int p) throws IgniteCheckedException {
        throw new IgniteCheckedException("Operation only applicable to caches with enabled persistence");
    }

    /**
     * @param p Partition.
     * @return Partition data.
     */
    @Nullable private CacheDataStore partitionData(int p) {
        if (grp.isLocal())
            return locCacheDataStore;
        else {
            GridDhtLocalPartition part = grp.topology().localPartition(p, AffinityTopologyVersion.NONE, false, true);

            return part != null ? part.dataStore() : null;
        }
    }

    /** {@inheritDoc} */
    @Override public long cacheEntriesCount(
        int cacheId,
        boolean primary,
        boolean backup,
        AffinityTopologyVersion topVer
    ) throws IgniteCheckedException {
        if (grp.isLocal())
            if (primary)
                return cacheEntriesCount(cacheId, 0);
            else
                return 0L;
        else {
            long cnt = 0;

            Iterator<CacheDataStore> it = cacheData(primary, backup, topVer);

            while (it.hasNext())
                cnt += it.next().cacheSize(cacheId);

            return cnt;
        }
    }

    /** {@inheritDoc} */
    @Override public long cacheEntriesCount(int cacheId, int part) {
        CacheDataStore store = partitionData(part);

        return store == null ? 0 : store.cacheSize(cacheId);
    }

    /**
     * @param primary Primary data flag.
     * @param backup Primary data flag.
     * @param topVer Topology version.
     * @return Data stores iterator.
     */
    private Iterator<CacheDataStore> cacheData(boolean primary, boolean backup, AffinityTopologyVersion topVer) {
        assert primary || backup;

        if (grp.isLocal())
            return singletonIterator(locCacheDataStore);
        else {
            final Iterator<GridDhtLocalPartition> it = grp.topology().currentLocalPartitions().iterator();

            if (primary && backup)
                return F.iterator(it, GridDhtLocalPartition::dataStore, true);

            final IntSet parts = ImmutableIntSet.wrap(primary ? grp.affinity().primaryPartitions(ctx.localNodeId(), topVer) :
                grp.affinity().backupPartitions(ctx.localNodeId(), topVer));

            return F.iterator(it, GridDhtLocalPartition::dataStore, true, part -> parts.contains(part.id()));
        }
    }

    /** {@inheritDoc} */
    @Override public void invoke(
        GridCacheContext cctx,
        KeyCacheObject key,
        GridDhtLocalPartition part,
        OffheapInvokeClosure c
    ) throws IgniteCheckedException {
        dataStore(part).invoke(cctx, key, c);
    }

    /** {@inheritDoc} */
    @Override public void update(
        GridCacheContext cctx,
        KeyCacheObject key,
        CacheObject val,
        GridCacheVersion ver,
        long expireTime,
        GridDhtLocalPartition part,
        @Nullable CacheDataRow oldRow
    ) throws IgniteCheckedException {
        assert expireTime >= 0;

        dataStore(part).update(cctx, key, val, ver, expireTime, oldRow);
    }

    /** {@inheritDoc} */
    @Override public boolean mvccInitialValue(
        GridCacheMapEntry entry,
        CacheObject val,
        GridCacheVersion ver,
        long expireTime,
        MvccVersion mvccVer,
        MvccVersion newMvccVer) throws IgniteCheckedException {
        return dataStore(entry.localPartition()).mvccInitialValue(
            entry.context(),
            entry.key(),
            val,
            ver,
            expireTime,
            mvccVer,
            newMvccVer);
    }

    /** {@inheritDoc} */
    @Override public boolean mvccApplyHistoryIfAbsent(GridCacheMapEntry entry, List<GridCacheMvccEntryInfo> hist)
        throws IgniteCheckedException {
        return dataStore(entry.localPartition()).mvccApplyHistoryIfAbsent(entry.cctx, entry.key(), hist);
    }

    /** {@inheritDoc} */
    @Override public boolean mvccUpdateRowWithPreloadInfo(
        GridCacheMapEntry entry,
        @Nullable CacheObject val,
        GridCacheVersion ver,
        long expireTime,
        MvccVersion mvccVer,
        MvccVersion newMvccVer,
        byte mvccTxState,
        byte newMvccTxState
    ) throws IgniteCheckedException {
        assert entry.lockedByCurrentThread();

        return dataStore(entry.localPartition()).mvccUpdateRowWithPreloadInfo(
            entry.context(),
            entry.key(),
            val,
            ver,
            expireTime,
            mvccVer,
            newMvccVer,
            mvccTxState,
            newMvccTxState
        );
    }

    /** {@inheritDoc} */
    @Override public MvccUpdateResult mvccUpdate(
        GridCacheMapEntry entry,
        CacheObject val,
        GridCacheVersion ver,
        long expireTime,
        MvccSnapshot mvccSnapshot,
        boolean primary,
        boolean needHistory,
        boolean noCreate,
        boolean needOldVal,
        @Nullable CacheEntryPredicate filter,
        boolean retVal,
        boolean keepBinary,
        EntryProcessor entryProc,
        Object[] invokeArgs) throws IgniteCheckedException {
        if (entry.detached() || entry.isNear())
            return null;

        assert entry.lockedByCurrentThread();

        return dataStore(entry.localPartition()).mvccUpdate(entry.context(),
            entry.key(),
            val,
            ver,
            expireTime,
            mvccSnapshot,
            filter,
            entryProc,
            invokeArgs,
            primary,
            needHistory,
            noCreate,
            needOldVal,
            retVal,
            keepBinary);
    }

    /** {@inheritDoc} */
    @Override public MvccUpdateResult mvccRemove(
        GridCacheMapEntry entry,
        MvccSnapshot mvccSnapshot,
        boolean primary,
        boolean needHistory,
        boolean needOldVal,
        @Nullable CacheEntryPredicate filter,
        boolean retVal) throws IgniteCheckedException {
        if (entry.detached() || entry.isNear())
            return null;

        assert entry.lockedByCurrentThread();

        return dataStore(entry.localPartition()).mvccRemove(entry.context(),
            entry.key(),
            mvccSnapshot,
            filter,
            primary,
            needHistory,
            needOldVal,
            retVal);
    }

    /** {@inheritDoc} */
    @Override public void mvccRemoveAll(GridCacheMapEntry entry) throws IgniteCheckedException {
        if (entry.detached() || entry.isNear())
            return;

            dataStore(entry.localPartition()).mvccRemoveAll(entry.context(), entry.key());
    }

    /** {@inheritDoc} */
    @Nullable @Override public MvccUpdateResult mvccLock(GridCacheMapEntry entry,
        MvccSnapshot mvccSnapshot) throws IgniteCheckedException {
        if (entry.detached() || entry.isNear())
            return null;

        assert entry.lockedByCurrentThread();

        return dataStore(entry.localPartition()).mvccLock(entry.context(), entry.key(), mvccSnapshot);
    }

    /** {@inheritDoc} */
    @Override public void mvccApplyUpdate(
        GridCacheContext cctx,
        KeyCacheObject key,
        CacheObject val,
        GridCacheVersion ver,
        long expireTime,
        GridDhtLocalPartition part,
        MvccVersion mvccVer) throws IgniteCheckedException {

        dataStore(part).mvccApplyUpdate(cctx,
            key,
            val,
            ver,
            expireTime,
            mvccVer);
    }

    /** {@inheritDoc} */
    @Override public void remove(
        GridCacheContext cctx,
        KeyCacheObject key,
        int partId,
        GridDhtLocalPartition part
    ) throws IgniteCheckedException {
        dataStore(part).remove(cctx, key, partId);
    }

    /** {@inheritDoc} */
    @Override public void removeWithTombstone(
        GridCacheContext cctx,
        KeyCacheObject key,
        GridCacheVersion ver,
        GridDhtLocalPartition part
    ) throws IgniteCheckedException {
        assert part != null;
        assert !cctx.isNear();
        assert !cctx.isLocal();

        dataStore(part).removeWithTombstone(cctx, key, ver, part);
    }

    /** {@inheritDoc} */
    @Override public boolean isTombstone(CacheDataRow row) throws IgniteCheckedException {
        if (!grp.supportsTombstone())
            return false;

        return grp.shared().database().isTombstone(row);
    }

    /** {@inheritDoc} */
    @Override @Nullable public CacheDataRow read(GridCacheMapEntry entry)
        throws IgniteCheckedException {
        KeyCacheObject key = entry.key();

        assert grp.isLocal() || entry.localPartition() != null : entry;

        return dataStore(entry.localPartition()).find(entry.context(), key);
    }

    /** {@inheritDoc} */
    @Nullable @Override public CacheDataRow read(GridCacheContext cctx, KeyCacheObject key)
        throws IgniteCheckedException {
        CacheDataStore dataStore = dataStore(cctx, key);

        CacheDataRow row = dataStore != null ? dataStore.find(cctx, key) : null;

        assert row == null || row.value() != null : row;

        return row;
    }

    /** {@inheritDoc} */
    @Nullable @Override public CacheDataRow mvccRead(GridCacheContext cctx, KeyCacheObject key, MvccSnapshot mvccSnapshot)
        throws IgniteCheckedException {
        assert mvccSnapshot != null;

        CacheDataStore dataStore = dataStore(cctx, key);

        CacheDataRow row = dataStore != null ? dataStore.mvccFind(cctx, key, mvccSnapshot) : null;

        assert row == null || row.value() != null : row;

        return row;
    }

    /** {@inheritDoc} */
    @Override public List<IgniteBiTuple<Object, MvccVersion>> mvccAllVersions(GridCacheContext cctx, KeyCacheObject key)
        throws IgniteCheckedException {
        CacheDataStore dataStore = dataStore(cctx, key);

        return dataStore != null ? dataStore.mvccFindAllVersions(cctx, key) :
            Collections.emptyList();
    }

    /** {@inheritDoc} */
    @Override public GridCursor<CacheDataRow> mvccAllVersionsCursor(GridCacheContext cctx,
        KeyCacheObject key, CacheDataRowAdapter.RowData x) throws IgniteCheckedException {
        CacheDataStore dataStore = dataStore(cctx, key);

        return dataStore != null ? dataStore.mvccAllVersionsCursor(cctx, key, x) : EMPTY_CURSOR;
    }

    /**
     * @param cctx Cache context.
     * @param key Key.
     * @return Data store.
     */
    @Nullable private CacheDataStore dataStore(GridCacheContext cctx, KeyCacheObject key) {
        if (grp.isLocal())
            return locCacheDataStore;

        GridDhtLocalPartition part = grp.topology().localPartition(cctx.affinity().partition(key), null, false);

        return part != null ? dataStore(part) : null;
    }

    /** {@inheritDoc} */
    @Override public void onPartitionCounterUpdated(int part, long cntr) {
        // No-op.
    }

    /** {@inheritDoc} */
    @Override public void onPartitionInitialCounterUpdated(int part, long start, long delta) {
        // No-op.
    }

    /** {@inheritDoc} */
    @Override public long lastUpdatedPartitionCounter(int part) {
        return 0;
    }

    /**
     * Clears offheap entries.
     *
     * @param readers {@code True} to clear readers.
     */
    @Override public void clearCache(GridCacheContext cctx, boolean readers) {
        GridCacheVersion obsoleteVer = null;

        try (GridCloseableIterator<CacheDataRow> it = grp.isLocal() ?
            iterator(cctx.cacheId(), cacheDataStores().iterator(), null, null, true) :
            evictionSafeIterator(cctx.cacheId(), cacheDataStores().iterator(), true)) {
            while (it.hasNext()) {
                cctx.shared().database().checkpointReadLock();

                try {
                    KeyCacheObject key = it.next().key();

                    try {
                        if (obsoleteVer == null)
                            obsoleteVer = cctx.cache().nextVersion();

                        GridCacheEntryEx entry = cctx.cache().entryEx(key);

                        entry.clear(obsoleteVer, readers);
                    }
                    catch (GridDhtInvalidPartitionException ignore) {
                        // Ignore.
                    }
                    catch (IgniteCheckedException e) {
                        U.error(log, "Failed to clear cache entry: " + key, e);
                    }
                }
                finally {
                    cctx.shared().database().checkpointReadUnlock();
                }
            }
        }
        catch (IgniteCheckedException e) {
            U.error(log, "Failed to close iterator", e);
        }
    }

    /** {@inheritDoc} */
    @Override public int onUndeploy(ClassLoader ldr) {
        // TODO: GG-11141.
        return 0;
    }

    /** {@inheritDoc} */
    @Override public long offHeapAllocatedSize() {
        // TODO GG-10884.
        return 0;
    }

    /** {@inheritDoc} */
    @SuppressWarnings("unchecked")
    @Override public <K, V> GridCloseableIterator<Cache.Entry<K, V>> cacheEntriesIterator(
        final GridCacheContext cctx,
        final boolean primary,
        final boolean backup,
        final AffinityTopologyVersion topVer,
        final boolean keepBinary,
        @Nullable final MvccSnapshot mvccSnapshot,
        Boolean dataPageScanEnabled
    ) {
        final Iterator<CacheDataRow> it = cacheIterator(cctx.cacheId(), primary, backup,
            topVer, mvccSnapshot, dataPageScanEnabled);

        return new GridCloseableIteratorAdapter<Cache.Entry<K, V>>() {
            /** */
            private CacheEntryImplEx next;

            @Override protected Cache.Entry<K, V> onNext() {
                CacheEntryImplEx ret = next;

                next = null;

                return ret;
            }

            @Override protected boolean onHasNext() {
                if (next != null)
                    return true;

                CacheDataRow nextRow = null;

                if (it.hasNext())
                    nextRow = it.next();

                if (nextRow != null) {
                    KeyCacheObject key = nextRow.key();
                    CacheObject val = nextRow.value();

                    Object key0 = cctx.unwrapBinaryIfNeeded(key, keepBinary, false);
                    Object val0 = cctx.unwrapBinaryIfNeeded(val, keepBinary, false);

                    next = new CacheEntryImplEx(key0, val0, nextRow.version());

                    return true;
                }

                return false;
            }
        };
    }

    /** {@inheritDoc} */
    @Override public GridCloseableIterator<KeyCacheObject> cacheKeysIterator(int cacheId, final int part)
        throws IgniteCheckedException {
        CacheDataStore data = partitionData(part);

        if (data == null)
            return new GridEmptyCloseableIterator<>();

        final GridCursor<? extends CacheDataRow> cur =
            data.cursor(cacheId, null, null, CacheDataRowAdapter.RowData.KEY_ONLY);

        return new GridCloseableIteratorAdapter<KeyCacheObject>() {
            /** */
            private KeyCacheObject next;

            @Override protected KeyCacheObject onNext() {
                KeyCacheObject res = next;

                next = null;

                return res;
            }

            @Override protected boolean onHasNext() throws IgniteCheckedException {
                if (next != null)
                    return true;

                if (cur.next()) {
                    CacheDataRow row = cur.get();

                    next = row.key();
                }

                return next != null;
            }
        };
    }

    /** {@inheritDoc} */
    @Override public GridIterator<CacheDataRow> cacheIterator(
        int cacheId,
        boolean primary,
        boolean backups,
        final AffinityTopologyVersion topVer,
        @Nullable MvccSnapshot mvccSnapshot,
        Boolean dataPageScanEnabled
    ) {
        return iterator(cacheId, cacheData(primary, backups, topVer), mvccSnapshot, dataPageScanEnabled, false);
    }

    /** {@inheritDoc} */
    @Override public GridIterator<CacheDataRow> cachePartitionIterator(int cacheId, int part,
        @Nullable MvccSnapshot mvccSnapshot, Boolean dataPageScanEnabled) {
        CacheDataStore data = partitionData(part);

        if (data == null)
            return new GridEmptyCloseableIterator<>();

        return iterator(cacheId, singletonIterator(data), mvccSnapshot, dataPageScanEnabled, false);
    }

    /** {@inheritDoc} */
    @Override public GridIterator<CacheDataRow> partitionIterator(int part, boolean withTombstones) {
        CacheDataStore data = partitionData(part);

        if (data == null)
            return new GridEmptyCloseableIterator<>();

        return iterator(CU.UNDEFINED_CACHE_ID, singletonIterator(data), null, null, withTombstones);
    }

    /**
     *
     * @param cacheId Cache ID.
     * @param dataIt Data store iterator.
     * @param mvccSnapshot Mvcc snapshot.
     * @param dataPageScanEnabled Flag to enable data page scan.
     * @param withTombstones {@code True} if should return tombstone entries.
     * @return Rows iterator
     */
    private GridCloseableIterator<CacheDataRow> iterator(final int cacheId,
        final Iterator<CacheDataStore> dataIt,
        final MvccSnapshot mvccSnapshot,
        Boolean dataPageScanEnabled,
        boolean withTombstones
    ) {
        return new GridCloseableIteratorAdapter<CacheDataRow>() {
            /** */
            private GridCursor<? extends CacheDataRow> cur;

            /** */
            private int curPart;

            /** */
            private CacheDataRow next;

            @Override protected CacheDataRow onNext() {
                CacheDataRow res = next;

                next = null;

                return res;
            }

            @Override protected boolean onHasNext() throws IgniteCheckedException {
                if (next != null)
                    return true;

                while (true) {
                    try {
                        if (cur == null) {
                            if (dataIt.hasNext()) {
                                CacheDataStore ds = dataIt.next();

                                curPart = ds.partId();

                                // Data page scan is disabled by default for scan queries.
                                // TODO https://ggsystems.atlassian.net/browse/GG-20800
                                CacheDataTree.setDataPageScanEnabled(false);

<<<<<<< HEAD
                            try {
                                if (mvccSnapshot == null)
                                    cur = cacheId == CU.UNDEFINED_CACHE_ID ? ds.cursor(withTombstones) : ds.cursor(cacheId, withTombstones);
                                else {
                                    cur = cacheId == CU.UNDEFINED_CACHE_ID ?
                                        ds.cursor(mvccSnapshot) : ds.cursor(cacheId, mvccSnapshot);
=======
                                try {
                                    if (mvccSnapshot == null)
                                        cur = cacheId == CU.UNDEFINED_CACHE_ID ? ds.cursor() : ds.cursor(cacheId);
                                    else {
                                        cur = cacheId == CU.UNDEFINED_CACHE_ID ?
                                            ds.cursor(mvccSnapshot) : ds.cursor(cacheId, mvccSnapshot);
                                    }
                                }
                                finally {
                                    CacheDataTree.setDataPageScanEnabled(false);
>>>>>>> 259f3d97
                                }
                            }
                            else
                                break;
                        }

                        if (cur.next()) {
                            next = cur.get();
                            next.key().partition(curPart);

                            break;
                        }
                        else
                            cur = null;
                    }
                    catch (IgniteCheckedException ex) {
                        throw new IgniteCheckedException("Failed to get next data row due to underlying cursor " +
                            "invalidation", ex);
                    }
                }

                return next != null;
            }
        };
    }

    /**
     * @param cacheId Cache ID.
     * @param dataIt Data store iterator.
     * @param withTombstones {@code True} if should return tombstone entries.
     * @return Rows iterator
     */
    private GridCloseableIterator<CacheDataRow> evictionSafeIterator(
        final int cacheId,
        final Iterator<CacheDataStore> dataIt,
        boolean withTombstones
    ) {
        return new GridCloseableIteratorAdapter<CacheDataRow>() {
            /** */
            private GridCursor<? extends CacheDataRow> cur;

            /** */
            private GridDhtLocalPartition curPart;

            /** */
            private CacheDataRow next;

            @Override protected CacheDataRow onNext() {
                CacheDataRow res = next;

                next = null;

                return res;
            }

            @Override protected boolean onHasNext() throws IgniteCheckedException {
                if (next != null)
                    return true;

                while (true) {
                    if (cur == null) {
                        if (dataIt.hasNext()) {
                            CacheDataStore ds = dataIt.next();

                            if (!reservePartition(ds.partId()))
                                continue;

                            cur = cacheId == CU.UNDEFINED_CACHE_ID ? ds.cursor(withTombstones) : ds.cursor(cacheId, withTombstones);
                        }
                        else
                            break;
                    }

                    if (cur.next()) {
                        next = cur.get();
                        next.key().partition(curPart.id());

                        break;
                    }
                    else {
                        cur = null;

                        releaseCurrentPartition();
                    }
                }

                return next != null;
            }

            /** */
            private void releaseCurrentPartition() {
                GridDhtLocalPartition p = curPart;

                assert p != null;

                curPart = null;

                p.release();
            }

            /**
             * @param partId Partition number.
             * @return {@code True} if partition was reserved.
             */
            private boolean reservePartition(int partId) {
                GridDhtLocalPartition p = grp.topology().localPartition(partId);

                if (p != null && p.reserve()) {
                    curPart = p;

                    return true;
                }

                return false;
            }

            /** {@inheritDoc} */
            @Override protected void onClose() throws IgniteCheckedException {
                if (curPart != null)
                    releaseCurrentPartition();
            }
        };
    }

    /**
     * @param item Item.
     * @return Single item iterator.
     * @param <T> Type of item.
     */
    private <T> Iterator<T> singletonIterator(final T item) {
        return new Iterator<T>() {
            /** */
            private boolean hasNext = true;

            /** {@inheritDoc} */
            @Override public boolean hasNext() {
                return hasNext;
            }

            /** {@inheritDoc} */
            @Override public T next() {
                if (hasNext) {
                    hasNext = false;

                    return item;
                }

                throw new NoSuchElementException();
            }

            /** {@inheritDoc} */
            @Override public void remove() {
                throw new UnsupportedOperationException();
            }
        };
    }

    /**
     * @return Page ID.
     * @throws IgniteCheckedException If failed.
     */
    private long allocateForTree() throws IgniteCheckedException {
        ReuseList reuseList = grp.reuseList();

        long pageId;

        if (reuseList == null || (pageId = reuseList.takeRecycledPage()) == 0L)
            pageId = grp.dataRegion().pageMemory().allocatePage(grp.groupId(), INDEX_PARTITION, FLAG_IDX);

        return pageId;
    }

    /** {@inheritDoc} */
    @Override public RootPage rootPageForIndex(int cacheId, String idxName, int segment) throws IgniteCheckedException {
        long pageId = allocateForTree();

        return new RootPage(new FullPageId(pageId, grp.groupId()), true);
    }

    /** {@inheritDoc} */
    @Override public void dropRootPageForIndex(int cacheId, String idxName, int segment) throws IgniteCheckedException {
        // No-op.
    }

    /** {@inheritDoc} */
    @Override public ReuseList reuseListForIndex(String idxName) {
        return grp.reuseList();
    }

    /** {@inheritDoc} */
    @Override public GridCloseableIterator<CacheDataRow> reservedIterator(int part,
        AffinityTopologyVersion topVer) throws IgniteCheckedException {
        final GridDhtLocalPartition loc = grp.topology().localPartition(part, topVer, false);

        if (loc == null || !loc.reserve())
            return null;

        // It is necessary to check state after reservation to avoid race conditions.
        if (loc.state() != OWNING) {
            loc.release();

            return null;
        }

        CacheDataStore data = partitionData(part);

        final GridCursor<? extends CacheDataRow> cur = data.cursor(CacheDataRowAdapter.RowData.FULL_WITH_HINTS);

        return new GridCloseableIteratorAdapter<CacheDataRow>() {
            /** */
            private CacheDataRow next;

            @Override protected CacheDataRow onNext() {
                CacheDataRow res = next;

                next = null;

                return res;
            }

            @Override protected boolean onHasNext() throws IgniteCheckedException {
                if (next != null)
                    return true;

                if (cur.next())
                    next = cur.get();

                return next != null;
            }

            @Override protected void onClose() throws IgniteCheckedException {
                assert loc != null && loc.state() == OWNING && loc.reservations() > 0
                    : "Partition should be in OWNING state and has at least 1 reservation: " + loc;

                loc.release();
            }
        };
    }

    /** {@inheritDoc} */
    @Override public IgniteRebalanceIterator rebalanceIterator(IgniteDhtDemandedPartitionsMap parts,
        final AffinityTopologyVersion topVer)
        throws IgniteCheckedException {

        final TreeMap<Integer, GridCloseableIterator<CacheDataRow>> iterators = new TreeMap<>();

        Set<Integer> missing = new HashSet<>();

        for (Integer p : parts.fullSet()) {
            GridCloseableIterator<CacheDataRow> partIter = reservedIterator(p, topVer);

            if (partIter == null) {
                missing.add(p);

                continue;
            }

            iterators.put(p, partIter);
        }

        IgniteHistoricalIterator historicalIterator = historicalIterator(parts.historicalMap(), missing);

        IgniteRebalanceIterator iter = new IgniteRebalanceIteratorImpl(iterators, historicalIterator);

        for (Integer p : missing)
            iter.setPartitionMissing(p);

        return iter;
    }

    /**
     * @param partCntrs Partition counters map.
     * @param missing Set of partitions need to populate if partition is missing or failed to reserve.
     * @return Historical iterator.
     * @throws IgniteCheckedException If failed.
     */
    @Nullable protected IgniteHistoricalIterator historicalIterator(CachePartitionPartialCountersMap partCntrs, Set<Integer> missing)
        throws IgniteCheckedException {
        return null;
    }

    /** {@inheritDoc} */
    @Override public final CacheDataStore createCacheDataStore(int p) throws IgniteCheckedException {
        CacheDataStore dataStore;

        partStoreLock.lock(p);

        try {
            assert !partDataStores.containsKey(p);

            dataStore = createCacheDataStore0(p);

            partDataStores.put(p, dataStore);
        }
        finally {
            partStoreLock.unlock(p);
        }

        return dataStore;
    }

    /**
     * @param p Partition.
     * @return Cache data store.
     * @throws IgniteCheckedException If failed.
     */
    protected CacheDataStore createCacheDataStore0(int p) throws IgniteCheckedException {
        final long rootPage = allocateForTree();

        CacheDataRowStore rowStore = new CacheDataRowStore(grp, grp.freeList(), p);

        String dataTreeName = grp.cacheOrGroupName() + "-" + treeName(p);

        PageLockListener lsnr = ctx.diagnostic().pageLockTracker().createPageLockTracker(dataTreeName);

        CacheDataTree dataTree = new CacheDataTree(
            grp,
            dataTreeName,
            grp.reuseList(),
            rowStore,
            rootPage,
            true,
            lsnr
        );

        return new CacheDataStoreImpl(p, rowStore, dataTree);
    }

    /** {@inheritDoc} */
    @Override public Iterable<CacheDataStore> cacheDataStores() {
        if (grp.isLocal())
            return Collections.singleton(locCacheDataStore);

        return new Iterable<CacheDataStore>() {
            @Override public Iterator<CacheDataStore> iterator() {
                return partDataStores.values().iterator();
            }
        };
    }

    /** {@inheritDoc} */
    @Override public void destroyCacheDataStore(CacheDataStore store) throws IgniteCheckedException {
        int p = store.partId();

        partStoreLock.lock(p);

        try {
            boolean rmv = partDataStores.remove(p, store);

            if (!rmv)
                return; // Already destroyed.

            destroyCacheDataStore0(store);
        }
        catch (IgniteCheckedException e) {
            throw new IgniteException(e);
        }
        finally {
            partStoreLock.unlock(p);
        }
    }

    /**
     * @param store Cache data store.
     * @throws IgniteCheckedException If failed.
     */
    protected void destroyCacheDataStore0(CacheDataStore store) throws IgniteCheckedException {
        store.destroy();
    }

    /**
     * @param p Partition.
     * @return Tree name for given partition.
     */
    protected final String treeName(int p) {
        return BPlusTree.treeName("p-" + p, "CacheData");
    }

    /** {@inheritDoc} */
    @Override public boolean expire(
        GridCacheContext cctx,
        IgniteInClosure2X<GridCacheEntryEx, GridCacheVersion> c,
        int amount
    ) throws IgniteCheckedException {
        assert !cctx.isNear() : cctx.name();

        assert pendingEntries != null;

        int cleared = expireInternal(cctx, c, amount);

        return amount != -1 && cleared >= amount;
    }

    /**
     * @param cctx Cache context.
     * @param c Closure.
     * @param amount Limit of processed entries by single call, {@code -1} for no limit.
     * @return cleared entries count.
     * @throws IgniteCheckedException If failed.
     */
    private int expireInternal(
        GridCacheContext cctx,
        IgniteInClosure2X<GridCacheEntryEx, GridCacheVersion> c,
        int amount
    ) throws IgniteCheckedException {
        long now = U.currentTimeMillis();

        GridCacheVersion obsoleteVer = null;

        GridCursor<PendingRow> cur;

        cctx.shared().database().checkpointReadLock();

        try {
            if (grp.sharedGroup())
                cur = pendingEntries.find(new PendingRow(cctx.cacheId()), new PendingRow(cctx.cacheId(), now, 0));
            else
                cur = pendingEntries.find(null, new PendingRow(CU.UNDEFINED_CACHE_ID, now, 0));

            if (!cur.next())
                return 0;

            if (!busyLock.enterBusy())
                return 0;

            try {
                int cleared = 0;

                do {
                    if (amount != -1 && cleared > amount)
                        return cleared;

                    PendingRow row = cur.get();

                    if (row.key.partition() == -1)
                        row.key.partition(cctx.affinity().partition(row.key));

                    assert row.key != null && row.link != 0 && row.expireTime != 0 : row;

                    if (pendingEntries.removex(row)) {
                        if (obsoleteVer == null)
                            obsoleteVer = cctx.cache().nextVersion();

                        GridCacheEntryEx entry = cctx.cache().entryEx(row.key);

                        if (entry != null)
                            c.apply(entry, obsoleteVer);
                    }

                    cleared++;
                }
                while (cur.next());

                return cleared;
            }
            finally {
                busyLock.leaveBusy();
            }
        }
        finally {
            cctx.shared().database().checkpointReadUnlock();
        }
    }

    /** {@inheritDoc} */
    @Override public long expiredSize() throws IgniteCheckedException {
        return pendingEntries != null ? pendingEntries.size() : 0;
    }

    /**
     *
     */
    protected class CacheDataStoreImpl implements CacheDataStore {
        /** */
        private final int partId;

        /** */
        private final CacheDataRowStore rowStore;

        /** */
        private final CacheDataTree dataTree;

        /** Update counter. */
        protected final PartitionUpdateCounter pCntr;

        /** Partition size. */
        private final AtomicLong storageSize = new AtomicLong();

        /** */
        private final IntMap<AtomicLong> cacheSizes = new IntRWHashMap();

        /** Mvcc remove handler. */
        private final PageHandler<MvccUpdateDataRow, Boolean> mvccUpdateMarker = new MvccMarkUpdatedHandler();

        /** Mvcc update tx state hint handler. */
        private final PageHandler<Void, Boolean> mvccUpdateTxStateHint = new MvccUpdateTxStateHintHandler();

        /** */
        private final PageHandler<MvccDataRow, Boolean> mvccApplyChanges = new MvccApplyChangesHandler();

        /** Tombstones counter. */
        private final AtomicLong tombstonesCnt = new AtomicLong();

        /**
         * @param partId Partition number.
         * @param rowStore Row store.
         * @param dataTree Data tree.
         */
        public CacheDataStoreImpl(
            int partId,
            CacheDataRowStore rowStore,
            CacheDataTree dataTree
        ) {
            this.partId = partId;
            this.rowStore = rowStore;
            this.dataTree = dataTree;

            PartitionUpdateCounter delegate = grp.mvccEnabled() ? new PartitionUpdateCounterMvccImpl(grp) :
                !grp.persistenceEnabled() || grp.hasAtomicCaches() ? new PartitionUpdateCounterVolatileImpl(grp) :
                            new PartitionUpdateCounterTrackingImpl(grp);

            pCntr = ctx.logger(PartitionUpdateCounterDebugWrapper.class).isDebugEnabled() ?
                new PartitionUpdateCounterDebugWrapper(partId, delegate) : delegate;
        }

        /**
         * @param cacheId Cache ID.
         */
        void incrementSize(int cacheId) {
            updateSize(cacheId, 1);
        }

        /**
         * @param cacheId Cache ID.
         */
        void decrementSize(int cacheId) {
            updateSize(cacheId, -1);
        }

        /** {@inheritDoc} */
        @Override public boolean init() {
            return false;
        }

        /** {@inheritDoc} */
        @Override public int partId() {
            return partId;
        }

        /** {@inheritDoc} */
        @Override public long cacheSize(int cacheId) {
            if (grp.sharedGroup()) {
                AtomicLong size = cacheSizes.get(cacheId);

                return size != null ? (int)size.get() : 0;
            }

            return storageSize.get();
        }

        /** {@inheritDoc} */
        @Override public Map<Integer, Long> cacheSizes() {
            if (!grp.sharedGroup())
                return null;

            Map<Integer, Long> res = new HashMap<>();

            cacheSizes.forEach((key, val) -> res.put(key, val.longValue()));

            return res;
        }

        /** {@inheritDoc} */
        @Override public long fullSize() {
            return storageSize.get();
        }

        /**
         * @return {@code True} if there are no items in the store.
         */
        @Override public boolean isEmpty() {
            try {
                /*
                 * TODO https://issues.apache.org/jira/browse/IGNITE-10082
                 * Using of counters is cheaper than tree operations. Return size checking after the ticked is resolved.
                 */
                return grp.mvccEnabled() ? dataTree.isEmpty() : storageSize.get() == 0;
            }
            catch (IgniteCheckedException e) {
                U.error(log, "Failed to perform operation.", e);

                return false;
            }
        }

        /** {@inheritDoc} */
        @Override public void updateSize(int cacheId, long delta) {
            storageSize.addAndGet(delta);

            if (grp.sharedGroup()) {
                AtomicLong size = cacheSizes.get(cacheId);

                if (size == null) {
                    AtomicLong old = cacheSizes.putIfAbsent(cacheId, size = new AtomicLong());

                    if (old != null)
                        size = old;
                }

                size.addAndGet(delta);
            }
        }

        /** {@inheritDoc} */
        @Override public long nextUpdateCounter() {
            return pCntr.next();
        }

        /** {@inheritDoc} */
        @Override public long initialUpdateCounter() {
            return pCntr.initial();
        }

        /** {@inheritDoc}
         * @param start Start.
         * @param delta Delta.
         */
        @Override public void updateInitialCounter(long start, long delta) {
            pCntr.updateInitial(start, delta);
        }

        /** {@inheritDoc} */
        @Override public long getAndIncrementUpdateCounter(long delta) {
            return pCntr.reserve(delta);
        }

        /** {@inheritDoc} */
        @Override public long updateCounter() {
            return pCntr.get();
        }

        /** {@inheritDoc} */
        @Override public long reservedCounter() {
            return pCntr.reserved();
        }

        /** {@inheritDoc} */
        @Override public PartitionUpdateCounter partUpdateCounter() {
            return pCntr;
        }

        /** {@inheritDoc} */
        @Override public long reserve(long delta) {
            return pCntr.reserve(delta);
        }

        /** {@inheritDoc} */
        @Override public void updateCounter(long val) {
            try {
                pCntr.update(val);
            }
            catch (IgniteCheckedException e) {
                U.error(log, "Failed to update partition counter. " +
                    "Most probably a node with most actual data is out of topology or data streamer is used " +
                    "in preload mode (allowOverride=false) concurrently with cache transactions [grpName=" +
                    grp.cacheOrGroupName() + ", partId=" + partId + ']', e);

                if (failNodeOnPartitionInconsistency)
                    ctx.kernalContext().failure().process(new FailureContext(FailureType.CRITICAL_ERROR, e));
            }
        }

        /** {@inheritDoc} */
        @Override public boolean updateCounter(long start, long delta) {
            return pCntr.update(start, delta);
        }

        /** {@inheritDoc} */
        @Override public GridLongList finalizeUpdateCounters() {
            return pCntr.finalizeUpdateCounters();
        }

        /**
         * @param cctx Cache context.
         * @param oldRow Old row.
         * @param dataRow New row.
         * @return {@code True} if it is possible to update old row data.
         * @throws IgniteCheckedException If failed.
         */
        private boolean canUpdateOldRow(GridCacheContext cctx, @Nullable CacheDataRow oldRow, DataRow dataRow)
            throws IgniteCheckedException {
            if (oldRow == null || cctx.queries().enabled() || grp.mvccEnabled())
                return false;

            if (oldRow.expireTime() != dataRow.expireTime())
                return false;

            int oldLen = oldRow.size();

            // Use grp.sharedGroup() flag since it is possible cacheId is not yet set here.
            if (!grp.storeCacheIdInDataPage() && grp.sharedGroup() && oldRow.cacheId() != CU.UNDEFINED_CACHE_ID)
                oldLen -= 4;

            if (oldLen > updateValSizeThreshold)
                return false;

            int newLen = dataRow.size();

            return oldLen == newLen;
        }

        /** {@inheritDoc} */
        @Override public void invoke(GridCacheContext cctx, KeyCacheObject key, OffheapInvokeClosure c)
            throws IgniteCheckedException {
            if (!busyLock.enterBusy())
                throw new NodeStoppingException("Operation has been cancelled (node is stopping).");

            int cacheId = grp.sharedGroup() ? cctx.cacheId() : CU.UNDEFINED_CACHE_ID;

            try {
                invoke0(cctx, new SearchRow(cacheId, key), c);
            }
            finally {
                busyLock.leaveBusy();
            }
        }

        /**
         * @param cctx Cache context.
         * @param row Search row.
         * @param c Closure.
         * @throws IgniteCheckedException If failed.
         */
        private void invoke0(GridCacheContext cctx, CacheSearchRow row, OffheapInvokeClosure c)
            throws IgniteCheckedException {
            assert cctx.shared().database().checkpointLockIsHeldByThread();

            dataTree.invoke(row, CacheDataRowAdapter.RowData.NO_KEY, c);

            switch (c.operationType()) {
                case PUT: {
                    assert c.newRow() != null : c;

                    CacheDataRow oldRow = c.oldRow();

                    finishUpdate(cctx, c.newRow(), oldRow);

                    break;
                }

                case REMOVE: {
                    CacheDataRow oldRow = c.oldRow();

                    finishRemove(cctx, row.key(), oldRow, null);

                    break;
                }

                case IN_PLACE:
                    assert !isTombstone(c.newRow());

                    if (isTombstone(c.oldRow())) {
                        tombstoneRemoved();

                        incrementSize(cctx.cacheId());
                    }

                    break;

                case NOOP:
                    break;

                default:
                    assert false : c.operationType();
            }
        }

        /** {@inheritDoc} */
        @Override public CacheDataRow createRow(
            GridCacheContext cctx,
            KeyCacheObject key,
            CacheObject val,
            GridCacheVersion ver,
            long expireTime,
            @Nullable CacheDataRow oldRow) throws IgniteCheckedException {
            int cacheId = grp.storeCacheIdInDataPage() ? cctx.cacheId() : CU.UNDEFINED_CACHE_ID;

            // Set real stored cacheId to properly calculate row size.
            if (oldRow != null)
                oldRow.cacheId(cacheId);

            DataRow dataRow = makeDataRow(key, val, ver, expireTime, cacheId);

            if (canUpdateOldRow(cctx, oldRow, dataRow) && rowStore.updateRow(oldRow.link(), dataRow, grp.statisticsHolderData()))
                dataRow.link(oldRow.link());
            else {
                CacheObjectContext coCtx = cctx.cacheObjectContext();

                key.valueBytes(coCtx);
                val.valueBytes(coCtx);

                rowStore.addRow(dataRow, grp.statisticsHolderData());
            }

            assert dataRow.link() != 0 : dataRow;

            if (grp.sharedGroup()) {
                if (dataRow.cacheId() == CU.UNDEFINED_CACHE_ID)
                    dataRow.cacheId(cctx.cacheId());

                if (oldRow != null && oldRow.cacheId() == CU.UNDEFINED_CACHE_ID)
                    oldRow.cacheId(cctx.cacheId());
            }

            return dataRow;
        }

        /**
         * @param key Cache key.
         * @param val Cache value.
         * @param ver Version.
         * @param expireTime Expired time.
         * @param cacheId Cache id.
         * @return Made data row.
         */
        @NotNull private DataRow makeDataRow(KeyCacheObject key, CacheObject val, GridCacheVersion ver, long expireTime,
            int cacheId) {
            if (key.partition() == -1)
                key.partition(partId);

            return new DataRow(key, val, ver, partId, expireTime, cacheId);
        }

        /** {@inheritDoc} */
        @Override public boolean mvccInitialValue(
            GridCacheContext cctx,
            KeyCacheObject key,
            @Nullable CacheObject val,
            GridCacheVersion ver,
            long expireTime,
            MvccVersion mvccVer,
            MvccVersion newMvccVer)
            throws IgniteCheckedException
        {
            assert mvccVer != null || newMvccVer == null : newMvccVer;

            if (!busyLock.enterBusy())
                throw new NodeStoppingException("Operation has been cancelled (node is stopping).");

            try {
                CacheObjectContext coCtx = cctx.cacheObjectContext();

                // Make sure value bytes initialized.
                key.valueBytes(coCtx);

                // null is passed for loaded from store.
                if (mvccVer == null) {
                    mvccVer = INITIAL_VERSION;

                    // Clean all versions of row
                    mvccRemoveAll(cctx, key);
                }

                if (val != null) {
                    val.valueBytes(coCtx);

                    MvccDataRow updateRow = new MvccDataRow(
                        key,
                        val,
                        ver,
                        partId,
                        expireTime,
                        cctx.cacheId(),
                        mvccVer,
                        newMvccVer);

                    assert cctx.shared().database().checkpointLockIsHeldByThread();

                    if (!grp.storeCacheIdInDataPage() && updateRow.cacheId() != CU.UNDEFINED_CACHE_ID) {
                        updateRow.cacheId(CU.UNDEFINED_CACHE_ID);

                        rowStore.addRow(updateRow, grp.statisticsHolderData());

                        updateRow.cacheId(cctx.cacheId());
                    }
                    else
                        rowStore.addRow(updateRow, grp.statisticsHolderData());

                    dataTree.putx(updateRow);

                    incrementSize(cctx.cacheId());

                    if (cctx.queries().enabled())
                        cctx.queries().store(updateRow, null, true);

                    return true;
                }
            }
            finally {
                busyLock.leaveBusy();
            }

            return false;
        }

        /** {@inheritDoc} */
        @Override public boolean mvccApplyHistoryIfAbsent(
            GridCacheContext cctx,
            KeyCacheObject key,
            List<GridCacheMvccEntryInfo> hist) throws IgniteCheckedException {
            assert !F.isEmpty(hist);

            if (!busyLock.enterBusy())
                throw new NodeStoppingException("Operation has been cancelled (node is stopping).");

            try {
                CacheObjectContext coCtx = cctx.cacheObjectContext();

                // Make sure value bytes initialized.
                key.valueBytes(coCtx);

                assert cctx.shared().database().checkpointLockIsHeldByThread();

                int cacheId = grp.sharedGroup() ? cctx.cacheId() : CU.UNDEFINED_CACHE_ID;

                // No cursor needed here  as we won't iterate over whole page items, but just check if page has smth or not.
                CheckHistoryExistsClosure clo = new CheckHistoryExistsClosure();

                dataTree.iterate(
                    new MvccMaxSearchRow(cacheId, key),
                    new MvccMinSearchRow(cacheId, key),
                    clo
                );

                if (clo.found())
                    return false;

                for (GridCacheMvccEntryInfo info : hist) {
                    MvccDataRow row = new MvccDataRow(key,
                        info.value(),
                        info.version(),
                        partId,
                        info.ttl(),
                        cacheId,
                        info.mvccVersion(),
                        info.newMvccVersion());

                    row.mvccTxState(info.mvccTxState());
                    row.newMvccTxState(info.newMvccTxState());

                    assert info.newMvccTxState() == TxState.NA || info.newMvccCoordinatorVersion() > MVCC_CRD_COUNTER_NA;
                    assert MvccUtils.mvccVersionIsValid(info.mvccCoordinatorVersion(), info.mvccCounter(), info.mvccOperationCounter());

                    if (!grp.storeCacheIdInDataPage() && cacheId != CU.UNDEFINED_CACHE_ID)
                        row.cacheId(CU.UNDEFINED_CACHE_ID);

                    rowStore.addRow(row, grp.statisticsHolderData());

                    row.cacheId(cacheId);

                    boolean hasOld = dataTree.putx(row);

                    assert !hasOld : row;

                    finishUpdate(cctx, row, null);
                }

                return true;
            }
            finally {
                busyLock.leaveBusy();
            }
        }

        /** {@inheritDoc} */
        @Override public boolean mvccUpdateRowWithPreloadInfo(
            GridCacheContext cctx,
            KeyCacheObject key,
            @Nullable CacheObject val,
            GridCacheVersion ver,
            long expireTime,
            MvccVersion mvccVer,
            MvccVersion newMvccVer,
            byte mvccTxState,
            byte newMvccTxState) throws IgniteCheckedException {
            if (!busyLock.enterBusy())
                throw new NodeStoppingException("Operation has been cancelled (node is stopping).");

            try {
                CacheObjectContext coCtx = cctx.cacheObjectContext();

                // Make sure value bytes initialized.
                key.valueBytes(coCtx);

                if (val != null)
                    val.valueBytes(coCtx);

                assert cctx.shared().database().checkpointLockIsHeldByThread();

                MvccUpdateRowWithPreloadInfoClosure clo = new MvccUpdateRowWithPreloadInfoClosure(cctx,
                    key,
                    val,
                    ver,
                    expireTime,
                    mvccVer,
                    newMvccVer,
                    mvccTxState,
                    newMvccTxState);

                assert newMvccTxState == TxState.NA || newMvccVer.coordinatorVersion() != 0;
                assert MvccUtils.mvccVersionIsValid(mvccVer.coordinatorVersion(), mvccVer.counter(), mvccVer.operationCounter());

                invoke0(cctx, clo, clo);

                return clo.operationType() == PUT;
            }
            finally {
                busyLock.leaveBusy();
            }
        }

        /** {@inheritDoc} */
        @Override public MvccUpdateResult mvccUpdate(
            GridCacheContext cctx,
            KeyCacheObject key,
            CacheObject val,
            GridCacheVersion ver,
            long expireTime,
            MvccSnapshot mvccSnapshot,
            @Nullable CacheEntryPredicate filter,
            EntryProcessor entryProc,
            Object[] invokeArgs,
            boolean primary,
            boolean needHistory,
            boolean noCreate,
            boolean needOldVal,
            boolean retVal,
            boolean keepBinary) throws IgniteCheckedException {
            assert mvccSnapshot != null;
            assert primary || !needHistory;

            if (!busyLock.enterBusy())
                throw new NodeStoppingException("Operation has been cancelled (node is stopping).");

            try {
                int cacheId = grp.sharedGroup() ? cctx.cacheId() : CU.UNDEFINED_CACHE_ID;

                CacheObjectContext coCtx = cctx.cacheObjectContext();

                // Make sure value bytes initialized.
                key.valueBytes(coCtx);

                if (val != null)
                    val.valueBytes(coCtx);

                 MvccUpdateDataRow updateRow = new MvccUpdateDataRow(
                    cctx,
                    key,
                    val,
                    ver,
                    partId,
                    expireTime,
                    mvccSnapshot,
                    null,
                    filter,
                    primary,
                    false,
                    needHistory,
                    // we follow fast update visit flow here if row cannot be created by current operation
                    noCreate,
                    needOldVal,
                    retVal || entryProc != null);

                assert cctx.shared().database().checkpointLockIsHeldByThread();

                dataTree.visit(new MvccMaxSearchRow(cacheId, key), new MvccMinSearchRow(cacheId, key), updateRow);

                ResultType res = updateRow.resultType();

                if (res == ResultType.LOCKED // cannot update locked
                    || res == ResultType.VERSION_MISMATCH) // cannot update on write conflict
                    return updateRow;
                else if (res == ResultType.VERSION_FOUND || // exceptional case
                        res == ResultType.FILTERED || // Operation should be skipped.
                        (res == ResultType.PREV_NULL && noCreate)  // No op.
                    ) {
                    // Do nothing, except cleaning up not needed versions
                    cleanup0(cctx, updateRow.cleanupRows());

                    return updateRow;
                }

                CacheDataRow oldRow = null;

                if (res == ResultType.PREV_NOT_NULL) {
                    oldRow = updateRow.oldRow();

                    assert oldRow != null && oldRow.link() != 0 : oldRow;

                    oldRow.key(key);
                }
                else
                    assert res == ResultType.PREV_NULL;

                if (entryProc != null) {
                    entryProc = EntryProcessorResourceInjectorProxy.wrap(cctx.kernalContext(), entryProc);

                    CacheInvokeEntry.Operation op = applyEntryProcessor(cctx, key, ver, entryProc, invokeArgs,
                        updateRow, oldRow, keepBinary);

                    if (op == CacheInvokeEntry.Operation.NONE) {
                        if (res == ResultType.PREV_NOT_NULL)
                            updateRow.value(oldRow.value()); // Restore prev. value.

                        updateRow.resultType(ResultType.FILTERED);

                        cleanup0(cctx, updateRow.cleanupRows());

                        return updateRow;
                    }

                    // Mark old version as removed.
                    if (res == ResultType.PREV_NOT_NULL) {
                        rowStore.updateDataRow(oldRow.link(), mvccUpdateMarker, updateRow, grp.statisticsHolderData());

                        if (op == CacheInvokeEntry.Operation.REMOVE) {
                            updateRow.resultType(ResultType.REMOVED_NOT_NULL);

                            cleanup0(cctx, updateRow.cleanupRows());

                            clearPendingEntries(cctx, oldRow);

                            return updateRow; // Won't create new version on remove.
                        }
                    }
                    else
                        assert op != CacheInvokeEntry.Operation.REMOVE;
                }
                else if (oldRow != null)
                    rowStore.updateDataRow(oldRow.link(), mvccUpdateMarker, updateRow, grp.statisticsHolderData());

                if (!grp.storeCacheIdInDataPage() && updateRow.cacheId() != CU.UNDEFINED_CACHE_ID) {
                    updateRow.cacheId(CU.UNDEFINED_CACHE_ID);

                    rowStore.addRow(updateRow, grp.statisticsHolderData());

                    updateRow.cacheId(cctx.cacheId());
                }
                else
                    rowStore.addRow(updateRow, grp.statisticsHolderData());

                if (needHistory) {
                    assert updateRow.link() != 0;

                    updateRow.history().add(0, new MvccLinkAwareSearchRow(cacheId,
                        key,
                        updateRow.mvccCoordinatorVersion(),
                        updateRow.mvccCounter(),
                        updateRow.mvccOperationCounter(),
                        updateRow.link()));
                }

                boolean old = dataTree.putx(updateRow);

                assert !old;

                GridCacheQueryManager qryMgr = cctx.queries();

                if (qryMgr.enabled())
                    qryMgr.store(updateRow, null, true);

                updatePendingEntries(cctx, updateRow, oldRow);

                cleanup0(cctx, updateRow.cleanupRows());

                return updateRow;
            }
            finally {
                busyLock.leaveBusy();
            }
        }

        /**
         *
         * @param cctx Cache context.
         * @param key entry key.
         * @param ver Entry version.
         * @param entryProc Entry processor.
         * @param invokeArgs Entry processor invoke arguments.
         * @param updateRow Row for update.
         * @param oldRow Old row.
         * @param keepBinary Keep binary flag.
         * @return Entry processor operation.
         */
        @SuppressWarnings("unchecked")
        private CacheInvokeEntry.Operation applyEntryProcessor(GridCacheContext cctx,
            KeyCacheObject key,
            GridCacheVersion ver,
            EntryProcessor entryProc,
            Object[] invokeArgs,
            MvccUpdateDataRow updateRow,
            CacheDataRow oldRow,
            boolean keepBinary) {
            Object procRes = null;
            Exception err = null;

            CacheObject oldVal = oldRow == null ? null : oldRow.value();

            CacheInvokeEntry invokeEntry = new CacheInvokeEntry<>(key, oldVal, ver, keepBinary,
                new GridDhtDetachedCacheEntry(cctx, key));

            try {
                procRes = entryProc.process(invokeEntry, invokeArgs);

                if (invokeEntry.modified() && invokeEntry.op() != CacheInvokeEntry.Operation.REMOVE) {
                    Object val = invokeEntry.getValue(true);

                    CacheObject val0 = cctx.toCacheObject(val);

                    val0.prepareForCache(cctx.cacheObjectContext());

                    updateRow.value(val0);
                }
            }
            catch (Exception e) {
                log.error("Exception was thrown during entry processing.", e);

                err = e;
            }

            CacheInvokeResult invokeRes = err == null ? CacheInvokeResult.fromResult(procRes) :
                CacheInvokeResult.fromError(err);

            updateRow.invokeResult(invokeRes);

            return invokeEntry.op();
        }

        /** {@inheritDoc} */
        @Override public MvccUpdateResult mvccRemove(GridCacheContext cctx,
            KeyCacheObject key,
            MvccSnapshot mvccSnapshot,
            @Nullable CacheEntryPredicate filter,
            boolean primary,
            boolean needHistory,
            boolean needOldVal,
            boolean retVal) throws IgniteCheckedException {
            assert mvccSnapshot != null;
            assert primary || mvccSnapshot.activeTransactions().size() == 0 : mvccSnapshot;
            assert primary || !needHistory;

            if (!busyLock.enterBusy())
                throw new NodeStoppingException("Operation has been cancelled (node is stopping).");

            try {
                int cacheId = grp.sharedGroup() ? cctx.cacheId() : CU.UNDEFINED_CACHE_ID;

                CacheObjectContext coCtx = cctx.cacheObjectContext();

                // Make sure value bytes initialized.
                key.valueBytes(coCtx);

                MvccUpdateDataRow updateRow = new MvccUpdateDataRow(
                    cctx,
                    key,
                    null,
                    null,
                    partId,
                    0,
                    mvccSnapshot,
                    null,
                    filter,
                    primary,
                    false,
                    needHistory,
                    true,
                    needOldVal,
                    retVal);

                assert cctx.shared().database().checkpointLockIsHeldByThread();

                dataTree.visit(new MvccMaxSearchRow(cacheId, key), new MvccMinSearchRow(cacheId, key), updateRow);

                ResultType res = updateRow.resultType();

                if (res == ResultType.LOCKED // cannot update locked
                    || res == ResultType.VERSION_MISMATCH) // cannot update on write conflict
                    return updateRow;
                else if (res == ResultType.VERSION_FOUND || res == ResultType.FILTERED) {
                    // Do nothing, except cleaning up not needed versions
                    cleanup0(cctx, updateRow.cleanupRows());

                    return updateRow;
                }
                else if (res == ResultType.PREV_NOT_NULL) {
                    CacheDataRow oldRow = updateRow.oldRow();

                    assert oldRow != null && oldRow.link() != 0 : oldRow;

                    rowStore.updateDataRow(oldRow.link(), mvccUpdateMarker, updateRow, grp.statisticsHolderData());

                    clearPendingEntries(cctx, oldRow);
                }

                cleanup0(cctx, updateRow.cleanupRows());

                return updateRow;
            }
            finally {
                busyLock.leaveBusy();
            }
        }

        /** {@inheritDoc} */
        @Override public MvccUpdateResult mvccLock(GridCacheContext cctx, KeyCacheObject key,
            MvccSnapshot mvccSnapshot) throws IgniteCheckedException {
            assert mvccSnapshot != null;

            if (!busyLock.enterBusy())
                throw new NodeStoppingException("Operation has been cancelled (node is stopping).");

            try {
                int cacheId = grp.sharedGroup() ? cctx.cacheId() : CU.UNDEFINED_CACHE_ID;

                CacheObjectContext coCtx = cctx.cacheObjectContext();

                // Make sure value bytes initialized.
                key.valueBytes(coCtx);

                MvccUpdateDataRow updateRow = new MvccUpdateDataRow(
                    cctx,
                    key,
                    null,
                    null,
                    partId,
                    0,
                    mvccSnapshot,
                    null,
                    null,
                    true,
                    true,
                    false,
                    false,
                    false,
                    false);

                assert cctx.shared().database().checkpointLockIsHeldByThread();

                dataTree.visit(new MvccMaxSearchRow(cacheId, key), new MvccMinSearchRow(cacheId, key), updateRow);

                ResultType res = updateRow.resultType();

                // cannot update locked, cannot update on write conflict
                if (res == ResultType.LOCKED || res == ResultType.VERSION_MISMATCH)
                    return updateRow;

                // Do nothing, except cleaning up not needed versions
                cleanup0(cctx, updateRow.cleanupRows());

                return updateRow;
            }
            finally {
                busyLock.leaveBusy();
            }
        }

        /** {@inheritDoc} */
        @Override public void mvccRemoveAll(GridCacheContext cctx, KeyCacheObject key) throws IgniteCheckedException {
            if (!busyLock.enterBusy())
                throw new NodeStoppingException("Operation has been cancelled (node is stopping).");

            try {
                key.valueBytes(cctx.cacheObjectContext());

                int cacheId = grp.sharedGroup() ? cctx.cacheId() : CU.UNDEFINED_CACHE_ID;

                boolean cleanup = cctx.queries().enabled() || cctx.ttl().hasPendingEntries();

                assert cctx.shared().database().checkpointLockIsHeldByThread();

                GridCursor<CacheDataRow> cur = dataTree.find(
                    new MvccMaxSearchRow(cacheId, key),
                    new MvccMinSearchRow(cacheId, key),
                    cleanup ? CacheDataRowAdapter.RowData.NO_KEY : CacheDataRowAdapter.RowData.LINK_ONLY
                );

                boolean first = true;

                while (cur.next()) {
                    CacheDataRow row = cur.get();

                    row.key(key);

                    assert row.link() != 0 : row;

                    boolean rmvd = dataTree.removex(row);

                    assert rmvd : row;

                    if (cleanup) {
                        if (cctx.queries().enabled())
                            cctx.queries().remove(key, row);

                        if (first)
                            clearPendingEntries(cctx, row);
                    }

                    rowStore.removeRow(row.link(), grp.statisticsHolderData());

                    if (first)
                        first = false;
                }

                // first == true means there were no row versions
                if (!first)
                    decrementSize(cctx.cacheId());

            }
            finally {
                busyLock.leaveBusy();
            }
        }

        /** {@inheritDoc} */
        @Override public int cleanup(GridCacheContext cctx, @Nullable List<MvccLinkAwareSearchRow> cleanupRows)
            throws IgniteCheckedException {
            if (F.isEmpty(cleanupRows))
                return 0;

            if (!busyLock.enterBusy())
                throw new NodeStoppingException("Operation has been cancelled (node is stopping).");

            try {
                return cleanup0(cctx, cleanupRows);
            }
            finally {
                busyLock.leaveBusy();
            }
        }

        /**
         * @param cctx Cache context.
         * @param cleanupRows Rows to cleanup.
         * @throws IgniteCheckedException If failed.
         * @return Cleaned rows count.
         */
        private int cleanup0(GridCacheContext cctx, @Nullable List<MvccLinkAwareSearchRow> cleanupRows)
             throws IgniteCheckedException {
             if (F.isEmpty(cleanupRows))
                 return 0;

            int res = 0;

            GridCacheQueryManager qryMgr = cctx.queries();

            for (int i = 0; i < cleanupRows.size(); i++) {
                MvccLinkAwareSearchRow cleanupRow = cleanupRows.get(i);

                assert cleanupRow.link() != 0 : cleanupRow;

                assert cctx.shared().database().checkpointLockIsHeldByThread();

                CacheDataRow oldRow = dataTree.remove(cleanupRow);

                if (oldRow != null) { // oldRow == null means it was cleaned by another cleanup process.
                    assert oldRow.mvccCounter() == cleanupRow.mvccCounter();

                    if (qryMgr.enabled())
                        qryMgr.remove(oldRow.key(), oldRow);

                    clearPendingEntries(cctx, oldRow);

                    rowStore.removeRow(cleanupRow.link(), grp.statisticsHolderData());

                    res++;
                }
            }

            return res;
        }

        /** {@inheritDoc} */
        @Override public void updateTxState(GridCacheContext cctx, CacheSearchRow row)
            throws IgniteCheckedException {
            assert grp.mvccEnabled();
            assert mvccVersionIsValid(row.mvccCoordinatorVersion(), row.mvccCounter(), row.mvccOperationCounter()) : row;

            // Need an extra lookup because the row may be already cleaned by another thread.
            CacheDataRow row0 = dataTree.findOne(row, CacheDataRowAdapter.RowData.LINK_ONLY);

            if (row0 != null)
                rowStore.updateDataRow(row0.link(), mvccUpdateTxStateHint, null, grp.statisticsHolderData());
        }

        /** {@inheritDoc} */
        @Override public void update(GridCacheContext cctx,
            KeyCacheObject key,
            CacheObject val,
            GridCacheVersion ver,
            long expireTime,
            @Nullable CacheDataRow oldRow
        ) throws IgniteCheckedException {
            assert oldRow == null || oldRow.link() != 0L : oldRow;

            if (!busyLock.enterBusy())
                throw new NodeStoppingException("Operation has been cancelled (node is stopping).");

            try {
                int cacheId = grp.storeCacheIdInDataPage() ? cctx.cacheId() : CU.UNDEFINED_CACHE_ID;

                assert oldRow == null || oldRow.cacheId() == cacheId : oldRow;

                DataRow dataRow = makeDataRow(key, val, ver, expireTime, cacheId);

                CacheObjectContext coCtx = cctx.cacheObjectContext();

                // Make sure value bytes initialized.
                key.valueBytes(coCtx);
                val.valueBytes(coCtx);

                CacheDataRow old;

                assert cctx.shared().database().checkpointLockIsHeldByThread();

                if (canUpdateOldRow(cctx, oldRow, dataRow) && rowStore.updateRow(oldRow.link(), dataRow, grp.statisticsHolderData())) {
                    old = oldRow;

                    dataRow.link(oldRow.link());
                }
                else {
                    rowStore.addRow(dataRow, grp.statisticsHolderData());

                    assert dataRow.link() != 0 : dataRow;

                    if (grp.sharedGroup() && dataRow.cacheId() == CU.UNDEFINED_CACHE_ID)
                        dataRow.cacheId(cctx.cacheId());

                    if (oldRow != null) {
                        old = oldRow;

                        dataTree.putx(dataRow);
                    }
                    else
                        old = dataTree.put(dataRow);
                }

                finishUpdate(cctx, dataRow, old);
            }
            finally {
                busyLock.leaveBusy();
            }
        }

        /** {@inheritDoc} */
        @Override public void mvccApplyUpdate(GridCacheContext cctx,
            KeyCacheObject key,
            CacheObject val,
            GridCacheVersion ver,
            long expireTime,
            MvccVersion mvccVer
        ) throws IgniteCheckedException {
            if (!busyLock.enterBusy())
                throw new NodeStoppingException("Operation has been cancelled (node is stopping).");

            try {
                int cacheId = grp.sharedGroup() ? cctx.cacheId() : CU.UNDEFINED_CACHE_ID;

                CacheObjectContext coCtx = cctx.cacheObjectContext();

                // Make sure value bytes initialized.
                key.valueBytes(coCtx);

                if (val != null)
                    val.valueBytes(coCtx);

                MvccSnapshotWithoutTxs mvccSnapshot = new MvccSnapshotWithoutTxs(mvccVer.coordinatorVersion(),
                    mvccVer.counter(), mvccVer.operationCounter(), MvccUtils.MVCC_COUNTER_NA);

                MvccUpdateDataRow updateRow = new MvccUpdateDataRow(
                    cctx,
                    key,
                    val,
                    ver,
                    partId,
                    0L,
                    mvccSnapshot,
                    null,
                    null,
                    false,
                    false,
                    false,
                    false,
                    false,
                    false);

                assert cctx.shared().database().checkpointLockIsHeldByThread();

                dataTree.visit(new MvccMaxSearchRow(cacheId, key), new MvccMinSearchRow(cacheId, key), updateRow);

                ResultType res = updateRow.resultType();

                assert res == ResultType.PREV_NULL || res == ResultType.PREV_NOT_NULL : res;

                if (res == ResultType.PREV_NOT_NULL) {
                    CacheDataRow oldRow = updateRow.oldRow();

                    assert oldRow != null && oldRow.link() != 0 : oldRow;

                    rowStore.updateDataRow(oldRow.link(), mvccUpdateMarker, updateRow, grp.statisticsHolderData());
                }

                if (val != null) {
                    if (!grp.storeCacheIdInDataPage() && updateRow.cacheId() != CU.UNDEFINED_CACHE_ID) {
                        updateRow.cacheId(CU.UNDEFINED_CACHE_ID);

                        rowStore.addRow(updateRow, grp.statisticsHolderData());

                        updateRow.cacheId(cctx.cacheId());
                    }
                    else
                        rowStore.addRow(updateRow, grp.statisticsHolderData());

                    boolean old = dataTree.putx(updateRow);

                    assert !old;

                    GridCacheQueryManager qryMgr = cctx.queries();

                    if (qryMgr.enabled())
                        qryMgr.store(updateRow, null, true);

                    cleanup0(cctx, updateRow.cleanupRows());
                }
            }
            finally {
                busyLock.leaveBusy();
            }
        }

        /**
         * @param cctx Cache context.
         * @param newRow New row.
         * @param oldRow Old row if available.
         * @throws IgniteCheckedException If failed.
         */
        private void finishUpdate(GridCacheContext cctx, CacheDataRow newRow, @Nullable CacheDataRow oldRow)
            throws IgniteCheckedException {
            assert !isTombstone(newRow);

            boolean oldTombstone = isTombstone(oldRow);
            boolean oldNull = oldRow == null || oldTombstone;

            if (oldNull)
                incrementSize(cctx.cacheId());

            KeyCacheObject key = newRow.key();

            GridCacheQueryManager qryMgr = cctx.queries();

            if (qryMgr.enabled())
                qryMgr.store(newRow, oldNull ? null : oldRow, true);

            updatePendingEntries(cctx, newRow, oldNull ? null : oldRow);

            if (oldRow != null) {
                assert oldRow.link() != 0 : oldRow;

                if (newRow.link() != oldRow.link())
                    rowStore.removeRow(oldRow.link(), grp.statisticsHolderData());
            }

            if (oldTombstone)
                tombstoneRemoved();
        }

        /**
         * @param cctx Cache context.
         * @param newRow New row.
         * @param oldRow Old row.
         * @throws IgniteCheckedException If failed.
         */
        private void updatePendingEntries(GridCacheContext cctx, CacheDataRow newRow, @Nullable CacheDataRow oldRow)
            throws IgniteCheckedException
        {
            long expireTime = newRow.expireTime();

            int cacheId = grp.sharedGroup() ? cctx.cacheId() : CU.UNDEFINED_CACHE_ID;

            if (oldRow != null) {
                assert oldRow.link() != 0 : oldRow;

                if (pendingTree() != null && oldRow.expireTime() != 0)
                    pendingTree().removex(new PendingRow(cacheId, oldRow.expireTime(), oldRow.link()));
            }

            if (pendingTree() != null && expireTime != 0) {
                pendingTree().putx(new PendingRow(cacheId, expireTime, newRow.link()));

                if (!cctx.ttl().hasPendingEntries())
                    cctx.ttl().hasPendingEntries(true);
            }
        }

        /** {@inheritDoc} */
        @Override public void remove(GridCacheContext cctx, KeyCacheObject key, int partId) throws IgniteCheckedException {
            if (!busyLock.enterBusy())
                throw new NodeStoppingException("Operation has been cancelled (node is stopping).");

            try {
                int cacheId = grp.sharedGroup() ? cctx.cacheId() : CU.UNDEFINED_CACHE_ID;

                assert cctx.shared().database().checkpointLockIsHeldByThread();

                CacheDataRow oldRow = dataTree.remove(new SearchRow(cacheId, key));

                finishRemove(cctx, key, oldRow, null);
            }
            finally {
                busyLock.leaveBusy();
            }
        }

        /**
         *
         */
        private class RemoveWithTombstone implements IgniteCacheOffheapManager.OffheapInvokeClosure {
            /** */
            private final GridCacheContext cctx;

            /** */
            private final KeyCacheObject key;

            /** */
            private final GridCacheVersion ver;

            /** */
            private CacheDataRow oldRow;

            /** */
            private CacheDataRow newRow;

            /**
             * @param cctx Context.
             * @param key Key.
             * @param ver Version.
             */
            RemoveWithTombstone(GridCacheContext cctx, KeyCacheObject key, GridCacheVersion ver) {
                this.cctx = cctx;
                this.key = key;
                this.ver = ver;
            }

            /** {@inheritDoc} */
            @Override public CacheDataRow oldRow() {
                return oldRow;
            }

            /** {@inheritDoc} */
            @Override public void call(@Nullable CacheDataRow oldRow) throws IgniteCheckedException {
                if (oldRow != null)
                    oldRow.key(key);

                this.oldRow = oldRow;

                newRow = createRow(cctx, key, TombstoneCacheObject.INSTANCE, ver, 0, oldRow);
            }

            /** {@inheritDoc} */
            @Override public CacheDataRow newRow() {
                return newRow;
            }

            /** {@inheritDoc} */
            @Override public IgniteTree.OperationType operationType() {
                if (oldRow != null && oldRow.link() == newRow.link())
                    return IgniteTree.OperationType.IN_PLACE;

                return PUT;
            }
        }

        /** {@inheritDoc} */
        @Override public void removeWithTombstone(
            GridCacheContext cctx,
            KeyCacheObject key,
            GridCacheVersion ver,
            GridDhtLocalPartition part
        ) throws IgniteCheckedException {
            if (!busyLock.enterBusy())
                throw new NodeStoppingException("Operation has been cancelled (node is stopping).");

            try {
                assert cctx.shared().database().checkpointLockIsHeldByThread();

                int cacheId = grp.sharedGroup() ? cctx.cacheId() : CU.UNDEFINED_CACHE_ID;

                RemoveWithTombstone c = new RemoveWithTombstone(cctx, key, ver);

                dataTree.invoke(new SearchRow(cacheId, key), CacheDataRowAdapter.RowData.NO_KEY, c);

                assert c.operationType() == PUT || c.operationType() == IN_PLACE : c.operationType();

                if (!isTombstone(c.oldRow))
                    tombstoneCreated();

                finishRemove(cctx, key, c.oldRow, c.newRow);
            }
            finally {
                busyLock.leaveBusy();
            }
        }

        /**
         * @param cctx Cache context.
         * @param key Key.
         * @param oldRow Removed row.
         * @param tombstoneRow Tombstone row (if tombstone was created for remove).
         * @throws IgniteCheckedException If failed.
         */
        private void finishRemove(
            GridCacheContext cctx,
            KeyCacheObject key,
            @Nullable CacheDataRow oldRow,
            @Nullable CacheDataRow tombstoneRow
        ) throws IgniteCheckedException {
            boolean oldTombstone = isTombstone(oldRow);
            boolean oldNull = oldRow == null || oldTombstone;

            if (!oldNull) {
                clearPendingEntries(cctx, oldRow);

                decrementSize(cctx.cacheId());
            }

            GridCacheQueryManager qryMgr = cctx.queries();

            if (qryMgr.enabled())
                qryMgr.remove(key, oldNull ? null : oldRow);

            if (oldRow != null && (tombstoneRow == null || tombstoneRow.link() != oldRow.link()))
                rowStore.removeRow(oldRow.link(), grp.statisticsHolderData());

            if (oldTombstone && tombstoneRow == null)
                tombstoneRemoved();
        }

        /**
         * @param cctx Cache context.
         * @param oldRow Old row.
         * @throws IgniteCheckedException If failed.
         */
        private void clearPendingEntries(GridCacheContext cctx, CacheDataRow oldRow)
            throws IgniteCheckedException {
            int cacheId = grp.sharedGroup() ? cctx.cacheId() : CU.UNDEFINED_CACHE_ID;

            assert oldRow.link() != 0 : oldRow;
            assert cacheId == CU.UNDEFINED_CACHE_ID || oldRow.cacheId() == cacheId :
                "Incorrect cache ID [expected=" + cacheId + ", actual=" + oldRow.cacheId() + "].";

            if (pendingTree() != null && oldRow.expireTime() != 0)
                pendingTree().removex(new PendingRow(cacheId, oldRow.expireTime(), oldRow.link()));
        }

        /**
         * @param row Data row.
         * @return {@code Null} if given row is tombstone, otherwise row itself.
         * @throws IgniteCheckedException If null.
         */
        @Nullable private CacheDataRow checkTombstone(@Nullable CacheDataRow row) throws IgniteCheckedException {
            return grp.offheap().isTombstone(row) ? null : row;
        }

        /** {@inheritDoc} */
        @Override public CacheDataRow find(GridCacheContext cctx, KeyCacheObject key) throws IgniteCheckedException {
            key.valueBytes(cctx.cacheObjectContext());

            int cacheId = grp.sharedGroup() ? cctx.cacheId() : CU.UNDEFINED_CACHE_ID;

            CacheDataRow row;

            if (grp.mvccEnabled()) {
                MvccFirstRowTreeClosure clo = new MvccFirstRowTreeClosure(cctx);

                dataTree.iterate(
                    new MvccMaxSearchRow(cacheId, key),
                    new MvccMinSearchRow(cacheId, key),
                    clo
                );

                row = clo.row();
            }
            else {
                row = dataTree.findOne(new SearchRow(cacheId, key), CacheDataRowAdapter.RowData.NO_KEY);

                row = checkTombstone(row);
            }

            afterRowFound(row, key);

            return row;
        }

        /** {@inheritDoc} */
        @Override public List<IgniteBiTuple<Object, MvccVersion>> mvccFindAllVersions(
            GridCacheContext cctx,
            KeyCacheObject key)
            throws IgniteCheckedException
        {
            assert grp.mvccEnabled();

            // Note: this method is intended for testing only.

            key.valueBytes(cctx.cacheObjectContext());

            int cacheId = grp.sharedGroup() ? cctx.cacheId() : CU.UNDEFINED_CACHE_ID;

            GridCursor<CacheDataRow> cur = dataTree.find(
                new MvccMaxSearchRow(cacheId, key),
                new MvccMinSearchRow(cacheId, key)
            );

            List<IgniteBiTuple<Object, MvccVersion>> res = new ArrayList<>();

            long crd = MVCC_CRD_COUNTER_NA;
            long cntr = MVCC_COUNTER_NA;
            int opCntr = MVCC_OP_COUNTER_NA;

            while (cur.next()) {
                CacheDataRow row = cur.get();

                if (compareNewVersion(row, crd, cntr, opCntr) != 0) // deleted row
                    res.add(F.t(null, row.newMvccVersion()));

                res.add(F.t(row.value(), row.mvccVersion()));

                crd = row.mvccCoordinatorVersion();
                cntr = row.mvccCounter();
                opCntr = row.mvccOperationCounter();
            }

            return res;
        }

        /** {@inheritDoc} */
        @Override public GridCursor<CacheDataRow> mvccAllVersionsCursor(GridCacheContext cctx, KeyCacheObject key, CacheDataRowAdapter.RowData x)
            throws IgniteCheckedException {
            int cacheId = cctx.cacheId();

            GridCursor<CacheDataRow> cursor = dataTree.find(
                new MvccMaxSearchRow(cacheId, key),
                new MvccMinSearchRow(cacheId, key),
                x);

            return cursor;
        }

        /** {@inheritDoc} */
        @Override public CacheDataRow mvccFind(GridCacheContext cctx,
            KeyCacheObject key,
            MvccSnapshot snapshot) throws IgniteCheckedException {
            key.valueBytes(cctx.cacheObjectContext());

            int cacheId = grp.sharedGroup() ? cctx.cacheId() : CU.UNDEFINED_CACHE_ID;

            MvccSnapshotSearchRow clo = new MvccSnapshotSearchRow(cctx, key, snapshot);

            dataTree.iterate(
                clo,
                new MvccMinSearchRow(cacheId, key),
                clo
            );

            CacheDataRow row = clo.row();

            afterRowFound(row, key);

            return row;
        }

        /**
         * @param row Row.
         * @param key Key.
         * @throws IgniteCheckedException If failed.
         */
        private void afterRowFound(@Nullable CacheDataRow row, KeyCacheObject key) throws IgniteCheckedException {
            if (row != null) {
                row.key(key);

                grp.dataRegion().evictionTracker().touchPage(row.link());
            }
        }

        /** {@inheritDoc} */
        @Override public GridCursor<? extends CacheDataRow> cursor(boolean withTombstones) throws IgniteCheckedException {
            GridCursor<? extends CacheDataRow> cur = dataTree.find(null, null);

            return withTombstones ? cur : cursorSkipTombstone(cur);
        }

        /**
         * @param cur Cursor.
         * @return Cursor skipping non-tombstone entries.
         */
        private GridCursor<? extends CacheDataRow> cursorSkipEmpty(final GridCursor<? extends CacheDataRow> cur) {
            if (!grp.supportsTombstone())
                return cur;

            return new GridCursor<CacheDataRow>() {
                /** */
                CacheDataRow next;

                /** {@inheritDoc} */
                @Override public boolean next() throws IgniteCheckedException {
                    while (cur.next()) {
                        CacheDataRow next = cur.get();

                        // If request cursor with RowData.TOMBSTONES, then for non-tombtones all fields are null.
                        if (next.version() != null) {
                            this.next = next;

                            return true;
                        }
                    }

                    return false;
                }

                /** {@inheritDoc} */
                @Override public CacheDataRow get() {
                    return next;
                }
            };
        }

        /**
         * @param cur Cursor.
         * @return Cursor skipping tombstone entries.
         */
        private GridCursor<? extends CacheDataRow> cursorSkipTombstone(final GridCursor<? extends CacheDataRow> cur) {
            if (!grp.supportsTombstone())
                return cur;

            return new GridCursor<CacheDataRow>() {
                /** */
                CacheDataRow next;

                /** {@inheritDoc} */
                @Override public boolean next() throws IgniteCheckedException {
                    while (cur.next()) {
                        CacheDataRow next = cur.get();

                        if (!isTombstone(next)) {
                            this.next = next;

                            return true;
                        }
                    }

                    return false;
                }

                /** {@inheritDoc} */
                @Override public CacheDataRow get() {
                    return next;
                }
            };
        }

        /** {@inheritDoc} */
        @Override public GridCursor<? extends CacheDataRow> cursor(CacheDataRowAdapter.RowData x) throws IgniteCheckedException {
            GridCursor<? extends CacheDataRow> cur = dataTree.find(null, null, x);

            return x == CacheDataRowAdapter.RowData.TOMBSTONES ? cursorSkipEmpty(cur) : cursorSkipTombstone(cur);
        }

        /** {@inheritDoc} */
        @Override public GridCursor<? extends CacheDataRow> cursor(MvccSnapshot mvccSnapshot)
            throws IgniteCheckedException {
            GridCursor<? extends CacheDataRow> cursor;
            if (mvccSnapshot != null) {
                assert grp.mvccEnabled();

                cursor = dataTree.find(null, null,
                    new MvccFirstVisibleRowTreeClosure(grp.singleCacheContext(), mvccSnapshot), null);
            }
            else
                cursor = cursorSkipTombstone(dataTree.find(null, null));

            return cursor;
        }

        /** {@inheritDoc} */
        @Override public GridCursor<? extends CacheDataRow> cursor(int cacheId, boolean withTombstones) throws IgniteCheckedException {
            return cursor(cacheId, null, null, null, null, withTombstones);
        }

        /** {@inheritDoc} */
        @Override public GridCursor<? extends CacheDataRow> cursor(int cacheId,
            MvccSnapshot mvccSnapshot) throws IgniteCheckedException {
            return cursor(cacheId, null, null, null, mvccSnapshot, false);
        }

        /** {@inheritDoc} */
        @Override public GridCursor<? extends CacheDataRow> cursor(int cacheId, KeyCacheObject lower,
            KeyCacheObject upper) throws IgniteCheckedException {
            return cursor(cacheId, lower, upper, null);
        }

        /** {@inheritDoc} */
        @Override public GridCursor<? extends CacheDataRow> cursor(int cacheId, KeyCacheObject lower,
            KeyCacheObject upper, CacheDataRowAdapter.RowData x) throws IgniteCheckedException {
            return cursor(cacheId, lower, upper, null, null, false);
        }

        /** {@inheritDoc} */
        @Override public GridCursor<? extends CacheDataRow> cursor(int cacheId,
            KeyCacheObject lower,
            KeyCacheObject upper,
            CacheDataRowAdapter.RowData x,
            MvccSnapshot snapshot,
            boolean withTombstones
        ) throws IgniteCheckedException {
            SearchRow lowerRow;
            SearchRow upperRow;

            if (grp.sharedGroup()) {
                assert cacheId != CU.UNDEFINED_CACHE_ID;

                lowerRow = lower != null ? new SearchRow(cacheId, lower) : new SearchRow(cacheId);
                upperRow = upper != null ? new SearchRow(cacheId, upper) : new SearchRow(cacheId);
            }
            else {
                lowerRow = lower != null ? new SearchRow(CU.UNDEFINED_CACHE_ID, lower) : null;
                upperRow = upper != null ? new SearchRow(CU.UNDEFINED_CACHE_ID, upper) : null;
            }

            GridCursor<? extends CacheDataRow> cursor;

            if (snapshot != null) {
                assert grp.mvccEnabled();

                GridCacheContext cctx = grp.sharedGroup() ? grp.shared().cacheContext(cacheId) : grp.singleCacheContext();

                cursor = dataTree.find(lowerRow, upperRow, new MvccFirstVisibleRowTreeClosure(cctx, snapshot), x);
            }
            else {
                cursor = dataTree.find(lowerRow, upperRow, x);

                if (!withTombstones)
                    cursor = cursorSkipTombstone(cursor);
            }

            return cursor;
        }

        /** {@inheritDoc} */
        @Override public void destroy() throws IgniteCheckedException {
            final AtomicReference<IgniteCheckedException> exception = new AtomicReference<>();

            dataTree.destroy(new IgniteInClosure<CacheSearchRow>() {
                @Override public void apply(CacheSearchRow row) {
                    try {
                        rowStore.removeRow(row.link(), grp.statisticsHolderData());
                    }
                    catch (IgniteCheckedException e) {
                        U.error(log, "Failed to remove row [link=" + row.link() + "]");

                        IgniteCheckedException ex = exception.get();

                        if (ex == null)
                            exception.set(e);
                        else
                            ex.addSuppressed(e);
                    }
                }
            }, false);

            if (exception.get() != null)
                throw new IgniteCheckedException("Failed to destroy store", exception.get());
        }

        /** {@inheritDoc} */
        @Override public void markDestroyed() {
            dataTree.markDestroyed();
        }

        /** {@inheritDoc} */
        @Override public void clear(int cacheId) throws IgniteCheckedException {
            assert cacheId != CU.UNDEFINED_CACHE_ID;

            if (cacheSize(cacheId) == 0)
                return;

            Exception ex = null;

            GridCursor<? extends CacheDataRow> cur =
                cursor(cacheId, null, null, CacheDataRowAdapter.RowData.KEY_ONLY, null, true);

            int rmv = 0;

            while (cur.next()) {
                if (++rmv == BATCH_SIZE) {
                    ctx.database().checkpointReadUnlock();

                    rmv = 0;

                    ctx.database().checkpointReadLock();
                }

                CacheDataRow row = cur.get();

                assert row.link() != 0 : row;

                try {
                    boolean res = dataTree.removex(row);

                    assert res : row;

                    rowStore.removeRow(row.link(), grp.statisticsHolderData());

                    decrementSize(cacheId);
                }
                catch (IgniteCheckedException e) {
                    U.error(log, "Fail remove row [link=" + row.link() + "]");

                    if (ex == null)
                        ex = e;
                    else
                        ex.addSuppressed(e);
                }
            }

            if (ex != null)
                throw new IgniteCheckedException("Fail destroy store", ex);

            // Allow checkpointer to progress if a partition contains less than BATCH_SIZE keys.
            if (rmv > 0) {
                ctx.database().checkpointReadUnlock();

                ctx.database().checkpointReadLock();
            }
        }

        /** {@inheritDoc} */
        @Override public RowStore rowStore() {
            return rowStore;
        }

        /** {@inheritDoc} */
        @Override public void setRowCacheCleaner(GridQueryRowCacheCleaner rowCacheCleaner) {
            rowStore().setRowCacheCleaner(rowCacheCleaner);
        }

        /**
         * @param size Size to init.
         * @param updCntr Update counter.
         * @param cacheSizes Cache sizes if store belongs to group containing multiple caches.
         * @param updCntrGapsData Update counters gaps raw data.
         * @param tombstonesCnt Tombstones count.
         */
        public void restoreState(
            long size,
            long updCntr,
            Map<Integer, Long> cacheSizes,
            byte[] updCntrGapsData,
            long tombstonesCnt
        ) {
            pCntr.init(updCntr, updCntrGapsData);

            storageSize.set(size);

            for (Map.Entry<Integer, Long> e : cacheSizes.entrySet())
                this.cacheSizes.put(e.getKey(), new AtomicLong(e.getValue()));

            this.tombstonesCnt.set(tombstonesCnt);
        }

        /** {@inheritDoc} */
        @Override public PendingEntriesTree pendingTree() {
            return pendingEntries;
        }

        /** {@inheritDoc} */
        @Override public void preload() throws IgniteCheckedException {
            // No-op.
        }

        /** {@inheritDoc} */
        @Override public void resetUpdateCounter() {
            pCntr.reset();
        }

        /** {@inheritDoc} */
        @Override public void resetInitialUpdateCounter() {
            pCntr.resetInitialCounter();
        }

        /** {@inheritDoc} */
        @Override public PartitionMetaStorage<SimpleDataRow> partStorage() {
            return null;
        }

        /** {@inheritDoc} */
        @Override public long tombstonesCount() {
            return tombstonesCnt.get();
        }

        /**
         * Called when tombstone has removed from partition.
         */
        private void tombstoneRemoved() {
            tombstonesCnt.decrementAndGet();
        }

        /**
         * Called when tombstone has created in partition.
         */
        private void tombstoneCreated() {
            tombstonesCnt.incrementAndGet();
        }

        /**
         * Isolated method to get length of IGFS block.
         *
         * @param cctx Cache context.
         * @param val Value.
         * @return Length of value.
         */
        private int valueLength(GridCacheContext cctx, @Nullable CacheObject val) {
            if (val == null)
                return 0;

            byte[] bytes = val.value(cctx.cacheObjectContext(), false);

            if (bytes != null)
                return bytes.length;
            else
                return 0;
        }

        /** */
        private final class MvccFirstVisibleRowTreeClosure implements MvccTreeClosure, MvccDataPageClosure {
            /** */
            private final GridCacheContext cctx;

            /** */
            private final MvccSnapshot snapshot;

            /**
             *
             * @param cctx Cache context.
             * @param snapshot MVCC snapshot.
             */
            MvccFirstVisibleRowTreeClosure(GridCacheContext cctx, MvccSnapshot snapshot) {
                this.cctx = cctx;
                this.snapshot = snapshot;
            }

            /** {@inheritDoc} */
            @Override public boolean apply(BPlusTree<CacheSearchRow, CacheDataRow> tree, BPlusIO<CacheSearchRow> io,
                long pageAddr, int idx) throws IgniteCheckedException {
                RowLinkIO rowIo = (RowLinkIO)io;

                long rowCrdVer = rowIo.getMvccCoordinatorVersion(pageAddr, idx);
                long rowCntr = rowIo.getMvccCounter(pageAddr, idx);
                int rowOpCntr = rowIo.getMvccOperationCounter(pageAddr, idx);

                assert mvccVersionIsValid(rowCrdVer, rowCntr, rowOpCntr);

                return isVisible(cctx, snapshot, rowCrdVer, rowCntr, rowOpCntr, rowIo.getLink(pageAddr, idx));
            }

            /** {@inheritDoc} */
            @Override public boolean applyMvcc(DataPageIO io, long dataPageAddr, int itemId, int pageSize)
                throws IgniteCheckedException {
                try {
                    return isVisible(cctx, snapshot, io, dataPageAddr, itemId, pageSize);
                }
                catch (IgniteTxUnexpectedStateCheckedException e) {
                    // TODO this catch must not be needed if we switch Vacuum to data page scan
                    // We expect the active tx state can be observed by read tx only in the cases when tx has been aborted
                    // asynchronously and node hasn't received finish message yet but coordinator has already removed it from
                    // the active txs map. Rows written by this tx are invisible to anyone and will be removed by the vacuum.
                    if (log.isDebugEnabled())
                        log.debug( "Unexpected tx state on index lookup. " + X.getFullStackTrace(e));

                    return false;
                }
            }
        }

        /**
         *
         */
        private class MvccUpdateRowWithPreloadInfoClosure extends MvccDataRow implements OffheapInvokeClosure {
            /** */
            private CacheDataRow oldRow;

            /** */
            private IgniteTree.OperationType op;

            /**
             * @param cctx Cache context.
             * @param key Key.
             * @param val Value.
             * @param ver Version.
             * @param expireTime Expire time.
             * @param mvccVer Mvcc created version.
             * @param newMvccVer Mvcc updated version.
             * @param mvccTxState Mvcc Tx state hint.
             * @param newMvccTxState New Mvcc Tx state hint.
             */
            MvccUpdateRowWithPreloadInfoClosure(GridCacheContext cctx,
                KeyCacheObject key,
                @Nullable CacheObject val,
                GridCacheVersion ver,
                long expireTime,
                MvccVersion mvccVer,
                MvccVersion newMvccVer,
                byte mvccTxState,
                byte newMvccTxState) {
                super(key,
                    val,
                    ver,
                    partId,
                    expireTime,
                    grp.sharedGroup() ? cctx.cacheId() : CU.UNDEFINED_CACHE_ID,
                    mvccVer,
                    newMvccVer);

                mvccTxState(mvccTxState);
                newMvccTxState(newMvccTxState);
            }

            /** {@inheritDoc} */
            @Nullable @Override public CacheDataRow oldRow() {
                return oldRow;
            }

            /** {@inheritDoc} */
            @Override public void call(@Nullable CacheDataRow oldRow) throws IgniteCheckedException {
                this.oldRow = oldRow;

                if (oldRow == null) {
                    op = PUT;

                    int cacheId = cacheId();

                    if (!grp.storeCacheIdInDataPage() && cacheId != CU.UNDEFINED_CACHE_ID)
                        cacheId(CU.UNDEFINED_CACHE_ID);

                    rowStore().addRow(this, grp.statisticsHolderData());

                    cacheId(cacheId);
                }
                else {
                    op = NOOP;

                    if (oldRow.mvccTxState() != mvccTxState() ||
                        oldRow.newMvccCoordinatorVersion() != newMvccCoordinatorVersion() ||
                        oldRow.newMvccCounter() != newMvccCounter() ||
                        oldRow.newMvccOperationCounter() != newMvccOperationCounter() ||
                        oldRow.newMvccTxState() != newMvccTxState()) {

                        rowStore().updateDataRow(oldRow.link(), mvccApplyChanges, this, grp.statisticsHolderData());
                    }
                }
            }

            /** {@inheritDoc} */
            @Override public CacheDataRow newRow() {
                return op == PUT ? this : null;
            }

            /** {@inheritDoc} */
            @Override public IgniteTree.OperationType operationType() {
                return op == null ? NOOP : op;
            }
        }

        /**
         *  Check if any row version exists.
         */
        private final class CheckHistoryExistsClosure implements BPlusTree.TreeRowClosure<CacheSearchRow, CacheDataRow> {
            /** */
            private boolean found;

            /** {@inheritDoc} */
            @Override public boolean apply(BPlusTree<CacheSearchRow, CacheDataRow> tree, BPlusIO<CacheSearchRow> io,
                long pageAddr, int idx) {
                found = true;

                return false;  // Stop search.
            }

            /**
             * @return {@code True} if any row was found, {@code False} otherwise.
             */
            public boolean found() {
                return found;
            }
        }
    }

    /**
     * Mvcc remove handler.
     */
    private final class MvccMarkUpdatedHandler extends PageHandler<MvccUpdateDataRow, Boolean> {
        /** {@inheritDoc} */
        @Override public Boolean run(int cacheId, long pageId, long page, long pageAddr, PageIO io, Boolean walPlc,
            MvccUpdateDataRow updateDataRow, int itemId, IoStatisticsHolder statHolder) throws IgniteCheckedException {
            assert grp.mvccEnabled();

            DataPageIO iox = (DataPageIO)io;

            int off = iox.getPayloadOffset(pageAddr, itemId,
                grp.dataRegion().pageMemory().realPageSize(grp.groupId()), MVCC_INFO_SIZE);

            long newCrd = iox.newMvccCoordinator(pageAddr, off);
            long newCntr = iox.newMvccCounter(pageAddr, off);
            int newOpCntr = iox.rawNewMvccOperationCounter(pageAddr, off);

            assert newCrd == MVCC_CRD_COUNTER_NA || state(grp, newCrd, newCntr, newOpCntr) == TxState.ABORTED;

            int keyAbsentBeforeFlag = updateDataRow.isKeyAbsentBefore() ? (1 << MVCC_KEY_ABSENT_BEFORE_OFF) : 0;

            iox.updateNewVersion(pageAddr, off, updateDataRow.mvccCoordinatorVersion(), updateDataRow.mvccCounter(),
                updateDataRow.mvccOperationCounter() | keyAbsentBeforeFlag, TxState.NA);

            if (isWalDeltaRecordNeeded(grp.dataRegion().pageMemory(), cacheId, pageId, page, ctx.wal(), walPlc))
                ctx.wal().log(new DataPageMvccMarkUpdatedRecord(cacheId, pageId, itemId,
                    updateDataRow.mvccCoordinatorVersion(), updateDataRow.mvccCounter(), updateDataRow.mvccOperationCounter()));

            return TRUE;
        }
    }

    /**
     * Mvcc update operation counter hints handler.
     */
    private final class MvccUpdateTxStateHintHandler extends PageHandler<Void, Boolean> {
        /** {@inheritDoc} */
        @Override public Boolean run(int cacheId, long pageId, long page, long pageAddr, PageIO io,
            Boolean walPlc, Void ignore, int itemId, IoStatisticsHolder statHolder) throws IgniteCheckedException {

            DataPageIO iox = (DataPageIO)io;

            int off = iox.getPayloadOffset(pageAddr, itemId,
                grp.dataRegion().pageMemory().realPageSize(grp.groupId()), MVCC_INFO_SIZE);

            long crd = iox.mvccCoordinator(pageAddr, off);
            long cntr = iox.mvccCounter(pageAddr, off);
            int opCntr = iox.rawMvccOperationCounter(pageAddr, off);
            byte txState = (byte)(opCntr >>> MVCC_HINTS_BIT_OFF);

            if (txState == TxState.NA) {
                byte state = state(grp, crd, cntr, opCntr);

                if (state == TxState.COMMITTED || state == TxState.ABORTED) {
                    iox.rawMvccOperationCounter(pageAddr, off, opCntr | (state << MVCC_HINTS_BIT_OFF));

                    if (isWalDeltaRecordNeeded(grp.dataRegion().pageMemory(), cacheId, pageId, page, ctx.wal(), walPlc))
                        ctx.wal().log(new DataPageMvccUpdateTxStateHintRecord(cacheId, pageId, itemId, state));
                }
                else
                    throw unexpectedStateException(grp, state, crd, cntr, opCntr);
            }

            long newCrd = iox.newMvccCoordinator(pageAddr, off);
            long newCntr = iox.newMvccCounter(pageAddr, off);
            int newOpCntr = iox.rawNewMvccOperationCounter(pageAddr, off);
            byte newTxState = (byte)(newOpCntr >>> MVCC_HINTS_BIT_OFF);

            if (newCrd != MVCC_CRD_COUNTER_NA && newTxState == TxState.NA) {
                byte state = state(grp, newCrd, newCntr, newOpCntr);

                if (state == TxState.COMMITTED || state == TxState.ABORTED) {
                    iox.rawNewMvccOperationCounter(pageAddr, off, newOpCntr | (state << MVCC_HINTS_BIT_OFF));

                    if (isWalDeltaRecordNeeded(grp.dataRegion().pageMemory(), cacheId, pageId, page, ctx.wal(), walPlc))
                        ctx.wal().log(new DataPageMvccUpdateNewTxStateHintRecord(cacheId, pageId, itemId, state));
                }

                // We do not throw an exception here because new version may be updated by active Tx at this moment.
            }

            return TRUE;
        }
    }

    /**
     * Applies changes to the row.
     */
    private final class MvccApplyChangesHandler extends PageHandler<MvccDataRow, Boolean> {
        /** {@inheritDoc} */
        @Override public Boolean run(int cacheId, long pageId, long page, long pageAddr, PageIO io, Boolean walPlc,
            MvccDataRow newRow, int itemId, IoStatisticsHolder statHolder) throws IgniteCheckedException {
            assert grp.mvccEnabled();

            DataPageIO iox = (DataPageIO)io;

            int off = iox.getPayloadOffset(pageAddr, itemId,
                grp.dataRegion().pageMemory().realPageSize(grp.groupId()), MVCC_INFO_SIZE);

            long crd = iox.mvccCoordinator(pageAddr, off);
            long cntr = iox.mvccCounter(pageAddr, off);
            int opCntrAndHint = iox.rawMvccOperationCounter(pageAddr, off);
            int opCntr = opCntrAndHint & MVCC_OP_COUNTER_MASK;
            byte txState = (byte)(opCntrAndHint >>> MVCC_HINTS_BIT_OFF);

            long newCrd = iox.newMvccCoordinator(pageAddr, off);
            long newCntr = iox.newMvccCounter(pageAddr, off);
            int newOpCntrAndHint = iox.rawNewMvccOperationCounter(pageAddr, off);
            int newOpCntr = newOpCntrAndHint & MVCC_OP_COUNTER_MASK;
            byte newTxState = (byte)(newOpCntrAndHint >>> MVCC_HINTS_BIT_OFF);

            assert crd == newRow.mvccCoordinatorVersion();
            assert cntr == newRow.mvccCounter();
            assert opCntr == newRow.mvccOperationCounter();

            assert newRow.mvccTxState() != TxState.NA : newRow.mvccTxState();

            if (txState != newRow.mvccTxState() && newRow.mvccTxState() != TxState.NA) {
                assert txState == TxState.NA : txState;

                iox.rawMvccOperationCounter(pageAddr, off, opCntr | (newRow.mvccTxState() << MVCC_HINTS_BIT_OFF));

                if (isWalDeltaRecordNeeded(grp.dataRegion().pageMemory(), cacheId, pageId, page, ctx.wal(), walPlc))
                    ctx.wal().log(new DataPageMvccUpdateTxStateHintRecord(cacheId, pageId, itemId, newRow.mvccTxState()));
            }

            if (compare(newCrd,
                newCntr,
                newOpCntr,
                newRow.newMvccCoordinatorVersion(),
                newRow.newMvccCounter(),
                newRow.newMvccOperationCounter()) != 0) {

                assert newRow.newMvccTxState() == TxState.NA || newRow.newMvccCoordinatorVersion() != MVCC_CRD_COUNTER_NA;

                iox.updateNewVersion(pageAddr, off, newRow.newMvccCoordinatorVersion(), newRow.newMvccCounter(),
                    newRow.newMvccOperationCounter(), newRow.newMvccTxState());

                if (isWalDeltaRecordNeeded(grp.dataRegion().pageMemory(), cacheId, pageId, page, ctx.wal(), walPlc))
                    ctx.wal().log(new DataPageMvccMarkUpdatedRecord(cacheId, pageId, itemId,
                        newRow.newMvccCoordinatorVersion(), newRow.newMvccCounter(),
                        newRow.newMvccOperationCounter() | (newRow.newMvccTxState() << MVCC_HINTS_BIT_OFF)));
            }
            else if (newTxState != newRow.newMvccTxState() && newRow.newMvccTxState() != TxState.NA) {
                assert newTxState == TxState.NA : newTxState;

                iox.rawNewMvccOperationCounter(pageAddr, off, newOpCntr | (newRow.newMvccTxState() << MVCC_HINTS_BIT_OFF));

                if (isWalDeltaRecordNeeded(grp.dataRegion().pageMemory(), cacheId, pageId, page, ctx.wal(), walPlc))
                    ctx.wal().log(new DataPageMvccUpdateNewTxStateHintRecord(cacheId, pageId, itemId, newRow.newMvccTxState()));
            }

            return TRUE;
        }
    }
}<|MERGE_RESOLUTION|>--- conflicted
+++ resolved
@@ -892,6 +892,16 @@
         return iterator(CU.UNDEFINED_CACHE_ID, singletonIterator(data), null, null, withTombstones);
     }
 
+    @Override public GridIterator<CacheDataRow> tombstoneIterator(int part) throws IgniteCheckedException {
+        CacheDataStore data = partitionData(part);
+
+        if (data == null)
+            return new GridEmptyCloseableIterator<>();
+
+        // TODO use flags
+        return iterator(CU.UNDEFINED_CACHE_ID, singletonIterator(data), null, null, false);
+    }
+
     /**
      *
      * @param cacheId Cache ID.
@@ -941,17 +951,9 @@
                                 // TODO https://ggsystems.atlassian.net/browse/GG-20800
                                 CacheDataTree.setDataPageScanEnabled(false);
 
-<<<<<<< HEAD
-                            try {
-                                if (mvccSnapshot == null)
-                                    cur = cacheId == CU.UNDEFINED_CACHE_ID ? ds.cursor(withTombstones) : ds.cursor(cacheId, withTombstones);
-                                else {
-                                    cur = cacheId == CU.UNDEFINED_CACHE_ID ?
-                                        ds.cursor(mvccSnapshot) : ds.cursor(cacheId, mvccSnapshot);
-=======
                                 try {
                                     if (mvccSnapshot == null)
-                                        cur = cacheId == CU.UNDEFINED_CACHE_ID ? ds.cursor() : ds.cursor(cacheId);
+                                        cur = cacheId == CU.UNDEFINED_CACHE_ID ? ds.cursor(withTombstones) : ds.cursor(cacheId, withTombstones);
                                     else {
                                         cur = cacheId == CU.UNDEFINED_CACHE_ID ?
                                             ds.cursor(mvccSnapshot) : ds.cursor(cacheId, mvccSnapshot);
@@ -959,7 +961,6 @@
                                 }
                                 finally {
                                     CacheDataTree.setDataPageScanEnabled(false);
->>>>>>> 259f3d97
                                 }
                             }
                             else
@@ -2991,6 +2992,11 @@
                 @Override public CacheDataRow get() {
                     return next;
                 }
+
+                /** {@inheritDoc} */
+                @Override public void close() throws Exception {
+                    cur.close();
+                }
             };
         }
 
@@ -3025,6 +3031,11 @@
                 @Override public CacheDataRow get() {
                     return next;
                 }
+
+                /** {@inheritDoc} */
+                @Override public void close() throws Exception {
+                    cur.close();
+                }
             };
         }
 
@@ -3039,6 +3050,7 @@
         @Override public GridCursor<? extends CacheDataRow> cursor(MvccSnapshot mvccSnapshot)
             throws IgniteCheckedException {
             GridCursor<? extends CacheDataRow> cursor;
+            // TODO can mvccSnapshot be null ?
             if (mvccSnapshot != null) {
                 assert grp.mvccEnabled();
 
