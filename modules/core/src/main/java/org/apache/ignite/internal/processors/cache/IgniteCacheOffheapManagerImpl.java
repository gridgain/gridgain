/*
 * Copyright 2019 GridGain Systems, Inc. and Contributors.
 *
 * Licensed under the GridGain Community Edition License (the "License");
 * you may not use this file except in compliance with the License.
 * You may obtain a copy of the License at
 *
 *     https://www.gridgain.com/products/software/community-edition/gridgain-community-edition-license
 *
 * Unless required by applicable law or agreed to in writing, software
 * distributed under the License is distributed on an "AS IS" BASIS,
 * WITHOUT WARRANTIES OR CONDITIONS OF ANY KIND, either express or implied.
 * See the License for the specific language governing permissions and
 * limitations under the License.
 */

package org.apache.ignite.internal.processors.cache;

import java.util.ArrayList;
import java.util.Collections;
import java.util.HashMap;
import java.util.HashSet;
import java.util.Iterator;
import java.util.List;
import java.util.Map;
import java.util.NoSuchElementException;
import java.util.Set;
import java.util.TreeMap;
import java.util.concurrent.ConcurrentHashMap;
import java.util.concurrent.ConcurrentMap;
import java.util.concurrent.atomic.AtomicLong;
import java.util.concurrent.atomic.AtomicReference;
import javax.cache.Cache;
import javax.cache.processor.EntryProcessor;
import org.apache.ignite.IgniteCheckedException;
import org.apache.ignite.IgniteException;
import org.apache.ignite.IgniteLogger;
import org.apache.ignite.IgniteSystemProperties;
import org.apache.ignite.failure.FailureContext;
import org.apache.ignite.failure.FailureType;
import org.apache.ignite.internal.NodeStoppingException;
import org.apache.ignite.internal.metric.IoStatisticsHolder;
import org.apache.ignite.internal.pagemem.FullPageId;
import org.apache.ignite.internal.pagemem.wal.record.delta.DataPageMvccMarkUpdatedRecord;
import org.apache.ignite.internal.pagemem.wal.record.delta.DataPageMvccUpdateNewTxStateHintRecord;
import org.apache.ignite.internal.pagemem.wal.record.delta.DataPageMvccUpdateTxStateHintRecord;
import org.apache.ignite.internal.processors.affinity.AffinityTopologyVersion;
import org.apache.ignite.internal.processors.cache.distributed.dht.colocated.GridDhtDetachedCacheEntry;
import org.apache.ignite.internal.processors.cache.distributed.dht.preloader.CachePartitionPartialCountersMap;
import org.apache.ignite.internal.processors.cache.distributed.dht.preloader.IgniteDhtDemandedPartitionsMap;
import org.apache.ignite.internal.processors.cache.distributed.dht.preloader.IgniteHistoricalIterator;
import org.apache.ignite.internal.processors.cache.distributed.dht.preloader.IgniteRebalanceIteratorImpl;
import org.apache.ignite.internal.processors.cache.distributed.dht.topology.GridDhtInvalidPartitionException;
import org.apache.ignite.internal.processors.cache.distributed.dht.topology.GridDhtLocalPartition;
import org.apache.ignite.internal.processors.cache.mvcc.MvccSnapshot;
import org.apache.ignite.internal.processors.cache.mvcc.MvccSnapshotWithoutTxs;
import org.apache.ignite.internal.processors.cache.mvcc.MvccUtils;
import org.apache.ignite.internal.processors.cache.mvcc.MvccVersion;
import org.apache.ignite.internal.processors.cache.mvcc.txlog.TxState;
import org.apache.ignite.internal.processors.cache.persistence.CacheDataRow;
import org.apache.ignite.internal.processors.cache.persistence.CacheDataRowAdapter;
import org.apache.ignite.internal.processors.cache.persistence.CacheSearchRow;
import org.apache.ignite.internal.processors.cache.persistence.RootPage;
import org.apache.ignite.internal.processors.cache.persistence.RowStore;
import org.apache.ignite.internal.processors.cache.persistence.freelist.SimpleDataRow;
import org.apache.ignite.internal.processors.cache.persistence.partstate.GroupPartitionId;
import org.apache.ignite.internal.processors.cache.persistence.partstorage.PartitionMetaStorage;
import org.apache.ignite.internal.processors.cache.persistence.tree.BPlusTree;
import org.apache.ignite.internal.processors.cache.persistence.tree.io.BPlusIO;
import org.apache.ignite.internal.processors.cache.persistence.tree.io.DataPageIO;
import org.apache.ignite.internal.processors.cache.persistence.tree.io.PageIO;
import org.apache.ignite.internal.processors.cache.persistence.tree.reuse.ReuseList;
import org.apache.ignite.internal.processors.cache.persistence.tree.util.PageHandler;
import org.apache.ignite.internal.processors.cache.persistence.tree.util.PageLockListener;
import org.apache.ignite.internal.processors.cache.query.GridCacheQueryManager;
import org.apache.ignite.internal.processors.cache.tree.CacheDataRowStore;
import org.apache.ignite.internal.processors.cache.tree.CacheDataTree;
import org.apache.ignite.internal.processors.cache.tree.DataRow;
import org.apache.ignite.internal.processors.cache.tree.PendingEntriesTree;
import org.apache.ignite.internal.processors.cache.tree.PendingRow;
import org.apache.ignite.internal.processors.cache.tree.RowLinkIO;
import org.apache.ignite.internal.processors.cache.tree.SearchRow;
import org.apache.ignite.internal.processors.cache.tree.mvcc.data.MvccDataRow;
import org.apache.ignite.internal.processors.cache.tree.mvcc.data.MvccUpdateDataRow;
import org.apache.ignite.internal.processors.cache.tree.mvcc.data.MvccUpdateResult;
import org.apache.ignite.internal.processors.cache.tree.mvcc.data.ResultType;
import org.apache.ignite.internal.processors.cache.tree.mvcc.search.MvccDataPageClosure;
import org.apache.ignite.internal.processors.cache.tree.mvcc.search.MvccFirstRowTreeClosure;
import org.apache.ignite.internal.processors.cache.tree.mvcc.search.MvccLinkAwareSearchRow;
import org.apache.ignite.internal.processors.cache.tree.mvcc.search.MvccMaxSearchRow;
import org.apache.ignite.internal.processors.cache.tree.mvcc.search.MvccMinSearchRow;
import org.apache.ignite.internal.processors.cache.tree.mvcc.search.MvccSnapshotSearchRow;
import org.apache.ignite.internal.processors.cache.tree.mvcc.search.MvccTreeClosure;
import org.apache.ignite.internal.processors.cache.tree.updatelog.PartitionLogTree;
import org.apache.ignite.internal.processors.cache.tree.updatelog.UpdateLogRow;
import org.apache.ignite.internal.processors.cache.version.GridCacheVersion;
import org.apache.ignite.internal.processors.query.GridQueryRowCacheCleaner;
import org.apache.ignite.internal.transactions.IgniteTxUnexpectedStateCheckedException;
import org.apache.ignite.internal.util.GridAtomicLong;
import org.apache.ignite.internal.util.GridCloseableIteratorAdapter;
import org.apache.ignite.internal.util.GridEmptyCloseableIterator;
import org.apache.ignite.internal.util.GridLongList;
import org.apache.ignite.internal.util.GridSpinBusyLock;
import org.apache.ignite.internal.util.GridStripedLock;
import org.apache.ignite.internal.util.IgniteTree;
import org.apache.ignite.internal.util.collection.ImmutableIntSet;
import org.apache.ignite.internal.util.collection.IntMap;
import org.apache.ignite.internal.util.collection.IntRWHashMap;
import org.apache.ignite.internal.util.collection.IntSet;
import org.apache.ignite.internal.util.lang.GridCloseableIterator;
import org.apache.ignite.internal.util.lang.GridCursor;
import org.apache.ignite.internal.util.lang.GridIterator;
import org.apache.ignite.internal.util.lang.IgniteInClosure2X;
import org.apache.ignite.internal.util.typedef.F;
import org.apache.ignite.internal.util.typedef.X;
import org.apache.ignite.internal.util.typedef.internal.CU;
import org.apache.ignite.internal.util.typedef.internal.U;
import org.apache.ignite.lang.IgniteBiTuple;
import org.apache.ignite.lang.IgniteInClosure;
import org.jetbrains.annotations.NotNull;
import org.jetbrains.annotations.Nullable;

import static java.lang.Boolean.TRUE;
import static org.apache.ignite.internal.pagemem.PageIdAllocator.FLAG_IDX;
import static org.apache.ignite.internal.pagemem.PageIdAllocator.INDEX_PARTITION;
import static org.apache.ignite.internal.processors.cache.distributed.dht.topology.GridDhtPartitionState.OWNING;
import static org.apache.ignite.internal.processors.cache.mvcc.MvccUtils.INITIAL_VERSION;
import static org.apache.ignite.internal.processors.cache.mvcc.MvccUtils.MVCC_COUNTER_NA;
import static org.apache.ignite.internal.processors.cache.mvcc.MvccUtils.MVCC_CRD_COUNTER_NA;
import static org.apache.ignite.internal.processors.cache.mvcc.MvccUtils.MVCC_HINTS_BIT_OFF;
import static org.apache.ignite.internal.processors.cache.mvcc.MvccUtils.MVCC_KEY_ABSENT_BEFORE_OFF;
import static org.apache.ignite.internal.processors.cache.mvcc.MvccUtils.MVCC_OP_COUNTER_MASK;
import static org.apache.ignite.internal.processors.cache.mvcc.MvccUtils.MVCC_OP_COUNTER_NA;
import static org.apache.ignite.internal.processors.cache.mvcc.MvccUtils.compare;
import static org.apache.ignite.internal.processors.cache.mvcc.MvccUtils.compareNewVersion;
import static org.apache.ignite.internal.processors.cache.mvcc.MvccUtils.isVisible;
import static org.apache.ignite.internal.processors.cache.mvcc.MvccUtils.mvccVersionIsValid;
import static org.apache.ignite.internal.processors.cache.mvcc.MvccUtils.state;
import static org.apache.ignite.internal.processors.cache.mvcc.MvccUtils.unexpectedStateException;
import static org.apache.ignite.internal.processors.cache.persistence.tree.io.DataPageIO.MVCC_INFO_SIZE;
import static org.apache.ignite.internal.util.IgniteTree.OperationType.IN_PLACE;
import static org.apache.ignite.internal.util.IgniteTree.OperationType.NOOP;
import static org.apache.ignite.internal.util.IgniteTree.OperationType.PUT;
import static org.apache.ignite.internal.util.lang.GridCursor.EMPTY_CURSOR;

/**
 *
 */
public class IgniteCacheOffheapManagerImpl implements IgniteCacheOffheapManager {
    /** */
    private final boolean failNodeOnPartitionInconsistency = Boolean.getBoolean(
        IgniteSystemProperties.IGNITE_FAIL_NODE_ON_UNRECOVERABLE_PARTITION_INCONSISTENCY);

    /** Batch size for cache removals during destroy. */
    private static final int BATCH_SIZE = 1000;

    /** */
    private final boolean IS_INCREMENTAL_DR_ENABLED = Boolean.getBoolean("GG_INCREMENTAL_STATE_TRANSFER");

    /** */
    protected GridCacheSharedContext ctx;

    /** */
    protected CacheGroupContext grp;

    /** */
    protected IgniteLogger log;

    /** */
    private CacheDataStore locCacheDataStore;

    /** */
    protected final ConcurrentMap<Integer, CacheDataStore> partDataStores = new ConcurrentHashMap<>();

    /** */
    private PendingEntriesTree pendingEntries;

    /** */
    private final GridAtomicLong globalRmvId = new GridAtomicLong(U.currentTimeMillis() * 1000_000);

    /** */
    protected final GridSpinBusyLock busyLock = new GridSpinBusyLock();

    /** */
    private int updateValSizeThreshold;

    /** */
    protected GridStripedLock partStoreLock = new GridStripedLock(Runtime.getRuntime().availableProcessors());

    /** {@inheritDoc} */
    @Override public GridAtomicLong globalRemoveId() {
        return globalRmvId;
    }

    /** {@inheritDoc} */
    @Override public void start(GridCacheSharedContext ctx, CacheGroupContext grp) throws IgniteCheckedException {
        this.ctx = ctx;
        this.grp = grp;
        this.log = ctx.logger(getClass());

        updateValSizeThreshold = ctx.database().pageSize() / 2;

        if (grp.affinityNode()) {
            ctx.database().checkpointReadLock();

            try {
                initDataStructures();

                if (grp.isLocal())
                    locCacheDataStore = createCacheDataStore(0);
            }
            finally {
                ctx.database().checkpointReadUnlock();
            }
        }
    }

    /** {@inheritDoc} */
    @Override public void onCacheStarted(GridCacheContext cctx) throws IgniteCheckedException {
        initPendingTree(cctx);
    }

    /**
     * @param cctx Cache context.
     * @throws IgniteCheckedException If failed.
     */
    protected void initPendingTree(GridCacheContext cctx) throws IgniteCheckedException {
        assert !cctx.group().persistenceEnabled();

        if (cctx.affinityNode() && cctx.ttl().eagerTtlEnabled() && pendingEntries == null) {
            String pendingEntriesTreeName = cctx.name() + "##PendingEntries";

            long rootPage = allocateForTree();

            PageLockListener lsnr = ctx.diagnostic().pageLockTracker().createPageLockTracker(pendingEntriesTreeName);

            pendingEntries = new PendingEntriesTree(
                grp,
                pendingEntriesTreeName,
                grp.dataRegion().pageMemory(),
                rootPage,
                grp.reuseList(),
                true,
                lsnr
            );
        }
    }

    /**
     * @throws IgniteCheckedException If failed.
     */
    protected void initDataStructures() throws IgniteCheckedException {
        // No-op.
    }

    /** {@inheritDoc} */
    @Override public void stopCache(int cacheId, final boolean destroy) {
        if (destroy && grp.affinityNode())
            removeCacheData(cacheId);
    }

    /** {@inheritDoc} */
    @Override public void stop() {
        try {
            for (CacheDataStore store : cacheDataStores())
                destroyCacheDataStore(store);

            if (pendingEntries != null)
                pendingEntries.destroy();
        }
        catch (IgniteCheckedException e) {
            throw new IgniteException(e.getMessage(), e);
        }
    }

    /** {@inheritDoc} */
    @Override public long restorePartitionStates(Map<GroupPartitionId, Integer> partitionRecoveryStates) throws IgniteCheckedException {
        return 0; // No-op.
    }

    /** {@inheritDoc} */
    @Override public void onKernalStop() {
        busyLock.block();
    }

    /**
     * @param cacheId Cache ID.
     */
    private void removeCacheData(int cacheId) {
        assert grp.affinityNode();

        try {
            if (grp.sharedGroup()) {
                assert cacheId != CU.UNDEFINED_CACHE_ID;

                for (CacheDataStore store : cacheDataStores())
                    store.clear(cacheId);

                // Clear non-persistent pending tree if needed.
                if (pendingEntries != null) {
                    PendingRow row = new PendingRow(cacheId);

                    GridCursor<PendingRow> cursor = pendingEntries.find(row, row, PendingEntriesTree.WITHOUT_KEY);

                    while (cursor.next()) {
                        boolean res = pendingEntries.removex(cursor.get());

                        assert res;
                    }
                }
            }
        }
        catch (IgniteCheckedException e) {
            throw new IgniteException(e.getMessage(), e);
        }
    }

    /**
     * @param part Partition.
     * @return Data store for given entry.
     */
    @Override public CacheDataStore dataStore(GridDhtLocalPartition part) {
        if (grp.isLocal())
            return locCacheDataStore;
        else {
            assert part != null;

            return part.dataStore();
        }
    }

    /**
     * @param part Partition.
     * @return Data store for given entry.
     */
    public CacheDataStore dataStore(int part) {
        return grp.isLocal() ? locCacheDataStore : partDataStores.get(part);
    }

    /** {@inheritDoc} */
    @Override public long cacheEntriesCount(int cacheId) {
        long size = 0;

        for (CacheDataStore store : cacheDataStores())
            size += store.cacheSize(cacheId);

        return size;
    }

    /** {@inheritDoc} */
    @Override public long totalPartitionEntriesCount(int p) {
        if (grp.isLocal())
            return locCacheDataStore.fullSize();
        else {
            GridDhtLocalPartition part = grp.topology().localPartition(p, AffinityTopologyVersion.NONE, false, true);

            return part != null ? part.dataStore().fullSize() : 0;
        }
    }

    /** {@inheritDoc} */
    @Override public void preloadPartition(int p) throws IgniteCheckedException {
        throw new IgniteCheckedException("Operation only applicable to caches with enabled persistence");
    }

    /**
     * @param p Partition.
     * @return Partition data.
     */
    @Nullable private CacheDataStore partitionData(int p) {
        if (grp.isLocal())
            return locCacheDataStore;
        else {
            GridDhtLocalPartition part = grp.topology().localPartition(p, AffinityTopologyVersion.NONE, false, true);

            return part != null ? part.dataStore() : null;
        }
    }

    /** {@inheritDoc} */
    @Override public long cacheEntriesCount(
        int cacheId,
        boolean primary,
        boolean backup,
        AffinityTopologyVersion topVer
    ) throws IgniteCheckedException {
        if (grp.isLocal())
            if (primary)
                return cacheEntriesCount(cacheId, 0);
            else
                return 0L;
        else {
            long cnt = 0;

            Iterator<CacheDataStore> it = cacheData(primary, backup, topVer);

            while (it.hasNext())
                cnt += it.next().cacheSize(cacheId);

            return cnt;
        }
    }

    /** {@inheritDoc} */
    @Override public long cacheEntriesCount(int cacheId, int part) {
        CacheDataStore store = partitionData(part);

        return store == null ? 0 : store.cacheSize(cacheId);
    }

    /**
     * @param primary Primary data flag.
     * @param backup Primary data flag.
     * @param topVer Topology version.
     * @return Data stores iterator.
     */
    private Iterator<CacheDataStore> cacheData(boolean primary, boolean backup, AffinityTopologyVersion topVer) {
        assert primary || backup;

        if (grp.isLocal())
            return singletonIterator(locCacheDataStore);
        else {
            final Iterator<GridDhtLocalPartition> it = grp.topology().currentLocalPartitions().iterator();

            if (primary && backup)
                return F.iterator(it, GridDhtLocalPartition::dataStore, true);

            final IntSet parts = ImmutableIntSet.wrap(primary ? grp.affinity().primaryPartitions(ctx.localNodeId(), topVer) :
                grp.affinity().backupPartitions(ctx.localNodeId(), topVer));

            return F.iterator(it, GridDhtLocalPartition::dataStore, true, part -> parts.contains(part.id()));
        }
    }

    /** {@inheritDoc} */
    @Override public void invoke(
        GridCacheContext cctx,
        KeyCacheObject key,
        GridDhtLocalPartition part,
        OffheapInvokeClosure c
    ) throws IgniteCheckedException {
        dataStore(part).invoke(cctx, key, c);
    }

    /** {@inheritDoc} */
    @Override public void update(
        GridCacheContext cctx,
        KeyCacheObject key,
        CacheObject val,
        GridCacheVersion ver,
        long expireTime,
        GridDhtLocalPartition part,
        @Nullable CacheDataRow oldRow
    ) throws IgniteCheckedException {
        assert expireTime >= 0;

        dataStore(part).update(cctx, key, val, ver, expireTime, oldRow);
    }

    /** {@inheritDoc} */
    @Override public boolean mvccInitialValue(
        GridCacheMapEntry entry,
        CacheObject val,
        GridCacheVersion ver,
        long expireTime,
        MvccVersion mvccVer,
        MvccVersion newMvccVer) throws IgniteCheckedException {
        return dataStore(entry.localPartition()).mvccInitialValue(
            entry.context(),
            entry.key(),
            val,
            ver,
            expireTime,
            mvccVer,
            newMvccVer);
    }

    /** {@inheritDoc} */
    @Override public boolean mvccApplyHistoryIfAbsent(GridCacheMapEntry entry, List<GridCacheMvccEntryInfo> hist)
        throws IgniteCheckedException {
        return dataStore(entry.localPartition()).mvccApplyHistoryIfAbsent(entry.cctx, entry.key(), hist);
    }

    /** {@inheritDoc} */
    @Override public boolean mvccUpdateRowWithPreloadInfo(
        GridCacheMapEntry entry,
        @Nullable CacheObject val,
        GridCacheVersion ver,
        long expireTime,
        MvccVersion mvccVer,
        MvccVersion newMvccVer,
        byte mvccTxState,
        byte newMvccTxState
    ) throws IgniteCheckedException {
        assert entry.lockedByCurrentThread();

        return dataStore(entry.localPartition()).mvccUpdateRowWithPreloadInfo(
            entry.context(),
            entry.key(),
            val,
            ver,
            expireTime,
            mvccVer,
            newMvccVer,
            mvccTxState,
            newMvccTxState
        );
    }

    /** {@inheritDoc} */
    @Override public MvccUpdateResult mvccUpdate(
        GridCacheMapEntry entry,
        CacheObject val,
        GridCacheVersion ver,
        long expireTime,
        MvccSnapshot mvccSnapshot,
        boolean primary,
        boolean needHistory,
        boolean noCreate,
        boolean needOldVal,
        @Nullable CacheEntryPredicate filter,
        boolean retVal,
        boolean keepBinary,
        EntryProcessor entryProc,
        Object[] invokeArgs) throws IgniteCheckedException {
        if (entry.detached() || entry.isNear())
            return null;

        assert entry.lockedByCurrentThread();

        return dataStore(entry.localPartition()).mvccUpdate(entry.context(),
            entry.key(),
            val,
            ver,
            expireTime,
            mvccSnapshot,
            filter,
            entryProc,
            invokeArgs,
            primary,
            needHistory,
            noCreate,
            needOldVal,
            retVal,
            keepBinary);
    }

    /** {@inheritDoc} */
    @Override public MvccUpdateResult mvccRemove(
        GridCacheMapEntry entry,
        MvccSnapshot mvccSnapshot,
        boolean primary,
        boolean needHistory,
        boolean needOldVal,
        @Nullable CacheEntryPredicate filter,
        boolean retVal) throws IgniteCheckedException {
        if (entry.detached() || entry.isNear())
            return null;

        assert entry.lockedByCurrentThread();

        return dataStore(entry.localPartition()).mvccRemove(entry.context(),
            entry.key(),
            mvccSnapshot,
            filter,
            primary,
            needHistory,
            needOldVal,
            retVal);
    }

    /** {@inheritDoc} */
    @Override public void mvccRemoveAll(GridCacheMapEntry entry) throws IgniteCheckedException {
        if (entry.detached() || entry.isNear())
            return;

            dataStore(entry.localPartition()).mvccRemoveAll(entry.context(), entry.key());
    }

    /** {@inheritDoc} */
    @Nullable @Override public MvccUpdateResult mvccLock(GridCacheMapEntry entry,
        MvccSnapshot mvccSnapshot) throws IgniteCheckedException {
        if (entry.detached() || entry.isNear())
            return null;

        assert entry.lockedByCurrentThread();

        return dataStore(entry.localPartition()).mvccLock(entry.context(), entry.key(), mvccSnapshot);
    }

    /** {@inheritDoc} */
    @Override public void mvccApplyUpdate(
        GridCacheContext cctx,
        KeyCacheObject key,
        CacheObject val,
        GridCacheVersion ver,
        long expireTime,
        GridDhtLocalPartition part,
        MvccVersion mvccVer) throws IgniteCheckedException {

        dataStore(part).mvccApplyUpdate(cctx,
            key,
            val,
            ver,
            expireTime,
            mvccVer);
    }

    /** {@inheritDoc} */
    @Override public void remove(
        GridCacheContext cctx,
        KeyCacheObject key,
        int partId,
        GridDhtLocalPartition part
    ) throws IgniteCheckedException {
        // TODO assert !cctx.isNear();
        dataStore(part).remove(cctx, key, partId);
    }

    /** {@inheritDoc} */
    @Override public void removeWithTombstone(
        GridCacheContext cctx,
        KeyCacheObject key,
        GridCacheVersion ver,
        GridDhtLocalPartition part
    ) throws IgniteCheckedException {
        assert part != null;
        assert !cctx.isNear();
        assert !cctx.isLocal();

        dataStore(part).removeWithTombstone(cctx, key, ver, part);
    }

    /** {@inheritDoc} */
    @Override public boolean isTombstone(CacheDataRow row) throws IgniteCheckedException {
        if (!grp.supportsTombstone())
            return false;

        return grp.shared().database().isTombstone(row);
    }

    /** {@inheritDoc} */
    @Override @Nullable public CacheDataRow read(GridCacheMapEntry entry)
        throws IgniteCheckedException {
        KeyCacheObject key = entry.key();

        assert grp.isLocal() || entry.localPartition() != null : entry;

        return dataStore(entry.localPartition()).find(entry.context(), key);
    }

    /** {@inheritDoc} */
    @Nullable @Override public CacheDataRow read(GridCacheContext cctx, KeyCacheObject key)
        throws IgniteCheckedException {
        CacheDataStore dataStore = dataStore(cctx, key);

        CacheDataRow row = dataStore != null ? dataStore.find(cctx, key) : null;

        assert row == null || row.value() != null : row;

        return row;
    }

    /** {@inheritDoc} */
    @Nullable @Override public CacheDataRow mvccRead(GridCacheContext cctx, KeyCacheObject key, MvccSnapshot mvccSnapshot)
        throws IgniteCheckedException {
        assert mvccSnapshot != null;

        CacheDataStore dataStore = dataStore(cctx, key);

        CacheDataRow row = dataStore != null ? dataStore.mvccFind(cctx, key, mvccSnapshot) : null;

        assert row == null || row.value() != null : row;

        return row;
    }

    /** {@inheritDoc} */
    @Override public List<IgniteBiTuple<Object, MvccVersion>> mvccAllVersions(GridCacheContext cctx, KeyCacheObject key)
        throws IgniteCheckedException {
        CacheDataStore dataStore = dataStore(cctx, key);

        return dataStore != null ? dataStore.mvccFindAllVersions(cctx, key) :
            Collections.emptyList();
    }

    /** {@inheritDoc} */
    @Override public GridCursor<CacheDataRow> mvccAllVersionsCursor(GridCacheContext cctx,
        KeyCacheObject key, CacheDataRowAdapter.RowData x) throws IgniteCheckedException {
        CacheDataStore dataStore = dataStore(cctx, key);

        return dataStore != null ? dataStore.mvccAllVersionsCursor(cctx, key, x) : EMPTY_CURSOR;
    }

    /**
     * @param cctx Cache context.
     * @param key Key.
     * @return Data store.
     */
    @Nullable private CacheDataStore dataStore(GridCacheContext cctx, KeyCacheObject key) {
        if (grp.isLocal())
            return locCacheDataStore;

        GridDhtLocalPartition part = grp.topology().localPartition(cctx.affinity().partition(key), null, false);

        return part != null ? dataStore(part) : null;
    }

    /** {@inheritDoc} */
    @Override public void onPartitionCounterUpdated(int part, long cntr) {
        // No-op.
    }

    /** {@inheritDoc} */
    @Override public void onPartitionInitialCounterUpdated(int part, long start, long delta) {
        // No-op.
    }

    /** {@inheritDoc} */
    @Override public long lastUpdatedPartitionCounter(int part) {
        return 0;
    }

    /**
     * Clears offheap entries.
     *
     * @param readers {@code True} to clear readers.
     */
    @Override public void clearCache(GridCacheContext cctx, boolean readers) {
        GridCacheVersion obsoleteVer = null;

        try (GridCloseableIterator<CacheDataRow> it = grp.isLocal() ?
            iterator(cctx.cacheId(), cacheDataStores().iterator(), null, null, DATA) :
            evictionSafeIterator(cctx.cacheId(), cacheDataStores().iterator(), DATA)) {
            while (it.hasNext()) {
                cctx.shared().database().checkpointReadLock();

                try {
                    KeyCacheObject key = it.next().key();

                    try {
                        if (obsoleteVer == null)
                            obsoleteVer = cctx.cache().nextVersion();

                        GridCacheEntryEx entry = cctx.cache().entryEx(key);

                        entry.clear(obsoleteVer, readers);
                    }
                    catch (GridDhtInvalidPartitionException ignore) {
                        // Ignore.
                    }
                    catch (IgniteCheckedException e) {
                        U.error(log, "Failed to clear cache entry: " + key, e);
                    }
                }
                finally {
                    cctx.shared().database().checkpointReadUnlock();
                }
            }
        }
        catch (IgniteCheckedException e) {
            U.error(log, "Failed to close iterator", e);
        }
    }

    /** {@inheritDoc} */
    @Override public int onUndeploy(ClassLoader ldr) {
        // TODO: GG-11141.
        return 0;
    }

    /** {@inheritDoc} */
    @Override public long offHeapAllocatedSize() {
        // TODO GG-10884.
        return 0;
    }

    /** {@inheritDoc} */
    @SuppressWarnings("unchecked")
    @Override public <K, V> GridCloseableIterator<Cache.Entry<K, V>> cacheEntriesIterator(
        final GridCacheContext cctx,
        final boolean primary,
        final boolean backup,
        final AffinityTopologyVersion topVer,
        final boolean keepBinary,
        @Nullable final MvccSnapshot mvccSnapshot,
        Boolean dataPageScanEnabled
    ) {
        final Iterator<CacheDataRow> it = cacheIterator(cctx.cacheId(), primary, backup,
            topVer, mvccSnapshot, dataPageScanEnabled);

        return new GridCloseableIteratorAdapter<Cache.Entry<K, V>>() {
            /** */
            private CacheEntryImplEx next;

            @Override protected Cache.Entry<K, V> onNext() {
                CacheEntryImplEx ret = next;

                next = null;

                return ret;
            }

            @Override protected boolean onHasNext() {
                if (next != null)
                    return true;

                CacheDataRow nextRow = null;

                if (it.hasNext())
                    nextRow = it.next();

                if (nextRow != null) {
                    KeyCacheObject key = nextRow.key();
                    CacheObject val = nextRow.value();

                    Object key0 = cctx.unwrapBinaryIfNeeded(key, keepBinary, false, null);
                    Object val0 = cctx.unwrapBinaryIfNeeded(val, keepBinary, false, null);

                    next = new CacheEntryImplEx(key0, val0, nextRow.version());

                    return true;
                }

                return false;
            }
        };
    }

    /** {@inheritDoc} */
    @Override public GridCloseableIterator<KeyCacheObject> cacheKeysIterator(int cacheId, final int part)
        throws IgniteCheckedException {
        CacheDataStore data = partitionData(part);

        if (data == null)
            return new GridEmptyCloseableIterator<>();

        final GridCursor<? extends CacheDataRow> cur =
            data.cursor(cacheId, null, null, CacheDataRowAdapter.RowData.KEY_ONLY);

        return new GridCloseableIteratorAdapter<KeyCacheObject>() {
            /** */
            private KeyCacheObject next;

            @Override protected KeyCacheObject onNext() {
                KeyCacheObject res = next;

                next = null;

                return res;
            }

            @Override protected boolean onHasNext() throws IgniteCheckedException {
                if (next != null)
                    return true;

                if (cur.next()) {
                    CacheDataRow row = cur.get();

                    next = row.key();
                }

                return next != null;
            }
        };
    }

    /** {@inheritDoc} */
    @Override public GridIterator<CacheDataRow> cacheIterator(
        int cacheId,
        boolean primary,
        boolean backups,
        final AffinityTopologyVersion topVer,
        @Nullable MvccSnapshot mvccSnapshot,
        Boolean dataPageScanEnabled
    ) {
        return iterator(cacheId, cacheData(primary, backups, topVer), mvccSnapshot, dataPageScanEnabled, DATA);
    }

    /** {@inheritDoc} */
    @Override public GridIterator<CacheDataRow> cachePartitionIterator(int cacheId, int part,
        @Nullable MvccSnapshot mvccSnapshot, Boolean dataPageScanEnabled) {
        CacheDataStore data = partitionData(part);

        if (data == null)
            return new GridEmptyCloseableIterator<>();

        return iterator(cacheId, singletonIterator(data), mvccSnapshot, dataPageScanEnabled, DATA);
    }

    /** {@inheritDoc} */
    @Override public GridIterator<CacheDataRow> partitionIterator(int part, int flags) {
        CacheDataStore data = partitionData(part);

        if (data == null)
            return new GridEmptyCloseableIterator<>();

        return iterator(CU.UNDEFINED_CACHE_ID, singletonIterator(data), null, null, flags);
    }

    /**
     *
     * @param cacheId Cache ID.
     * @param dataIt Data store iterator.
     * @param mvccSnapshot Mvcc snapshot.
     * @param dataPageScanEnabled Flag to enable data page scan.
     * @param flags Flags.
     * @return Rows iterator
     */
    private GridCloseableIterator<CacheDataRow> iterator(final int cacheId,
        final Iterator<CacheDataStore> dataIt,
        final MvccSnapshot mvccSnapshot,
        Boolean dataPageScanEnabled,
        int flags
    ) {
        return new GridCloseableIteratorAdapter<CacheDataRow>() {
            /** */
            private GridCursor<? extends CacheDataRow> cur;

            /** */
            private int curPart;

            /** */
            private CacheDataRow next;

            @Override protected CacheDataRow onNext() {
                CacheDataRow res = next;

                next = null;

                return res;
            }

            @Override protected boolean onHasNext() throws IgniteCheckedException {
                if (next != null)
                    return true;

                while (true) {
                    try {
                        if (cur == null) {
                            if (dataIt.hasNext()) {
                                CacheDataStore ds = dataIt.next();

                                curPart = ds.partId();

                                // Data page scan is disabled by default for scan queries.
                                // TODO https://ggsystems.atlassian.net/browse/GG-20800
                                CacheDataTree.setDataPageScanEnabled(false);

                                try {
                                    if (mvccSnapshot == null)
                                        cur = cacheId == CU.UNDEFINED_CACHE_ID ? ds.cursor(flags) : ds.cursor(cacheId, flags);
                                    else {
                                        cur = cacheId == CU.UNDEFINED_CACHE_ID ?
                                            ds.cursor(mvccSnapshot) : ds.cursor(cacheId, mvccSnapshot);
                                    }
                                }
                                finally {
                                    CacheDataTree.setDataPageScanEnabled(false);
                                }
                            }
                            else
                                break;
                        }

                        if (cur.next()) {
                            next = cur.get();
                            next.key().partition(curPart);

                            break;
                        }
                        else
                            cur = null;
                    }
                    catch (IgniteCheckedException ex) {
                        throw new IgniteCheckedException("Failed to get next data row due to underlying cursor " +
                            "invalidation", ex);
                    }
                }

                return next != null;
            }
        };
    }

    /**
     * @param cacheId Cache ID.
     * @param dataIt Data store iterator.
     * @param flags Flags.
     * @return Rows iterator
     */
    private GridCloseableIterator<CacheDataRow> evictionSafeIterator(
        final int cacheId,
        final Iterator<CacheDataStore> dataIt,
        int flags
    ) {
        return new GridCloseableIteratorAdapter<CacheDataRow>() {
            /** */
            private GridCursor<? extends CacheDataRow> cur;

            /** */
            private GridDhtLocalPartition curPart;

            /** */
            private CacheDataRow next;

            @Override protected CacheDataRow onNext() {
                CacheDataRow res = next;

                next = null;

                return res;
            }

            @Override protected boolean onHasNext() throws IgniteCheckedException {
                if (next != null)
                    return true;

                while (true) {
                    if (cur == null) {
                        if (dataIt.hasNext()) {
                            CacheDataStore ds = dataIt.next();

                            if (!reservePartition(ds.partId()))
                                continue;

                            cur = cacheId == CU.UNDEFINED_CACHE_ID ? ds.cursor(flags) : ds.cursor(cacheId, flags);
                        }
                        else
                            break;
                    }

                    if (cur.next()) {
                        next = cur.get();
                        next.key().partition(curPart.id());

                        break;
                    }
                    else {
                        cur = null;

                        releaseCurrentPartition();
                    }
                }

                return next != null;
            }

            /** */
            private void releaseCurrentPartition() {
                GridDhtLocalPartition p = curPart;

                assert p != null;

                curPart = null;

                p.release();
            }

            /**
             * @param partId Partition number.
             * @return {@code True} if partition was reserved.
             */
            private boolean reservePartition(int partId) {
                GridDhtLocalPartition p = grp.topology().localPartition(partId);

                if (p != null && p.reserve()) {
                    curPart = p;

                    return true;
                }

                return false;
            }

            /** {@inheritDoc} */
            @Override protected void onClose() throws IgniteCheckedException {
                if (curPart != null)
                    releaseCurrentPartition();
            }
        };
    }

    /**
     * @param item Item.
     * @return Single item iterator.
     * @param <T> Type of item.
     */
    private <T> Iterator<T> singletonIterator(final T item) {
        return new Iterator<T>() {
            /** */
            private boolean hasNext = true;

            /** {@inheritDoc} */
            @Override public boolean hasNext() {
                return hasNext;
            }

            /** {@inheritDoc} */
            @Override public T next() {
                if (hasNext) {
                    hasNext = false;

                    return item;
                }

                throw new NoSuchElementException();
            }

            /** {@inheritDoc} */
            @Override public void remove() {
                throw new UnsupportedOperationException();
            }
        };
    }

    /**
     * @return Page ID.
     * @throws IgniteCheckedException If failed.
     */
    private long allocateForTree() throws IgniteCheckedException {
        ReuseList reuseList = grp.reuseList();

        long pageId;

        if (reuseList == null || (pageId = reuseList.takeRecycledPage()) == 0L)
            pageId = grp.dataRegion().pageMemory().allocatePage(grp.groupId(), INDEX_PARTITION, FLAG_IDX);

        return pageId;
    }

    /** {@inheritDoc} */
    @Override public RootPage rootPageForIndex(int cacheId, String idxName, int segment) throws IgniteCheckedException {
        long pageId = allocateForTree();

        return new RootPage(new FullPageId(pageId, grp.groupId()), true);
    }

    /** {@inheritDoc} */
    @Override public void dropRootPageForIndex(int cacheId, String idxName, int segment) throws IgniteCheckedException {
        // No-op.
    }

    /** {@inheritDoc} */
    @Override public ReuseList reuseListForIndex(String idxName) {
        return grp.reuseList();
    }

    /** {@inheritDoc} */
    @Override public GridCloseableIterator<CacheDataRow> reservedIterator(int part,
        AffinityTopologyVersion topVer) throws IgniteCheckedException {
        final GridDhtLocalPartition loc = grp.topology().localPartition(part, topVer, false);

        if (loc == null || !loc.reserve())
            return null;

        // It is necessary to check state after reservation to avoid race conditions.
        if (loc.state() != OWNING) {
            loc.release();

            return null;
        }

        CacheDataStore data = partitionData(part);

        final GridCursor<? extends CacheDataRow> cur = data.cursor(grp.mvccEnabled() ? CacheDataRowAdapter.RowData.FULL_WITH_HINTS : CacheDataRowAdapter.RowData.FULL_WITH_TOMBSTONES);

        return new GridCloseableIteratorAdapter<CacheDataRow>() {
            /** */
            private CacheDataRow next;

            @Override protected CacheDataRow onNext() {
                CacheDataRow res = next;

                next = null;

                return res;
            }

            @Override protected boolean onHasNext() throws IgniteCheckedException {
                if (next != null)
                    return true;

                if (cur.next())
                    next = cur.get();

                return next != null;
            }

            @Override protected void onClose() throws IgniteCheckedException {
                assert loc != null && loc.state() == OWNING && loc.reservations() > 0
                    : "Partition should be in OWNING state and has at least 1 reservation: " + loc;

                loc.release();
            }
        };
    }

    /** {@inheritDoc} */
    @Override public IgniteRebalanceIterator rebalanceIterator(IgniteDhtDemandedPartitionsMap parts,
        final AffinityTopologyVersion topVer)
        throws IgniteCheckedException {

        final TreeMap<Integer, GridCloseableIterator<CacheDataRow>> iterators = new TreeMap<>();

        Set<Integer> missing = new HashSet<>();

        for (Integer p : parts.fullSet()) {
            GridCloseableIterator<CacheDataRow> partIter = reservedIterator(p, topVer);

            if (partIter == null) {
                missing.add(p);

                continue;
            }

            iterators.put(p, partIter);
        }

        IgniteHistoricalIterator historicalIterator = historicalIterator(parts.historicalMap(), missing);

        IgniteRebalanceIterator iter = new IgniteRebalanceIteratorImpl(iterators, historicalIterator);

        for (Integer p : missing)
            iter.setPartitionMissing(p);

        return iter;
    }

    /**
     * @param partCntrs Partition counters map.
     * @param missing Set of partitions need to populate if partition is missing or failed to reserve.
     * @return Historical iterator.
     * @throws IgniteCheckedException If failed.
     */
    @Nullable protected IgniteHistoricalIterator historicalIterator(CachePartitionPartialCountersMap partCntrs, Set<Integer> missing)
        throws IgniteCheckedException {
        return null;
    }

    /** {@inheritDoc} */
    @Override public final CacheDataStore createCacheDataStore(int p) throws IgniteCheckedException {
        CacheDataStore dataStore;

        partStoreLock.lock(p);

        try {
            assert !partDataStores.containsKey(p);

            dataStore = createCacheDataStore0(p);

            partDataStores.put(p, dataStore);
        }
        finally {
            partStoreLock.unlock(p);
        }

        return dataStore;
    }

    /**
     * @param p Partition.
     * @return Cache data store.
     * @throws IgniteCheckedException If failed.
     */
    protected CacheDataStore createCacheDataStore0(int p) throws IgniteCheckedException {
        final long rootPage = allocateForTree();

        CacheDataRowStore rowStore = new CacheDataRowStore(grp, grp.freeList(), p);

        String dataTreeName = grp.cacheOrGroupName() + "-" + treeName(p);

        PageLockListener lsnr = ctx.diagnostic().pageLockTracker().createPageLockTracker(dataTreeName);

        CacheDataTree dataTree = new CacheDataTree(
            grp,
            dataTreeName,
            grp.reuseList(),
            rowStore,
            rootPage,
            true,
            lsnr
        );

        String logTreeName = BPlusTree.treeName(grp.cacheOrGroupName() + "-p-" + p, "CacheData");

        PartitionLogTree logTree = new PartitionLogTree(
            grp,
            logTreeName,
            grp.dataRegion().pageMemory(),
            allocateForTree(),
            grp.reuseList(),
            true,
            ctx.diagnostic().pageLockTracker().createPageLockTracker(logTreeName)
        );

        return new CacheDataStoreImpl(p, rowStore, dataTree, logTree);
    }

    /** {@inheritDoc} */
    @Override public Iterable<CacheDataStore> cacheDataStores() {
        if (grp.isLocal())
            return Collections.singleton(locCacheDataStore);

        return new Iterable<CacheDataStore>() {
            @Override public Iterator<CacheDataStore> iterator() {
                return partDataStores.values().iterator();
            }
        };
    }

    /** {@inheritDoc} */
    @Override public void destroyCacheDataStore(CacheDataStore store) throws IgniteCheckedException {
        int p = store.partId();

        partStoreLock.lock(p);

        try {
            boolean rmv = partDataStores.remove(p, store);

            if (!rmv)
                return; // Already destroyed.

            destroyCacheDataStore0(store);
        }
        catch (IgniteCheckedException e) {
            throw new IgniteException(e);
        }
        finally {
            partStoreLock.unlock(p);
        }
    }

    /**
     * @param store Cache data store.
     * @throws IgniteCheckedException If failed.
     */
    protected void destroyCacheDataStore0(CacheDataStore store) throws IgniteCheckedException {
        store.destroy();
    }

    /**
     * @param p Partition.
     * @return Tree name for given partition.
     */
    protected final String treeName(int p) {
        return BPlusTree.treeName("p-" + p, "CacheData");
    }

    /** {@inheritDoc} */
    @Override public boolean expire(
        GridCacheContext cctx,
        IgniteInClosure2X<GridCacheEntryEx, GridCacheVersion> c,
        int amount
    ) throws IgniteCheckedException {
        assert !cctx.isNear() : cctx.name();

        assert pendingEntries != null;

        int cleared = expireInternal(cctx, c, amount);

        return amount != -1 && cleared >= amount;
    }

    /**
     * @param cctx Cache context.
     * @param c Closure.
     * @param amount Limit of processed entries by single call, {@code -1} for no limit.
     * @return cleared entries count.
     * @throws IgniteCheckedException If failed.
     */
    private int expireInternal(
        GridCacheContext cctx,
        IgniteInClosure2X<GridCacheEntryEx, GridCacheVersion> c,
        int amount
    ) throws IgniteCheckedException {
        long now = U.currentTimeMillis();

        GridCacheVersion obsoleteVer = null;

        GridCursor<PendingRow> cur;

        cctx.shared().database().checkpointReadLock();

        try {
            if (grp.sharedGroup())
                cur = pendingEntries.find(new PendingRow(cctx.cacheId()), new PendingRow(cctx.cacheId(), now, 0));
            else
                cur = pendingEntries.find(null, new PendingRow(CU.UNDEFINED_CACHE_ID, now, 0));

            if (!cur.next())
                return 0;

            if (!busyLock.enterBusy())
                return 0;

            try {
                int cleared = 0;

                do {
                    if (amount != -1 && cleared > amount)
                        return cleared;

                    PendingRow row = cur.get();

                    if (row.key.partition() == -1)
                        row.key.partition(cctx.affinity().partition(row.key));

                    assert row.key != null && row.link != 0 && row.expireTime != 0 : row;

                    if (pendingEntries.removex(row)) {
                        if (obsoleteVer == null)
                            obsoleteVer = cctx.cache().nextVersion();

                        GridCacheEntryEx entry = cctx.cache().entryEx(row.key);

                        if (entry != null)
                            c.apply(entry, obsoleteVer);
                    }

                    cleared++;
                }
                while (cur.next());

                return cleared;
            }
            finally {
                busyLock.leaveBusy();
            }
        }
        finally {
            cctx.shared().database().checkpointReadUnlock();
        }
    }

    /** {@inheritDoc} */
    @Override public long expiredSize() throws IgniteCheckedException {
        return pendingEntries != null ? pendingEntries.size() : 0;
    }

    /**
     *
     */
    protected class CacheDataStoreImpl implements CacheDataStore {
        /** */
        private final int partId;

        /** */
        private final CacheDataRowStore rowStore;

        /** */
        private final CacheDataTree dataTree;

        /** */
        private final PartitionLogTree logTree;

        /** Update counter. */
        protected final PartitionUpdateCounter pCntr;

        /** Partition size. */
        private final AtomicLong storageSize = new AtomicLong();

        /** */
        private final IntMap<AtomicLong> cacheSizes = new IntRWHashMap();

        /** Mvcc remove handler. */
        private final PageHandler<MvccUpdateDataRow, Boolean> mvccUpdateMarker = new MvccMarkUpdatedHandler();

        /** Mvcc update tx state hint handler. */
        private final PageHandler<Void, Boolean> mvccUpdateTxStateHint = new MvccUpdateTxStateHintHandler();

        /** */
        private final PageHandler<MvccDataRow, Boolean> mvccApplyChanges = new MvccApplyChangesHandler();

        /** Tombstones counter. */
        private final AtomicLong tombstonesCnt = new AtomicLong();

        /**
         * @param partId Partition number.
         * @param rowStore Row store.
         * @param dataTree Data tree.
         * @param logTree Partition log tree.
         */
        public CacheDataStoreImpl(
                int partId,
                CacheDataRowStore rowStore,
                CacheDataTree dataTree,
                PartitionLogTree logTree) {
            this.partId = partId;
            this.rowStore = rowStore;
            this.dataTree = dataTree;
            this.logTree = logTree;

            PartitionUpdateCounter delegate = grp.mvccEnabled() ? new PartitionUpdateCounterMvccImpl(grp) :
                !grp.persistenceEnabled() || grp.hasAtomicCaches() ? new PartitionUpdateCounterVolatileImpl(grp) :
                            new PartitionUpdateCounterTrackingImpl(grp);

            pCntr = ctx.logger(PartitionUpdateCounterDebugWrapper.class).isDebugEnabled() ?
                new PartitionUpdateCounterDebugWrapper(partId, delegate) : delegate;
        }

        /**
         * @param cacheId Cache ID.
         */
        void incrementSize(int cacheId) {
            updateSize(cacheId, 1);
        }

        /**
         * @param cacheId Cache ID.
         */
        void decrementSize(int cacheId) {
            updateSize(cacheId, -1);
        }

        /** {@inheritDoc} */
        @Override public boolean init() {
            return false;
        }

        /** {@inheritDoc} */
        @Override public int partId() {
            return partId;
        }

        /** {@inheritDoc} */
        @Override public long cacheSize(int cacheId) {
            if (grp.sharedGroup()) {
                AtomicLong size = cacheSizes.get(cacheId);

                return size != null ? (int)size.get() : 0;
            }

            return storageSize.get();
        }

        /** {@inheritDoc} */
        @Override public Map<Integer, Long> cacheSizes() {
            if (!grp.sharedGroup())
                return null;

            Map<Integer, Long> res = new HashMap<>();

            cacheSizes.forEach((key, val) -> res.put(key, val.longValue()));

            return res;
        }

        /** {@inheritDoc} */
        @Override public long fullSize() {
            return storageSize.get();
        }

        /**
         * @return {@code True} if there are no items in the store.
         */
        @Override public boolean isEmpty() {
            try {
                /*
                 * TODO https://issues.apache.org/jira/browse/IGNITE-10082
                 * Using of counters is cheaper than tree operations. Return size checking after the ticked is resolved.
                 */
                return grp.mvccEnabled() ? dataTree.isEmpty() : storageSize.get() == 0;
            }
            catch (IgniteCheckedException e) {
                U.error(log, "Failed to perform operation.", e);

                return false;
            }
        }

        /** {@inheritDoc} */
        @Override public void updateSize(int cacheId, long delta) {
            storageSize.addAndGet(delta);

            if (grp.sharedGroup()) {
                AtomicLong size = cacheSizes.get(cacheId);

                if (size == null) {
                    AtomicLong old = cacheSizes.putIfAbsent(cacheId, size = new AtomicLong());

                    if (old != null)
                        size = old;
                }

                size.addAndGet(delta);
            }
        }

        /** {@inheritDoc} */
        @Override public long nextUpdateCounter() {
            return pCntr.next();
        }

        /** {@inheritDoc} */
        @Override public long initialUpdateCounter() {
            return pCntr.initial();
        }

        /** {@inheritDoc}
         * @param start Start.
         * @param delta Delta.
         */
        @Override public void updateInitialCounter(long start, long delta) {
            pCntr.updateInitial(start, delta);
        }

        /** {@inheritDoc} */
        @Override public long getAndIncrementUpdateCounter(long delta) {
            return pCntr.reserve(delta);
        }

        /** {@inheritDoc} */
        @Override public long updateCounter() {
            return pCntr.get();
        }

        /** {@inheritDoc} */
        @Override public long reservedCounter() {
            return pCntr.reserved();
        }

        /** {@inheritDoc} */
        @Override public PartitionUpdateCounter partUpdateCounter() {
            return pCntr;
        }

        /** {@inheritDoc} */
        @Override public long reserve(long delta) {
            return pCntr.reserve(delta);
        }

        /** {@inheritDoc} */
        @Override public void updateCounter(long val) {
            try {
                pCntr.update(val);
            }
            catch (IgniteCheckedException e) {
                U.error(log, "Failed to update partition counter. " +
                    "Most probably a node with most actual data is out of topology or data streamer is used " +
                    "in preload mode (allowOverride=false) concurrently with cache transactions [grpName=" +
                    grp.cacheOrGroupName() + ", partId=" + partId + ']', e);

                if (failNodeOnPartitionInconsistency)
                    ctx.kernalContext().failure().process(new FailureContext(FailureType.CRITICAL_ERROR, e));
            }
        }

        /** {@inheritDoc} */
        @Override public boolean updateCounter(long start, long delta) {
            return pCntr.update(start, delta);
        }

        /** {@inheritDoc} */
        @Override public GridLongList finalizeUpdateCounters() {
            return pCntr.finalizeUpdateCounters();
        }

        /**
         * @param cctx Cache context.
         * @param oldRow Old row.
         * @param dataRow New row.
         * @return {@code True} if it is possible to update old row data.
         * @throws IgniteCheckedException If failed.
         */
        private boolean canUpdateOldRow(GridCacheContext cctx, @Nullable CacheDataRow oldRow, DataRow dataRow)
            throws IgniteCheckedException {
            if (oldRow == null || cctx.queries().enabled() || grp.mvccEnabled())
                return false;

            if (oldRow.expireTime() != dataRow.expireTime())
                return false;

            int oldLen = oldRow.size();

            // Use grp.sharedGroup() flag since it is possible cacheId is not yet set here.
            if (!grp.storeCacheIdInDataPage() && grp.sharedGroup() && oldRow.cacheId() != CU.UNDEFINED_CACHE_ID)
                oldLen -= 4;

            if (oldLen > updateValSizeThreshold)
                return false;

            int newLen = dataRow.size();

            return oldLen == newLen;
        }

        /** {@inheritDoc} */
        @Override public void invoke(GridCacheContext cctx, KeyCacheObject key, OffheapInvokeClosure c)
            throws IgniteCheckedException {
            if (!busyLock.enterBusy())
                throw new NodeStoppingException("Operation has been cancelled (node is stopping).");

            int cacheId = grp.sharedGroup() ? cctx.cacheId() : CU.UNDEFINED_CACHE_ID;

            try {
                invoke0(cctx, new SearchRow(cacheId, key), c);
            }
            finally {
                busyLock.leaveBusy();
            }
        }

        /**
         * @param cctx Cache context.
         * @param row Search row.
         * @param c Closure.
         * @throws IgniteCheckedException If failed.
         */
        private void invoke0(GridCacheContext cctx, CacheSearchRow row, OffheapInvokeClosure c)
            throws IgniteCheckedException {
            assert cctx.shared().database().checkpointLockIsHeldByThread();

            dataTree.invoke(row, CacheDataRowAdapter.RowData.NO_KEY, c);

            // TODO old and new can be both ts.

            switch (c.operationType()) {
                case PUT: {
                    assert c.newRow() != null : c;

<<<<<<< HEAD
                    CacheDataRow oldRow = c.oldRow();

                    if (isTombstone(c.newRow())) { // Row was logically removed by update closure.
                        // TODO revisit assertions and move to finishXXX methods.
                        //assert oldRow == null || !isTombstone(oldRow): oldRow;

                        //tombstoneCreated();

                        finishRemove(cctx, row.key(), oldRow, c.newRow());
                    }
                    else
                        finishUpdate(cctx, c.newRow(), oldRow);
=======
                    finishUpdate(cctx, c.newRow(), c.oldRow(), c.oldRowExpiredFlag());
>>>>>>> 65e3a68d

                    break;
                }

<<<<<<< HEAD
                case REMOVE: { // TODO closures should not produce physical removes, add assert.
                    CacheDataRow oldRow = c.oldRow();

                    finishRemove(cctx, row.key(), oldRow, null);
=======
                case REMOVE: {
                    finishRemove(cctx, row.key(), c.oldRow());
>>>>>>> 65e3a68d

                    break;
                }

<<<<<<< HEAD
                case IN_PLACE:
                    // TODO FIXME assert isTombstone(c.oldRow()) ^ isTombstone(c.newRow()) : "old=" + c.oldRow() + ", new=" + c.newRow();

                    if (isTombstone(c.newRow())) {
                        tombstoneCreated();

                        decrementSize(cctx.cacheId());
                    }
                    else if (isTombstone(c.oldRow())) {
                        tombstoneRemoved();

                        incrementSize(cctx.cacheId());
                    }

                    break;

                case NOOP:
=======
                case NOOP:
                case IN_PLACE: {
                    CacheDataRow oldRow = c.oldRow();
                    CacheDataRow newRow = c.newRow();

                    if (isIncrementalDrEnabled(cctx) && oldRow != null && newRow != null) {
                        if (oldRow.version().updateCounter() != 0)
                            removeFromLog(new UpdateLogRow(cctx.cacheId(), oldRow.version().updateCounter(), oldRow.link()));

                        if (newRow.version().updateCounter() != 0)
                            addUpdateToLog(new UpdateLogRow(cctx.cacheId(), newRow.version().updateCounter(), newRow.link()));
                    }

>>>>>>> 65e3a68d
                    break;
                }

                default:
                    assert false : c.operationType();
            }
        }

        /** {@inheritDoc} */
        @Override public CacheDataRow createRow(
            GridCacheContext cctx,
            KeyCacheObject key,
            CacheObject val,
            GridCacheVersion ver,
            long expireTime,
            @Nullable CacheDataRow oldRow) throws IgniteCheckedException {
            int cacheId = grp.storeCacheIdInDataPage() ? cctx.cacheId() : CU.UNDEFINED_CACHE_ID;

            // Set real stored cacheId to properly calculate row size.
            if (oldRow != null)
                oldRow.cacheId(cacheId);

            DataRow dataRow = makeDataRow(key, val, ver, expireTime, cacheId);

            if (canUpdateOldRow(cctx, oldRow, dataRow) && rowStore.updateRow(oldRow.link(), dataRow, grp.statisticsHolderData()))
                dataRow.link(oldRow.link());
            else {
                CacheObjectContext coCtx = cctx.cacheObjectContext();

                key.valueBytes(coCtx);
                val.valueBytes(coCtx);

                rowStore.addRow(dataRow, grp.statisticsHolderData());
            }

            assert dataRow.link() != 0 : dataRow;

            if (grp.sharedGroup()) {
                if (dataRow.cacheId() == CU.UNDEFINED_CACHE_ID)
                    dataRow.cacheId(cctx.cacheId());

                if (oldRow != null && oldRow.cacheId() == CU.UNDEFINED_CACHE_ID)
                    oldRow.cacheId(cctx.cacheId());
            }

            return dataRow;
        }

        /**
         * @param key Cache key.
         * @param val Cache value.
         * @param ver Version.
         * @param expireTime Expired time.
         * @param cacheId Cache id.
         * @return Made data row.
         */
        @NotNull private DataRow makeDataRow(KeyCacheObject key, CacheObject val, GridCacheVersion ver, long expireTime,
            int cacheId) {
            if (key.partition() == -1)
                key.partition(partId);

            return new DataRow(key, val, ver, partId, expireTime, cacheId);
        }

        /** {@inheritDoc} */
        @Override public boolean mvccInitialValue(
            GridCacheContext cctx,
            KeyCacheObject key,
            @Nullable CacheObject val,
            GridCacheVersion ver,
            long expireTime,
            MvccVersion mvccVer,
            MvccVersion newMvccVer)
            throws IgniteCheckedException
        {
            assert mvccVer != null || newMvccVer == null : newMvccVer;

            if (!busyLock.enterBusy())
                throw new NodeStoppingException("Operation has been cancelled (node is stopping).");

            try {
                CacheObjectContext coCtx = cctx.cacheObjectContext();

                // Make sure value bytes initialized.
                key.valueBytes(coCtx);

                // null is passed for loaded from store.
                if (mvccVer == null) {
                    mvccVer = INITIAL_VERSION;

                    // Clean all versions of row
                    mvccRemoveAll(cctx, key);
                }

                if (val != null) {
                    val.valueBytes(coCtx);

                    MvccDataRow updateRow = new MvccDataRow(
                        key,
                        val,
                        ver,
                        partId,
                        expireTime,
                        cctx.cacheId(),
                        mvccVer,
                        newMvccVer);

                    assert cctx.shared().database().checkpointLockIsHeldByThread();

                    if (!grp.storeCacheIdInDataPage() && updateRow.cacheId() != CU.UNDEFINED_CACHE_ID) {
                        updateRow.cacheId(CU.UNDEFINED_CACHE_ID);

                        rowStore.addRow(updateRow, grp.statisticsHolderData());

                        updateRow.cacheId(cctx.cacheId());
                    }
                    else
                        rowStore.addRow(updateRow, grp.statisticsHolderData());

                    dataTree.putx(updateRow);

                    incrementSize(cctx.cacheId());

                    if (cctx.queries().enabled())
                        cctx.queries().store(updateRow, null, true);

                    return true;
                }
            }
            finally {
                busyLock.leaveBusy();
            }

            return false;
        }

        /** {@inheritDoc} */
        @Override public boolean mvccApplyHistoryIfAbsent(
            GridCacheContext cctx,
            KeyCacheObject key,
            List<GridCacheMvccEntryInfo> hist) throws IgniteCheckedException {
            assert !F.isEmpty(hist);

            if (!busyLock.enterBusy())
                throw new NodeStoppingException("Operation has been cancelled (node is stopping).");

            try {
                CacheObjectContext coCtx = cctx.cacheObjectContext();

                // Make sure value bytes initialized.
                key.valueBytes(coCtx);

                assert cctx.shared().database().checkpointLockIsHeldByThread();

                int cacheId = grp.sharedGroup() ? cctx.cacheId() : CU.UNDEFINED_CACHE_ID;

                // No cursor needed here  as we won't iterate over whole page items, but just check if page has smth or not.
                CheckHistoryExistsClosure clo = new CheckHistoryExistsClosure();

                dataTree.iterate(
                    new MvccMaxSearchRow(cacheId, key),
                    new MvccMinSearchRow(cacheId, key),
                    clo
                );

                if (clo.found())
                    return false;

                for (GridCacheMvccEntryInfo info : hist) {
                    MvccDataRow row = new MvccDataRow(key,
                        info.value(),
                        info.version(),
                        partId,
                        info.ttl(),
                        cacheId,
                        info.mvccVersion(),
                        info.newMvccVersion());

                    row.mvccTxState(info.mvccTxState());
                    row.newMvccTxState(info.newMvccTxState());

                    assert info.newMvccTxState() == TxState.NA || info.newMvccCoordinatorVersion() > MVCC_CRD_COUNTER_NA;
                    assert MvccUtils.mvccVersionIsValid(info.mvccCoordinatorVersion(), info.mvccCounter(), info.mvccOperationCounter());

                    if (!grp.storeCacheIdInDataPage() && cacheId != CU.UNDEFINED_CACHE_ID)
                        row.cacheId(CU.UNDEFINED_CACHE_ID);

                    rowStore.addRow(row, grp.statisticsHolderData());

                    row.cacheId(cacheId);

                    boolean hasOld = dataTree.putx(row);

                    assert !hasOld : row;

                    finishUpdate(cctx, row, null);
                }

                return true;
            }
            finally {
                busyLock.leaveBusy();
            }
        }

        /** {@inheritDoc} */
        @Override public boolean mvccUpdateRowWithPreloadInfo(
            GridCacheContext cctx,
            KeyCacheObject key,
            @Nullable CacheObject val,
            GridCacheVersion ver,
            long expireTime,
            MvccVersion mvccVer,
            MvccVersion newMvccVer,
            byte mvccTxState,
            byte newMvccTxState) throws IgniteCheckedException {
            if (!busyLock.enterBusy())
                throw new NodeStoppingException("Operation has been cancelled (node is stopping).");

            try {
                CacheObjectContext coCtx = cctx.cacheObjectContext();

                // Make sure value bytes initialized.
                key.valueBytes(coCtx);

                if (val != null)
                    val.valueBytes(coCtx);

                assert cctx.shared().database().checkpointLockIsHeldByThread();

                MvccUpdateRowWithPreloadInfoClosure clo = new MvccUpdateRowWithPreloadInfoClosure(cctx,
                    key,
                    val,
                    ver,
                    expireTime,
                    mvccVer,
                    newMvccVer,
                    mvccTxState,
                    newMvccTxState);

                assert newMvccTxState == TxState.NA || newMvccVer.coordinatorVersion() != 0;
                assert MvccUtils.mvccVersionIsValid(mvccVer.coordinatorVersion(), mvccVer.counter(), mvccVer.operationCounter());

                invoke0(cctx, clo, clo);

                return clo.operationType() == PUT;
            }
            finally {
                busyLock.leaveBusy();
            }
        }

        /** {@inheritDoc} */
        @Override public MvccUpdateResult mvccUpdate(
            GridCacheContext cctx,
            KeyCacheObject key,
            CacheObject val,
            GridCacheVersion ver,
            long expireTime,
            MvccSnapshot mvccSnapshot,
            @Nullable CacheEntryPredicate filter,
            EntryProcessor entryProc,
            Object[] invokeArgs,
            boolean primary,
            boolean needHistory,
            boolean noCreate,
            boolean needOldVal,
            boolean retVal,
            boolean keepBinary) throws IgniteCheckedException {
            assert mvccSnapshot != null;
            assert primary || !needHistory;

            if (!busyLock.enterBusy())
                throw new NodeStoppingException("Operation has been cancelled (node is stopping).");

            try {
                int cacheId = grp.sharedGroup() ? cctx.cacheId() : CU.UNDEFINED_CACHE_ID;

                CacheObjectContext coCtx = cctx.cacheObjectContext();

                // Make sure value bytes initialized.
                key.valueBytes(coCtx);

                if (val != null)
                    val.valueBytes(coCtx);

                 MvccUpdateDataRow updateRow = new MvccUpdateDataRow(
                    cctx,
                    key,
                    val,
                    ver,
                    partId,
                    expireTime,
                    mvccSnapshot,
                    null,
                    filter,
                    primary,
                    false,
                    needHistory,
                    // we follow fast update visit flow here if row cannot be created by current operation
                    noCreate,
                    needOldVal,
                    retVal || entryProc != null);

                assert cctx.shared().database().checkpointLockIsHeldByThread();

                dataTree.visit(new MvccMaxSearchRow(cacheId, key), new MvccMinSearchRow(cacheId, key), updateRow);

                ResultType res = updateRow.resultType();

                if (res == ResultType.LOCKED // cannot update locked
                    || res == ResultType.VERSION_MISMATCH) // cannot update on write conflict
                    return updateRow;
                else if (res == ResultType.VERSION_FOUND || // exceptional case
                        res == ResultType.FILTERED || // Operation should be skipped.
                        (res == ResultType.PREV_NULL && noCreate)  // No op.
                    ) {
                    // Do nothing, except cleaning up not needed versions
                    cleanup0(cctx, updateRow.cleanupRows());

                    return updateRow;
                }

                CacheDataRow oldRow = null;

                if (res == ResultType.PREV_NOT_NULL) {
                    oldRow = updateRow.oldRow();

                    assert oldRow != null && oldRow.link() != 0 : oldRow;

                    oldRow.key(key);
                }
                else
                    assert res == ResultType.PREV_NULL;

                if (entryProc != null) {
                    entryProc = EntryProcessorResourceInjectorProxy.wrap(cctx.kernalContext(), entryProc);

                    CacheInvokeEntry.Operation op = applyEntryProcessor(cctx, key, ver, entryProc, invokeArgs,
                        updateRow, oldRow, keepBinary);

                    if (op == CacheInvokeEntry.Operation.NONE) {
                        if (res == ResultType.PREV_NOT_NULL)
                            updateRow.value(oldRow.value()); // Restore prev. value.

                        updateRow.resultType(ResultType.FILTERED);

                        cleanup0(cctx, updateRow.cleanupRows());

                        return updateRow;
                    }

                    // Mark old version as removed.
                    if (res == ResultType.PREV_NOT_NULL) {
                        rowStore.updateDataRow(oldRow.link(), mvccUpdateMarker, updateRow, grp.statisticsHolderData());

                        if (op == CacheInvokeEntry.Operation.REMOVE) {
                            updateRow.resultType(ResultType.REMOVED_NOT_NULL);

                            cleanup0(cctx, updateRow.cleanupRows());

                            clearPendingEntries(cctx, oldRow);

                            return updateRow; // Won't create new version on remove.
                        }
                    }
                    else
                        assert op != CacheInvokeEntry.Operation.REMOVE;
                }
                else if (oldRow != null)
                    rowStore.updateDataRow(oldRow.link(), mvccUpdateMarker, updateRow, grp.statisticsHolderData());

                if (!grp.storeCacheIdInDataPage() && updateRow.cacheId() != CU.UNDEFINED_CACHE_ID) {
                    updateRow.cacheId(CU.UNDEFINED_CACHE_ID);

                    rowStore.addRow(updateRow, grp.statisticsHolderData());

                    updateRow.cacheId(cctx.cacheId());
                }
                else
                    rowStore.addRow(updateRow, grp.statisticsHolderData());

                if (needHistory) {
                    assert updateRow.link() != 0;

                    updateRow.history().add(0, new MvccLinkAwareSearchRow(cacheId,
                        key,
                        updateRow.mvccCoordinatorVersion(),
                        updateRow.mvccCounter(),
                        updateRow.mvccOperationCounter(),
                        updateRow.link()));
                }

                boolean old = dataTree.putx(updateRow);

                assert !old;

                GridCacheQueryManager qryMgr = cctx.queries();

                if (qryMgr.enabled())
                    qryMgr.store(updateRow, null, true);

                updatePendingEntries(cctx, updateRow, oldRow);

                cleanup0(cctx, updateRow.cleanupRows());

                return updateRow;
            }
            finally {
                busyLock.leaveBusy();
            }
        }

        /**
         *
         * @param cctx Cache context.
         * @param key entry key.
         * @param ver Entry version.
         * @param entryProc Entry processor.
         * @param invokeArgs Entry processor invoke arguments.
         * @param updateRow Row for update.
         * @param oldRow Old row.
         * @param keepBinary Keep binary flag.
         * @return Entry processor operation.
         */
        @SuppressWarnings("unchecked")
        private CacheInvokeEntry.Operation applyEntryProcessor(GridCacheContext cctx,
            KeyCacheObject key,
            GridCacheVersion ver,
            EntryProcessor entryProc,
            Object[] invokeArgs,
            MvccUpdateDataRow updateRow,
            CacheDataRow oldRow,
            boolean keepBinary) {
            Object procRes = null;
            Exception err = null;

            CacheObject oldVal = oldRow == null ? null : oldRow.value();

            CacheInvokeEntry invokeEntry = new CacheInvokeEntry<>(key, oldVal, ver, keepBinary,
                new GridDhtDetachedCacheEntry(cctx, key));

            try {
                procRes = entryProc.process(invokeEntry, invokeArgs);

                if (invokeEntry.modified() && invokeEntry.op() != CacheInvokeEntry.Operation.REMOVE) {
                    Object val = invokeEntry.getValue(true);

                    CacheObject val0 = cctx.toCacheObject(val);

                    val0.prepareForCache(cctx.cacheObjectContext());

                    updateRow.value(val0);
                }
            }
            catch (Exception e) {
                log.error("Exception was thrown during entry processing.", e);

                err = e;
            }

            CacheInvokeResult invokeRes = err == null ? CacheInvokeResult.fromResult(procRes) :
                CacheInvokeResult.fromError(err);

            updateRow.invokeResult(invokeRes);

            return invokeEntry.op();
        }

        /** {@inheritDoc} */
        @Override public MvccUpdateResult mvccRemove(GridCacheContext cctx,
            KeyCacheObject key,
            MvccSnapshot mvccSnapshot,
            @Nullable CacheEntryPredicate filter,
            boolean primary,
            boolean needHistory,
            boolean needOldVal,
            boolean retVal) throws IgniteCheckedException {
            assert mvccSnapshot != null;
            assert primary || mvccSnapshot.activeTransactions().size() == 0 : mvccSnapshot;
            assert primary || !needHistory;

            if (!busyLock.enterBusy())
                throw new NodeStoppingException("Operation has been cancelled (node is stopping).");

            try {
                int cacheId = grp.sharedGroup() ? cctx.cacheId() : CU.UNDEFINED_CACHE_ID;

                CacheObjectContext coCtx = cctx.cacheObjectContext();

                // Make sure value bytes initialized.
                key.valueBytes(coCtx);

                MvccUpdateDataRow updateRow = new MvccUpdateDataRow(
                    cctx,
                    key,
                    null,
                    null,
                    partId,
                    0,
                    mvccSnapshot,
                    null,
                    filter,
                    primary,
                    false,
                    needHistory,
                    true,
                    needOldVal,
                    retVal);

                assert cctx.shared().database().checkpointLockIsHeldByThread();

                dataTree.visit(new MvccMaxSearchRow(cacheId, key), new MvccMinSearchRow(cacheId, key), updateRow);

                ResultType res = updateRow.resultType();

                if (res == ResultType.LOCKED // cannot update locked
                    || res == ResultType.VERSION_MISMATCH) // cannot update on write conflict
                    return updateRow;
                else if (res == ResultType.VERSION_FOUND || res == ResultType.FILTERED) {
                    // Do nothing, except cleaning up not needed versions
                    cleanup0(cctx, updateRow.cleanupRows());

                    return updateRow;
                }
                else if (res == ResultType.PREV_NOT_NULL) {
                    CacheDataRow oldRow = updateRow.oldRow();

                    assert oldRow != null && oldRow.link() != 0 : oldRow;

                    rowStore.updateDataRow(oldRow.link(), mvccUpdateMarker, updateRow, grp.statisticsHolderData());

                    clearPendingEntries(cctx, oldRow);
                }

                cleanup0(cctx, updateRow.cleanupRows());

                return updateRow;
            }
            finally {
                busyLock.leaveBusy();
            }
        }

        /** {@inheritDoc} */
        @Override public MvccUpdateResult mvccLock(GridCacheContext cctx, KeyCacheObject key,
            MvccSnapshot mvccSnapshot) throws IgniteCheckedException {
            assert mvccSnapshot != null;

            if (!busyLock.enterBusy())
                throw new NodeStoppingException("Operation has been cancelled (node is stopping).");

            try {
                int cacheId = grp.sharedGroup() ? cctx.cacheId() : CU.UNDEFINED_CACHE_ID;

                CacheObjectContext coCtx = cctx.cacheObjectContext();

                // Make sure value bytes initialized.
                key.valueBytes(coCtx);

                MvccUpdateDataRow updateRow = new MvccUpdateDataRow(
                    cctx,
                    key,
                    null,
                    null,
                    partId,
                    0,
                    mvccSnapshot,
                    null,
                    null,
                    true,
                    true,
                    false,
                    false,
                    false,
                    false);

                assert cctx.shared().database().checkpointLockIsHeldByThread();

                dataTree.visit(new MvccMaxSearchRow(cacheId, key), new MvccMinSearchRow(cacheId, key), updateRow);

                ResultType res = updateRow.resultType();

                // cannot update locked, cannot update on write conflict
                if (res == ResultType.LOCKED || res == ResultType.VERSION_MISMATCH)
                    return updateRow;

                // Do nothing, except cleaning up not needed versions
                cleanup0(cctx, updateRow.cleanupRows());

                return updateRow;
            }
            finally {
                busyLock.leaveBusy();
            }
        }

        /** {@inheritDoc} */
        @Override public void mvccRemoveAll(GridCacheContext cctx, KeyCacheObject key) throws IgniteCheckedException {
            if (!busyLock.enterBusy())
                throw new NodeStoppingException("Operation has been cancelled (node is stopping).");

            try {
                key.valueBytes(cctx.cacheObjectContext());

                int cacheId = grp.sharedGroup() ? cctx.cacheId() : CU.UNDEFINED_CACHE_ID;

                boolean cleanup = cctx.queries().enabled() || cctx.ttl().hasPendingEntries();

                assert cctx.shared().database().checkpointLockIsHeldByThread();

                GridCursor<CacheDataRow> cur = dataTree.find(
                    new MvccMaxSearchRow(cacheId, key),
                    new MvccMinSearchRow(cacheId, key),
                    cleanup ? CacheDataRowAdapter.RowData.NO_KEY : CacheDataRowAdapter.RowData.LINK_ONLY
                );

                boolean first = true;

                while (cur.next()) {
                    CacheDataRow row = cur.get();

                    row.key(key);

                    assert row.link() != 0 : row;

                    boolean rmvd = dataTree.removex(row);

                    assert rmvd : row;

                    if (cleanup) {
                        if (cctx.queries().enabled())
                            cctx.queries().remove(key, row);

                        if (first)
                            clearPendingEntries(cctx, row);
                    }

                    rowStore.removeRow(row.link(), grp.statisticsHolderData());

                    if (first)
                        first = false;
                }

                // first == true means there were no row versions
                if (!first)
                    decrementSize(cctx.cacheId());

            }
            finally {
                busyLock.leaveBusy();
            }
        }

        /** {@inheritDoc} */
        @Override public int cleanup(GridCacheContext cctx, @Nullable List<MvccLinkAwareSearchRow> cleanupRows)
            throws IgniteCheckedException {
            if (F.isEmpty(cleanupRows))
                return 0;

            if (!busyLock.enterBusy())
                throw new NodeStoppingException("Operation has been cancelled (node is stopping).");

            try {
                return cleanup0(cctx, cleanupRows);
            }
            finally {
                busyLock.leaveBusy();
            }
        }

        /**
         * @param cctx Cache context.
         * @param cleanupRows Rows to cleanup.
         * @throws IgniteCheckedException If failed.
         * @return Cleaned rows count.
         */
        private int cleanup0(GridCacheContext cctx, @Nullable List<MvccLinkAwareSearchRow> cleanupRows)
             throws IgniteCheckedException {
             if (F.isEmpty(cleanupRows))
                 return 0;

            int res = 0;

            GridCacheQueryManager qryMgr = cctx.queries();

            for (int i = 0; i < cleanupRows.size(); i++) {
                MvccLinkAwareSearchRow cleanupRow = cleanupRows.get(i);

                assert cleanupRow.link() != 0 : cleanupRow;

                assert cctx.shared().database().checkpointLockIsHeldByThread();

                CacheDataRow oldRow = dataTree.remove(cleanupRow);

                if (oldRow != null) { // oldRow == null means it was cleaned by another cleanup process.
                    assert oldRow.mvccCounter() == cleanupRow.mvccCounter();

                    if (qryMgr.enabled())
                        qryMgr.remove(oldRow.key(), oldRow);

                    clearPendingEntries(cctx, oldRow);

                    rowStore.removeRow(cleanupRow.link(), grp.statisticsHolderData());

                    res++;
                }
            }

            return res;
        }

        /** {@inheritDoc} */
        @Override public void updateTxState(GridCacheContext cctx, CacheSearchRow row)
            throws IgniteCheckedException {
            assert grp.mvccEnabled();
            assert mvccVersionIsValid(row.mvccCoordinatorVersion(), row.mvccCounter(), row.mvccOperationCounter()) : row;

            // Need an extra lookup because the row may be already cleaned by another thread.
            CacheDataRow row0 = dataTree.findOne(row, CacheDataRowAdapter.RowData.LINK_ONLY);

            if (row0 != null)
                rowStore.updateDataRow(row0.link(), mvccUpdateTxStateHint, null, grp.statisticsHolderData());
        }

        /** {@inheritDoc} */
        @Override public void update(GridCacheContext cctx,
            KeyCacheObject key,
            CacheObject val,
            GridCacheVersion ver,
            long expireTime,
            @Nullable CacheDataRow oldRow
        ) throws IgniteCheckedException {
            assert oldRow == null || oldRow.link() != 0L : oldRow;

            if (!busyLock.enterBusy())
                throw new NodeStoppingException("Operation has been cancelled (node is stopping).");

            try {
                int cacheId = grp.storeCacheIdInDataPage() ? cctx.cacheId() : CU.UNDEFINED_CACHE_ID;

                assert oldRow == null || oldRow.cacheId() == cacheId : oldRow;

                DataRow dataRow = makeDataRow(key, val, ver, expireTime, cacheId);

                CacheObjectContext coCtx = cctx.cacheObjectContext();

                // Make sure value bytes initialized.
                key.valueBytes(coCtx);
                val.valueBytes(coCtx);

                CacheDataRow old;

                assert cctx.shared().database().checkpointLockIsHeldByThread();

                if (canUpdateOldRow(cctx, oldRow, dataRow) && rowStore.updateRow(oldRow.link(), dataRow, grp.statisticsHolderData())) {
                    old = oldRow;

                    dataRow.link(oldRow.link());
                }
                else {
                    rowStore.addRow(dataRow, grp.statisticsHolderData());

                    assert dataRow.link() != 0 : dataRow;

                    if (grp.sharedGroup() && dataRow.cacheId() == CU.UNDEFINED_CACHE_ID)
                        dataRow.cacheId(cctx.cacheId());

                    if (oldRow != null) {
                        old = oldRow;

                        dataTree.putx(dataRow);
                    }
                    else
                        old = dataTree.put(dataRow);
                }

                finishUpdate(cctx, dataRow, old);
            }
            finally {
                busyLock.leaveBusy();
            }
        }

        /** {@inheritDoc} */
        @Override public void mvccApplyUpdate(GridCacheContext cctx,
            KeyCacheObject key,
            CacheObject val,
            GridCacheVersion ver,
            long expireTime,
            MvccVersion mvccVer
        ) throws IgniteCheckedException {
            if (!busyLock.enterBusy())
                throw new NodeStoppingException("Operation has been cancelled (node is stopping).");

            try {
                int cacheId = grp.sharedGroup() ? cctx.cacheId() : CU.UNDEFINED_CACHE_ID;

                CacheObjectContext coCtx = cctx.cacheObjectContext();

                // Make sure value bytes initialized.
                key.valueBytes(coCtx);

                if (val != null)
                    val.valueBytes(coCtx);

                MvccSnapshotWithoutTxs mvccSnapshot = new MvccSnapshotWithoutTxs(mvccVer.coordinatorVersion(),
                    mvccVer.counter(), mvccVer.operationCounter(), MvccUtils.MVCC_COUNTER_NA);

                MvccUpdateDataRow updateRow = new MvccUpdateDataRow(
                    cctx,
                    key,
                    val,
                    ver,
                    partId,
                    0L,
                    mvccSnapshot,
                    null,
                    null,
                    false,
                    false,
                    false,
                    false,
                    false,
                    false);

                assert cctx.shared().database().checkpointLockIsHeldByThread();

                dataTree.visit(new MvccMaxSearchRow(cacheId, key), new MvccMinSearchRow(cacheId, key), updateRow);

                ResultType res = updateRow.resultType();

                assert res == ResultType.PREV_NULL || res == ResultType.PREV_NOT_NULL : res;

                if (res == ResultType.PREV_NOT_NULL) {
                    CacheDataRow oldRow = updateRow.oldRow();

                    assert oldRow != null && oldRow.link() != 0 : oldRow;

                    rowStore.updateDataRow(oldRow.link(), mvccUpdateMarker, updateRow, grp.statisticsHolderData());
                }

                if (val != null) {
                    if (!grp.storeCacheIdInDataPage() && updateRow.cacheId() != CU.UNDEFINED_CACHE_ID) {
                        updateRow.cacheId(CU.UNDEFINED_CACHE_ID);

                        rowStore.addRow(updateRow, grp.statisticsHolderData());

                        updateRow.cacheId(cctx.cacheId());
                    }
                    else
                        rowStore.addRow(updateRow, grp.statisticsHolderData());

                    boolean old = dataTree.putx(updateRow);

                    assert !old;

                    GridCacheQueryManager qryMgr = cctx.queries();

                    if (qryMgr.enabled())
                        qryMgr.store(updateRow, null, true);

                    cleanup0(cctx, updateRow.cleanupRows());
                }
            }
            finally {
                busyLock.leaveBusy();
            }
        }

        /**
         * @param cctx Cache context.
         * @param newRow New row.
         * @param oldRow Old row if available.
         * @throws IgniteCheckedException If failed.
         */
        private void finishUpdate(GridCacheContext cctx, CacheDataRow newRow, @Nullable CacheDataRow oldRow)
            throws IgniteCheckedException {
<<<<<<< HEAD
            // TODO wrong assertion, can be on logical recovery: assert !isTombstone(newRow);

            boolean oldTombstone = isTombstone(oldRow);
            boolean oldNull = oldRow == null || oldTombstone;

            if (oldNull)
=======
            finishUpdate(cctx, newRow, oldRow, false);
        }

        /**
         * @param cctx Cache context.
         * @param newRow New row.
         * @param oldRow Old row if available.
         * @param oldRowExpired Old row expiration flag
         * @throws IgniteCheckedException If failed.
         */
        private void finishUpdate(GridCacheContext cctx, CacheDataRow newRow, @Nullable CacheDataRow oldRow, boolean oldRowExpired)
            throws IgniteCheckedException {
            if (oldRow == null && !oldRowExpired)
>>>>>>> 65e3a68d
                incrementSize(cctx.cacheId());

            GridCacheQueryManager qryMgr = cctx.queries();

            if (qryMgr.enabled())
                qryMgr.store(newRow, oldNull ? null : oldRow, true);

            updatePendingEntries(cctx, newRow, oldNull ? null : oldRow);

            if (oldRow != null) {
                assert oldRow.link() != 0 : oldRow;

                if (newRow.link() != oldRow.link())
                    rowStore.removeRow(oldRow.link(), grp.statisticsHolderData());
            }

<<<<<<< HEAD
            if (oldTombstone)
                tombstoneRemoved();
=======
            if (isIncrementalDrEnabled(cctx)) {
                if (oldRow != null && oldRow.version().updateCounter() != 0)
                    removeFromLog(new UpdateLogRow(cctx.cacheId(), oldRow.version().updateCounter(), oldRow.link()));

                assert newRow.version().updateCounter() != 0;

                addUpdateToLog(new UpdateLogRow(cctx.cacheId(), newRow.version().updateCounter(), newRow.link()));
            }
>>>>>>> 65e3a68d
        }

        /**
         * @param cctx Cache context.
         * @param newRow New row.
         * @param oldRow Old row.
         * @throws IgniteCheckedException If failed.
         */
        private void updatePendingEntries(GridCacheContext cctx, CacheDataRow newRow, @Nullable CacheDataRow oldRow)
            throws IgniteCheckedException
        {
            long expireTime = newRow.expireTime();

            int cacheId = grp.sharedGroup() ? cctx.cacheId() : CU.UNDEFINED_CACHE_ID;

            if (oldRow != null) {
                assert oldRow.link() != 0 : oldRow;

                if (pendingTree() != null && oldRow.expireTime() != 0)
                    pendingTree().removex(new PendingRow(cacheId, oldRow.expireTime(), oldRow.link()));
            }

            if (pendingTree() != null && expireTime != 0) {
                pendingTree().putx(new PendingRow(cacheId, expireTime, newRow.link()));

                if (!cctx.ttl().hasPendingEntries())
                    cctx.ttl().hasPendingEntries(true);
            }
        }

        /** {@inheritDoc} */
        @Override public void remove(GridCacheContext cctx, KeyCacheObject key, int partId) throws IgniteCheckedException {
            if (!busyLock.enterBusy())
                throw new NodeStoppingException("Operation has been cancelled (node is stopping).");

            try {
                int cacheId = grp.sharedGroup() ? cctx.cacheId() : CU.UNDEFINED_CACHE_ID;

                assert cctx.shared().database().checkpointLockIsHeldByThread();

                CacheDataRow oldRow = dataTree.remove(new SearchRow(cacheId, key));

                finishRemove(cctx, key, oldRow, null);
            }
            finally {
                busyLock.leaveBusy();
            }
        }

        /**
         *
         */
        private class RemoveWithTombstone implements IgniteCacheOffheapManager.OffheapInvokeClosure {
            /** */
            private final GridCacheContext cctx;

            /** */
            private final KeyCacheObject key;

            /** */
            private final GridCacheVersion ver;

            /** */
            private CacheDataRow oldRow;

            /** */
            private CacheDataRow newRow;

            /** */
            private IgniteTree.OperationType operationType;

            /**
             * @param cctx Context.
             * @param key Key.
             * @param ver Version.
             */
            RemoveWithTombstone(GridCacheContext cctx, KeyCacheObject key, GridCacheVersion ver) {
                this.cctx = cctx;
                this.key = key;
                this.ver = ver;
            }

            /** {@inheritDoc} */
            @Override public CacheDataRow oldRow() {
                return oldRow;
            }

            /** {@inheritDoc} */
            @Override public void call(@Nullable CacheDataRow oldRow) throws IgniteCheckedException {
                if (oldRow != null)
                    oldRow.key(key);

                this.oldRow = oldRow;

                // An attempt of removal of existing tombstone should be no-op, otherwise ts is lost.
                if (oldRow != null && isTombstone(oldRow))
                    operationType = NOOP;
                else {
                    newRow = createRow(cctx, key, TombstoneCacheObject.INSTANCE, ver, 0, oldRow);

                    operationType = oldRow != null && oldRow.link() == newRow.link() ?
                        IgniteTree.OperationType.IN_PLACE : IgniteTree.OperationType.PUT;
                }
            }

            /** {@inheritDoc} */
            @Override public CacheDataRow newRow() {
                return newRow;
            }

            /** {@inheritDoc} */
            @Override public IgniteTree.OperationType operationType() {
                return operationType;
            }
        }

        /** {@inheritDoc} */
        @Override public void removeWithTombstone(
            GridCacheContext cctx,
            KeyCacheObject key,
            GridCacheVersion ver,
            GridDhtLocalPartition part
        ) throws IgniteCheckedException {
            if (!busyLock.enterBusy())
                throw new NodeStoppingException("Operation has been cancelled (node is stopping).");

            try {
                assert cctx.shared().database().checkpointLockIsHeldByThread();

                int cacheId = grp.sharedGroup() ? cctx.cacheId() : CU.UNDEFINED_CACHE_ID;

                RemoveWithTombstone c = new RemoveWithTombstone(cctx, key, ver);

                dataTree.invoke(new SearchRow(cacheId, key), CacheDataRowAdapter.RowData.NO_KEY, c);

                // assert c.operationType() == PUT || c.operationType() == IN_PLACE : c.operationType();

                if (c.operationType() != NOOP)
                    finishRemove(cctx, key, c.oldRow, c.newRow);
            }
            finally {
                busyLock.leaveBusy();
            }
        }

        /**
         * TODO maybe use finishRemoveTs as separate method to avoid tombstoneRow null comparisons.
         *
         * @param cctx Cache context.
         * @param key Key.
         * @param oldRow Removed row. Can be null for logical remove (ts write as first entry op).
         * @param tombstoneRow Tombstone row (if tombstone was created for remove). Not null means logical removal.
         * @throws IgniteCheckedException If failed.
         */
        private void finishRemove(
            GridCacheContext cctx,
            KeyCacheObject key,
            @Nullable CacheDataRow oldRow,
            @Nullable CacheDataRow tombstoneRow
        ) throws IgniteCheckedException {
            boolean oldTombstone = isTombstone(oldRow);
            boolean oldNull = oldRow == null || oldTombstone;

            if (!oldNull) {
                clearPendingEntries(cctx, oldRow);

                decrementSize(cctx.cacheId());
            }

            GridCacheQueryManager qryMgr = cctx.queries();

            if (qryMgr.enabled())
                qryMgr.remove(key, oldNull ? null : oldRow);

<<<<<<< HEAD
            if (oldRow != null && (tombstoneRow == null || tombstoneRow.link() != oldRow.link()))
                rowStore.removeRow(oldRow.link(), grp.statisticsHolderData());

            // TODO looks like oldTombstone chech is redundant because it's always should be true (can force remove only ts)
            if (oldTombstone && tombstoneRow == null)
                tombstoneRemoved();

            if (tombstoneRow != null)
                tombstoneCreated();
=======
            if (oldRow != null) {
                if (isIncrementalDrEnabled(cctx) && oldRow.version().updateCounter() != 0)
                    removeFromLog(new UpdateLogRow(cctx.cacheId(), oldRow.version().updateCounter(), oldRow.link()));

                rowStore.removeRow(oldRow.link(), grp.statisticsHolderData());
            }
>>>>>>> 65e3a68d
        }

        /**
         * @param cctx Cache context.
         * @param oldRow Old row.
         * @throws IgniteCheckedException If failed.
         */
        private void clearPendingEntries(GridCacheContext cctx, CacheDataRow oldRow)
            throws IgniteCheckedException {
            int cacheId = grp.sharedGroup() ? cctx.cacheId() : CU.UNDEFINED_CACHE_ID;

            assert oldRow.link() != 0 : oldRow;
            assert cacheId == CU.UNDEFINED_CACHE_ID || oldRow.cacheId() == cacheId :
                "Incorrect cache ID [expected=" + cacheId + ", actual=" + oldRow.cacheId() + "].";

            if (pendingTree() != null && oldRow.expireTime() != 0)
                pendingTree().removex(new PendingRow(cacheId, oldRow.expireTime(), oldRow.link()));
        }

        /**
         * @param row Data row.
         * @return {@code Null} if given row is tombstone, otherwise row itself.
         * @throws IgniteCheckedException If null.
         */
        @Nullable private CacheDataRow checkTombstone(@Nullable CacheDataRow row) throws IgniteCheckedException {
            return grp.offheap().isTombstone(row) ? null : row;
        }

        /** {@inheritDoc} */
        @Override public CacheDataRow find(GridCacheContext cctx, KeyCacheObject key) throws IgniteCheckedException {
            key.valueBytes(cctx.cacheObjectContext());

            int cacheId = grp.sharedGroup() ? cctx.cacheId() : CU.UNDEFINED_CACHE_ID;

            CacheDataRow row;

            if (grp.mvccEnabled()) {
                MvccFirstRowTreeClosure clo = new MvccFirstRowTreeClosure(cctx);

                dataTree.iterate(
                    new MvccMaxSearchRow(cacheId, key),
                    new MvccMinSearchRow(cacheId, key),
                    clo
                );

                row = clo.row();
            }
            else {
                row = dataTree.findOne(new SearchRow(cacheId, key), CacheDataRowAdapter.RowData.NO_KEY);

                row = checkTombstone(row);
            }

            afterRowFound(row, key);

            return row;
        }

        /** {@inheritDoc} */
        @Override public List<IgniteBiTuple<Object, MvccVersion>> mvccFindAllVersions(
            GridCacheContext cctx,
            KeyCacheObject key)
            throws IgniteCheckedException
        {
            assert grp.mvccEnabled();

            // Note: this method is intended for testing only.

            key.valueBytes(cctx.cacheObjectContext());

            int cacheId = grp.sharedGroup() ? cctx.cacheId() : CU.UNDEFINED_CACHE_ID;

            GridCursor<CacheDataRow> cur = dataTree.find(
                new MvccMaxSearchRow(cacheId, key),
                new MvccMinSearchRow(cacheId, key)
            );

            List<IgniteBiTuple<Object, MvccVersion>> res = new ArrayList<>();

            long crd = MVCC_CRD_COUNTER_NA;
            long cntr = MVCC_COUNTER_NA;
            int opCntr = MVCC_OP_COUNTER_NA;

            while (cur.next()) {
                CacheDataRow row = cur.get();

                if (compareNewVersion(row, crd, cntr, opCntr) != 0) // deleted row
                    res.add(F.t(null, row.newMvccVersion()));

                res.add(F.t(row.value(), row.mvccVersion()));

                crd = row.mvccCoordinatorVersion();
                cntr = row.mvccCounter();
                opCntr = row.mvccOperationCounter();
            }

            return res;
        }

        /** {@inheritDoc} */
        @Override public GridCursor<CacheDataRow> mvccAllVersionsCursor(GridCacheContext cctx, KeyCacheObject key, CacheDataRowAdapter.RowData x)
            throws IgniteCheckedException {
            int cacheId = cctx.cacheId();

            GridCursor<CacheDataRow> cursor = dataTree.find(
                new MvccMaxSearchRow(cacheId, key),
                new MvccMinSearchRow(cacheId, key),
                x);

            return cursor;
        }

        /** {@inheritDoc} */
        @Override public CacheDataRow mvccFind(GridCacheContext cctx,
            KeyCacheObject key,
            MvccSnapshot snapshot) throws IgniteCheckedException {
            key.valueBytes(cctx.cacheObjectContext());

            int cacheId = grp.sharedGroup() ? cctx.cacheId() : CU.UNDEFINED_CACHE_ID;

            MvccSnapshotSearchRow clo = new MvccSnapshotSearchRow(cctx, key, snapshot);

            dataTree.iterate(
                clo,
                new MvccMinSearchRow(cacheId, key),
                clo
            );

            CacheDataRow row = clo.row();

            afterRowFound(row, key);

            return row;
        }

        /**
         * @param row Row.
         * @param key Key.
         * @throws IgniteCheckedException If failed.
         */
        private void afterRowFound(@Nullable CacheDataRow row, KeyCacheObject key) throws IgniteCheckedException {
            if (row != null) {
                row.key(key);

                grp.dataRegion().evictionTracker().touchPage(row.link());
            }
        }

        /** {@inheritDoc} */
        @Override public GridCursor<? extends CacheDataRow> cursor(int flags) throws IgniteCheckedException {
            GridCursor<? extends CacheDataRow> cur = dataTree.find(null, null);

            return flags == DATA ? cursorSkipTombstone(cur) : flags == TOMBSTONES ? cursorSkipEmpty(cur) : cur;
        }

        /**
         * @param cur Cursor.
         * @return Cursor skipping non-tombstone entries.
         */
        private GridCursor<? extends CacheDataRow> cursorSkipEmpty(final GridCursor<? extends CacheDataRow> cur) {
            if (!grp.supportsTombstone())
                return cur;

            return new GridCursor<CacheDataRow>() {
                /** */
                CacheDataRow next;

                /** {@inheritDoc} */
                @Override public boolean next() throws IgniteCheckedException {
                    while (cur.next()) {
                        CacheDataRow next = cur.get();

                        // TODO implement fast removal mode.
                        // If request cursor with RowData.TOMBSTONES, then for non-tombtones all fields are null.
                        if (isTombstone(next)) {
                            this.next = next;

                            return true;
                        }
                    }

                    return false;
                }

                /** {@inheritDoc} */
                @Override public CacheDataRow get() {
                    return next;
                }

                /** {@inheritDoc} */
                @Override public void close() throws Exception {
                    cur.close();
                }
            };
        }

        /**
         * @param cur Cursor.
         * @return Cursor skipping tombstone entries.
         */
        private GridCursor<? extends CacheDataRow> cursorSkipTombstone(final GridCursor<? extends CacheDataRow> cur) {
            if (!grp.supportsTombstone())
                return cur;

            return new GridCursor<CacheDataRow>() {
                /** */
                CacheDataRow next;

                /** {@inheritDoc} */
                @Override public boolean next() throws IgniteCheckedException {
                    while (cur.next()) {
                        CacheDataRow next = cur.get();

                        if (!isTombstone(next)) {
                            this.next = next;

                            return true;
                        }
                    }

                    return false;
                }

                /** {@inheritDoc} */
                @Override public CacheDataRow get() {
                    return next;
                }

                /** {@inheritDoc} */
                @Override public void close() throws Exception {
                    cur.close();
                }
            };
        }

        /** {@inheritDoc} */
        @Override public GridCursor<? extends CacheDataRow> cursor(CacheDataRowAdapter.RowData x) throws IgniteCheckedException {
            GridCursor<? extends CacheDataRow> cur = dataTree.find(null, null, x);

            return x == CacheDataRowAdapter.RowData.TOMBSTONES ? cursorSkipEmpty(cur) : x == CacheDataRowAdapter.RowData.FULL_WITH_TOMBSTONES ? cur : cursorSkipTombstone(cur);
        }

        /** {@inheritDoc} */
        @Override public GridCursor<? extends CacheDataRow> cursor(MvccSnapshot mvccSnapshot)
            throws IgniteCheckedException {
            GridCursor<? extends CacheDataRow> cursor;
            // TODO can mvccSnapshot be null ?
            if (mvccSnapshot != null) {
                assert grp.mvccEnabled();

                cursor = dataTree.find(null, null,
                    new MvccFirstVisibleRowTreeClosure(grp.singleCacheContext(), mvccSnapshot), null);
            }
            else
                cursor = cursorSkipTombstone(dataTree.find(null, null));

            return cursor;
        }

        /** {@inheritDoc} */
        @Override public GridCursor<? extends CacheDataRow> cursor(int cacheId, int flags) throws IgniteCheckedException {
            return cursor(cacheId, null, null, null, null, flags);
        }

        /** {@inheritDoc} */
        @Override public GridCursor<? extends CacheDataRow> cursor(int cacheId,
            MvccSnapshot mvccSnapshot) throws IgniteCheckedException {
            return cursor(cacheId, null, null, null, mvccSnapshot, DATA);
        }

        /** {@inheritDoc} */
        @Override public GridCursor<? extends CacheDataRow> cursor(int cacheId, KeyCacheObject lower,
            KeyCacheObject upper) throws IgniteCheckedException {
            return cursor(cacheId, lower, upper, null);
        }

        /** {@inheritDoc} */
        @Override public GridCursor<? extends CacheDataRow> cursor(int cacheId, KeyCacheObject lower,
            KeyCacheObject upper, CacheDataRowAdapter.RowData x) throws IgniteCheckedException {
            return cursor(cacheId, lower, upper, null, null, DATA);
        }

        /** {@inheritDoc} */
        @Override public GridCursor<? extends CacheDataRow> cursor(int cacheId,
            KeyCacheObject lower,
            KeyCacheObject upper,
            CacheDataRowAdapter.RowData x,
            MvccSnapshot snapshot,
            int flags
        ) throws IgniteCheckedException {
            SearchRow lowerRow;
            SearchRow upperRow;

            if (grp.sharedGroup()) {
                assert cacheId != CU.UNDEFINED_CACHE_ID;

                lowerRow = lower != null ? new SearchRow(cacheId, lower) : new SearchRow(cacheId);
                upperRow = upper != null ? new SearchRow(cacheId, upper) : new SearchRow(cacheId);
            }
            else {
                lowerRow = lower != null ? new SearchRow(CU.UNDEFINED_CACHE_ID, lower) : null;
                upperRow = upper != null ? new SearchRow(CU.UNDEFINED_CACHE_ID, upper) : null;
            }

            GridCursor<? extends CacheDataRow> cursor;

            if (snapshot != null) {
                assert grp.mvccEnabled();

                GridCacheContext cctx = grp.sharedGroup() ? grp.shared().cacheContext(cacheId) : grp.singleCacheContext();

                cursor = dataTree.find(lowerRow, upperRow, new MvccFirstVisibleRowTreeClosure(cctx, snapshot), x);
            }
            else {
                cursor = dataTree.find(lowerRow, upperRow, x);

                if (flags == DATA)
                    cursor = cursorSkipTombstone(cursor);
                else if (flags == TOMBSTONES)
                    cursor = cursorSkipEmpty(cursor);
            }

            return cursor;
        }

        /** {@inheritDoc} */
        @Override public void destroy() throws IgniteCheckedException {
            final AtomicReference<IgniteCheckedException> exception = new AtomicReference<>();

            logTree.destroy();

            dataTree.destroy(new IgniteInClosure<CacheSearchRow>() {
                @Override public void apply(CacheSearchRow row) {
                    try {
                        rowStore.removeRow(row.link(), grp.statisticsHolderData());
                    }
                    catch (IgniteCheckedException e) {
                        U.error(log, "Failed to remove row [link=" + row.link() + "]");

                        IgniteCheckedException ex = exception.get();

                        if (ex == null)
                            exception.set(e);
                        else
                            ex.addSuppressed(e);
                    }
                }
            }, false);

            if (exception.get() != null)
                throw new IgniteCheckedException("Failed to destroy store", exception.get());
        }

        /** {@inheritDoc} */
        @Override public void markDestroyed() {
            dataTree.markDestroyed();
        }

        /** {@inheritDoc} */
        @Override public void clear(int cacheId) throws IgniteCheckedException {
            assert cacheId != CU.UNDEFINED_CACHE_ID;

            if (cacheSize(cacheId) == 0)
                return;

            Exception ex = null;

            GridCursor<? extends CacheDataRow> cur =
                cursor(cacheId, null, null, CacheDataRowAdapter.RowData.KEY_ONLY, null, DATA_AND_TOMBSONES);

            int rmv = 0;

            while (cur.next()) {
                if (++rmv == BATCH_SIZE) {
                    ctx.database().checkpointReadUnlock();

                    rmv = 0;

                    ctx.database().checkpointReadLock();
                }

                CacheDataRow row = cur.get();

                assert row.link() != 0 : row;

                try {
                    boolean res = dataTree.removex(row);

                    assert res : row;

                    rowStore.removeRow(row.link(), grp.statisticsHolderData());

                    decrementSize(cacheId);
                }
                catch (IgniteCheckedException e) {
                    U.error(log, "Fail remove row [link=" + row.link() + "]");

                    if (ex == null)
                        ex = e;
                    else
                        ex.addSuppressed(e);
                }
            }

            if (ex != null)
                throw new IgniteCheckedException("Fail destroy store", ex);

            // Allow checkpointer to progress if a partition contains less than BATCH_SIZE keys.
            if (rmv > 0) {
                ctx.database().checkpointReadUnlock();

                ctx.database().checkpointReadLock();
            }
        }

        /** {@inheritDoc} */
        @Override public RowStore rowStore() {
            return rowStore;
        }

        /** {@inheritDoc} */
        @Override public void setRowCacheCleaner(GridQueryRowCacheCleaner rowCacheCleaner) {
            rowStore().setRowCacheCleaner(rowCacheCleaner);
        }

        /**
         * @param size Size to init.
         * @param updCntr Update counter.
         * @param cacheSizes Cache sizes if store belongs to group containing multiple caches.
         * @param updCntrGapsData Update counters gaps raw data.
         * @param tombstonesCnt Tombstones count.
         */
        public void restoreState(
            long size,
            long updCntr,
            Map<Integer, Long> cacheSizes,
            byte[] updCntrGapsData,
            long tombstonesCnt
        ) {
            pCntr.init(updCntr, updCntrGapsData);

            storageSize.set(size);

            for (Map.Entry<Integer, Long> e : cacheSizes.entrySet())
                this.cacheSizes.put(e.getKey(), new AtomicLong(e.getValue()));

            this.tombstonesCnt.set(tombstonesCnt);
        }

        /** {@inheritDoc} */
        @Override public PartitionLogTree logTree() {
            return logTree;
        }

        /**
         * Remove row from partition log.
         *
         * @param row Log row.
         * @throws IgniteCheckedException If failed.
         */
        private void removeFromLog(UpdateLogRow row) throws IgniteCheckedException {
            UpdateLogRow old = logTree.remove(row);

            assert old == null || old.link() == row.link();
        }

        /**
         * Add row to partition log.
         *
         * @param row Log row.
         * @throws IgniteCheckedException If failed.
         */
        private void addUpdateToLog(UpdateLogRow row) throws IgniteCheckedException {
            boolean res = logTree.putx(row);

            assert !res;
        }

        /** {@inheritDoc} */
        @Override public PendingEntriesTree pendingTree() {
            return pendingEntries;
        }

        /** {@inheritDoc} */
        @Override public void preload() throws IgniteCheckedException {
            // No-op.
        }

        /** {@inheritDoc} */
        @Override public void resetUpdateCounter() {
            pCntr.reset();
        }

        /** {@inheritDoc} */
        @Override public void resetInitialUpdateCounter() {
            pCntr.resetInitialCounter();
        }

        /** {@inheritDoc} */
        @Override public PartitionMetaStorage<SimpleDataRow> partStorage() {
            return null;
        }

        /** {@inheritDoc} */
        @Override public long tombstonesCount() {
            return tombstonesCnt.get();
        }

        /**
         * Called when tombstone has removed from partition.
         */
        @Override public void tombstoneRemoved() {
            tombstonesCnt.decrementAndGet();
        }

        /**
         * Called when tombstone has created in partition.
         */
        @Override public void tombstoneCreated() {
            tombstonesCnt.incrementAndGet();
        }

        /**
         * Isolated method to get length of IGFS block.
         *
         * @param cctx Cache context.
         * @param val Value.
         * @return Length of value.
         */
        private int valueLength(GridCacheContext cctx, @Nullable CacheObject val) {
            if (val == null)
                return 0;

            byte[] bytes = val.value(cctx.cacheObjectContext(), false);

            if (bytes != null)
                return bytes.length;
            else
                return 0;
        }

        /** */
        private final class MvccFirstVisibleRowTreeClosure implements MvccTreeClosure, MvccDataPageClosure {
            /** */
            private final GridCacheContext cctx;

            /** */
            private final MvccSnapshot snapshot;

            /**
             *
             * @param cctx Cache context.
             * @param snapshot MVCC snapshot.
             */
            MvccFirstVisibleRowTreeClosure(GridCacheContext cctx, MvccSnapshot snapshot) {
                this.cctx = cctx;
                this.snapshot = snapshot;
            }

            /** {@inheritDoc} */
            @Override public boolean apply(BPlusTree<CacheSearchRow, CacheDataRow> tree, BPlusIO<CacheSearchRow> io,
                long pageAddr, int idx) throws IgniteCheckedException {
                RowLinkIO rowIo = (RowLinkIO)io;

                long rowCrdVer = rowIo.getMvccCoordinatorVersion(pageAddr, idx);
                long rowCntr = rowIo.getMvccCounter(pageAddr, idx);
                int rowOpCntr = rowIo.getMvccOperationCounter(pageAddr, idx);

                assert mvccVersionIsValid(rowCrdVer, rowCntr, rowOpCntr);

                return isVisible(cctx, snapshot, rowCrdVer, rowCntr, rowOpCntr, rowIo.getLink(pageAddr, idx));
            }

            /** {@inheritDoc} */
            @Override public boolean applyMvcc(DataPageIO io, long dataPageAddr, int itemId, int pageSize)
                throws IgniteCheckedException {
                try {
                    return isVisible(cctx, snapshot, io, dataPageAddr, itemId, pageSize);
                }
                catch (IgniteTxUnexpectedStateCheckedException e) {
                    // TODO this catch must not be needed if we switch Vacuum to data page scan
                    // We expect the active tx state can be observed by read tx only in the cases when tx has been aborted
                    // asynchronously and node hasn't received finish message yet but coordinator has already removed it from
                    // the active txs map. Rows written by this tx are invisible to anyone and will be removed by the vacuum.
                    if (log.isDebugEnabled())
                        log.debug( "Unexpected tx state on index lookup. " + X.getFullStackTrace(e));

                    return false;
                }
            }
        }

        /**
         *
         */
        private class MvccUpdateRowWithPreloadInfoClosure extends MvccDataRow implements OffheapInvokeClosure {
            /** */
            private CacheDataRow oldRow;

            /** */
            private IgniteTree.OperationType op;

            /**
             * @param cctx Cache context.
             * @param key Key.
             * @param val Value.
             * @param ver Version.
             * @param expireTime Expire time.
             * @param mvccVer Mvcc created version.
             * @param newMvccVer Mvcc updated version.
             * @param mvccTxState Mvcc Tx state hint.
             * @param newMvccTxState New Mvcc Tx state hint.
             */
            MvccUpdateRowWithPreloadInfoClosure(GridCacheContext cctx,
                KeyCacheObject key,
                @Nullable CacheObject val,
                GridCacheVersion ver,
                long expireTime,
                MvccVersion mvccVer,
                MvccVersion newMvccVer,
                byte mvccTxState,
                byte newMvccTxState) {
                super(key,
                    val,
                    ver,
                    partId,
                    expireTime,
                    grp.sharedGroup() ? cctx.cacheId() : CU.UNDEFINED_CACHE_ID,
                    mvccVer,
                    newMvccVer);

                mvccTxState(mvccTxState);
                newMvccTxState(newMvccTxState);
            }

            /** {@inheritDoc} */
            @Nullable @Override public CacheDataRow oldRow() {
                return oldRow;
            }

            /**
            * Flag that indicates if oldRow was expired during invoke.
            * @return {@code true} if old row was expired, {@code false} otherwise.
            */
            @Override public boolean oldRowExpiredFlag() {
                return false;
            }

            /** {@inheritDoc} */
            @Override public void call(@Nullable CacheDataRow oldRow) throws IgniteCheckedException {
                this.oldRow = oldRow;

                if (oldRow == null) {
                    op = PUT;

                    int cacheId = cacheId();

                    if (!grp.storeCacheIdInDataPage() && cacheId != CU.UNDEFINED_CACHE_ID)
                        cacheId(CU.UNDEFINED_CACHE_ID);

                    rowStore().addRow(this, grp.statisticsHolderData());

                    cacheId(cacheId);
                }
                else {
                    op = NOOP;

                    if (oldRow.mvccTxState() != mvccTxState() ||
                        oldRow.newMvccCoordinatorVersion() != newMvccCoordinatorVersion() ||
                        oldRow.newMvccCounter() != newMvccCounter() ||
                        oldRow.newMvccOperationCounter() != newMvccOperationCounter() ||
                        oldRow.newMvccTxState() != newMvccTxState()) {

                        rowStore().updateDataRow(oldRow.link(), mvccApplyChanges, this, grp.statisticsHolderData());
                    }
                }
            }

            /** {@inheritDoc} */
            @Override public CacheDataRow newRow() {
                return op == PUT ? this : null;
            }

            /** {@inheritDoc} */
            @Override public IgniteTree.OperationType operationType() {
                return op == null ? NOOP : op;
            }
        }

        /**
         *  Check if any row version exists.
         */
        private final class CheckHistoryExistsClosure implements BPlusTree.TreeRowClosure<CacheSearchRow, CacheDataRow> {
            /** */
            private boolean found;

            /** {@inheritDoc} */
            @Override public boolean apply(BPlusTree<CacheSearchRow, CacheDataRow> tree, BPlusIO<CacheSearchRow> io,
                long pageAddr, int idx) {
                found = true;

                return false;  // Stop search.
            }

            /**
             * @return {@code True} if any row was found, {@code False} otherwise.
             */
            public boolean found() {
                return found;
            }
        }
    }

    /**
     * @param cctx Cache context.
     * @return {@code true} if IncrementalDR enabled for cache, {@code false} otherwise.
     */
    private boolean isIncrementalDrEnabled(GridCacheContext cctx) {
        return IS_INCREMENTAL_DR_ENABLED && cctx.isDrEnabled();
    }

    /**
     * Mvcc remove handler.
     */
    private final class MvccMarkUpdatedHandler extends PageHandler<MvccUpdateDataRow, Boolean> {
        /** {@inheritDoc} */
        @Override public Boolean run(int cacheId, long pageId, long page, long pageAddr, PageIO io, Boolean walPlc,
            MvccUpdateDataRow updateDataRow, int itemId, IoStatisticsHolder statHolder) throws IgniteCheckedException {
            assert grp.mvccEnabled();

            DataPageIO iox = (DataPageIO)io;

            int off = iox.getPayloadOffset(pageAddr, itemId,
                grp.dataRegion().pageMemory().realPageSize(grp.groupId()), MVCC_INFO_SIZE);

            long newCrd = iox.newMvccCoordinator(pageAddr, off);
            long newCntr = iox.newMvccCounter(pageAddr, off);
            int newOpCntr = iox.rawNewMvccOperationCounter(pageAddr, off);

            assert newCrd == MVCC_CRD_COUNTER_NA || state(grp, newCrd, newCntr, newOpCntr) == TxState.ABORTED;

            int keyAbsentBeforeFlag = updateDataRow.isKeyAbsentBefore() ? (1 << MVCC_KEY_ABSENT_BEFORE_OFF) : 0;

            iox.updateNewVersion(pageAddr, off, updateDataRow.mvccCoordinatorVersion(), updateDataRow.mvccCounter(),
                updateDataRow.mvccOperationCounter() | keyAbsentBeforeFlag, TxState.NA);

            if (isWalDeltaRecordNeeded(grp.dataRegion().pageMemory(), cacheId, pageId, page, ctx.wal(), walPlc))
                ctx.wal().log(new DataPageMvccMarkUpdatedRecord(cacheId, pageId, itemId,
                    updateDataRow.mvccCoordinatorVersion(), updateDataRow.mvccCounter(), updateDataRow.mvccOperationCounter()));

            return TRUE;
        }
    }

    /**
     * Mvcc update operation counter hints handler.
     */
    private final class MvccUpdateTxStateHintHandler extends PageHandler<Void, Boolean> {
        /** {@inheritDoc} */
        @Override public Boolean run(int cacheId, long pageId, long page, long pageAddr, PageIO io,
            Boolean walPlc, Void ignore, int itemId, IoStatisticsHolder statHolder) throws IgniteCheckedException {

            DataPageIO iox = (DataPageIO)io;

            int off = iox.getPayloadOffset(pageAddr, itemId,
                grp.dataRegion().pageMemory().realPageSize(grp.groupId()), MVCC_INFO_SIZE);

            long crd = iox.mvccCoordinator(pageAddr, off);
            long cntr = iox.mvccCounter(pageAddr, off);
            int opCntr = iox.rawMvccOperationCounter(pageAddr, off);
            byte txState = (byte)(opCntr >>> MVCC_HINTS_BIT_OFF);

            if (txState == TxState.NA) {
                byte state = state(grp, crd, cntr, opCntr);

                if (state == TxState.COMMITTED || state == TxState.ABORTED) {
                    iox.rawMvccOperationCounter(pageAddr, off, opCntr | (state << MVCC_HINTS_BIT_OFF));

                    if (isWalDeltaRecordNeeded(grp.dataRegion().pageMemory(), cacheId, pageId, page, ctx.wal(), walPlc))
                        ctx.wal().log(new DataPageMvccUpdateTxStateHintRecord(cacheId, pageId, itemId, state));
                }
                else
                    throw unexpectedStateException(grp, state, crd, cntr, opCntr);
            }

            long newCrd = iox.newMvccCoordinator(pageAddr, off);
            long newCntr = iox.newMvccCounter(pageAddr, off);
            int newOpCntr = iox.rawNewMvccOperationCounter(pageAddr, off);
            byte newTxState = (byte)(newOpCntr >>> MVCC_HINTS_BIT_OFF);

            if (newCrd != MVCC_CRD_COUNTER_NA && newTxState == TxState.NA) {
                byte state = state(grp, newCrd, newCntr, newOpCntr);

                if (state == TxState.COMMITTED || state == TxState.ABORTED) {
                    iox.rawNewMvccOperationCounter(pageAddr, off, newOpCntr | (state << MVCC_HINTS_BIT_OFF));

                    if (isWalDeltaRecordNeeded(grp.dataRegion().pageMemory(), cacheId, pageId, page, ctx.wal(), walPlc))
                        ctx.wal().log(new DataPageMvccUpdateNewTxStateHintRecord(cacheId, pageId, itemId, state));
                }

                // We do not throw an exception here because new version may be updated by active Tx at this moment.
            }

            return TRUE;
        }
    }

    /**
     * Applies changes to the row.
     */
    private final class MvccApplyChangesHandler extends PageHandler<MvccDataRow, Boolean> {
        /** {@inheritDoc} */
        @Override public Boolean run(int cacheId, long pageId, long page, long pageAddr, PageIO io, Boolean walPlc,
            MvccDataRow newRow, int itemId, IoStatisticsHolder statHolder) throws IgniteCheckedException {
            assert grp.mvccEnabled();

            DataPageIO iox = (DataPageIO)io;

            int off = iox.getPayloadOffset(pageAddr, itemId,
                grp.dataRegion().pageMemory().realPageSize(grp.groupId()), MVCC_INFO_SIZE);

            long crd = iox.mvccCoordinator(pageAddr, off);
            long cntr = iox.mvccCounter(pageAddr, off);
            int opCntrAndHint = iox.rawMvccOperationCounter(pageAddr, off);
            int opCntr = opCntrAndHint & MVCC_OP_COUNTER_MASK;
            byte txState = (byte)(opCntrAndHint >>> MVCC_HINTS_BIT_OFF);

            long newCrd = iox.newMvccCoordinator(pageAddr, off);
            long newCntr = iox.newMvccCounter(pageAddr, off);
            int newOpCntrAndHint = iox.rawNewMvccOperationCounter(pageAddr, off);
            int newOpCntr = newOpCntrAndHint & MVCC_OP_COUNTER_MASK;
            byte newTxState = (byte)(newOpCntrAndHint >>> MVCC_HINTS_BIT_OFF);

            assert crd == newRow.mvccCoordinatorVersion();
            assert cntr == newRow.mvccCounter();
            assert opCntr == newRow.mvccOperationCounter();

            assert newRow.mvccTxState() != TxState.NA : newRow.mvccTxState();

            if (txState != newRow.mvccTxState() && newRow.mvccTxState() != TxState.NA) {
                assert txState == TxState.NA : txState;

                iox.rawMvccOperationCounter(pageAddr, off, opCntr | (newRow.mvccTxState() << MVCC_HINTS_BIT_OFF));

                if (isWalDeltaRecordNeeded(grp.dataRegion().pageMemory(), cacheId, pageId, page, ctx.wal(), walPlc))
                    ctx.wal().log(new DataPageMvccUpdateTxStateHintRecord(cacheId, pageId, itemId, newRow.mvccTxState()));
            }

            if (compare(newCrd,
                newCntr,
                newOpCntr,
                newRow.newMvccCoordinatorVersion(),
                newRow.newMvccCounter(),
                newRow.newMvccOperationCounter()) != 0) {

                assert newRow.newMvccTxState() == TxState.NA || newRow.newMvccCoordinatorVersion() != MVCC_CRD_COUNTER_NA;

                iox.updateNewVersion(pageAddr, off, newRow.newMvccCoordinatorVersion(), newRow.newMvccCounter(),
                    newRow.newMvccOperationCounter(), newRow.newMvccTxState());

                if (isWalDeltaRecordNeeded(grp.dataRegion().pageMemory(), cacheId, pageId, page, ctx.wal(), walPlc))
                    ctx.wal().log(new DataPageMvccMarkUpdatedRecord(cacheId, pageId, itemId,
                        newRow.newMvccCoordinatorVersion(), newRow.newMvccCounter(),
                        newRow.newMvccOperationCounter() | (newRow.newMvccTxState() << MVCC_HINTS_BIT_OFF)));
            }
            else if (newTxState != newRow.newMvccTxState() && newRow.newMvccTxState() != TxState.NA) {
                assert newTxState == TxState.NA : newTxState;

                iox.rawNewMvccOperationCounter(pageAddr, off, newOpCntr | (newRow.newMvccTxState() << MVCC_HINTS_BIT_OFF));

                if (isWalDeltaRecordNeeded(grp.dataRegion().pageMemory(), cacheId, pageId, page, ctx.wal(), walPlc))
                    ctx.wal().log(new DataPageMvccUpdateNewTxStateHintRecord(cacheId, pageId, itemId, newRow.newMvccTxState()));
            }

            return TRUE;
        }
    }
}<|MERGE_RESOLUTION|>--- conflicted
+++ resolved
@@ -1719,7 +1719,6 @@
                 case PUT: {
                     assert c.newRow() != null : c;
 
-<<<<<<< HEAD
                     CacheDataRow oldRow = c.oldRow();
 
                     if (isTombstone(c.newRow())) { // Row was logically removed by update closure.
@@ -1732,27 +1731,18 @@
                     }
                     else
                         finishUpdate(cctx, c.newRow(), oldRow);
-=======
-                    finishUpdate(cctx, c.newRow(), c.oldRow(), c.oldRowExpiredFlag());
->>>>>>> 65e3a68d
 
                     break;
                 }
 
-<<<<<<< HEAD
                 case REMOVE: { // TODO closures should not produce physical removes, add assert.
                     CacheDataRow oldRow = c.oldRow();
 
                     finishRemove(cctx, row.key(), oldRow, null);
-=======
-                case REMOVE: {
-                    finishRemove(cctx, row.key(), c.oldRow());
->>>>>>> 65e3a68d
 
                     break;
                 }
 
-<<<<<<< HEAD
                 case IN_PLACE:
                     // TODO FIXME assert isTombstone(c.oldRow()) ^ isTombstone(c.newRow()) : "old=" + c.oldRow() + ", new=" + c.newRow();
 
@@ -1767,12 +1757,6 @@
                         incrementSize(cctx.cacheId());
                     }
 
-                    break;
-
-                case NOOP:
-=======
-                case NOOP:
-                case IN_PLACE: {
                     CacheDataRow oldRow = c.oldRow();
                     CacheDataRow newRow = c.newRow();
 
@@ -1784,9 +1768,10 @@
                             addUpdateToLog(new UpdateLogRow(cctx.cacheId(), newRow.version().updateCounter(), newRow.link()));
                     }
 
->>>>>>> 65e3a68d
                     break;
-                }
+
+                case NOOP:
+                    break;
 
                 default:
                     assert false : c.operationType();
@@ -2663,28 +2648,12 @@
          */
         private void finishUpdate(GridCacheContext cctx, CacheDataRow newRow, @Nullable CacheDataRow oldRow)
             throws IgniteCheckedException {
-<<<<<<< HEAD
             // TODO wrong assertion, can be on logical recovery: assert !isTombstone(newRow);
 
             boolean oldTombstone = isTombstone(oldRow);
             boolean oldNull = oldRow == null || oldTombstone;
 
             if (oldNull)
-=======
-            finishUpdate(cctx, newRow, oldRow, false);
-        }
-
-        /**
-         * @param cctx Cache context.
-         * @param newRow New row.
-         * @param oldRow Old row if available.
-         * @param oldRowExpired Old row expiration flag
-         * @throws IgniteCheckedException If failed.
-         */
-        private void finishUpdate(GridCacheContext cctx, CacheDataRow newRow, @Nullable CacheDataRow oldRow, boolean oldRowExpired)
-            throws IgniteCheckedException {
-            if (oldRow == null && !oldRowExpired)
->>>>>>> 65e3a68d
                 incrementSize(cctx.cacheId());
 
             GridCacheQueryManager qryMgr = cctx.queries();
@@ -2701,10 +2670,9 @@
                     rowStore.removeRow(oldRow.link(), grp.statisticsHolderData());
             }
 
-<<<<<<< HEAD
             if (oldTombstone)
                 tombstoneRemoved();
-=======
+
             if (isIncrementalDrEnabled(cctx)) {
                 if (oldRow != null && oldRow.version().updateCounter() != 0)
                     removeFromLog(new UpdateLogRow(cctx.cacheId(), oldRow.version().updateCounter(), oldRow.link()));
@@ -2713,7 +2681,6 @@
 
                 addUpdateToLog(new UpdateLogRow(cctx.cacheId(), newRow.version().updateCounter(), newRow.link()));
             }
->>>>>>> 65e3a68d
         }
 
         /**
@@ -2888,7 +2855,6 @@
             if (qryMgr.enabled())
                 qryMgr.remove(key, oldNull ? null : oldRow);
 
-<<<<<<< HEAD
             if (oldRow != null && (tombstoneRow == null || tombstoneRow.link() != oldRow.link()))
                 rowStore.removeRow(oldRow.link(), grp.statisticsHolderData());
 
@@ -2898,14 +2864,11 @@
 
             if (tombstoneRow != null)
                 tombstoneCreated();
-=======
+
             if (oldRow != null) {
                 if (isIncrementalDrEnabled(cctx) && oldRow.version().updateCounter() != 0)
                     removeFromLog(new UpdateLogRow(cctx.cacheId(), oldRow.version().updateCounter(), oldRow.link()));
-
-                rowStore.removeRow(oldRow.link(), grp.statisticsHolderData());
-            }
->>>>>>> 65e3a68d
+            }
         }
 
         /**
@@ -3546,14 +3509,6 @@
                 return oldRow;
             }
 
-            /**
-            * Flag that indicates if oldRow was expired during invoke.
-            * @return {@code true} if old row was expired, {@code false} otherwise.
-            */
-            @Override public boolean oldRowExpiredFlag() {
-                return false;
-            }
-
             /** {@inheritDoc} */
             @Override public void call(@Nullable CacheDataRow oldRow) throws IgniteCheckedException {
                 this.oldRow = oldRow;
