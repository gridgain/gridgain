/*
 * Licensed to the Apache Software Foundation (ASF) under one or more
 * contributor license agreements.  See the NOTICE file distributed with
 * this work for additional information regarding copyright ownership.
 * The ASF licenses this file to You under the Apache License, Version 2.0
 * (the "License"); you may not use this file except in compliance with
 * the License.  You may obtain a copy of the License at
 *
 *      http://www.apache.org/licenses/LICENSE-2.0
 *
 * Unless required by applicable law or agreed to in writing, software
 * distributed under the License is distributed on an "AS IS" BASIS,
 * WITHOUT WARRANTIES OR CONDITIONS OF ANY KIND, either express or implied.
 * See the License for the specific language governing permissions and
 * limitations under the License.
 */

package org.apache.ignite.internal.processors.cache;

import java.util.Collections;
import java.util.Iterator;
import java.util.Set;
import java.util.concurrent.ConcurrentHashMap;
import java.util.concurrent.ConcurrentMap;
import java.util.concurrent.atomic.AtomicLong;
import javax.cache.Cache;
import org.apache.ignite.IgniteCheckedException;
import org.apache.ignite.IgniteException;
import org.apache.ignite.cluster.ClusterNode;
import org.apache.ignite.internal.NodeStoppingException;
import org.apache.ignite.internal.pagemem.FullPageId;
import org.apache.ignite.internal.pagemem.Page;
import org.apache.ignite.internal.pagemem.PageIdUtils;
import org.apache.ignite.internal.pagemem.PageMemory;
import org.apache.ignite.internal.pagemem.PageUtils;
import org.apache.ignite.internal.processors.affinity.AffinityTopologyVersion;
import org.apache.ignite.internal.processors.cache.database.CacheDataRow;
import org.apache.ignite.internal.processors.cache.database.CacheDataRowAdapter;
import org.apache.ignite.internal.processors.cache.database.CacheSearchRow;
import org.apache.ignite.internal.processors.cache.database.IgniteCacheDatabaseSharedManager;
import org.apache.ignite.internal.processors.cache.database.RootPage;
import org.apache.ignite.internal.processors.cache.database.RowStore;
import org.apache.ignite.internal.processors.cache.database.freelist.FreeList;
import org.apache.ignite.internal.processors.cache.database.tree.BPlusTree;
import org.apache.ignite.internal.processors.cache.database.tree.io.BPlusIO;
import org.apache.ignite.internal.processors.cache.database.tree.io.BPlusInnerIO;
import org.apache.ignite.internal.processors.cache.database.tree.io.BPlusLeafIO;
import org.apache.ignite.internal.processors.cache.database.tree.io.DataPageIO;
import org.apache.ignite.internal.processors.cache.database.tree.io.DataPagePayload;
import org.apache.ignite.internal.processors.cache.database.tree.io.IOVersions;
import org.apache.ignite.internal.processors.cache.database.tree.reuse.ReuseList;
import org.apache.ignite.internal.processors.cache.distributed.dht.GridDhtInvalidPartitionException;
import org.apache.ignite.internal.processors.cache.distributed.dht.GridDhtLocalPartition;
import org.apache.ignite.internal.processors.cache.local.GridLocalCache;
import org.apache.ignite.internal.processors.cache.query.GridCacheQueryManager;
import org.apache.ignite.internal.processors.cache.version.GridCacheVersion;
import org.apache.ignite.internal.processors.query.GridQueryProcessor;
import org.apache.ignite.internal.util.GridAtomicLong;
import org.apache.ignite.internal.util.GridCloseableIteratorAdapter;
import org.apache.ignite.internal.util.GridEmptyCloseableIterator;
import org.apache.ignite.internal.util.GridSpinBusyLock;
import org.apache.ignite.internal.util.GridUnsafe;
import org.apache.ignite.internal.util.lang.GridCloseableIterator;
import org.apache.ignite.internal.util.lang.GridCursor;
import org.apache.ignite.internal.util.lang.GridIterator;
import org.apache.ignite.internal.util.lang.IgniteInClosure2X;
import org.apache.ignite.internal.util.typedef.F;
import org.apache.ignite.internal.util.typedef.internal.S;
import org.apache.ignite.internal.util.typedef.internal.U;
import org.apache.ignite.lang.IgniteClosure;
import org.apache.ignite.lang.IgnitePredicate;
import org.jetbrains.annotations.Nullable;

import static org.apache.ignite.internal.pagemem.PageIdAllocator.FLAG_IDX;
import static org.apache.ignite.internal.pagemem.PageIdAllocator.INDEX_PARTITION;
import static org.apache.ignite.internal.pagemem.PageIdUtils.itemId;
import static org.apache.ignite.internal.pagemem.PageIdUtils.pageId;

/**
 *
 */
@SuppressWarnings("PublicInnerClass")
public class IgniteCacheOffheapManagerImpl extends GridCacheManagerAdapter implements IgniteCacheOffheapManager {
    /** */
    private boolean indexingEnabled;

    /** */
    // TODO GG-11208 need restore size after restart.
    private CacheDataStore locCacheDataStore;

    /** */
    protected final ConcurrentMap<Integer, CacheDataStore> partDataStores = new ConcurrentHashMap<>();

    /** */
    protected final CacheDataStore rmvdStore = new CacheDataStoreImpl(-1, null, null, null);

    /** */
    protected PendingEntriesTree pendingEntries;

    /** */
    private volatile boolean hasPendingEntries;

    /** */
    private static final PendingRow START_PENDING_ROW = new PendingRow(Long.MIN_VALUE, 0);

    /** */
    private final GridAtomicLong globalRmvId = new GridAtomicLong(U.currentTimeMillis() * 1000_000);

    /** */
    private final GridSpinBusyLock busyLock = new GridSpinBusyLock();

    /** */
    private int updateValSizeThreshold;

    /** {@inheritDoc} */
    @Override public GridAtomicLong globalRemoveId() {
        return globalRmvId;
    }

    /** {@inheritDoc} */
    @Override protected void start0() throws IgniteCheckedException {
        super.start0();

        indexingEnabled = GridQueryProcessor.isEnabled(cctx.config());

        updateValSizeThreshold = cctx.kernalContext().config().getMemoryConfiguration().getPageSize() / 2;

        if (cctx.affinityNode()) {
            if (cctx.kernalContext().clientNode()) {
                assert cctx.isLocal() : cctx.name();

                cctx.shared().database().init();
            }

            cctx.shared().database().checkpointReadLock();

            try {
                initDataStructures();

                if (cctx.isLocal()) {
                    assert cctx.cache() instanceof GridLocalCache : cctx.cache();

                    locCacheDataStore = createCacheDataStore(0);
                }
            }
            finally {
                cctx.shared().database().checkpointReadUnlock();
            }
        }
    }

    /**
     * @throws IgniteCheckedException If failed.
     */
    protected void initDataStructures() throws IgniteCheckedException {
        if (cctx.shared().ttl().eagerTtlEnabled()) {
            String name = "PendingEntries";

            long rootPage = allocateForTree();

            pendingEntries = new PendingEntriesTree(cctx,
                name,
                cctx.shared().database().pageMemory(),
                rootPage,
                cctx.shared().database().globalReuseList(),
                true);
        }
    }

    /** {@inheritDoc} */
    @Override protected void stop0(final boolean cancel, final boolean destroy) {
        super.stop0(cancel, destroy);

        if (destroy && cctx.affinityNode())
            destroyCacheDataStructures(destroy);
    }

    /** {@inheritDoc} */
    @Override protected void onKernalStop0(boolean cancel) {
        super.onKernalStop0(cancel);

        busyLock.block();
    }

    /**
     *
     */
    protected void destroyCacheDataStructures(boolean destroy) {
        assert cctx.affinityNode();

        try {
            if (locCacheDataStore != null)
                locCacheDataStore.destroy();

            if (pendingEntries != null)
                pendingEntries.destroy();

            for (CacheDataStore store : partDataStores.values())
                store.destroy();
        }
        catch (IgniteCheckedException e) {
            throw new IgniteException(e.getMessage(), e);
        }
    }

    /**
     * @param part Partition.
     * @return Data store for given entry.
     */
    private CacheDataStore dataStore(GridDhtLocalPartition part) {
        if (cctx.isLocal())
            return locCacheDataStore;
        else {
            assert part != null;

            return part.dataStore();
        }
    }

    /** {@inheritDoc} */
    @Override public long entriesCount() {
        if (cctx.isLocal())
            return locCacheDataStore.size();

        long size = 0;

        for (CacheDataStore store : partDataStores.values())
            size += store.size();

        return size;
    }

    /**
     * @param p Partition.
     * @return Partition data.
     */
    @Nullable private CacheDataStore partitionData(int p) {
        if (cctx.isLocal())
            return locCacheDataStore;
        else {
            GridDhtLocalPartition part = cctx.topology().localPartition(p, AffinityTopologyVersion.NONE, false);

            return part != null ? part.dataStore() : null;
        }
    }

    /** {@inheritDoc} */
    @Override public long entriesCount(
        boolean primary,
        boolean backup,
        AffinityTopologyVersion topVer
    ) throws IgniteCheckedException {
        if (cctx.isLocal())
            return entriesCount(0);
        else {
            ClusterNode locNode = cctx.localNode();

            long cnt = 0;

            for (GridDhtLocalPartition locPart : cctx.topology().currentLocalPartitions()) {
                if (primary) {
                    if (cctx.affinity().primaryByPartition(locNode, locPart.id(), topVer)) {
                        cnt += locPart.size();

                        continue;
                    }
                }

                if (backup) {
                    if (cctx.affinity().backupByPartition(locNode, locPart.id(), topVer))
                        cnt += locPart.size();
                }
            }

            return cnt;
        }
    }

    /** {@inheritDoc} */
    @Override public long entriesCount(int part) {
        if (cctx.isLocal()){
            assert part == 0;

            return locCacheDataStore.size();
        }
        else {
            GridDhtLocalPartition locPart = cctx.topology().localPartition(part, AffinityTopologyVersion.NONE, false);

            return locPart == null ? 0 : locPart.size();
        }
    }

    /**
     * @param primary Primary data flag.
     * @param backup Primary data flag.
     * @param topVer Topology version.
     * @return Data stores iterator.
     */
    private Iterator<CacheDataStore> cacheData(boolean primary, boolean backup, AffinityTopologyVersion topVer) {
        assert primary || backup;

        if (cctx.isLocal())
            return Collections.singleton(locCacheDataStore).iterator();
        else {
            final Iterator<GridDhtLocalPartition> it = cctx.topology().currentLocalPartitions().iterator();

            if (primary && backup) {
                return F.iterator(it, new IgniteClosure<GridDhtLocalPartition, CacheDataStore>() {
                    @Override public CacheDataStore apply(GridDhtLocalPartition part) {
                        return part.dataStore();
                    }
                }, true);
            }

            final Set<Integer> parts = primary ? cctx.affinity().primaryPartitions(cctx.localNodeId(), topVer) :
                cctx.affinity().backupPartitions(cctx.localNodeId(), topVer);

            return F.iterator(it, new IgniteClosure<GridDhtLocalPartition, CacheDataStore>() {
                    @Override public CacheDataStore apply(GridDhtLocalPartition part) {
                        return part.dataStore();
                    }
                }, true,
                new IgnitePredicate<GridDhtLocalPartition>() {
                    @Override public boolean apply(GridDhtLocalPartition part) {
                        return parts.contains(part.id());
                    }
                });
        }
    }

    /** {@inheritDoc} */
    @Override public void update(
        KeyCacheObject key,
        CacheObject val,
        GridCacheVersion ver,
        long expireTime,
        GridDhtLocalPartition part,
        @Nullable CacheDataRow oldRow
    ) throws IgniteCheckedException {
        assert expireTime >= 0;

        dataStore(part).update(key, val, ver, expireTime, oldRow);
    }

    /** {@inheritDoc} */
    @Override public void updateIndexes(KeyCacheObject key, GridDhtLocalPartition part) throws IgniteCheckedException {
        dataStore(part).updateIndexes(key);
    }

    /** {@inheritDoc} */
    @Override public void remove(
        KeyCacheObject key,
        int partId,
        GridDhtLocalPartition part
    ) throws IgniteCheckedException {
        dataStore(part).remove(key, partId);
    }

    /** {@inheritDoc} */
    @SuppressWarnings("unchecked")
    @Override @Nullable public CacheDataRow read(GridCacheMapEntry entry)
        throws IgniteCheckedException {
        KeyCacheObject key = entry.key();

        assert cctx.isLocal() || entry.localPartition() != null : entry;

        return dataStore(entry.localPartition()).find(key);
    }

    /** {@inheritDoc} */
    @Override public boolean containsKey(GridCacheMapEntry entry) {
        try {
            return read(entry) != null;
        }
        catch (IgniteCheckedException e) {
            U.error(log, "Failed to read value", e);

            return false;
        }
    }

    /** {@inheritDoc} */
    @Override public void onPartitionCounterUpdated(int part, long cntr) {
        // No-op.
    }

    /** {@inheritDoc} */
    @Override public void onPartitionInitialCounterUpdated(int part, long cntr) {
        // No-op.
    }

    /** {@inheritDoc} */
    @Override public long lastUpdatedPartitionCounter(int part) {
        return 0;
    }

    /**
     * Clears offheap entries.
     *
     * @param readers {@code True} to clear readers.
     */
    @SuppressWarnings("unchecked")
    @Override public void clear(boolean readers) {
        GridCacheVersion obsoleteVer = null;

        GridIterator<CacheDataRow> it = rowsIterator(true, true, null);

        while (it.hasNext()) {
            cctx.shared().database().checkpointReadLock();

            try {
                KeyCacheObject key = it.next().key();

                try {
                    if (obsoleteVer == null)
                        obsoleteVer = cctx.versions().next();

                    GridCacheEntryEx entry = cctx.cache().entryEx(key);

                    entry.clear(obsoleteVer, readers);
                }
                catch (GridDhtInvalidPartitionException ignore) {
                    // Ignore.
                }
                catch (IgniteCheckedException e) {
                    U.error(log, "Failed to clear cache entry: " + key, e);
                }
            }
            finally {
                cctx.shared().database().checkpointReadUnlock();
            }
        }
    }

    /** {@inheritDoc} */
    @Override public int onUndeploy(ClassLoader ldr) {
        // TODO: GG-11141.
        return 0;
    }

    /** {@inheritDoc} */
    @Override public long offHeapAllocatedSize() {
        // TODO GG-10884.
        return 0;
    }

    /** {@inheritDoc} */
    @Override public void writeAll(Iterable<GridCacheBatchSwapEntry> swapped) throws IgniteCheckedException {
        // No-op.
    }

    /**
     * @param primary {@code True} if need return primary entries.
     * @param backup {@code True} if need return backup entries.
     * @param topVer Topology version to use.
     * @return Entries iterator.
     * @throws IgniteCheckedException If failed.
     */
    @SuppressWarnings("unchecked")
    @Override public <K, V> GridCloseableIterator<Cache.Entry<K, V>> entriesIterator(final boolean primary,
        final boolean backup,
        final AffinityTopologyVersion topVer,
        final boolean keepBinary) throws IgniteCheckedException {
        final Iterator<CacheDataRow> it = rowsIterator(primary, backup, topVer);

        return new GridCloseableIteratorAdapter<Cache.Entry<K, V>>() {
            /** */
            private CacheEntryImplEx next;

            @Override protected Cache.Entry<K, V> onNext() {
                CacheEntryImplEx ret = next;

                next = null;

                return ret;
            }

            @Override protected boolean onHasNext() {
                if (next != null)
                    return true;

                CacheDataRow nextRow = null;

                if (it.hasNext())
                    nextRow = it.next();

                if (nextRow != null) {
                    KeyCacheObject key = nextRow.key();
                    CacheObject val = nextRow.value();

                    Object key0 = cctx.unwrapBinaryIfNeeded(key, keepBinary, false);
                    Object val0 = cctx.unwrapBinaryIfNeeded(val, keepBinary, false);

                    next = new CacheEntryImplEx(key0, val0, nextRow.version());

                    return true;
                }

                return false;
            }
        };
    }

    /** {@inheritDoc} */
    @Override public GridCloseableIterator<KeyCacheObject> keysIterator(final int part) throws IgniteCheckedException {
        CacheDataStore data = partitionData(part);

        if (data == null)
            return new GridEmptyCloseableIterator<>();

        final GridCursor<? extends CacheDataRow> cur = data.cursor();

        return new GridCloseableIteratorAdapter<KeyCacheObject>() {
            /** */
            private KeyCacheObject next;

            @Override protected KeyCacheObject onNext() {
                KeyCacheObject res = next;

                next = null;

                return res;
            }

            @Override protected boolean onHasNext() throws IgniteCheckedException {
                if (next != null)
                    return true;

                if (cur.next()) {
                    CacheDataRow row = cur.get();

                    next = row.key();
                }

                return next != null;
            }
        };
    }

    /** {@inheritDoc} */
    @Override public GridIterator<CacheDataRow> iterator(boolean primary, boolean backups,
        final AffinityTopologyVersion topVer)
        throws IgniteCheckedException {
        return rowsIterator(primary, backups, topVer);
    }

    /**
     * @param primary Primary entries flag.
     * @param backups Backup entries flag.
     * @param topVer Topology version.
     * @return Iterator.
     */
    private GridIterator<CacheDataRow> rowsIterator(boolean primary, boolean backups, AffinityTopologyVersion topVer) {
        final Iterator<CacheDataStore> dataIt = cacheData(primary, backups, topVer);

        return new GridCloseableIteratorAdapter<CacheDataRow>() {
            /** */
            private GridCursor<? extends CacheDataRow> cur;

            /** */
            private CacheDataRow next;

            @Override protected CacheDataRow onNext() {
                CacheDataRow res = next;

                next = null;

                return res;
            }

            @Override protected boolean onHasNext() throws IgniteCheckedException {
                if (next != null)
                    return true;

                while (true) {
                    if (cur == null) {
                        if (dataIt.hasNext())
                            cur = dataIt.next().cursor();
                        else
                            break;
                    }

                    if (cur.next()) {
                        next = cur.get();

                        break;
                    }
                    else
                        cur = null;
                }

                return next != null;
            }
        };
    }

    /** {@inheritDoc} */
    @Override public GridIterator<CacheDataRow> iterator(int part) throws IgniteCheckedException {
        CacheDataStore data = partitionData(part);

        if (data == null)
            return new GridEmptyCloseableIterator<>();

        final GridCursor<? extends CacheDataRow> cur = data.cursor();

        return new GridCloseableIteratorAdapter<CacheDataRow>() {
            /** */
            private CacheDataRow next;

            @Override protected CacheDataRow onNext() {
                CacheDataRow res = next;

                next = null;

                return res;
            }

            @Override protected boolean onHasNext() throws IgniteCheckedException {
                if (next != null)
                    return true;

                if (cur.next())
                    next = cur.get();

                return next != null;
            }
        };
    }

    /**
     * @return Page ID.
     * @throws IgniteCheckedException If failed.
     */
    private long allocateForTree() throws IgniteCheckedException {
        ReuseList reuseList = cctx.shared().database().globalReuseList();

        long pageId;

        if (reuseList == null || (pageId = reuseList.takeRecycledPage()) == 0L)
            pageId = cctx.shared().database().pageMemory().allocatePage(cctx.cacheId(), INDEX_PARTITION, FLAG_IDX);

        return pageId;
    }

    /** {@inheritDoc} */
    @Override public RootPage rootPageForIndex(String idxName) throws IgniteCheckedException {
        long pageId = allocateForTree();

        return new RootPage(new FullPageId(pageId, cctx.cacheId()), true);
    }

    /** {@inheritDoc} */
    @Override public void dropRootPageForIndex(String idxName) throws IgniteCheckedException {
        // No-op.
    }

    /** {@inheritDoc} */
    @Override public ReuseList reuseListForIndex(String idxName) {
        return cctx.shared().database().globalReuseList();
    }

    /** {@inheritDoc} */
    @Override public IgniteRebalanceIterator rebalanceIterator(int part, AffinityTopologyVersion topVer, Long partCntr)
        throws IgniteCheckedException {
        final GridIterator<CacheDataRow> it = iterator(part);

        return new IgniteRebalanceIterator() {
            @Override public boolean historical() {
                return false;
            }

            @Override public boolean hasNextX() throws IgniteCheckedException {
                return it.hasNextX();
            }

            @Override public CacheDataRow nextX() throws IgniteCheckedException {
                return it.nextX();
            }

            @Override public void removeX() throws IgniteCheckedException {
                it.removeX();
            }

            @Override public Iterator<CacheDataRow> iterator() {
                return it.iterator();
            }

            @Override public boolean hasNext() {
                return it.hasNext();
            }

            @Override public CacheDataRow next() {
                return it.next();
            }

            @Override public void close() {

            }

            @Override public boolean isClosed() {
                return false;
            }

            @Override public void remove() {
                throw new UnsupportedOperationException();
            }
        };
    }

    /** {@inheritDoc} */
    @Override public final CacheDataStore createCacheDataStore(int p) throws IgniteCheckedException {
        CacheDataStore dataStore = null;
        CacheDataStore oldStore = null;

        do {
            dataStore = createCacheDataStore0(p);

            oldStore = partDataStores.putIfAbsent(p, dataStore);
        }
        while (oldStore != null);

        return dataStore;
    }

    /**
     * @param p Partition.
     * @return Cache data store.
     * @throws IgniteCheckedException If failed.
     */
    protected CacheDataStore createCacheDataStore0(int p)
        throws IgniteCheckedException {
        IgniteCacheDatabaseSharedManager dbMgr = cctx.shared().database();

        final long rootPage = allocateForTree();

        FreeList freeList = cctx.shared().database().globalFreeList();

        CacheDataRowStore rowStore = new CacheDataRowStore(cctx, freeList);

        String idxName = treeName(p);

        CacheDataTree dataTree = new CacheDataTree(idxName,
            cctx.shared().database().globalReuseList(),
            rowStore,
            cctx,
            dbMgr.pageMemory(),
            rootPage,
            true);

        return new CacheDataStoreImpl(p, idxName, rowStore, dataTree);
    }

    /** {@inheritDoc} */
    @Override public Iterable<CacheDataStore> cacheDataStores() {
        if (cctx.isLocal())
            return Collections.singleton(locCacheDataStore);

        return new Iterable<CacheDataStore>() {
            @Override public Iterator<CacheDataStore> iterator() {
                return partDataStores.values().iterator();
            }
        };
    }

    /** {@inheritDoc} */
    @Override public void destroyCacheDataStore(int p, CacheDataStore store) throws IgniteCheckedException {
        try {
            partDataStores.remove(p, store);

            store.destroy();
        }
        catch (IgniteCheckedException e) {
            throw new IgniteException(e);
        }
    }

    /**
     * @param p Partition.
     * @return Tree name for given partition.
     */
    protected final String treeName(int p) {
        return BPlusTree.treeName("p-" + p, "CacheData");
    }

    /** {@inheritDoc} */
    @Override public boolean expire(
        IgniteInClosure2X<GridCacheEntryEx, GridCacheVersion> c,
        int amount
    ) throws IgniteCheckedException {
<<<<<<< HEAD
        if (pendingEntries != null) {
            cctx.shared().database().checkpointReadLock();
=======
        if (hasPendingEntries && pendingEntries != null) {
            GridCacheVersion obsoleteVer = null;
>>>>>>> 8f836cb0

            try {
                GridCacheVersion obsoleteVer = null;

                long now = U.currentTimeMillis();

                GridCursor<PendingRow> cur = pendingEntries.find(START_PENDING_ROW, new PendingRow(now, 0));

                int cleared = 0;

                while (cur.next()) {
                    PendingRow row = cur.get();

                    if (amount != -1 && cleared > amount)
                        return true;

                    assert row.key != null && row.link != 0 && row.expireTime != 0 : row;

                    if (pendingEntries.remove(row) != null) {
                        if (obsoleteVer == null)
                            obsoleteVer = cctx.versions().next();

                        c.apply(cctx.cache().entryEx(row.key), obsoleteVer);
                    }

                    cleared++;
                }
            }
            finally {
                cctx.shared().database().checkpointReadUnlock();
            }
        }

        return false;
    }

    /** {@inheritDoc} */
    @Override public long expiredSize() throws IgniteCheckedException {
        return pendingEntries != null ? pendingEntries.size() : 0;
    }

    /**
     *
     */
    protected class CacheDataStoreImpl implements CacheDataStore {
        /** */
        private final int partId;

        /** Tree name. */
        private String name;

        /** */
        private final CacheDataRowStore rowStore;

        /** */
        private final CacheDataTree dataTree;

        /** Update counter. */
        protected final AtomicLong cntr = new AtomicLong();

        /** Partition size. */
        protected final AtomicLong storageSize = new AtomicLong();

        /** Initialized update counter. */
        protected Long initCntr = 0L;

        /**
         * @param name Name.
         * @param rowStore Row store.
         * @param dataTree Data tree.
         */
        public CacheDataStoreImpl(
            int partId,
            String name,
            CacheDataRowStore rowStore,
            CacheDataTree dataTree
        ) {
            this.partId = partId;
            this.name = name;
            this.rowStore = rowStore;
            this.dataTree = dataTree;
        }

        /** {@inheritDoc} */
        @Override public int partId() {
            return partId;
        }

        /** {@inheritDoc} */
        @Override public int size() {
            return (int)storageSize.get();
        }

        /** {@inheritDoc} */
        @Override public long updateCounter() {
            return cntr.get();
        }

        /**
         * @param val Update index value.
         */
        @Override public void updateCounter(long val) {
            while (true) {
                long val0 = cntr.get();

                if (val0 >= val)
                    break;

                if (cntr.compareAndSet(val0, val))
                    break;
            }
        }

        /** {@inheritDoc} */
        @Override public String name() {
            return name;
        }

        /**
         * @param oldRow Old row.
         * @param dataRow New row.
         * @return {@code True} if it is possible to update old row data.
         * @throws IgniteCheckedException If failed.
         */
        private boolean canUpdateOldRow(@Nullable CacheDataRow oldRow, DataRow dataRow)
            throws IgniteCheckedException {
            if (oldRow == null || indexingEnabled)
                return false;

            CacheObjectContext coCtx = cctx.cacheObjectContext();

            int oldLen = oldRow.key().valueBytesLength(coCtx) + oldRow.value().valueBytesLength(coCtx);

            if (oldLen > updateValSizeThreshold)
                return false;

            int newLen = dataRow.key().valueBytesLength(coCtx) + dataRow.value().valueBytesLength(coCtx);

            return oldLen == newLen;
        }

        /** {@inheritDoc} */
        @Override public void update(
            KeyCacheObject key,
            CacheObject val,
            GridCacheVersion ver,
            long expireTime,
            @Nullable CacheDataRow oldRow
        ) throws IgniteCheckedException {
            assert oldRow == null || oldRow.link() != 0L : oldRow;

            if (!busyLock.enterBusy())
                throw new NodeStoppingException("Operation has been cancelled (node is stopping).");

            try {
                DataRow dataRow = new DataRow(key, val, ver, partId, expireTime);

                CacheObjectContext coCtx = cctx.cacheObjectContext();

                // Make sure value bytes initialized.
                key.valueBytes(coCtx);
                val.valueBytes(coCtx);

                CacheDataRow old;

                boolean rmvOld = true;

                if (canUpdateOldRow(oldRow, dataRow) && rowStore.updateRow(oldRow.link(), dataRow)) {
                    old = oldRow;

                    dataRow.link(oldRow.link());

                    rmvOld = false;
                }
                else {
                    rowStore.addRow(dataRow);

                    assert dataRow.link() != 0 : dataRow;

                    if (oldRow != null) {
                        old = oldRow;

                        dataTree.putx(dataRow);
                    }
                    else
                        old = dataTree.put(dataRow);

                    if (old == null)
                        storageSize.incrementAndGet();
                }

                if (indexingEnabled) {
                    GridCacheQueryManager qryMgr = cctx.queries();

                    assert qryMgr.enabled();

                    if (old != null)
                        qryMgr.store(key, partId, old.value(), old.version(), val, ver, expireTime, dataRow.link());
                    else
                        qryMgr.store(key, partId, null, null, val, ver, expireTime, dataRow.link());
                }

                if (old != null) {
                    assert old.link() != 0 : old;

                    if (pendingEntries != null && old.expireTime() != 0)
                        pendingEntries.removex(new PendingRow(old.expireTime(), old.link()));

                    if (rmvOld)
                        rowStore.removeRow(old.link());
                }

                if (pendingEntries != null && expireTime != 0) {
                    pendingEntries.putx(new PendingRow(expireTime, dataRow.link()));

                    hasPendingEntries = true;
                }

                updateIgfsMetrics(key, (old != null ? old.value() : null), val);
            }
            finally {
                busyLock.leaveBusy();
            }
        }

        /** {@inheritDoc} */
        @Override public void updateIndexes(KeyCacheObject key) throws IgniteCheckedException {
            if (indexingEnabled) {
                CacheDataRow row = dataTree.findOne(new SearchRow(key));

                GridCacheQueryManager qryMgr = cctx.queries();

                if (row != null) {
                    qryMgr.store(
                        key,
                        partId,
                        null,
                        null,
                        row.value(),
                        row.version(),
                        row.expireTime(),
                        row.link());
                }
            }
        }

        /** {@inheritDoc} */
        @Override public void remove(KeyCacheObject key, int partId) throws IgniteCheckedException {
            if (!busyLock.enterBusy())
                throw new NodeStoppingException("Operation has been cancelled (node is stopping).");

            try {
                CacheDataRow dataRow = dataTree.remove(new SearchRow(key));

                CacheObject val = null;
                GridCacheVersion ver = null;

                if (dataRow != null) {
                    assert dataRow.link() != 0 : dataRow;

                    if (pendingEntries != null && dataRow.expireTime() != 0)
                        pendingEntries.removex(new PendingRow(dataRow.expireTime(), dataRow.link()));

                    storageSize.decrementAndGet();

                    val = dataRow.value();

                    ver = dataRow.version();
                }

                if (indexingEnabled) {
                    GridCacheQueryManager qryMgr = cctx.queries();

                    assert qryMgr.enabled();

                    qryMgr.remove(key, partId, val, ver);
                }

                if (dataRow != null)
                    rowStore.removeRow(dataRow.link());

                updateIgfsMetrics(key, (dataRow != null ? dataRow.value() : null), null);
            }
            finally {
                busyLock.leaveBusy();
            }
        }

        /** {@inheritDoc} */
        @Override public CacheDataRow find(KeyCacheObject key) throws IgniteCheckedException {
            key.valueBytes(cctx.cacheObjectContext());

            CacheDataRow row = dataTree.findOne(new SearchRow(key), dataTree.noKeyC);

            if (row != null)
                ((CacheDataRowAdapter)row).key(key);

            return row;
        }

        /** {@inheritDoc} */
        @Override public GridCursor<? extends CacheDataRow> cursor() throws IgniteCheckedException {
            return dataTree.find(null, null);
        }

        /** {@inheritDoc} */
        @Override public GridCursor<? extends CacheDataRow> cursor(KeyCacheObject lower,
            KeyCacheObject upper) throws IgniteCheckedException {
            SearchRow lowerRow = null;
            SearchRow upperRow = null;

            if (lower != null)
                lowerRow = new SearchRow(lower);

            if (upper != null)
                upperRow = new SearchRow(upper);

            return dataTree.find(lowerRow, upperRow);
        }

        /** {@inheritDoc} */
        @Override public void destroy() throws IgniteCheckedException {
            dataTree.destroy();
        }

        /** {@inheritDoc} */
        @Override public RowStore rowStore() {
            return rowStore;
        }

        /**
         * @return Next update index.
         */
        @Override public long nextUpdateCounter() {
            return cntr.incrementAndGet();
        }

        /** {@inheritDoc} */
        @Override public Long initialUpdateCounter() {
            return initCntr;
        }

        /** {@inheritDoc} */
        @Override public void updateInitialCounter(long cntr) {
            if (updateCounter() < cntr)
                updateCounter(cntr);

            initCntr = cntr;
        }

        /** {@inheritDoc} */
        @Override public void init(long size, long updCntr) {
            initCntr = updCntr;
            storageSize.set(size);
            cntr.set(updCntr);
        }

        /**
         * @param key Key.
         * @param oldVal Old value.
         * @param newVal New value.
         */
        private void updateIgfsMetrics(
            KeyCacheObject key,
            CacheObject oldVal,
            CacheObject newVal
            ) throws IgniteCheckedException {
            // In case we deal with IGFS cache, count updated data
            if (cctx.cache().isIgfsDataCache() &&
                !cctx.isNear() &&
                cctx.kernalContext()
                    .igfsHelper()
                    .isIgfsBlockKey(key.value(cctx.cacheObjectContext(), false))) {
                int oldSize = valueLength(oldVal);
                int newSize = valueLength(newVal);

                int delta = newSize - oldSize;

                if (delta != 0)
                    cctx.cache().onIgfsDataSizeChanged(delta);
            }
        }

        /**
         * Isolated method to get length of IGFS block.
         *
         * @param val Value.
         * @return Length of value.
         */
        private int valueLength(@Nullable CacheObject val) {
            if (val == null)
                return 0;

            byte[] bytes = val.value(cctx.cacheObjectContext(), false);

            if (bytes != null)
                return bytes.length;
            else
                return 0;
        }
    }

    /**
     *
     */
    private static class SearchRow implements CacheSearchRow {
        /** */
        private final KeyCacheObject key;

        /** */
        private final int hash;

        /**
         * @param key Key.
         */
        SearchRow(KeyCacheObject key) {
            this.key = key;

            hash = key.hashCode();
        }

        /** {@inheritDoc} */
        @Override public KeyCacheObject key() {
            return key;
        }

        /** {@inheritDoc} */
        @Override public long link() {
            throw new UnsupportedOperationException();
        }

        /** {@inheritDoc} */
        @Override public int hash() {
            return hash;
        }
    }

    /**
     *
     */
    private class DataRow extends CacheDataRowAdapter {
        /** */
        protected int part = -1;

        /** */
        protected int hash;

        /**
         * @param hash Hash code.
         * @param link Link.
         * @param rowData Required row data.
         */
        DataRow(int hash, long link, CacheDataRowAdapter.RowData rowData) {
            super(link);

            this.hash = hash;

            part = PageIdUtils.partId(link);

            try {
                // We can not init data row lazily because underlying buffer can be concurrently cleared.
                initFromLink(cctx, rowData);
            }
            catch (IgniteCheckedException e) {
                throw new IgniteException(e);
            }
        }

        /**
         * @param key Key.
         * @param val Value.
         * @param ver Version.
         * @param part Partition.
         * @param expireTime Expire time.
         */
        DataRow(KeyCacheObject key, CacheObject val, GridCacheVersion ver, int part, long expireTime) {
            super(0);

            this.hash = key.hashCode();
            this.key = key;
            this.val = val;
            this.ver = ver;
            this.part = part;
            this.expireTime = expireTime;
        }

        /** {@inheritDoc} */
        @Override public int partition() {
            return part;
        }

        /** {@inheritDoc} */
        @Override public int hash() {
            return hash;
        }

        /** {@inheritDoc} */
        @Override public void link(long link) {
            this.link = link;
        }
    }

    /**
     *
     */
    protected static class CacheDataTree extends BPlusTree<CacheSearchRow, CacheDataRow> {
        /** */
        private final CacheDataRowStore rowStore;

        /** */
        private final GridCacheContext cctx;

        /** */
        private final RowClosure<CacheSearchRow, CacheDataRow> noKeyC = new RowClosure<CacheSearchRow, CacheDataRow>() {
            @Override public CacheDataRow row(BPlusIO<CacheSearchRow> io, long pageAddr, int idx)
                throws IgniteCheckedException {
                int hash = ((RowLinkIO)io).getHash(pageAddr, idx);
                long link = ((RowLinkIO)io).getLink(pageAddr, idx);

                return rowStore.dataRow(hash, link, CacheDataRowAdapter.RowData.NO_KEY);
            }
        };

        /**
         * @param name Tree name.
         * @param reuseList Reuse list.
         * @param rowStore Row store.
         * @param cctx Context.
         * @param pageMem Page memory.
         * @param metaPageId Meta page ID.
         * @param initNew Initialize new index.
         * @throws IgniteCheckedException If failed.
         */
        public CacheDataTree(
            String name,
            ReuseList reuseList,
            CacheDataRowStore rowStore,
            GridCacheContext cctx,
            PageMemory pageMem,
            long metaPageId,
            boolean initNew
        ) throws IgniteCheckedException {
            super(name, cctx.cacheId(), pageMem, cctx.shared().wal(), cctx.offheap().globalRemoveId(), metaPageId,
                reuseList, DataInnerIO.VERSIONS, DataLeafIO.VERSIONS);

            assert rowStore != null;

            this.rowStore = rowStore;
            this.cctx = cctx;

            initTree(initNew);
        }

        /** {@inheritDoc} */
        @Override protected int compare(BPlusIO<CacheSearchRow> io, long pageAddr, int idx, CacheSearchRow row)
            throws IgniteCheckedException {
            int hash = ((RowLinkIO)io).getHash(pageAddr, idx);

            int cmp = Integer.compare(hash, row.hash());

            if (cmp != 0)
                return cmp;

            long link = ((RowLinkIO)io).getLink(pageAddr, idx);

            assert row.key() != null : row;

            return compareKeys(row.key(), link);
        }

        /** {@inheritDoc} */
        @Override protected CacheDataRow getRow(BPlusIO<CacheSearchRow> io, long pageAddr, int idx)
            throws IgniteCheckedException {
            int hash = ((RowLinkIO)io).getHash(pageAddr, idx);
            long link = ((RowLinkIO)io).getLink(pageAddr, idx);

            return rowStore.dataRow(hash, link, CacheDataRowAdapter.RowData.FULL);
        }

        /**
         * @param key Key.
         * @param link Link.
         * @return Compare result.
         * @throws IgniteCheckedException If failed.
         */
        private int compareKeys(KeyCacheObject key, final long link) throws IgniteCheckedException {
            byte[] bytes = key.valueBytes(cctx.cacheObjectContext());

            PageMemory pageMem = cctx.shared().database().pageMemory();

            try (Page page = page(pageId(link))) {
                long pageAddr = page.getForReadPointer(); // Non-empty data page must not be recycled.

                assert pageAddr != 0L : link;

                try {
                    DataPageIO io = DataPageIO.VERSIONS.forPage(pageAddr);

                    DataPagePayload data = io.readPayload(pageAddr,
                        itemId(link),
                        pageMem.pageSize());

                    if (data.nextLink() == 0) {
                        long addr = pageAddr + data.offset();

                        final int len = PageUtils.getInt(addr, 0);

                        int lenCmp = Integer.compare(len, bytes.length);

                        if (lenCmp != 0)
                            return lenCmp;

                        addr += 5; // Skip length and type byte.

                        final int words = len / 8;

                        for (int i = 0; i < words; i++) {
                            int off = i * 8;

                            long b1 = PageUtils.getLong(addr, off);
                            long b2 = GridUnsafe.getLong(bytes, GridUnsafe.BYTE_ARR_OFF + off);

                            int cmp = Long.compare(b1, b2);

                            if (cmp != 0)
                                return cmp;
                        }

                        for (int i = words * 8; i < len; i++) {
                            byte b1 = PageUtils.getByte(addr, i);
                            byte b2 = bytes[i];

                            if (b1 != b2)
                                return b1 > b2 ? 1 : -1;
                        }

                        return 0;
                    }
                }
                finally {
                    page.releaseRead();
                }
            }

            // TODO GG-11768.
            CacheDataRowAdapter other = new CacheDataRowAdapter(link);
            other.initFromLink(cctx, CacheDataRowAdapter.RowData.KEY_ONLY);

            byte[] bytes1 = other.key().valueBytes(cctx.cacheObjectContext());
            byte[] bytes2 = key.valueBytes(cctx.cacheObjectContext());

            int lenCmp = Integer.compare(bytes1.length, bytes2.length);

            if (lenCmp != 0)
                return lenCmp;

            final int len = bytes1.length;
            final int words = len / 8;

            for (int i = 0; i < words; i++) {
                int off = GridUnsafe.BYTE_ARR_INT_OFF + i * 8;

                long b1 = GridUnsafe.getLong(bytes1, off);
                long b2 = GridUnsafe.getLong(bytes2, off);

                int cmp = Long.compare(b1, b2);

                if (cmp != 0)
                    return cmp;
            }

            for (int i = words * 8; i < len; i++) {
                byte b1 = bytes1[i];
                byte b2 = bytes2[i];

                if (b1 != b2)
                    return b1 > b2 ? 1 : -1;
            }

            return 0;
        }
    }

    /**
     *
     */
    protected class CacheDataRowStore extends RowStore {
        /**
         * @param cctx Cache context.
         * @param freeList Free list.
         */
        public CacheDataRowStore(GridCacheContext<?, ?> cctx, FreeList freeList) {
            super(cctx, freeList);
        }

        /**
         * @param hash Hash code.
         * @param link Link.
         * @return Search row.
         */
        private CacheSearchRow keySearchRow(int hash, long link) {
            return new DataRow(hash, link, CacheDataRowAdapter.RowData.KEY_ONLY);
        }

        /**
         * @param hash Hash code.
         * @param link Link.
         * @param rowData Required row data.
         * @return Data row.
         */
        private CacheDataRow dataRow(int hash, long link, CacheDataRowAdapter.RowData rowData) {
            return new DataRow(hash, link, rowData);
        }
    }

    /**
     * @param pageAddr Page address.
     * @param off Offset.
     * @param link Link.
     * @param hash Hash.
     */
    private static void store0(long pageAddr, int off, long link, int hash) {
        PageUtils.putLong(pageAddr, off, link);
        PageUtils.putInt(pageAddr, off + 8, hash);
    }

    /**
     *
     */
    private interface RowLinkIO {
        /**
         * @param pageAddr Page address.
         * @param idx Index.
         * @return Row link.
         */
        public long getLink(long pageAddr, int idx);

        /**
         * @param pageAddr Page address.
         * @param idx Index.
         * @return Key hash code.
         */
        public int getHash(long pageAddr, int idx);
    }

    /**
     *
     */
    public static final class DataInnerIO extends BPlusInnerIO<CacheSearchRow> implements RowLinkIO {
        /** */
        public static final IOVersions<DataInnerIO> VERSIONS = new IOVersions<>(
            new DataInnerIO(1)
        );

        /**
         * @param ver Page format version.
         */
        DataInnerIO(int ver) {
            super(T_DATA_REF_INNER, ver, true, 12);
        }

        /** {@inheritDoc} */
        @Override public void storeByOffset(long pageAddr, int off, CacheSearchRow row) {
            assert row.link() != 0;

            store0(pageAddr, off, row.link(), row.hash());
        }

        /** {@inheritDoc} */
        @Override public CacheSearchRow getLookupRow(BPlusTree<CacheSearchRow, ?> tree, long pageAddr, int idx) {
            int hash = getHash(pageAddr, idx);
            long link = getLink(pageAddr, idx);

            return ((CacheDataTree)tree).rowStore.keySearchRow(hash, link);
        }

        /** {@inheritDoc} */
        @Override public void store(long dstPageAddr, int dstIdx, BPlusIO<CacheSearchRow> srcIo, long srcPageAddr,
            int srcIdx) {
            int hash = ((RowLinkIO)srcIo).getHash(srcPageAddr, srcIdx);
            long link = ((RowLinkIO)srcIo).getLink(srcPageAddr, srcIdx);

            store0(dstPageAddr, offset(dstIdx), link, hash);
        }

        /** {@inheritDoc} */
        @Override public long getLink(long pageAddr, int idx) {
            assert idx < getCount(pageAddr) : idx;

            return PageUtils.getLong(pageAddr, offset(idx));
        }

        /** {@inheritDoc} */
        @Override public int getHash(long pageAddr, int idx) {
            return PageUtils.getInt(pageAddr, offset(idx) + 8);
        }
    }

    /**
     *
     */
    public static final class DataLeafIO extends BPlusLeafIO<CacheSearchRow> implements RowLinkIO {
        /** */
        public static final IOVersions<DataLeafIO> VERSIONS = new IOVersions<>(
            new DataLeafIO(1)
        );

        /**
         * @param ver Page format version.
         */
        DataLeafIO(int ver) {
            super(T_DATA_REF_LEAF, ver, 12);
        }

        /** {@inheritDoc} */
        @Override public void storeByOffset(long pageAddr, int off, CacheSearchRow row) {
            assert row.link() != 0;

            store0(pageAddr, off, row.link(), row.hash());
        }

        /** {@inheritDoc} */
        @Override public void store(long dstPageAddr, int dstIdx, BPlusIO<CacheSearchRow> srcIo, long srcPageAddr,
            int srcIdx) {
            store0(dstPageAddr, offset(dstIdx), getLink(srcPageAddr, srcIdx), getHash(srcPageAddr, srcIdx));
        }

        /** {@inheritDoc} */
        @Override public CacheSearchRow getLookupRow(BPlusTree<CacheSearchRow, ?> tree, long buf, int idx) {
            int hash = getHash(buf, idx);
            long link = getLink(buf, idx);

            return ((CacheDataTree)tree).rowStore.keySearchRow(hash, link);
        }

        /** {@inheritDoc} */
        @Override public long getLink(long pageAddr, int idx) {
            assert idx < getCount(pageAddr) : idx;

            return PageUtils.getLong(pageAddr, offset(idx));
        }

        /** {@inheritDoc} */
        @Override public int getHash(long pageAddr, int idx) {
            return PageUtils.getInt(pageAddr, offset(idx) + 8);
        }
    }

    /**
     *
     */
    private static class PendingRow {
        /** Expire time. */
        private long expireTime;

        /** Link. */
        private long link;

        /** */
        private KeyCacheObject key;

        /**
         * @param expireTime Expire time.
         * @param link Link
         */
        PendingRow(long expireTime, long link) {
            assert expireTime != 0;

            this.expireTime = expireTime;
            this.link = link;
        }

        /**
         * @param cctx Context.
         * @param expireTime Expire time.
         * @param link Link.
         * @return Row.
         * @throws IgniteCheckedException If failed.
         */
        static PendingRow createRowWithKey(GridCacheContext cctx, long expireTime, long link)
            throws IgniteCheckedException {
            PendingRow row = new PendingRow(expireTime, link);

            CacheDataRowAdapter rowData = new CacheDataRowAdapter(link);

            rowData.initFromLink(cctx, CacheDataRowAdapter.RowData.KEY_ONLY);

            row.key = rowData.key();

            return row;
        }

        /** {@inheritDoc} */
        @Override public String toString() {
            return S.toString(PendingRow.class, this);
        }
    }

    /**
     *
     */
    protected static class PendingEntriesTree extends BPlusTree<PendingRow, PendingRow> {
        /** */
        private final GridCacheContext cctx;

        /**
         * @param cctx Cache context.
         * @param name Tree name.
         * @param pageMem Page memory.
         * @param metaPageId Meta page ID.
         * @param reuseList Reuse list.
         * @param initNew Initialize new index.
         * @throws IgniteCheckedException If failed.
         */
        public PendingEntriesTree(
            GridCacheContext cctx,
            String name,
            PageMemory pageMem,
            long metaPageId,
            ReuseList reuseList,
            boolean initNew)
            throws IgniteCheckedException {
            super(name,
                cctx.cacheId(),
                pageMem,
                cctx.shared().wal(),
                cctx.offheap().globalRemoveId(),
                metaPageId,
                reuseList,
                PendingEntryInnerIO.VERSIONS,
                PendingEntryLeafIO.VERSIONS);

            this.cctx = cctx;

            initTree(initNew);
        }

        /** {@inheritDoc} */
        @Override protected int compare(BPlusIO<PendingRow> io, long pageAddr, int idx, PendingRow row)
            throws IgniteCheckedException {
            long expireTime = ((PendingRowIO)io).getExpireTime(pageAddr, idx);

            int cmp = Long.compare(expireTime, row.expireTime);

            if (cmp != 0)
                return cmp;

            if (row.link == 0L)
                return 0;

            long link = ((PendingRowIO)io).getLink(pageAddr, idx);

            return Long.compare(link, row.link);
        }

        /** {@inheritDoc} */
        @Override protected PendingRow getRow(BPlusIO<PendingRow> io, long pageAddr, int idx)
            throws IgniteCheckedException {
            return io.getLookupRow(this, pageAddr, idx);
        }
    }

    /**
     *
     */
    private interface PendingRowIO {
        /**
         * @param pageAddr Page address.
         * @param idx Index.
         * @return Expire time.
         */
        long getExpireTime(long pageAddr, int idx);

        /**
         * @param pageAddr Page address.
         * @param idx Index.
         * @return Link.
         */
        long getLink(long pageAddr, int idx);
    }

    /**
     *
     */
    public static class PendingEntryInnerIO extends BPlusInnerIO<PendingRow> implements PendingRowIO {
        /** */
        public static final IOVersions<PendingEntryInnerIO> VERSIONS = new IOVersions<>(
            new PendingEntryInnerIO(1)
        );

        /**
         * @param ver Page format version.
         */
        PendingEntryInnerIO(int ver) {
            super(T_PENDING_REF_INNER, ver, true, 8 + 8);
        }

        /** {@inheritDoc} */
        @Override public void storeByOffset(long pageAddr, int off, PendingRow row) throws IgniteCheckedException {
            assert row.link != 0;
            assert row.expireTime != 0;

            PageUtils.putLong(pageAddr, off, row.expireTime);
            PageUtils.putLong(pageAddr, off + 8, row.link);
        }

        /** {@inheritDoc} */
        @Override public void store(long dstPageAddr,
            int dstIdx,
            BPlusIO<PendingRow> srcIo,
            long srcPageAddr,
            int srcIdx) throws IgniteCheckedException {
            int dstOff = offset(dstIdx);

            long link = ((PendingRowIO)srcIo).getLink(srcPageAddr, srcIdx);
            long expireTime = ((PendingRowIO)srcIo).getExpireTime(srcPageAddr, srcIdx);

            PageUtils.putLong(dstPageAddr, dstOff, expireTime);
            PageUtils.putLong(dstPageAddr, dstOff + 8, link);
        }

        /** {@inheritDoc} */
        @Override public PendingRow getLookupRow(BPlusTree<PendingRow, ?> tree, long pageAddr, int idx)
            throws IgniteCheckedException {
            return PendingRow.createRowWithKey(((PendingEntriesTree)tree).cctx,
                getExpireTime(pageAddr, idx),
                getLink(pageAddr, idx));
        }

        /** {@inheritDoc} */
        @Override public long getExpireTime(long pageAddr, int idx) {
            return PageUtils.getLong(pageAddr, offset(idx));
        }

        /** {@inheritDoc} */
        @Override public long getLink(long pageAddr, int idx) {
            return PageUtils.getLong(pageAddr, offset(idx) + 8);
        }
    }

    /**
     *
     */
    public static class PendingEntryLeafIO extends BPlusLeafIO<PendingRow> implements PendingRowIO {
        /** */
        public static final IOVersions<PendingEntryLeafIO> VERSIONS = new IOVersions<>(
            new PendingEntryLeafIO(1)
        );

        /**
         * @param ver Page format version.
         */
        PendingEntryLeafIO(int ver) {
            super(T_PENDING_REF_LEAF, ver, 8 + 8);
        }

        /** {@inheritDoc} */
        @Override public void storeByOffset(long pageAddr, int off, PendingRow row) throws IgniteCheckedException {
            assert row.link != 0;
            assert row.expireTime != 0;

            PageUtils.putLong(pageAddr, off, row.expireTime);
            PageUtils.putLong(pageAddr, off + 8, row.link);
        }

        /** {@inheritDoc} */
        @Override public void store(long dstPageAddr,
            int dstIdx,
            BPlusIO<PendingRow> srcIo,
            long srcPageAddr,
            int srcIdx) throws IgniteCheckedException {
            int dstOff = offset(dstIdx);

            long link = ((PendingRowIO)srcIo).getLink(srcPageAddr, srcIdx);
            long expireTime = ((PendingRowIO)srcIo).getExpireTime(srcPageAddr, srcIdx);

            PageUtils.putLong(dstPageAddr, dstOff, expireTime);
            PageUtils.putLong(dstPageAddr, dstOff + 8, link);
        }

        /** {@inheritDoc} */
        @Override public PendingRow getLookupRow(BPlusTree<PendingRow, ?> tree, long pageAddr, int idx)
            throws IgniteCheckedException {
            return PendingRow.createRowWithKey(((PendingEntriesTree)tree).cctx,
                getExpireTime(pageAddr, idx),
                getLink(pageAddr, idx));
        }

        /** {@inheritDoc} */
        @Override public long getExpireTime(long pageAddr, int idx) {
            return PageUtils.getLong(pageAddr, offset(idx));
        }

        /** {@inheritDoc} */
        @Override public long getLink(long pageAddr, int idx) {
            return PageUtils.getLong(pageAddr, offset(idx) + 8);
        }
    }
}<|MERGE_RESOLUTION|>--- conflicted
+++ resolved
@@ -787,13 +787,8 @@
         IgniteInClosure2X<GridCacheEntryEx, GridCacheVersion> c,
         int amount
     ) throws IgniteCheckedException {
-<<<<<<< HEAD
-        if (pendingEntries != null) {
+        if (hasPendingEntries && pendingEntries != null) {
             cctx.shared().database().checkpointReadLock();
-=======
-        if (hasPendingEntries && pendingEntries != null) {
-            GridCacheVersion obsoleteVer = null;
->>>>>>> 8f836cb0
 
             try {
                 GridCacheVersion obsoleteVer = null;
