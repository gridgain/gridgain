--- conflicted
+++ resolved
@@ -65,11 +65,7 @@
 import static org.apache.ignite.internal.processors.cache.GridCacheOperation.TRANSFORM;
 import static org.apache.ignite.internal.processors.cache.GridCacheOperation.UPDATE;
 import static org.apache.ignite.internal.processors.tracing.MTC.TraceSurroundings;
-<<<<<<< HEAD
 import static org.apache.ignite.internal.processors.tracing.SpanType.CACHE_API_UPDATE_MAP;
-=======
-import static org.apache.ignite.internal.processors.tracing.SpanType.CACHE_API_NEAR_UPDATE_WAIT_AND_REMAP;
->>>>>>> 80f98ab9
 
 /**
  * DHT atomic cache near update future.
@@ -507,31 +503,20 @@
             if (fut == null)
                 fut = new GridFinishedFuture<>(remapTopVer);
 
-<<<<<<< HEAD
-        fut.listen(new CI1<IgniteInternalFuture<AffinityTopologyVersion>>() {
-            @Override public void apply(final IgniteInternalFuture<AffinityTopologyVersion> fut) {
-                cctx.kernalContext().closure().runLocalSafe(new GridPlainRunnable() {
-                    @Override public void run() {
-                        try (TraceSurroundings ignored =
-                                MTC.support(cctx.kernalContext().tracing().create(CACHE_API_UPDATE_MAP, MTC.span()))) {
-                            mapOnTopology();
-                        }
-                    }
-                });
-            }
-        });
-=======
             fut.listen(new CI1<IgniteInternalFuture<AffinityTopologyVersion>>() {
                 @Override public void apply(final IgniteInternalFuture<AffinityTopologyVersion> fut) {
                     cctx.kernalContext().closure().runLocalSafe(new GridPlainRunnable() {
                         @Override public void run() {
-                            mapOnTopology();
+                            try (TraceSurroundings ignored =
+                                     MTC.support(cctx.kernalContext().tracing().create(CACHE_API_UPDATE_MAP,
+                                         MTC.span()))) {
+                                mapOnTopology();
+                            }
                         }
                     });
                 }
             });
         }
->>>>>>> 80f98ab9
     }
 
     /**
@@ -755,11 +740,7 @@
 
     /** {@inheritDoc} */
     @Override protected void map(AffinityTopologyVersion topVer) {
-<<<<<<< HEAD
         span.addTag("topology.version", () -> Objects.toString(topVer));
-=======
-        MTC.span().addTag("topology.version", () -> Objects.toString(topVer));
->>>>>>> 80f98ab9
 
         map(topVer, null);
     }
