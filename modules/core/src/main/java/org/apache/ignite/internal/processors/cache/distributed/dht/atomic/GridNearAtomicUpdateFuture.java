--- conflicted
+++ resolved
@@ -736,11 +736,7 @@
 
     /** {@inheritDoc} */
     @Override protected void map(AffinityTopologyVersion topVer) {
-<<<<<<< HEAD
-        MTC.span().addTag("topology.version", () -> Objects.toString(topVer));
-=======
         span.addTag("topology.version", () -> Objects.toString(topVer));
->>>>>>> 8fcb52d8
 
         map(topVer, null);
     }
