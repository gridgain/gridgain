/*
 * Copyright 2021 GridGain Systems, Inc. and Contributors.
 *
 * Licensed under the GridGain Community Edition License (the "License");
 * you may not use this file except in compliance with the License.
 * You may obtain a copy of the License at
 *
 *     https://www.gridgain.com/products/software/community-edition/gridgain-community-edition-license
 *
 * Unless required by applicable law or agreed to in writing, software
 * distributed under the License is distributed on an "AS IS" BASIS,
 * WITHOUT WARRANTIES OR CONDITIONS OF ANY KIND, either express or implied.
 * See the License for the specific language governing permissions and
 * limitations under the License.
 */

package org.apache.ignite.internal.processors.cache.distributed.dht.preloader;

import java.util.ArrayList;
import java.util.Collection;
import java.util.Collections;
import java.util.HashMap;
import java.util.HashSet;
import java.util.Iterator;
import java.util.List;
import java.util.Map;
import java.util.NavigableSet;
import java.util.Set;
import java.util.TreeSet;
import java.util.UUID;
import java.util.concurrent.ConcurrentHashMap;
import java.util.concurrent.TimeUnit;
import java.util.concurrent.atomic.AtomicInteger;
import java.util.concurrent.atomic.AtomicLong;
import java.util.concurrent.atomic.AtomicReference;
import java.util.concurrent.atomic.AtomicReferenceFieldUpdater;
import java.util.concurrent.atomic.LongAdder;
import java.util.concurrent.locks.ReentrantReadWriteLock;
import java.util.stream.Stream;
import org.apache.ignite.IgniteCheckedException;
import org.apache.ignite.IgniteLogger;
import org.apache.ignite.cache.CacheRebalanceMode;
import org.apache.ignite.cluster.ClusterNode;
import org.apache.ignite.configuration.CacheConfiguration;
import org.apache.ignite.configuration.IgniteConfiguration;
import org.apache.ignite.events.DiscoveryEvent;
import org.apache.ignite.internal.IgniteInternalFuture;
import org.apache.ignite.internal.IgniteInterruptedCheckedException;
import org.apache.ignite.internal.cluster.ClusterTopologyCheckedException;
import org.apache.ignite.internal.processors.affinity.AffinityAssignment;
import org.apache.ignite.internal.processors.affinity.AffinityTopologyVersion;
import org.apache.ignite.internal.processors.cache.CacheEntryInfoCollection;
import org.apache.ignite.internal.processors.cache.CacheGroupContext;
import org.apache.ignite.internal.processors.cache.CacheMetricsImpl;
import org.apache.ignite.internal.processors.cache.GridCacheContext;
import org.apache.ignite.internal.processors.cache.GridCacheEntryEx;
import org.apache.ignite.internal.processors.cache.GridCacheEntryInfo;
import org.apache.ignite.internal.processors.cache.GridCacheEntryRemovedException;
import org.apache.ignite.internal.processors.cache.GridCacheMvccEntryInfo;
import org.apache.ignite.internal.processors.cache.GridCachePartitionExchangeManager;
import org.apache.ignite.internal.processors.cache.GridCacheSharedContext;
import org.apache.ignite.internal.processors.cache.WalStateManager;
import org.apache.ignite.internal.processors.cache.distributed.dht.topology.GridDhtInvalidPartitionException;
import org.apache.ignite.internal.processors.cache.distributed.dht.topology.GridDhtLocalPartition;
import org.apache.ignite.internal.processors.cache.distributed.dht.topology.GridDhtPartitionTopology;
import org.apache.ignite.internal.processors.cache.mvcc.MvccUpdateVersionAware;
import org.apache.ignite.internal.processors.cache.mvcc.MvccVersionAware;
import org.apache.ignite.internal.processors.cache.mvcc.txlog.TxState;
import org.apache.ignite.internal.processors.cache.persistence.checkpoint.CheckpointProgress;
import org.apache.ignite.internal.processors.metric.MetricRegistry;
import org.apache.ignite.internal.processors.timeout.GridTimeoutObject;
import org.apache.ignite.internal.processors.timeout.GridTimeoutObjectAdapter;
import org.apache.ignite.internal.util.GridMutableLong;
import org.apache.ignite.internal.util.collection.IntHashMap;
import org.apache.ignite.internal.util.future.GridCompoundFuture;
import org.apache.ignite.internal.util.future.GridFinishedFuture;
import org.apache.ignite.internal.util.future.GridFutureAdapter;
import org.apache.ignite.internal.util.lang.GridIterableAdapter;
import org.apache.ignite.internal.util.lang.GridIterableAdapter.IteratorWrapper;
import org.apache.ignite.internal.util.tostring.GridToStringExclude;
import org.apache.ignite.internal.util.tostring.GridToStringInclude;
import org.apache.ignite.internal.util.typedef.CI1;
import org.apache.ignite.internal.util.typedef.F;
import org.apache.ignite.internal.util.typedef.internal.CU;
import org.apache.ignite.internal.util.typedef.internal.LT;
import org.apache.ignite.internal.util.typedef.internal.S;
import org.apache.ignite.internal.util.typedef.internal.U;
import org.apache.ignite.lang.IgniteInClosure;
import org.apache.ignite.lang.IgnitePredicate;
import org.apache.ignite.spi.IgniteSpiException;
import org.jetbrains.annotations.Nullable;

import static java.util.Objects.nonNull;
import static java.util.stream.Collectors.counting;
import static java.util.stream.Collectors.partitioningBy;
import static java.util.stream.Collectors.toSet;
import static org.apache.ignite.events.EventType.EVT_CACHE_REBALANCE_OBJECT_LOADED;
import static org.apache.ignite.events.EventType.EVT_CACHE_REBALANCE_PART_LOADED;
import static org.apache.ignite.events.EventType.EVT_CACHE_REBALANCE_STARTED;
import static org.apache.ignite.events.EventType.EVT_CACHE_REBALANCE_STOPPED;
import static org.apache.ignite.internal.processors.cache.CacheGroupMetricsImpl.CACHE_GROUP_METRICS_PREFIX;
import static org.apache.ignite.internal.IgniteFeatures.TX_TRACKING_UPDATE_COUNTER;
import static org.apache.ignite.internal.IgniteFeatures.allNodesSupports;
import static org.apache.ignite.internal.processors.cache.distributed.dht.topology.GridDhtPartitionState.MOVING;
import static org.apache.ignite.internal.processors.cache.persistence.CheckpointState.FINISHED;
import static org.apache.ignite.internal.processors.cache.persistence.CheckpointState.PAGE_SNAPSHOT_TAKEN;
import static org.apache.ignite.internal.processors.dr.GridDrType.DR_NONE;
import static org.apache.ignite.internal.processors.dr.GridDrType.DR_PRELOAD;
import static org.apache.ignite.internal.processors.metric.impl.MetricUtils.metricName;

/**
 * Thread pool for requesting partitions from other nodes and populating local cache.
 */
public class GridDhtPartitionDemander {
    /** */
    private final GridCacheSharedContext<?, ?> ctx;

    /** */
    private final CacheGroupContext grp;

    /** */
    private final IgniteLogger log;

    /** Preload predicate. */
    private IgnitePredicate<GridCacheEntryInfo> preloadPred;

    /** Future for preload mode {@link CacheRebalanceMode#SYNC}. */
    @GridToStringInclude
    private final GridFutureAdapter syncFut = new GridFutureAdapter();

    /** Rebalance future. */
    @GridToStringInclude
    private volatile RebalanceFuture rebalanceFut;

    /** Last timeout object. */
    private AtomicReference<GridTimeoutObject> lastTimeoutObj = new AtomicReference<>();

    /** Last exchange future. */
    private volatile GridDhtPartitionsExchangeFuture lastExchangeFut;

    /** Rebalancing last cancelled time. */
    private final AtomicLong lastCancelledTime = new AtomicLong(-1);

    /**
     * @param grp Ccahe group.
     */
    public GridDhtPartitionDemander(CacheGroupContext grp) {
        assert grp != null;

        this.grp = grp;

        ctx = grp.shared();

        log = ctx.logger(getClass());

        boolean enabled = grp.rebalanceEnabled() && !ctx.kernalContext().clientNode();

        rebalanceFut = new RebalanceFuture(); //Dummy.

        if (!enabled) {
            // Calling onDone() immediately since preloading is disabled.
            rebalanceFut.onDone(true);
            syncFut.onDone();
        }

        String metricGroupName = metricName(CACHE_GROUP_METRICS_PREFIX, grp.cacheOrGroupName());

        MetricRegistry mreg = grp.shared().kernalContext().metric().registry(metricGroupName);

        mreg.register("RebalancingPartitionsLeft", () -> rebalanceFut.partitionsLeft.get(),
            "The number of cache group partitions left to be rebalanced.");

        mreg.register("RebalancingPartitionsTotal",
            () -> rebalanceFut.partitionsTotal,
            "The total number of cache group partitions to be rebalanced.");

        mreg.register("RebalancingReceivedKeys", () -> rebalanceFut.receivedKeys.get(),
            "The number of currently rebalanced keys for the whole cache group.");

        mreg.register("RebalancingReceivedBytes", () -> rebalanceFut.receivedBytes.get(),
            "The number of currently rebalanced bytes of this cache group.");

        mreg.register("RebalancingStartTime", () -> rebalanceFut.startTime, "The time the first partition " +
            "demand message was sent. If there are no messages to send, the rebalancing time will be undefined.");

        mreg.register("RebalancingEndTime", () -> rebalanceFut.endTime, "The time the rebalancing was " +
            "completed. If the rebalancing completed with an error, was cancelled, or the start time was undefined, " +
            "the rebalancing end time will be undefined.");

        mreg.register("RebalancingLastCancelledTime", () -> lastCancelledTime.get(), "The time the " +
            "rebalancing was completed with an error or was cancelled. If there were several such cases, the metric " +
            "stores the last time. The metric displays the value even if there is no rebalancing process.");

        mreg.register(
            "RebalancingFullReceivedKeys",
            () -> F.viewReadOnly(rebalanceFut.fullReceivedKeys, LongAdder::sum),
            Map.class,
            "Currently received keys for full rebalance by supplier."
        );

        mreg.register(
            "RebalancingHistReceivedKeys",
            () -> F.viewReadOnly(rebalanceFut.histReceivedKeys, LongAdder::sum),
            Map.class,
            "Currently received keys for historical rebalance by supplier."
        );

        mreg.register(
            "RebalancingFullReceivedBytes",
            () -> F.viewReadOnly(rebalanceFut.fullReceivedBytes, LongAdder::sum),
            Map.class,
            "Currently received bytes for full rebalance by supplier."
        );

        mreg.register(
            "RebalancingHistReceivedBytes",
            () -> F.viewReadOnly(rebalanceFut.histReceivedBytes, LongAdder::sum),
            Map.class,
            "Currently received bytes for historical rebalance by supplier."
        );
    }

    /**
     * Start.
     */
    void start() {
        // No-op.
    }

    /**
     * Stop.
     */
    void stop() {
        try {
            rebalanceFut.tryCancel();
        }
        catch (Exception ignored) {
            rebalanceFut.onDone(false);
        }

        lastExchangeFut = null;

        lastTimeoutObj.set(null);

        syncFut.onDone();
    }

    /**
     * @return Future for {@link CacheRebalanceMode#SYNC} mode.
     */
    IgniteInternalFuture<?> syncFuture() {
        return syncFut;
    }

    /**
     * @return Rebalance future.
     */
    IgniteInternalFuture<Boolean> rebalanceFuture() {
        return rebalanceFut;
    }

    /**
     * Sets preload predicate for demand pool.
     *
     * @param preloadPred Preload predicate.
     */
    void preloadPredicate(IgnitePredicate<GridCacheEntryInfo> preloadPred) {
        this.preloadPred = preloadPred;
    }

    /**
     * @return Rebalance future.
     */
    IgniteInternalFuture<Boolean> forceRebalance() {
        GridTimeoutObject obj = lastTimeoutObj.getAndSet(null);

        if (obj != null)
            ctx.time().removeTimeoutObject(obj);

        final GridDhtPartitionsExchangeFuture exchFut = lastExchangeFut;

        if (exchFut != null) {
            if (log.isInfoEnabled())
                log.info("Forcing rebalance event for future: " + exchFut);

            final GridFutureAdapter<Boolean> fut = new GridFutureAdapter<>();

            exchFut.listen(new CI1<IgniteInternalFuture<AffinityTopologyVersion>>() {
                @Override public void apply(IgniteInternalFuture<AffinityTopologyVersion> t) {
                    if (t.error() == null) {
                        IgniteInternalFuture<Boolean> fut0 = ctx.exchange().forceRebalance(exchFut.exchangeId());

                        fut0.listen(new IgniteInClosure<IgniteInternalFuture<Boolean>>() {
                            @Override public void apply(IgniteInternalFuture<Boolean> fut1) {
                                try {
                                    fut.onDone(fut1.get());
                                } catch (Exception e) {
                                    fut.onDone(e);
                                }
                            }
                        });
                    }
                    else
                        fut.onDone(t.error());
                }
            });

            return fut;
        }
        else if (log.isInfoEnabled())
            log.info("Ignoring force rebalance request (no topology event happened yet).");

        return new GridFinishedFuture<>(true);
    }

    /**
     * Sets last exchange future.
     *
     * @param lastFut Last future to set.
     */
    void onTopologyChanged(GridDhtPartitionsExchangeFuture lastFut) {
        lastExchangeFut = lastFut;
    }

    /**
     * @return Collection of supplier nodes. Value {@code empty} means rebalance already finished.
     */
    Collection<UUID> remainingNodes() {
        return rebalanceFut.remainingNodes();
    }

    /**
     * This method initiates new rebalance process from given {@code assignments} by creating new rebalance
     * future based on them. Cancels previous rebalance future and sends rebalance started event.
     * In case of delayed rebalance method schedules the new one with configured delay based on {@code lastExchangeFut}.
     *
     * @param assignments Assignments to process.
     * @param force {@code True} if preload request by {@link ForceRebalanceExchangeTask}.
     * @param rebalanceId Rebalance id generated from exchange thread.
     * @param next A next rebalance routine in chain.
     * @param forcedRebFut External future for forced rebalance.
     * @param compatibleRebFut Future for waiting for compatible rebalances.
     *
     * @return Rebalancing future or {@code null} to exclude an assignment from a chain.
     */
    @Nullable RebalanceFuture addAssignments(
        final GridDhtPreloaderAssignments assignments,
        boolean force,
        long rebalanceId,
        final RebalanceFuture next,
        @Nullable final GridCompoundFuture<Boolean, Boolean> forcedRebFut,
        GridCompoundFuture<Boolean, Boolean> compatibleRebFut
    ) {
        if (log.isInfoEnabled())
            log.info("Adding partition assignments: " + assignments);

        assert force == (forcedRebFut != null);

        long delay = grp.config().getRebalanceDelay();

        if ((delay == 0 || force) && assignments != null) {
            final RebalanceFuture oldFut = rebalanceFut;

            if (assignments.cancelled()) { // Pending exchange.
                if (log.isInfoEnabled())
                    log.info("Rebalancing skipped due to cancelled assignments.");

                return null;
            }

            if (assignments.isEmpty()) { // Nothing to rebalance.
                if (log.isInfoEnabled())
                    log.info("Rebalancing skipped due to empty assignments.");

                if (oldFut.isInitial())
                    oldFut.onDone(true);
                else if (!oldFut.isDone())
                    oldFut.tryCancel();

                ((GridFutureAdapter)grp.preloader().syncFuture()).onDone();

                return null;
            }

            // Check if ongoing rebalancing is compatible with a new assignment.
            if (!force && (!oldFut.isDone() || oldFut.result()) && oldFut.compatibleWith(assignments)) {
                if (!oldFut.isDone())
                    compatibleRebFut.add(oldFut);

                return null;
            }

            // Cancel ongoing rebalancing.
            if (!oldFut.isDone() && !oldFut.isInitial())
                oldFut.tryCancel();

            // Partition states cannot be changed from now on by previous incompatible rebalancing.
            // Retain only moving partitions. Assignment can become empty as a result.
            // Delayed partition owning happens in the exchange worker as well, so no race with delayed owning here.
            assignments.retainMoving(grp.topology());

            // Skip rebalanced group.
            if (assignments.isEmpty())
                return null;

            final RebalanceFuture fut = new RebalanceFuture(grp, lastExchangeFut, assignments, log, rebalanceId, next, lastCancelledTime);

            if (oldFut.isInitial())
                fut.listen(f -> oldFut.onDone(f.result()));

            if (forcedRebFut != null)
                forcedRebFut.add(fut);

            rebalanceFut = fut;

            for (final GridCacheContext cctx : grp.caches()) {
                if (cctx.statisticsEnabled()) {
                    final CacheMetricsImpl metrics = cctx.cache().metrics0();

                    metrics.clearRebalanceCounters();

                    for (GridDhtPartitionDemandMessage msg : assignments.values()) {
                        for (Integer partId : msg.partitions().fullSet())
                            metrics.onRebalancingKeysCountEstimateReceived(grp.topology().globalPartSizes().get(partId));

                        CachePartitionPartialCountersMap histMap = msg.partitions().historicalMap();

                        for (int i = 0; i < histMap.size(); i++) {
                            long from = histMap.initialUpdateCounterAt(i);
                            long to = histMap.updateCounterAt(i);

                            metrics.onRebalancingKeysCountEstimateReceived(to - from);
                        }
                    }

                    metrics.startRebalance(0);
                }
            }

            fut.sendRebalanceStartedEvent();

            return fut;
        }
        else if (delay > 0) {
            for (GridCacheContext cctx : grp.caches()) {
                if (cctx.statisticsEnabled()) {
                    final CacheMetricsImpl metrics = cctx.cache().metrics0();

                    metrics.startRebalance(delay);
                }
            }

            GridTimeoutObject obj = lastTimeoutObj.get();

            if (obj != null)
                ctx.time().removeTimeoutObject(obj);

            final GridDhtPartitionsExchangeFuture exchFut = lastExchangeFut;

            assert exchFut != null : "Delaying rebalance process without topology event.";

            obj = new GridTimeoutObjectAdapter(delay) {
                @Override public void onTimeout() {
                    exchFut.listen(new CI1<IgniteInternalFuture<AffinityTopologyVersion>>() {
                        @Override public void apply(IgniteInternalFuture<AffinityTopologyVersion> f) {
                            ctx.exchange().forceRebalance(exchFut.exchangeId());
                        }
                    });
                }
            };

            lastTimeoutObj.set(obj);

            ctx.time().addTimeoutObject(obj);
        }

        return null;
    }

    /**
     * Enqueues supply message.
     *
     * @param supplyMsg Messqage.
     * @param r Runnable.
     */
    public void registerSupplyMessage(final GridDhtPartitionSupplyMessage supplyMsg, final Runnable r) {
        final RebalanceFuture fut = rebalanceFut;

        if (fut.isActual(supplyMsg.rebalanceId())) {
            for (Integer p : supplyMsg.infos().keySet())
                fut.queued.get(p).increment();

            ctx.kernalContext().getRebalanceExecutorService().execute(r);
        }
    }

    /**
     * Handles supply message, which contains entries to populate partitions.
     * <br/>
     * There is a cyclic process: <br/>
     * Populate rebalancing partitions with entries from supplier. <br/>
     * If not all partitions specified in {@link #rebalanceFut} were
     * rebalanced or marked as missed send new Demand message to request next
     * batch of entries.
     *
     * @param nodeId Node id.
     * @param supplyMsg Supply message.
     */
    public void handleSupplyMessage(
        final UUID nodeId,
        final GridDhtPartitionSupplyMessage supplyMsg
    ) {
        AffinityTopologyVersion topVer = supplyMsg.topologyVersion();

        RebalanceFuture fut = rebalanceFut;

        ClusterNode node = ctx.node(nodeId);

        fut.cancelLock.readLock().lock();

        try {
            String errMsg = null;

            if (fut.isDone())
                errMsg = "rebalance completed";
            else if (node == null)
                errMsg = "supplier has left cluster";
            else if (!rebalanceFut.isActual(supplyMsg.rebalanceId()))
                errMsg = "topology changed";

            if (errMsg != null) {
                if (log.isInfoEnabled()) {
                    log.info("Supply message has been ignored (" + errMsg + ") [" +
                        demandRoutineInfo(nodeId, supplyMsg) + ']');
                }

                return;
            }

            if (log.isInfoEnabled())
                log.info("Received supply message [" + demandRoutineInfo(nodeId, supplyMsg) + ']');

            // Check whether there were error during supplying process.
            if (supplyMsg.classError() != null)
                errMsg = supplyMsg.classError().getMessage();
            else if (supplyMsg.error() != null)
                errMsg = supplyMsg.error().getMessage();

            if (errMsg != null) {
                U.warn(log, "Rebalancing routine has failed [" +
                    demandRoutineInfo(nodeId, supplyMsg) + ", err=" + errMsg + ']');

                fut.error(nodeId);

                return;
            }

            final GridDhtPartitionTopology top = grp.topology();

            fut.receivedBytes.addAndGet(supplyMsg.messageSize());

            if (grp.sharedGroup()) {
                for (GridCacheContext cctx : grp.caches()) {
                    if (cctx.statisticsEnabled()) {
                        long keysCnt = supplyMsg.keysForCache(cctx.cacheId());

                        if (keysCnt != -1)
                            cctx.cache().metrics0().onRebalancingKeysCountEstimateReceived(keysCnt);

                        // Can not be calculated per cache.
                        cctx.cache().metrics0().onRebalanceBatchReceived(supplyMsg.messageSize());
                    }
                }
            }
            else {
                GridCacheContext cctx = grp.singleCacheContext();

                if (cctx.statisticsEnabled()) {
                    if (supplyMsg.estimatedKeysCount() != -1)
                        cctx.cache().metrics0().onRebalancingKeysCountEstimateReceived(supplyMsg.estimatedKeysCount());

                    cctx.cache().metrics0().onRebalanceBatchReceived(supplyMsg.messageSize());
                }
            }

            try {
                AffinityAssignment aff = grp.affinity().cachedAffinity(topVer);

                // Preload.
                for (Map.Entry<Integer, CacheEntryInfoCollection> e : supplyMsg.infos().entrySet()) {
                    int p = e.getKey();

                    if (aff.get(p).contains(ctx.localNode())) {
                        GridDhtLocalPartition part;

                        try {
                            part = top.localPartition(p, topVer, true);
                        }
                        catch (GridDhtInvalidPartitionException err) {
                            assert !topVer.equals(top.lastTopologyChangeVersion());

                            if (log.isInfoEnabled()) {
                                log.info("Failed to get partition for rebalancing [" +
                                    "grp=" + grp.cacheOrGroupName() +
                                    ", err=" + err +
                                    ", p=" + p +
                                    ", topVer=" + topVer +
                                    ", lastTopVer=" + top.lastTopologyChangeVersion() + ']');
                            }

                            continue;
                        }

                        assert part != null;

                        boolean last = supplyMsg.last().containsKey(p);

                        if (part.state() == MOVING) {
                            boolean reserved = part.reserve();

                            assert reserved : "Failed to reserve partition [igniteInstanceName=" +
                                ctx.igniteInstanceName() + ", grp=" + grp.cacheOrGroupName() + ", part=" + part + ']';

                            part.beforeApplyBatch(last);

                            try {
                                long[] byteRcv = {0};

                                GridIterableAdapter<GridCacheEntryInfo> infosWrap = new GridIterableAdapter<>(
                                    new IteratorWrapper<GridCacheEntryInfo>(e.getValue().infos().iterator()) {
                                        /** {@inheritDoc} */
                                        @Override public GridCacheEntryInfo nextX() throws IgniteCheckedException {
                                            GridCacheEntryInfo i = super.nextX();

                                            byteRcv[0] += i.marshalledSize(ctx.cacheObjectContext(i.cacheId()));

                                            return i;
                                        }
                                    }
                                );

                                if (grp.mvccEnabled())
                                    mvccPreloadEntries(topVer, node, p, infosWrap);
                                else {
                                    preloadEntries(topVer, node, p, infosWrap);

                                    rebalanceFut.onReceivedKeys(p, e.getValue().infos().size(), node);
                                }

                                fut.processed.get(p).increment();

                                fut.onReceivedBytes(p, byteRcv[0], node);

                                // If message was last for this partition, then we take ownership.
                                if (last)
                                    ownPartition(fut, part, nodeId, supplyMsg);
                            }
                            finally {
                                part.release();
                            }
                        }
                        else {
                            if (last)
                                fut.partitionDone(nodeId, p, false);

                            if (log.isInfoEnabled())
                                log.info("Skipping rebalancing partition (state is not MOVING): " +
                                    '[' + demandRoutineInfo(nodeId, supplyMsg) + ", p=" + p + ']');
                        }
                    }
                    else {
                        fut.partitionDone(nodeId, p, false);

                        if (log.isInfoEnabled())
                            log.info("Skipping rebalancing partition (affinity changed): " +
                                '[' + demandRoutineInfo(nodeId, supplyMsg) + ", p=" + p + ']');
                    }
                }

                // Only request partitions based on latest topology version.
                for (Integer miss : supplyMsg.missed()) {
                    if (aff.get(miss).contains(ctx.localNode()))
                        fut.partitionMissed(nodeId, miss);
                }

                for (Integer miss : supplyMsg.missed())
                    fut.partitionDone(nodeId, miss, false);

                GridDhtPartitionDemandMessage d = new GridDhtPartitionDemandMessage(
                    supplyMsg.rebalanceId(),
                    supplyMsg.topologyVersion(),
                    grp.groupId());

                d.timeout(grp.preloader().timeout());

                if (!fut.isDone()) {
                    // Send demand message.
                    try {
                        ctx.io().sendOrderedMessage(node, d.topic(),
                            d.convertIfNeeded(node.version()), grp.ioPolicy(), grp.preloader().timeout());

                        if (log.isInfoEnabled())
                            log.info("Send next demand message [" + demandRoutineInfo(nodeId, supplyMsg) + "]");
                    }
                    catch (ClusterTopologyCheckedException e) {
                        if (log.isInfoEnabled())
                            log.info("Supplier has left [" + demandRoutineInfo(nodeId, supplyMsg) +
                                ", errMsg=" + e.getMessage() + ']');
                    }
                }
                else {
                    if (log.isInfoEnabled())
                        log.info("Will not request next demand message [" + demandRoutineInfo(nodeId, supplyMsg) +
                            ", rebalanceFuture=" + fut + ']');
                }
            }
            catch (IgniteSpiException | IgniteCheckedException e) {
                fut.error(nodeId);

                LT.error(log, e, "Error during rebalancing [" + demandRoutineInfo(nodeId, supplyMsg) +
                    ", err=" + e + ']');
            }
        }
        finally {
            fut.cancelLock.readLock().unlock();
        }
    }

    /**
     * Owns the partition recursively.
     *
     * @param fut Future.
     * @param part Partition.
     * @param nodeId Node id.
     * @param supplyMsg Supply message.
     */
    private void ownPartition(
        final RebalanceFuture fut,
        GridDhtLocalPartition part,
        final UUID nodeId,
        final GridDhtPartitionSupplyMessage supplyMsg
    ) {
        fut.cancelLock.readLock().lock();

        try {
            if (!fut.isActual(supplyMsg.rebalanceId()))
                return;

            int id = part.id();

            long queued = fut.queued.get(id).sum();
            long processed = fut.processed.get(id).sum();

            if (processed == queued) {
                if (ctx.kernalContext().txDr().shouldApplyUpdateCounterOnRebalance())
                    part.updateCounter(supplyMsg.last().get(id));

                fut.partitionDone(nodeId, id, true);

                if (log.isInfoEnabled())
                    log.info("Finished rebalancing partition: " +
                        "[" + demandRoutineInfo(nodeId, supplyMsg) + ", id=" + id + "]");
            }
            else {
                if (log.isInfoEnabled())
                    log.info("Retrying partition owning: " +
                        "[" + demandRoutineInfo(nodeId, supplyMsg) + ", id=" + id +
                        ", processed=" + processed + ", queued=" + queued + "]");

                ctx.kernalContext().timeout().addTimeoutObject(new GridTimeoutObjectAdapter(100) {
                    @Override public void onTimeout() {
                        ctx.kernalContext().getRebalanceExecutorService().execute(() ->
                            ownPartition(fut, part, nodeId, supplyMsg));
                    }
                });
            }
        }
        finally {
            fut.cancelLock.readLock().unlock();
        }
    }

    /**
     * Adds mvcc entries with theirs history to partition p.
     *
     * @param topVer Topology version.
     * @param node Node which sent entry.
     * @param p Partition id.
     * @param infos Entries info for preload.
     * @throws IgniteInterruptedCheckedException If interrupted.
     */
    private void mvccPreloadEntries(
        AffinityTopologyVersion topVer,
        ClusterNode node,
        int p,
        Iterator<GridCacheEntryInfo> infos
    ) throws IgniteCheckedException {
        if (!infos.hasNext())
            return;

        // Received keys by caches, for statistics.
        IntHashMap<GridMutableLong> receivedKeys = new IntHashMap<>();

        List<GridCacheMvccEntryInfo> entryHist = new ArrayList<>();

        GridCacheContext<?, ?> cctx = grp.sharedGroup() ? null : grp.singleCacheContext();

        // Loop through all received entries and try to preload them.
        while (infos.hasNext() || !entryHist.isEmpty()) {
            ctx.database().checkpointReadLock();

            try {
                for (int i = 0; i < 100; i++) {
                    boolean hasMore = infos.hasNext();

                    assert hasMore || !entryHist.isEmpty();

                    GridCacheMvccEntryInfo entry = null;

                    boolean flushHistory;

                    if (hasMore) {
                        entry = (GridCacheMvccEntryInfo)infos.next();

                        GridCacheMvccEntryInfo prev = entryHist.isEmpty() ? null : entryHist.get(0);

                        flushHistory = prev != null && ((grp.sharedGroup() && prev.cacheId() != entry.cacheId())
                            || !prev.key().equals(entry.key()));
                    }
                    else
                        flushHistory = true;

                    if (flushHistory) {
                        assert !entryHist.isEmpty();

                        int cacheId = entryHist.get(0).cacheId();

                        if (grp.sharedGroup() && (cctx == null || cacheId != cctx.cacheId())) {
                            assert cacheId != CU.UNDEFINED_CACHE_ID;

                            cctx = grp.shared().cacheContext(cacheId);
                        }

                        if (cctx != null) {
                            if (!mvccPreloadEntry(cctx, node, entryHist, topVer, p)) {
                                if (log.isTraceEnabled()) {
                                    log.trace("Got entries for invalid partition during " +
                                        "preloading (will skip) [p=" + p +
                                        ", entry=" + entryHist.get(entryHist.size() - 1) + ']');
                                }

                                return; // Skip current partition.
                            }

                            rebalanceFut.onReceivedKeys(p, 1, node);

                            receivedKeys.computeIfAbsent(cacheId, cid -> new GridMutableLong()).incrementAndGet();
                        }

                        entryHist.clear();

                        if (!hasMore)
                            break;
                    }

                    entryHist.add(entry);
                }
            }
            finally {
                ctx.database().checkpointReadUnlock();
            }
        }

        updateKeyReceivedMetrics(grp, receivedKeys);
    }

    /**
     * Adds entries with theirs history to partition p.
     *
     * @param topVer Topology version.
     * @param node Node which sent entries.
     * @param p Partition id.
     * @param infos Entries info for preload.
     * @throws IgniteInterruptedCheckedException If interrupted.
     */
    private void preloadEntries(
        AffinityTopologyVersion topVer,
        ClusterNode node,
        int p,
        Iterator<GridCacheEntryInfo> infos
    ) throws IgniteCheckedException {
        // Received keys by caches, for statistics.
        IntHashMap<GridMutableLong> receivedKeys = new IntHashMap<>();

        GridCacheContext<?, ?> cctx = null;

        // Loop through all received entries and try to preload them.
        while (infos.hasNext()) {
            ctx.database().checkpointReadLock();

            try {
                for (int i = 0; i < 100; i++) {
                    if (!infos.hasNext())
                        break;

                    GridCacheEntryInfo entry = infos.next();

                    int cacheId = entry.cacheId();

                    if (cctx == null || (grp.sharedGroup() && cacheId != cctx.cacheId())) {
                        cctx = grp.sharedGroup() ? grp.shared().cacheContext(cacheId) : grp.singleCacheContext();

                        if (cctx == null)
                            continue;
                        else if (cctx.isNear())
                            cctx = cctx.dhtCache().context();
                    }

                    if (!preloadEntry(node, p, entry, topVer, cctx)) {
                        if (log.isTraceEnabled()) {
                            log.trace("Got entries for invalid partition during " +
                                "preloading (will skip) [p=" + p + ", entry=" + entry + ']');
                        }

                        return;
                    }

                    receivedKeys.computeIfAbsent(cacheId, id -> new GridMutableLong()).incrementAndGet();
                }
            }
            finally {
                ctx.database().checkpointReadUnlock();
            }
        }

        updateKeyReceivedMetrics(grp, receivedKeys);
    }

    /**
     * Adds {@code entry} to partition {@code p}.
     *
     * @param from Node which sent entry.
     * @param p Partition id.
     * @param entry Preloaded entry.
     * @param topVer Topology version.
     * @param cctx Cache context.
     * @return {@code False} if partition has become invalid during preloading.
     * @throws IgniteInterruptedCheckedException If interrupted.
     */
    private boolean preloadEntry(
        ClusterNode from,
        int p,
        GridCacheEntryInfo entry,
        AffinityTopologyVersion topVer,
        @Nullable GridCacheContext<?, ?> cctx
    ) throws IgniteCheckedException {
        assert ctx.database().checkpointLockIsHeldByThread();

        if (cctx == null)
            return false;

        cctx = cctx.isNear() ? cctx.dhtCache().context() : cctx;

        try {
            GridCacheEntryEx cached = null;

            while (true) {
                try {
                    cached = cctx.cache().entryEx(entry.key(), topVer);

                    if (log.isTraceEnabled()) {
                        log.trace("Rebalancing key [key=" + entry.key() + ", part=" + p + ", fromNode=" +
                            from.id() + ", grpId=" + grp.groupId() + ']');
                    }

                    if (preloadPred == null || preloadPred.apply(entry)) {
                        if (cached.initialValue(
                            entry.value(),
                            entry.version(),
                            cctx.mvccEnabled() ? ((MvccVersionAware)entry).mvccVersion() : null,
                            cctx.mvccEnabled() ? ((MvccUpdateVersionAware)entry).newMvccVersion() : null,
                            cctx.mvccEnabled() ? ((MvccVersionAware)entry).mvccTxState() : TxState.NA,
                            cctx.mvccEnabled() ? ((MvccUpdateVersionAware)entry).newMvccTxState() : TxState.NA,
                            entry.ttl(),
                            entry.expireTime(),
                            true,
                            topVer,
                            cctx.isDrEnabled() ? DR_PRELOAD : DR_NONE,
                            false
                        )) {
                            cached.touch(); // Start tracking.

                            if (cctx.events().isRecordable(EVT_CACHE_REBALANCE_OBJECT_LOADED) && !cached.isInternal())
                                cctx.events().addEvent(cached.partition(), cached.key(), cctx.localNodeId(), null,
                                    null, null, EVT_CACHE_REBALANCE_OBJECT_LOADED, entry.value(), true, null,
                                    false, null, null, null, true);
                        }
                        else {
                            cached.touch(); // Start tracking.

                            if (log.isTraceEnabled())
                                log.trace("Rebalancing entry is already in cache (will ignore) [key=" + cached.key() +
                                    ", part=" + p + ']');
                        }
                    }
                    else if (log.isTraceEnabled())
                        log.trace("Rebalance predicate evaluated to false for entry (will ignore): " + entry);

                    break;
                }
                catch (GridCacheEntryRemovedException ignored) {
                    if (log.isTraceEnabled())
                        log.trace("Entry has been concurrently removed while rebalancing (will retry) [key=" +
                            cached.key() + ", part=" + p + ']');
                }
                catch (GridDhtInvalidPartitionException ignored) {
                    if (log.isInfoEnabled())
                        log.info("Partition became invalid during rebalancing (will ignore): " + p);

                    return false;
                }
            }
        }
        catch (IgniteInterruptedCheckedException e) {
            throw e;
        }
        catch (IgniteCheckedException e) {
            throw new IgniteCheckedException("Failed to cache rebalanced entry (will stop rebalancing) [local=" +
                ctx.localNode() + ", node=" + from.id() + ", key=" + entry.key() + ", part=" + p + ']', e);
        }

        return true;
    }

    /**
     * Adds mvcc {@code entry} with it's history to partition {@code p}.
     *
     * @param cctx Cache context.
     * @param from Node which sent entry.
     * @param history Mvcc entry history.
     * @param topVer Topology version.
     * @param p Partition id.
     * @return {@code False} if partition has become invalid during preloading.
     * @throws IgniteInterruptedCheckedException If interrupted.
     */
    private boolean mvccPreloadEntry(
        GridCacheContext cctx,
        ClusterNode from,
        List<GridCacheMvccEntryInfo> history,
        AffinityTopologyVersion topVer,
        int p
    ) throws IgniteCheckedException {
        assert ctx.database().checkpointLockIsHeldByThread();
        assert !history.isEmpty();

        GridCacheMvccEntryInfo info = history.get(0);

        assert info.key() != null;

        try {
            GridCacheEntryEx cached = null;

            while (true) {
                try {
                    cached = cctx.cache().entryEx(info.key(), topVer);

                    if (log.isTraceEnabled())
                        log.trace("Rebalancing key [key=" + info.key() + ", part=" + p + ", node=" + from.id() + ']');

                    if (cached.mvccPreloadEntry(history)) {
                        cached.touch(); // Start tracking.

                        if (cctx.events().isRecordable(EVT_CACHE_REBALANCE_OBJECT_LOADED) && !cached.isInternal())
                            cctx.events().addEvent(cached.partition(), cached.key(), cctx.localNodeId(), null,
                                null, null, EVT_CACHE_REBALANCE_OBJECT_LOADED, null, true, null,
                                false, null, null, null, true);
                    }
                    else {
                        cached.touch(); // Start tracking.

                        if (log.isTraceEnabled())
                            log.trace("Rebalancing entry is already in cache (will ignore) [key=" + cached.key() +
                                ", part=" + p + ']');
                    }

                    break;
                }
                catch (GridCacheEntryRemovedException ignored) {
                    if (log.isTraceEnabled())
                        log.trace("Entry has been concurrently removed while rebalancing (will ignore) [key=" +
                            cached.key() + ", part=" + p + ']');
                }
                catch (GridDhtInvalidPartitionException ignored) {
                    if (log.isInfoEnabled())
                        log.info("Partition became invalid during rebalancing (will ignore): " + p);

                    return false;
                }
            }
        }
        catch (IgniteInterruptedCheckedException | ClusterTopologyCheckedException e) {
            throw e;
        }
        catch (IgniteCheckedException e) {
            throw new IgniteCheckedException("Failed to cache rebalanced entry (will stop rebalancing) [local=" +
                ctx.localNode() + ", node=" + from.id() + ", key=" + info.key() + ", part=" + p + ']', e);
        }

        return true;
    }

    /**
     * String representation of demand routine.
     *
     * @param supplier Supplier.
     * @param supplyMsg Supply message.
     */
    private String demandRoutineInfo(UUID supplier, GridDhtPartitionSupplyMessage supplyMsg) {
        return "grp=" + grp.cacheOrGroupName() + ", topVer=" + supplyMsg.topologyVersion() + ", supplier=" + supplier;
    }

    /**
     * Updating metrics of received keys on rebalance.
     *
     * @param grpCtx Cache group context.
     * @param receivedKeys Statistics of received keys by caches.
     */
    private void updateKeyReceivedMetrics(CacheGroupContext grpCtx, IntHashMap<GridMutableLong> receivedKeys) {
        if (!receivedKeys.isEmpty()) {
            for (GridCacheContext<?, ?> cacheCtx : grpCtx.caches()) {
                if (cacheCtx.statisticsEnabled() && receivedKeys.containsKey(cacheCtx.cacheId()))
                    cacheCtx.cache().metrics0().onRebalanceKeyReceived(receivedKeys.get(cacheCtx.cacheId()).get());
            }
        }
    }

    /** {@inheritDoc} */
    @Override public String toString() {
        return S.toString(GridDhtPartitionDemander.class, this);
    }

    /**
     * Internal states of rebalance future.
     */
    private enum RebalanceFutureState {
        /** Initial state. */
        INIT,

        /** Rebalance future started and requested required partitions. */
        STARTED,

        /** Marked as cancelled. This means partitions will not be requested. */
        MARK_CANCELLED
    }

    /**
     * The future is created for each topology version if some partitions should present by affinity and completed when
     * all partitions are transferred.
     * <p>
     * As soon as a partition was successfully preloaded it's state is switched to OWNING, making it consistent with
     * other copies.
     * <p>
     * To speed up things WAL can be locally disabled until preloading is finished (causing temporary durability loss
     * for a group) , in such a case partitions are owned after a checkpoint has completed.
     * Applicable only for persistent mode.
     *
     * Possible outcomes are:
     * <ul>
     *     <li>{@code True} if a group was fully rebalanced (but some suppliers possibly have failed to provide data
     *     due to unrecoverable error). This triggers completion of sync future.</li>
     *     <li>{@code False} if a group rebalancing was cancelled because topology has changed and new assignment is
     *     incompatible with previous, see {@link RebalanceFuture#compatibleWith(GridDhtPreloaderAssignments)}.</li>
     * </ul>
     */
    public static class RebalanceFuture extends GridFutureAdapter<Boolean> {
        /** State updater. */
        private static final AtomicReferenceFieldUpdater<RebalanceFuture, RebalanceFutureState> STATE_UPD =
            AtomicReferenceFieldUpdater.newUpdater(RebalanceFuture.class, RebalanceFutureState.class, "state");

        /** */
        private final GridCacheSharedContext<?, ?> ctx;

        /** Internal state. */
        private volatile RebalanceFutureState state = RebalanceFutureState.INIT;

        /** */
        private final CacheGroupContext grp;

        /** */
        private final IgniteLogger log;

        /** Remaining. */
        private final Map<UUID, IgniteDhtDemandedPartitionsMap> remaining = new HashMap<>();

        /** Collection of missed partitions and partitions that could not be rebalanced from a supplier. */
        private final Map<UUID, Collection<Integer>> missed = new HashMap<>();

        /** Exchange ID. */
        @GridToStringExclude
        private final GridDhtPartitionExchangeId exchId;

        /** Coresponding exchange future. */
        @GridToStringExclude
        private final GridDhtPartitionsExchangeFuture exchFut;

        /** Topology version. */
        private final AffinityTopologyVersion topVer;

        /** Unique (per demander) rebalance id. */
        private final long rebalanceId;

        /** The number of rebalance routines. */
        private final long routines;

        /** Used to order rebalance cancellation and supply message processing, they should not overlap.
         * Otherwise partition clearing could start on still rebalancing partition resulting in eviction of
         * partition in OWNING state. */
        private final ReentrantReadWriteLock cancelLock;

        /** Entries batches queued. */
        private final Map<Integer/* Partition id. */, LongAdder/* Batch count. */> queued = new HashMap<>();

        /** Entries batches processed. */
        private final Map<Integer, LongAdder> processed = new HashMap<>();

        /** Historical rebalance set. */
        private final Set<Integer> historical = new HashSet<>();

        /** Rebalanced bytes count. */
        private final AtomicLong receivedBytes = new AtomicLong(0);

        /** Rebalanced keys count. */
        private final AtomicLong receivedKeys = new AtomicLong(0);

        /** The number of cache group partitions left to be rebalanced. */
        private final AtomicLong partitionsLeft = new AtomicLong(0);

        /** The number of cache group partitions total to be rebalanced. */
        private final int partitionsTotal;

        /** Rebalancing start time. */
        private volatile long startTime = -1;

        /** Rebalancing end time. */
        private volatile long endTime = -1;

        /** Rebalancing last cancelled time. */
        private final AtomicLong lastCancelledTime;

        /** Next future in chain. */
        @GridToStringExclude
        private final RebalanceFuture next;

        /** Assigment. */
        private final GridDhtPreloaderAssignments assignments;

        /** Partitions which have been scheduled for rebalance from specific supplier. */
        private final Map<UUID, Set<Integer>> rebalancingParts;

        /** Received keys for full rebalance by supplier. */
        private final Map<UUID, LongAdder> fullReceivedKeys = new ConcurrentHashMap<>();

        /** Received bytes for full rebalance by supplier. */
        private final Map<UUID, LongAdder> fullReceivedBytes = new ConcurrentHashMap<>();

        /** Received keys for historical rebalance by suppliers. */
        private final Map<UUID, LongAdder> histReceivedKeys = new ConcurrentHashMap<>();

        /** Received keys for historical rebalance by suppliers. */
        private final Map<UUID, LongAdder> histReceivedBytes = new ConcurrentHashMap<>();

        /**
         * Creates a new rebalance future.
         *
         * @param grp Cache group context.
         * @param exchFut Exchange future.
         * @param assignments Assignments.
         * @param log Logger.
         * @param rebalanceId Rebalance id.
         * @param next Next rebalance future.
         * @param lastCancelledTime Cancelled time.
         */
        RebalanceFuture(
            CacheGroupContext grp,
            GridDhtPartitionsExchangeFuture exchFut,
            GridDhtPreloaderAssignments assignments,
            IgniteLogger log,
            long rebalanceId,
            RebalanceFuture next,
            AtomicLong lastCancelledTime
        ) {
            assert assignments != null : "Asiignments must not be null.";

            rebalancingParts = U.newHashMap(assignments.size());
            this.assignments = assignments;
            exchId = assignments.exchangeId();
            topVer = assignments.topologyVersion();
            this.exchFut = exchFut;
            this.next = next;

            this.lastCancelledTime = lastCancelledTime;

            assignments.forEach((k, v) -> {
                assert v.partitions() != null :
                    "Partitions are null [grp=" + grp.cacheOrGroupName() + ", fromNode=" + k.id() + "]";

                remaining.put(k.id(), v.partitions());

                partitionsLeft.addAndGet(v.partitions().size());

                rebalancingParts.put(k.id(), new HashSet<Integer>(v.partitions().size()) {{
                    addAll(v.partitions().historicalSet());
                    addAll(v.partitions().fullSet());
                }});

                historical.addAll(v.partitions().historicalSet());

                Stream.concat(v.partitions().historicalSet().stream(), v.partitions().fullSet().stream())
                    .forEach(
                        p -> {
                            queued.put(p, new LongAdder());
                            processed.put(p, new LongAdder());
                        });

                Stream.of(fullReceivedKeys, fullReceivedBytes, histReceivedKeys, histReceivedBytes)
                    .forEach(map -> map.put(k.id(), new LongAdder()));
            });

            this.routines = remaining.size();

            partitionsTotal = rebalancingParts.values().stream().mapToInt(Set::size).sum();
            this.grp = grp;
            this.log = log;
            this.rebalanceId = rebalanceId;

            ctx = grp.shared();

            cancelLock = new ReentrantReadWriteLock();
        }

        /**
         * Dummy future. Will be done by real one.
         */
        RebalanceFuture() {
            this.rebalancingParts = null;
            this.partitionsTotal = 0;
            this.assignments = null;
            this.exchId = null;
            this.topVer = null;
            this.exchFut = null;
            this.ctx = null;
            this.grp = null;
            this.log = null;
            this.rebalanceId = -1;
            this.routines = 0;
            this.cancelLock = new ReentrantReadWriteLock();
            this.next = null;
            this.lastCancelledTime = new AtomicLong();
        }

        /**
         * Asynchronously sends initial demand messages formed from {@code assignments} and initiates supply-demand
         * processes.
         *
         * For each node participating in rebalance process method distributes set of partitions for that node to
         * several stripes (topics). It means that each stripe containing a subset of partitions can be processed in
         * parallel. The number of stripes are controlled by {@link IgniteConfiguration#getRebalanceThreadPoolSize()}
         * property.
         *
         * Partitions that can be rebalanced using only WAL are called historical, others are called full.
         *
         * Before sending messages, method awaits partitions clearing for full partitions.
         */
        public void requestPartitions() {
            if (!STATE_UPD.compareAndSet(this, RebalanceFutureState.INIT, RebalanceFutureState.STARTED)) {
                cancel();

                return;
            }

            if (ctx.kernalContext().isStopping()) {
                cancel();

                return;
            }

            if (!ctx.kernalContext().grid().isRebalanceEnabled()) {
                if (log.isTraceEnabled())
                    log.trace("Cancel partition demand because rebalance disabled on current node.");

                cancel();

                return;
            }

            if (isDone()) {
                assert !result() : "Rebalance future was done, but partitions never requested [grp="
                    + grp.cacheOrGroupName() + ", topVer=" + topologyVersion() + ", rebalanceId=" + rebalanceId + ']';

                return;
            }

            final CacheConfiguration cfg = grp.config();

            for (Map.Entry<ClusterNode, GridDhtPartitionDemandMessage> e : assignments.entrySet()) {
                final ClusterNode node = e.getKey();

                GridDhtPartitionDemandMessage d = e.getValue();

                final IgniteDhtDemandedPartitionsMap parts;

                synchronized (this) { // Synchronized to prevent consistency issues in case of parallel cancellation.
                    if (isDone())
                        return;

                    if (startTime == -1)
                        startTime = System.currentTimeMillis();

                    parts = remaining.get(node.id());

                    U.log(log, "Prepared rebalancing [grp=" + grp.cacheOrGroupName()
                        + ", mode=" + cfg.getRebalanceMode() + ", supplier=" + node.id() + ", partitionsCount=" + parts.size()
                        + ", topVer=" + topologyVersion() + ", rebalanceId=" + rebalanceId + ']');
                }

                if (!parts.isEmpty()) {
                    d.rebalanceId(rebalanceId);
                    d.timeout(grp.preloader().timeout());

                    // Make sure partitions scheduled for full rebalancing are cleared first.
                    // Clearing attempt is also required for in-memory caches because some partitions can be switched
                    // from RENTING to MOVING state in the middle of clearing.
                    final int fullSetSize = d.partitions().fullSet().size();

                    AtomicInteger waitCnt = new AtomicInteger(fullSetSize);

                    for (Integer partId : d.partitions().fullSet()) {
                        GridDhtLocalPartition part = grp.topology().localPartition(partId);

                        // Due to rebalance cancellation it's possible for a group to be already partially rebalanced,
                        // so the partition could be in OWNING state.
                        // Due to async eviction it's possible for the partition to be in RENTING/EVICTED state.

                        // Reset the initial update counter value to prevent historical rebalancing on this partition.
                        part.dataStore().resetInitialUpdateCounter();

                        part.clearAsync().listen(new IgniteInClosure<IgniteInternalFuture<?>>() {
                            @Override public void apply(IgniteInternalFuture<?> fut) {
                                if (fut.error() != null) {
                                    tryCancel();

                                    log.error("Failed to clear a partition, cancelling rebalancing for a group [grp="
                                        + grp.cacheOrGroupName() + ", part=" + part.id() + ']', fut.error());

                                    return;
                                }

                                if (waitCnt.decrementAndGet() == 0)
                                    ctx.kernalContext().closure().runLocalSafe(() -> requestPartitions0(node, parts, d));
                            }
                        });
                    }

                    // The special case for historical only rebalancing.
                    if (d.partitions().fullSet().isEmpty() && !d.partitions().historicalSet().isEmpty())
                        ctx.kernalContext().closure().runLocalSafe(() -> requestPartitions0(node, parts, d));
                }
            }
        }

        /**
         * @param supplierNode Supplier node.
         * @param parts Map.
         * @param msg Demand message.
         */
        private void requestPartitions0(
            ClusterNode supplierNode,
            IgniteDhtDemandedPartitionsMap parts,
            GridDhtPartitionDemandMessage msg
        ) {
            if (isDone())
                return;

            try {
                if (log.isInfoEnabled())
                    log.info("Starting rebalance routine [" + grp.cacheOrGroupName() +
                        ", topVer=" + topVer +
                        ", supplier=" + supplierNode.id() +
                        ", fullPartitions=" + S.compact(parts.fullSet()) +
                        ", histPartitions=" + S.compact(parts.historicalSet()) +
                        ", rebalanceId=" + rebalanceId + ']');

                System.out.println("tjuydsutyba Demander requestPartitions0 " + new TreeSet(parts.fullSet()));

                ctx.io().sendOrderedMessage(supplierNode, msg.topic(),
                    msg.convertIfNeeded(supplierNode.version()), grp.ioPolicy(), msg.timeout());

                // Cleanup required in case partitions demanded in parallel with cancellation.
                synchronized (this) {
                    if (isDone())
                        cleanupRemoteContexts(supplierNode.id());
                }
            }
            catch (IgniteCheckedException e1) {
                ClusterTopologyCheckedException cause = e1.getCause(ClusterTopologyCheckedException.class);

                if (cause != null)
                    log.warning("Failed to send initial demand request to node. " + e1.getMessage());
                else
                    log.error("Failed to send initial demand request to node.", e1);

                cancel();
            }
            catch (Throwable th) {
                log.error("Runtime error caught during initial demand request sending.", th);

                cancel();
            }
        }

        /**
         * @param topVer Rebalancing topology version.
         * @param rebalanceId Rebalance id.
         */
        public void ownPartitionsAndFinishFuture(AffinityTopologyVersion topVer, long rebalanceId) {
            // Ignore all client exchanges.
            // Note rebalancing may be started on client topology version if forced reassign was queued after client
            // topology exchange.
            AffinityTopologyVersion rebTopVer = ctx.exchange().lastAffinityChangedTopologyVersion(topVer);
            AffinityTopologyVersion curRebTopVer = ctx.exchange().lastAffinityChangedTopologyVersion(topologyVersion());

            if (!rebTopVer.equals(curRebTopVer)) {
                if (log.isInfoEnabled()) {
                    log.info("Do not own partitions because the topology is outdated [grp=" +
                        grp.cacheOrGroupName() + ", topVer=" + topVer + ", curTopVer=" + topologyVersion()
                        + ", rebTopVer=" + rebTopVer + ", curRebTopVer=" + curRebTopVer + ']');
                }

                return;
            }

            if (this.rebalanceId != rebalanceId) {
                if (log.isInfoEnabled()) {
                    log.info("Received preloading task with wrong rebalanceId, ignoring it [rebalanceId=" +
                        this.rebalanceId + ", finishPreloadingTaskRebalanceId=" + rebalanceId + ", grpId=" +
                        grp.groupId() + ", topVer=" + topVer + ']');
                }

                return;
            }

            if (onDone(true, null)) {
                assert state == RebalanceFutureState.STARTED : this;

                grp.localWalEnabled(true, true);

                // Safe to own from exchange worker thread because moving partitions from new assignments
                // cannot appear.
                grp.topology().ownMoving();

<<<<<<< HEAD
                if (log.isInfoEnabled())
                    log.info("Partitions have been scheduled to resend [reason=" +
                        "Group durability restored, name=" + grp.cacheOrGroupName() + "]");
=======
                if (log.isDebugEnabled())
                    log.debug("Partitions have been scheduled to resend [reason=" +
                        "Group durability restored, name=" + grp.cacheOrGroupName() + ']');
>>>>>>> 8e3d1a7d

                ctx.exchange().refreshPartitions(Collections.singleton(grp));
            }
            else {
                if (log.isInfoEnabled())
                    log.info("Do not own partitions because the future has been finished [grp=" +
                        grp.cacheOrGroupName() + ", ver=" + this.topVer + ", result=" + result() + ']');
            }
        }

        /**
         * @return Topology version.
         */
        public AffinityTopologyVersion topologyVersion() {
            return topVer;
        }

        /**
         * @param rebalanceId Rebalance id.
         * @return true in case future created for specified {@code rebalanceId}, false in other case.
         */
        private boolean isActual(long rebalanceId) {
            return this.rebalanceId == rebalanceId && !isDone();
        }

        /**
         * @return Is initial (created at demander creation).
         */
        public boolean isInitial() {
            return topVer == null;
        }

        /**
         * Cancel running future or mark for cancel {@code RebalanceFutureState#MARK_CANCELLED}, if it not started yet.
         */
        private void tryCancel() {
            if (STATE_UPD.compareAndSet(this, RebalanceFutureState.INIT, RebalanceFutureState.MARK_CANCELLED)) {
                U.log(log, "Rebalancing marked as cancelled [grp=" + grp.cacheOrGroupName() +
                    ", topVer=" + topologyVersion() + ", rebalanceId=" + rebalanceId + ']');

                // Don't call #cancel() for this future from INIT state, as it will trigger #requestPartitions()
                // for #next future.
                return;
            }

            cancel();
        }

        /**
         * Cancels this future and proceeds to a next in the chain.
         *
         * @return {@code True}.
         */
        @Override public boolean cancel() {
            // Cancel lock is needed only for case when some message might be on the fly while rebalancing is
            // cancelled.
            cancelLock.writeLock().lock();

            try {
                synchronized (this) {
                    if (isDone())
                        return true;

                    U.log(log, "Cancelled rebalancing from all nodes [grp=" + grp.cacheOrGroupName() +
                        ", topVer=" + topologyVersion() + ", rebalanceId=" + rebalanceId + ']');

                    if (!ctx.kernalContext().isStopping()) {
                        for (UUID nodeId : remaining.keySet())
                            cleanupRemoteContexts(nodeId);
                    }

                    remaining.clear();

                    checkIsDone(true /* cancelled */);
                }

                return true;
            }
            finally {
                cancelLock.writeLock().unlock();
            }
        }

        /** {@inheritDoc} */
        @Override public boolean onDone(@Nullable Boolean res, @Nullable Throwable err, boolean cancel) {
            assert !cancel : "RebalanceFuture cancel is not supported. Use res = false.";

            boolean byThisCall = super.onDone(res, err, cancel);
            boolean isCancelled = res == Boolean.FALSE || isFailed();

            if (byThisCall) {
                if (isCancelled)
                    lastCancelledTime.accumulateAndGet(System.currentTimeMillis(), Math::max);
                else if (startTime != -1)
                    endTime = System.currentTimeMillis();

                if (log != null && log.isInfoEnabled() && !isInitial())
                    log.info("Completed rebalance future: " + this + (isFailed() ? ", error=" + err : ""));

                if (!isInitial()) {
                    sendRebalanceFinishedEvent();

                    // Complete sync future only if rebalancing was not cancelled.
                    if (res && !grp.preloader().syncFuture().isDone())
                        ((GridFutureAdapter)grp.preloader().syncFuture()).onDone();

                    if (isChainFinished())
                        onChainFinished();
                }

                if (next != null)
                    next.requestPartitions(); // Process next group.
            }

            return byThisCall;
        }

        /**
         * @param nodeId Node id.
         */
        private synchronized void error(UUID nodeId) {
            if (isDone())
                return;

            cleanupRemoteContexts(nodeId);

            remaining.remove(nodeId);

            checkIsDone(false);
        }

        /**
         * @param nodeId Node id.
         * @param p Partition id.
         */
        private synchronized void partitionMissed(UUID nodeId, int p) {
            if (isDone())
                return;

            IgniteDhtDemandedPartitionsMap parts = remaining.get(nodeId);

            assert parts != null : "Remaining not found [grp=" + grp.cacheOrGroupName() + ", fromNode=" + nodeId +
                ", part=" + p + "]";

            if (parts.historicalMap().contains(p)) {
                // The partition p cannot be historically rebalanced,
                // let's exclude the given nodeId and give a try to full rebalance.
                exchFut.markNodeAsInapplicableForHistoricalRebalance(nodeId);
            }
            else
                exchFut.markNodeAsInapplicableForFullRebalance(nodeId, grp.groupId(), p);

            missed.computeIfAbsent(nodeId, k -> new HashSet<>()).add(p);
        }

        /**
         * @param nodeId Node id.
         */
        private void cleanupRemoteContexts(UUID nodeId) {
            ClusterNode node = ctx.discovery().node(nodeId);

            if (node == null)
                return;

            GridDhtPartitionDemandMessage d = new GridDhtPartitionDemandMessage(
                // Negative number of id signals that supply context
                // with the same positive id must be cleaned up at the supply node.
                -rebalanceId,
                this.topologyVersion(),
                grp.groupId());

            d.timeout(grp.preloader().timeout());

            try {
                Object rebalanceTopic = GridCachePartitionExchangeManager.rebalanceTopic(0);

                ctx.io().sendOrderedMessage(node, rebalanceTopic,
                    d.convertIfNeeded(node.version()), grp.ioPolicy(), grp.preloader().timeout());
            }
            catch (IgniteCheckedException ignored) {
                if (log.isInfoEnabled())
                    log.info("Failed to send failover context cleanup request to node " + nodeId);
            }
        }

        /**
         * @param nodeId Node id.
         * @param p Partition number.
         * @param own {@code True} to own partition if possible.
         */
        private synchronized void partitionDone(UUID nodeId, int p, boolean own) {
            if (own && grp.localWalEnabled())
                grp.topology().own(grp.topology().localPartition(p));

            if (isDone())
                return;

            if (grp.eventRecordable(EVT_CACHE_REBALANCE_PART_LOADED))
                rebalanceEvent(p, EVT_CACHE_REBALANCE_PART_LOADED, exchId.discoveryEvent());

            IgniteDhtDemandedPartitionsMap parts = remaining.get(nodeId);

            assert parts != null : "Remaining not found [grp=" + grp.cacheOrGroupName() + ", fromNode=" + nodeId +
                ", part=" + p + "]";

            boolean rmvd = parts.remove(p);

            assert rmvd : "Partition already done [grp=" + grp.cacheOrGroupName() + ", fromNode=" + nodeId +
                ", part=" + p + ", left=" + parts + "]";

            if (rmvd)
                partitionsLeft.decrementAndGet();

            if (parts.isEmpty()) {
                logSupplierDone(nodeId);

                remaining.remove(nodeId);
            }

            checkIsDone(false);
        }

        /**
         * @param part Partition.
         * @param type Type.
         * @param discoEvt Discovery event.
         */
        private void rebalanceEvent(int part, int type, DiscoveryEvent discoEvt) {
            assert discoEvt != null;

            grp.addRebalanceEvent(part, type, discoEvt.eventNode(), discoEvt.type(), discoEvt.timestamp());
        }

        /**
         * @param type Type.
         * @param discoEvt Discovery event.
         */
        private void rebalanceEvent(int type, DiscoveryEvent discoEvt) {
            rebalanceEvent(-1, type, discoEvt);
        }

        /**
         * @param cancelled Is cancelled.
         */
        private void checkIsDone(boolean cancelled) {
            if (remaining.isEmpty()) {
                Collection<Integer> m = new HashSet<>();

                for (Map.Entry<UUID, Collection<Integer>> e : missed.entrySet()) {
                    if (e.getValue() != null && !e.getValue().isEmpty())
                        m.addAll(e.getValue());
                }

                if (!m.isEmpty()) {
                    U.log(log, "Reassigning partitions that were missed [parts=" + m +
                        ", grpId=" + grp.groupId() +
                        ", grpName=" + grp.cacheOrGroupName() +
                        ", topVer=" + topVer + ']');

                    onDone(false); // Finished but has missed partitions, will force dummy exchange

                    // Forced reassigning will cancel all pending rebalance futures.
                    ctx.exchange().forceReassign(exchId, exchFut);

                    return;
                }

                // Delay owning until checkpoint is finished.
                if (grp.persistenceEnabled() && !grp.localWalEnabled() && !cancelled) {
                    if (log.isInfoEnabled()) {
                        log.info("Delaying partition owning for a group [name=" +
                            grp.cacheOrGroupName() + ", ver=" + topVer + ']');
                    }

                    // Force new checkpoint to make sure owning state is captured.
                    CheckpointProgress cp = ctx.database().forceCheckpoint(WalStateManager.reason(grp.groupId(), topVer));

                    cp.onStateChanged(PAGE_SNAPSHOT_TAKEN, () -> grp.localWalEnabled(true, false));

                    cp.onStateChanged(FINISHED, () -> {
                        ctx.exchange().finishPreloading(topVer, grp.groupId(), rebalanceId);
                    });
                }
                else {
                    onDone(!cancelled);

                    if (log.isInfoEnabled())
                        log.info("Partitions have been scheduled to resend [reason=" +
                            "Rebalance is done, grp=" + grp.cacheOrGroupName() + "]");

                    // A group can be partially rebalanced even if rebalancing was cancelled.
                    ctx.exchange().refreshPartitions(Collections.singleton(grp));
                }
            }
        }

        /**
         * @return Collection of supplier nodes. Value {@code empty} means rebalance already finished.
         */
        private synchronized Collection<UUID> remainingNodes() {
            return remaining.keySet();
        }

        /**
         *
         */
        private void sendRebalanceStartedEvent() {
            if (grp.eventRecordable(EVT_CACHE_REBALANCE_STARTED))
                rebalanceEvent(EVT_CACHE_REBALANCE_STARTED, exchId.discoveryEvent());
        }

        /**
         *
         */
        private void sendRebalanceFinishedEvent() {
            if (grp.eventRecordable(EVT_CACHE_REBALANCE_STOPPED))
                rebalanceEvent(EVT_CACHE_REBALANCE_STOPPED, exchId.discoveryEvent());
        }

        /**
         * @param newAssignments New assignments.
         *
         * @return {@code True} when assignments are compatible and future should not be cancelled.
         */
        public boolean compatibleWith(GridDhtPreloaderAssignments newAssignments) {
            if (isInitial() || !allNodesSupports(ctx.kernalContext(), newAssignments.keySet(), TX_TRACKING_UPDATE_COUNTER)
                || ((GridDhtPreloader)grp.preloader()).disableRebalancingCancellationOptimization())
                return false;

            if (ctx.exchange().lastAffinityChangedTopologyVersion(topVer).equals(
                ctx.exchange().lastAffinityChangedTopologyVersion(newAssignments.topologyVersion()))) {
                if (log.isInfoEnabled())
                    log.info("Rebalancing is forced on the same topology [grp="
                        + grp.cacheOrGroupName() + ", " + "top=" + topVer + ']');

                return false;
            }

            if (newAssignments.affinityReassign()) {
                if (log.isInfoEnabled())
                    log.info("Some of owned partitions were reassigned by coordinator [grp="
                        + grp.cacheOrGroupName() + ", " + ", init=" + topVer +
                        ", other=" + newAssignments.topologyVersion() + ']');

                return false;
            }

            Set<Integer> p0 = new HashSet<>();
            Set<Integer> p1 = new HashSet<>();

            // Not compatible if a supplier has left.
            for (UUID nodeId : rebalancingParts.keySet()) {
                if (!grp.cacheObjectContext().kernalContext().discovery().alive(nodeId))
                    return false;
            }

            for (Set<Integer> partitions : rebalancingParts.values())
                p0.addAll(partitions);

            for (GridDhtPartitionDemandMessage message : newAssignments.values()) {
                p1.addAll(message.partitions().fullSet());
                p1.addAll(message.partitions().historicalSet());
            }

            // Not compatible if not a subset.
            if (!p0.containsAll(p1))
                return false;

            p1 = Stream.concat(grp.affinity().cachedAffinity(newAssignments.topologyVersion())
                .primaryPartitions(ctx.localNodeId()).stream(), grp.affinity()
                .cachedAffinity(newAssignments.topologyVersion()).backupPartitions(ctx.localNodeId()).stream())
                .collect(toSet());

            NavigableSet<AffinityTopologyVersion> toCheck = grp.affinity().cachedVersions()
                .headSet(newAssignments.topologyVersion(), false);

            if (!toCheck.contains(topVer)) {
                log.warning("History is not enough for checking compatible last rebalance, new rebalance started " +
                    "[grp=" + grp.cacheOrGroupName() + ", lastTop=" + topVer + ']');

                return false;
            }

            for (AffinityTopologyVersion previousTopVer : toCheck.descendingSet()) {
                if (previousTopVer.before(topVer))
                    break;

                if (!ctx.exchange().lastAffinityChangedTopologyVersion(previousTopVer).equals(previousTopVer))
                    continue;

                p0 = Stream.concat(grp.affinity().cachedAffinity(previousTopVer).primaryPartitions(ctx.localNodeId()).stream(),
                    grp.affinity().cachedAffinity(previousTopVer).backupPartitions(ctx.localNodeId()).stream())
                    .collect(toSet());

                // Not compatible if owners are different.
                if (!p0.equals(p1))
                    return false;
            }

            return true;
        }

        /**
         * Callback when getting entries from supplier.
         *
         * @param p Partition.
         * @param k Key count.
         * @param node Supplier.
         */
        private void onReceivedKeys(int p, long k, ClusterNode node) {
            receivedKeys.addAndGet(k);

            boolean hist = assignments.get(node).partitions().hasHistorical(p);
            (hist ? histReceivedKeys : fullReceivedKeys).get(node.id()).add(k);
        }

        /**
         * Callback when getting size of received entries in bytes.
         *
         * @param p Partition.
         * @param bytes Byte count.
         * @param node Supplier.
         */
        private void onReceivedBytes(int p, long bytes, ClusterNode node) {
            boolean hist = assignments.get(node).partitions().hasHistorical(p);
            (hist ? histReceivedBytes : fullReceivedBytes).get(node.id()).add(bytes);
        }

        /**
         * @return {@code True} if a rebalance chain has been completed.
         */
        private boolean isChainFinished() {
            assert isDone() : this;

            if (isInitial() || !result())
                return false;

            RebalanceFuture fut = next;

            while (nonNull(fut)) {
                if (fut.isInitial() || !fut.isDone())
                    return false;
                else
                    fut = fut.next;
            }

            return true;
        }

        /**
         * Callback when rebalance chain ends.
         */
        private void onChainFinished() {
            Set<RebalanceFuture> futs = ctx.cacheContexts().stream()
                .map(GridCacheContext::preloader)
                .filter(GridDhtPreloader.class::isInstance)
                .map(GridDhtPreloader.class::cast)
                .map(p -> p.demander().rebalanceFut)
                .filter(fut -> !fut.isInitial() && fut.isDone() && fut.result() && topVer.equals(fut.topVer))
                .collect(toSet());

            long parts = 0;
            long entries = 0;
            long bytes = 0;
            long minStartTime = Long.MAX_VALUE;

            for (RebalanceFuture fut : futs) {
                parts += fut.rebalancingParts.values().stream().mapToLong(Collection::size).sum();

                entries += Stream.of(fut.fullReceivedKeys, fut.histReceivedKeys)
                    .flatMap(map -> map.values().stream()).mapToLong(LongAdder::sum).sum();

                bytes += Stream.of(fut.fullReceivedBytes, fut.histReceivedBytes)
                    .flatMap(map -> map.values().stream()).mapToLong(LongAdder::sum).sum();

                minStartTime = Math.min(minStartTime, fut.startTime);
            }

            log.info("Completed rebalance chain: [rebalanceId=" + rebalanceId +
                ", partitions=" + parts +
                ", entries=" + entries +
                ", duration=" + U.humanReadableDuration(System.currentTimeMillis() - minStartTime) +
                ", bytesRcvd=" + U.humanReadableByteCount(bytes) + ']');
        }

        /**
         * Callback for logging on completion of rebalance by supplier.
         *
         * @param nodeId Suuplier node id.
         */
        private void logSupplierDone(UUID nodeId) {
            int remainingRoutines = remaining.size() - 1;

            try {
                Map<Boolean, Long> partCnts = rebalancingParts.getOrDefault(nodeId, Collections.emptySet()).stream()
                    .collect(partitioningBy(historical::contains, counting()));

                int fullParts = partCnts.getOrDefault(Boolean.FALSE, 0L).intValue();
                int histParts = partCnts.getOrDefault(Boolean.TRUE, 0L).intValue();

                long fullEntries = fullReceivedKeys.get(nodeId).sum();
                long histEntries = histReceivedKeys.get(nodeId).sum();

                long fullBytes = fullReceivedBytes.get(nodeId).sum();
                long histBytes = histReceivedBytes.get(nodeId).sum();

                long duration = System.currentTimeMillis() - startTime;
                long durationSec = Math.max(1, TimeUnit.MILLISECONDS.toSeconds(duration));

                U.log(log, "Completed " + (remainingRoutines == 0 ? "(final) " : "") +
                    "rebalancing [rebalanceId=" + rebalanceId +
                    ", grp=" + grp.cacheOrGroupName() +
                    ", supplier=" + nodeId +
                    ", partitions=" + (fullParts + histParts) +
                    ", entries=" + (fullEntries + histEntries) +
                    ", duration=" + U.humanReadableDuration(duration) +
                    ", bytesRcvd=" + U.humanReadableByteCount(fullBytes + histBytes) +
                    ", bandwidth=" + U.humanReadableByteCount((fullBytes + histBytes) / durationSec) + "/sec" +
                    ", histPartitions=" + histParts +
                    ", histEntries=" + histEntries +
                    ", histBytesRcvd=" + U.humanReadableByteCount(histBytes) +
                    ", fullPartitions=" + fullParts +
                    ", fullEntries=" + fullEntries +
                    ", fullBytesRcvd=" + U.humanReadableByteCount(fullBytes) +
                    ", topVer=" + topologyVersion() +
                    ", progress=" + (routines - remainingRoutines) + "/" + routines + ']');
            }
            catch (Throwable t) {
                U.error(log, "Completed " + ((remainingRoutines == 0 ? "(final) " : "") +
                    "rebalancing [grp=" + grp.cacheOrGroupName() +
                    ", supplier=" + nodeId +
                    ", topVer=" + topologyVersion() +
                    ", progress=" + (routines - remainingRoutines) + "/" + routines + "]"), t);
            }
        }

        /** {@inheritDoc} */
        @Override public String toString() {
            return S.toString(RebalanceFuture.class, this, "result", result());
        }
    }

    /**
     * @param topVer Topopolog verion.
     */
    void finishPreloading(AffinityTopologyVersion topVer, long rebalanceId) {
        assert !rebalanceFut.isInitial() : topVer;

        rebalanceFut.ownPartitionsAndFinishFuture(topVer, rebalanceId);
    }
}<|MERGE_RESOLUTION|>--- conflicted
+++ resolved
@@ -1558,15 +1558,12 @@
                 // cannot appear.
                 grp.topology().ownMoving();
 
-<<<<<<< HEAD
                 if (log.isInfoEnabled())
                     log.info("Partitions have been scheduled to resend [reason=" +
                         "Group durability restored, name=" + grp.cacheOrGroupName() + "]");
-=======
                 if (log.isDebugEnabled())
                     log.debug("Partitions have been scheduled to resend [reason=" +
                         "Group durability restored, name=" + grp.cacheOrGroupName() + ']');
->>>>>>> 8e3d1a7d
 
                 ctx.exchange().refreshPartitions(Collections.singleton(grp));
             }
