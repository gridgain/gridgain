/*
 * Copyright 2019 GridGain Systems, Inc. and Contributors.
 *
 * Licensed under the GridGain Community Edition License (the "License");
 * you may not use this file except in compliance with the License.
 * You may obtain a copy of the License at
 *
 *     https://www.gridgain.com/products/software/community-edition/gridgain-community-edition-license
 *
 * Unless required by applicable law or agreed to in writing, software
 * distributed under the License is distributed on an "AS IS" BASIS,
 * WITHOUT WARRANTIES OR CONDITIONS OF ANY KIND, either express or implied.
 * See the License for the specific language governing permissions and
 * limitations under the License.
 */

package org.apache.ignite.internal.processors.cache.distributed.dht.preloader;

import java.util.ArrayList;
import java.util.Collection;
import java.util.Collections;
import java.util.HashMap;
import java.util.HashSet;
import java.util.Iterator;
import java.util.List;
import java.util.Map;
import java.util.NavigableSet;
import java.util.Set;
import java.util.UUID;
import java.util.concurrent.ConcurrentHashMap;
import java.util.concurrent.TimeUnit;
import java.util.concurrent.atomic.AtomicInteger;
import java.util.concurrent.atomic.AtomicLong;
import java.util.concurrent.atomic.AtomicReference;
import java.util.concurrent.atomic.AtomicReferenceFieldUpdater;
import java.util.concurrent.atomic.LongAdder;
import java.util.concurrent.locks.ReentrantReadWriteLock;
import java.util.stream.Stream;
import org.apache.ignite.IgniteCheckedException;
import org.apache.ignite.IgniteLogger;
import org.apache.ignite.cache.CacheRebalanceMode;
import org.apache.ignite.cluster.ClusterNode;
import org.apache.ignite.configuration.CacheConfiguration;
import org.apache.ignite.configuration.IgniteConfiguration;
import org.apache.ignite.events.DiscoveryEvent;
import org.apache.ignite.internal.IgniteInternalFuture;
import org.apache.ignite.internal.IgniteInterruptedCheckedException;
import org.apache.ignite.internal.cluster.ClusterTopologyCheckedException;
import org.apache.ignite.internal.processors.affinity.AffinityAssignment;
import org.apache.ignite.internal.processors.affinity.AffinityTopologyVersion;
import org.apache.ignite.internal.processors.cache.CacheEntryInfoCollection;
import org.apache.ignite.internal.processors.cache.CacheGroupContext;
import org.apache.ignite.internal.processors.cache.CacheMetricsImpl;
import org.apache.ignite.internal.processors.cache.GridCacheContext;
import org.apache.ignite.internal.processors.cache.GridCacheEntryEx;
import org.apache.ignite.internal.processors.cache.GridCacheEntryInfo;
import org.apache.ignite.internal.processors.cache.GridCacheEntryRemovedException;
import org.apache.ignite.internal.processors.cache.GridCacheMvccEntryInfo;
import org.apache.ignite.internal.processors.cache.GridCachePartitionExchangeManager;
import org.apache.ignite.internal.processors.cache.GridCacheSharedContext;
import org.apache.ignite.internal.processors.cache.WalStateManager;
import org.apache.ignite.internal.processors.cache.distributed.dht.topology.GridDhtInvalidPartitionException;
import org.apache.ignite.internal.processors.cache.distributed.dht.topology.GridDhtLocalPartition;
import org.apache.ignite.internal.processors.cache.distributed.dht.topology.GridDhtPartitionTopology;
import org.apache.ignite.internal.processors.cache.mvcc.MvccUpdateVersionAware;
import org.apache.ignite.internal.processors.cache.mvcc.MvccVersionAware;
import org.apache.ignite.internal.processors.cache.mvcc.txlog.TxState;
import org.apache.ignite.internal.processors.cache.persistence.checkpoint.CheckpointProgress;
import org.apache.ignite.internal.processors.metric.MetricRegistry;
import org.apache.ignite.internal.processors.timeout.GridTimeoutObject;
import org.apache.ignite.internal.processors.timeout.GridTimeoutObjectAdapter;
import org.apache.ignite.internal.util.future.GridCompoundFuture;
import org.apache.ignite.internal.util.future.GridFinishedFuture;
import org.apache.ignite.internal.util.future.GridFutureAdapter;
import org.apache.ignite.internal.util.lang.GridIterableAdapter;
import org.apache.ignite.internal.util.lang.GridIterableAdapter.IteratorWrapper;
import org.apache.ignite.internal.util.tostring.GridToStringExclude;
import org.apache.ignite.internal.util.tostring.GridToStringInclude;
import org.apache.ignite.internal.util.typedef.CI1;
import org.apache.ignite.internal.util.typedef.F;
import org.apache.ignite.internal.util.typedef.internal.CU;
import org.apache.ignite.internal.util.typedef.internal.LT;
import org.apache.ignite.internal.util.typedef.internal.S;
import org.apache.ignite.internal.util.typedef.internal.U;
import org.apache.ignite.lang.IgniteInClosure;
import org.apache.ignite.lang.IgnitePredicate;
import org.apache.ignite.spi.IgniteSpiException;
import org.jetbrains.annotations.Nullable;

import static java.util.Objects.nonNull;
import static java.util.stream.Collectors.counting;
import static java.util.stream.Collectors.partitioningBy;
import static java.util.stream.Collectors.toSet;
import static org.apache.ignite.events.EventType.EVT_CACHE_REBALANCE_OBJECT_LOADED;
import static org.apache.ignite.events.EventType.EVT_CACHE_REBALANCE_PART_LOADED;
import static org.apache.ignite.events.EventType.EVT_CACHE_REBALANCE_STARTED;
import static org.apache.ignite.events.EventType.EVT_CACHE_REBALANCE_STOPPED;
import static org.apache.ignite.internal.processors.cache.CacheGroupMetricsImpl.CACHE_GROUP_METRICS_PREFIX;
import static org.apache.ignite.internal.IgniteFeatures.TX_TRACKING_UPDATE_COUNTER;
import static org.apache.ignite.internal.IgniteFeatures.allNodesSupports;
import static org.apache.ignite.internal.processors.cache.distributed.dht.topology.GridDhtPartitionState.MOVING;
import static org.apache.ignite.internal.processors.cache.persistence.CheckpointState.FINISHED;
import static org.apache.ignite.internal.processors.cache.persistence.CheckpointState.PAGE_SNAPSHOT_TAKEN;
import static org.apache.ignite.internal.processors.dr.GridDrType.DR_NONE;
import static org.apache.ignite.internal.processors.dr.GridDrType.DR_PRELOAD;
import static org.apache.ignite.internal.processors.metric.impl.MetricUtils.metricName;

/**
 * Thread pool for requesting partitions from other nodes and populating local cache.
 */
public class GridDhtPartitionDemander {
    /** */
    private final GridCacheSharedContext<?, ?> ctx;

    /** */
    private final CacheGroupContext grp;

    /** */
    private final IgniteLogger log;

    /** Preload predicate. */
    private IgnitePredicate<GridCacheEntryInfo> preloadPred;

    /** Future for preload mode {@link CacheRebalanceMode#SYNC}. */
    @GridToStringInclude
    private final GridFutureAdapter syncFut = new GridFutureAdapter();

    /** Rebalance future. */
    @GridToStringInclude
    private volatile RebalanceFuture rebalanceFut;

    /** Last timeout object. */
    private AtomicReference<GridTimeoutObject> lastTimeoutObj = new AtomicReference<>();

    /** Last exchange future. */
    private volatile GridDhtPartitionsExchangeFuture lastExchangeFut;

    /** Rebalancing last cancelled time. */
    private final AtomicLong lastCancelledTime = new AtomicLong(-1);

    /**
     * @param grp Ccahe group.
     */
    public GridDhtPartitionDemander(CacheGroupContext grp) {
        assert grp != null;

        this.grp = grp;

        ctx = grp.shared();

        log = ctx.logger(getClass());

        boolean enabled = grp.rebalanceEnabled() && !ctx.kernalContext().clientNode();

        rebalanceFut = new RebalanceFuture(); //Dummy.

        if (!enabled) {
            // Calling onDone() immediately since preloading is disabled.
            rebalanceFut.onDone(true);
            syncFut.onDone();
        }

        String metricGroupName = metricName(CACHE_GROUP_METRICS_PREFIX, grp.cacheOrGroupName());

        MetricRegistry mreg = grp.shared().kernalContext().metric().registry(metricGroupName);

        mreg.register("RebalancingPartitionsLeft", () -> rebalanceFut.partitionsLeft.get(),
            "The number of cache group partitions left to be rebalanced.");

        mreg.register("RebalancingReceivedKeys", () -> rebalanceFut.receivedKeys.get(),
            "The number of currently rebalanced keys for the whole cache group.");

        mreg.register("RebalancingReceivedBytes", () -> rebalanceFut.receivedBytes.get(),
            "The number of currently rebalanced bytes of this cache group.");

        mreg.register("RebalancingStartTime", () -> rebalanceFut.startTime, "The time the first partition " +
            "demand message was sent. If there are no messages to send, the rebalancing time will be undefined.");

        mreg.register("RebalancingEndTime", () -> rebalanceFut.endTime, "The time the rebalancing was " +
            "completed. If the rebalancing completed with an error, was cancelled, or the start time was undefined, " +
            "the rebalancing end time will be undefined.");

        mreg.register("RebalancingLastCancelledTime", () -> lastCancelledTime.get(), "The time the " +
            "rebalancing was completed with an error or was cancelled. If there were several such cases, the metric " +
            "stores the last time. The metric displays the value even if there is no rebalancing process.");

        mreg.register(
            "RebalancingFullReceivedKeys",
            () -> F.viewReadOnly(rebalanceFut.fullReceivedKeys, LongAdder::sum),
            Map.class,
            "Currently received keys for full rebalance by supplier."
        );

        mreg.register(
            "RebalancingHistReceivedKeys",
            () -> F.viewReadOnly(rebalanceFut.histReceivedKeys, LongAdder::sum),
            Map.class,
            "Currently received keys for historical rebalance by supplier."
        );

        mreg.register(
            "RebalancingFullReceivedBytes",
            () -> F.viewReadOnly(rebalanceFut.fullReceivedBytes, LongAdder::sum),
            Map.class,
            "Currently received bytes for full rebalance by supplier."
        );

        mreg.register(
            "RebalancingHistReceivedBytes",
            () -> F.viewReadOnly(rebalanceFut.histReceivedBytes, LongAdder::sum),
            Map.class,
            "Currently received bytes for historical rebalance by supplier."
        );
    }

    /**
     * Start.
     */
    void start() {
        // No-op.
    }

    /**
     * Stop.
     */
    void stop() {
        try {
            rebalanceFut.tryCancel();
        }
        catch (Exception ignored) {
            rebalanceFut.onDone(false);
        }

        lastExchangeFut = null;

        lastTimeoutObj.set(null);

        syncFut.onDone();
    }

    /**
     * @return Future for {@link CacheRebalanceMode#SYNC} mode.
     */
    IgniteInternalFuture<?> syncFuture() {
        return syncFut;
    }

    /**
     * @return Rebalance future.
     */
    IgniteInternalFuture<Boolean> rebalanceFuture() {
        return rebalanceFut;
    }

    /**
     * Sets preload predicate for demand pool.
     *
     * @param preloadPred Preload predicate.
     */
    void preloadPredicate(IgnitePredicate<GridCacheEntryInfo> preloadPred) {
        this.preloadPred = preloadPred;
    }

    /**
     * @return Rebalance future.
     */
    IgniteInternalFuture<Boolean> forceRebalance() {
        GridTimeoutObject obj = lastTimeoutObj.getAndSet(null);

        if (obj != null)
            ctx.time().removeTimeoutObject(obj);

        final GridDhtPartitionsExchangeFuture exchFut = lastExchangeFut;

        if (exchFut != null) {
            if (log.isDebugEnabled())
                log.debug("Forcing rebalance event for future: " + exchFut);

            final GridFutureAdapter<Boolean> fut = new GridFutureAdapter<>();

            exchFut.listen(new CI1<IgniteInternalFuture<AffinityTopologyVersion>>() {
                @Override public void apply(IgniteInternalFuture<AffinityTopologyVersion> t) {
                    if (t.error() == null) {
                        IgniteInternalFuture<Boolean> fut0 = ctx.exchange().forceRebalance(exchFut.exchangeId());

                        fut0.listen(new IgniteInClosure<IgniteInternalFuture<Boolean>>() {
                            @Override public void apply(IgniteInternalFuture<Boolean> fut1) {
                                try {
                                    fut.onDone(fut1.get());
                                } catch (Exception e) {
                                    fut.onDone(e);
                                }
                            }
                        });
                    }
                    else
                        fut.onDone(t.error());
                }
            });

            return fut;
        }
        else if (log.isDebugEnabled())
            log.debug("Ignoring force rebalance request (no topology event happened yet).");

        return new GridFinishedFuture<>(true);
    }

    /**
     * Sets last exchange future.
     *
     * @param lastFut Last future to set.
     */
    void onTopologyChanged(GridDhtPartitionsExchangeFuture lastFut) {
        lastExchangeFut = lastFut;
    }

    /**
     * @return Collection of supplier nodes. Value {@code empty} means rebalance already finished.
     */
    Collection<UUID> remainingNodes() {
        return rebalanceFut.remainingNodes();
    }

    /**
     * This method initiates new rebalance process from given {@code assignments} by creating new rebalance
     * future based on them. Cancels previous rebalance future and sends rebalance started event.
     * In case of delayed rebalance method schedules the new one with configured delay based on {@code lastExchangeFut}.
     *
     * @param assignments Assignments to process.
     * @param force {@code True} if preload request by {@link ForceRebalanceExchangeTask}.
     * @param rebalanceId Rebalance id generated from exchange thread.
     * @param next A next rebalance routine in chain.
     * @param forcedRebFut External future for forced rebalance.
     * @param compatibleRebFut Future for waiting for compatible rebalances.
     *
     * @return Rebalancing future or {@code null} to exclude an assignment from a chain.
     */
    @Nullable RebalanceFuture addAssignments(
        final GridDhtPreloaderAssignments assignments,
        boolean force,
        long rebalanceId,
        final RebalanceFuture next,
        @Nullable final GridCompoundFuture<Boolean, Boolean> forcedRebFut,
        GridCompoundFuture<Boolean, Boolean> compatibleRebFut
    ) {
        if (log.isDebugEnabled())
            log.debug("Adding partition assignments: " + assignments);

        assert force == (forcedRebFut != null);

        long delay = grp.config().getRebalanceDelay();

        if ((delay == 0 || force) && assignments != null) {
            final RebalanceFuture oldFut = rebalanceFut;

            if (assignments.cancelled()) { // Pending exchange.
                if (log.isDebugEnabled())
                    log.debug("Rebalancing skipped due to cancelled assignments.");

                return null;
            }

            if (assignments.isEmpty()) { // Nothing to rebalance.
                if (log.isDebugEnabled())
                    log.debug("Rebalancing skipped due to empty assignments.");

                if (oldFut.isInitial())
                    oldFut.onDone(true);
                else if (!oldFut.isDone())
                    oldFut.tryCancel();

                ((GridFutureAdapter)grp.preloader().syncFuture()).onDone();

                return null;
            }

            // Check if ongoing rebalancing is compatible with a new assignment.
            if (!force && (!oldFut.isDone() || oldFut.result()) && oldFut.compatibleWith(assignments)) {
                if (!oldFut.isDone())
                    compatibleRebFut.add(oldFut);

                return null;
            }

            // Cancel ongoing rebalancing.
            if (!oldFut.isDone() && !oldFut.isInitial())
                oldFut.tryCancel();

            // Partition states cannot be changed from now on by previous incompatible rebalancing.
            // Retain only moving partitions. Assignment can become empty as a result.
            // Delayed partition owning happens in the exchange worker as well, so no race with delayed owning here.
            assignments.retainMoving(grp.topology());

            // Skip rebalanced group.
            if (assignments.isEmpty())
                return null;

            final RebalanceFuture fut = new RebalanceFuture(grp, lastExchangeFut, assignments, log, rebalanceId, next, lastCancelledTime);

            if (oldFut.isInitial())
                fut.listen(f -> oldFut.onDone(f.result()));

            if (forcedRebFut != null)
                forcedRebFut.add(fut);

            rebalanceFut = fut;

            for (final GridCacheContext cctx : grp.caches()) {
                if (cctx.statisticsEnabled()) {
                    final CacheMetricsImpl metrics = cctx.cache().metrics0();

                    metrics.clearRebalanceCounters();

                    for (GridDhtPartitionDemandMessage msg : assignments.values()) {
                        for (Integer partId : msg.partitions().fullSet())
                            metrics.onRebalancingKeysCountEstimateReceived(grp.topology().globalPartSizes().get(partId));

                        CachePartitionPartialCountersMap histMap = msg.partitions().historicalMap();

                        for (int i = 0; i < histMap.size(); i++) {
                            long from = histMap.initialUpdateCounterAt(i);
                            long to = histMap.updateCounterAt(i);

                            metrics.onRebalancingKeysCountEstimateReceived(to - from);
                        }
                    }

                    metrics.startRebalance(0);
                }
            }

            fut.sendRebalanceStartedEvent();

            return fut;
        }
        else if (delay > 0) {
            for (GridCacheContext cctx : grp.caches()) {
                if (cctx.statisticsEnabled()) {
                    final CacheMetricsImpl metrics = cctx.cache().metrics0();

                    metrics.startRebalance(delay);
                }
            }

            GridTimeoutObject obj = lastTimeoutObj.get();

            if (obj != null)
                ctx.time().removeTimeoutObject(obj);

            final GridDhtPartitionsExchangeFuture exchFut = lastExchangeFut;

            assert exchFut != null : "Delaying rebalance process without topology event.";

            obj = new GridTimeoutObjectAdapter(delay) {
                @Override public void onTimeout() {
                    exchFut.listen(new CI1<IgniteInternalFuture<AffinityTopologyVersion>>() {
                        @Override public void apply(IgniteInternalFuture<AffinityTopologyVersion> f) {
                            ctx.exchange().forceRebalance(exchFut.exchangeId());
                        }
                    });
                }
            };

            lastTimeoutObj.set(obj);

            ctx.time().addTimeoutObject(obj);
        }

        return null;
    }

    /**
     * Enqueues supply message.
     *
     * @param supplyMsg Messqage.
     * @param r Runnable.
     */
    public void registerSupplyMessage(final GridDhtPartitionSupplyMessage supplyMsg, final Runnable r) {
        final RebalanceFuture fut = rebalanceFut;

        if (fut.isActual(supplyMsg.rebalanceId())) {
            for (Integer p : supplyMsg.infos().keySet())
                fut.queued.get(p).increment();

            ctx.kernalContext().getRebalanceExecutorService().execute(r);
        }
    }

    /**
     * Handles supply message, which contains entries to populate partitions.
     * <br/>
     * There is a cyclic process: <br/>
     * Populate rebalancing partitions with entries from supplier. <br/>
     * If not all partitions specified in {@link #rebalanceFut} were
     * rebalanced or marked as missed send new Demand message to request next
     * batch of entries.
     *
     * @param nodeId Node id.
     * @param supplyMsg Supply message.
     */
    public void handleSupplyMessage(
        final UUID nodeId,
        final GridDhtPartitionSupplyMessage supplyMsg
    ) {
        AffinityTopologyVersion topVer = supplyMsg.topologyVersion();

        RebalanceFuture fut = rebalanceFut;

        ClusterNode node = ctx.node(nodeId);

        fut.cancelLock.readLock().lock();

        try {
            String errMsg = null;

            if (fut.isDone())
                errMsg = "rebalance completed";
            else if (node == null)
                errMsg = "supplier has left cluster";
            else if (!rebalanceFut.isActual(supplyMsg.rebalanceId()))
                errMsg = "topology changed";

            if (errMsg != null) {
                if (log.isDebugEnabled()) {
                    log.debug("Supply message has been ignored (" + errMsg + ") [" +
                        demandRoutineInfo(nodeId, supplyMsg) + ']');
                }

                return;
            }

            if (log.isDebugEnabled())
                log.debug("Received supply message [" + demandRoutineInfo(nodeId, supplyMsg) + ']');

            // Check whether there were error during supplying process.
            if (supplyMsg.classError() != null)
                errMsg = supplyMsg.classError().getMessage();
            else if (supplyMsg.error() != null)
                errMsg = supplyMsg.error().getMessage();

            if (errMsg != null) {
                U.warn(log, "Rebalancing routine has failed [" +
                    demandRoutineInfo(nodeId, supplyMsg) + ", err=" + errMsg + ']');

                fut.error(nodeId);

                return;
            }

            final GridDhtPartitionTopology top = grp.topology();

            fut.receivedBytes.addAndGet(supplyMsg.messageSize());

            if (grp.sharedGroup()) {
                for (GridCacheContext cctx : grp.caches()) {
                    if (cctx.statisticsEnabled()) {
                        long keysCnt = supplyMsg.keysForCache(cctx.cacheId());

                        if (keysCnt != -1)
                            cctx.cache().metrics0().onRebalancingKeysCountEstimateReceived(keysCnt);

                        // Can not be calculated per cache.
                        cctx.cache().metrics0().onRebalanceBatchReceived(supplyMsg.messageSize());
                    }
                }
            }
            else {
                GridCacheContext cctx = grp.singleCacheContext();

                if (cctx.statisticsEnabled()) {
                    if (supplyMsg.estimatedKeysCount() != -1)
                        cctx.cache().metrics0().onRebalancingKeysCountEstimateReceived(supplyMsg.estimatedKeysCount());

                    cctx.cache().metrics0().onRebalanceBatchReceived(supplyMsg.messageSize());
                }
            }

            try {
                AffinityAssignment aff = grp.affinity().cachedAffinity(topVer);

                // Preload.
                for (Map.Entry<Integer, CacheEntryInfoCollection> e : supplyMsg.infos().entrySet()) {
                    int p = e.getKey();

                    if (aff.get(p).contains(ctx.localNode())) {
                        GridDhtLocalPartition part;

                        try {
                            part = top.localPartition(p, topVer, true);
                        }
                        catch (GridDhtInvalidPartitionException err) {
                            assert !topVer.equals(top.lastTopologyChangeVersion());

                            if (log.isDebugEnabled()) {
                                log.debug("Failed to get partition for rebalancing [" +
                                    "grp=" + grp.cacheOrGroupName() +
                                    ", err=" + err +
                                    ", p=" + p +
                                    ", topVer=" + topVer +
                                    ", lastTopVer=" + top.lastTopologyChangeVersion() + ']');
                            }

                            continue;
                        }

                        assert part != null;

                        boolean last = supplyMsg.last().containsKey(p);

                        if (part.state() == MOVING) {
                            boolean reserved = part.reserve();

                            assert reserved : "Failed to reserve partition [igniteInstanceName=" +
                                ctx.igniteInstanceName() + ", grp=" + grp.cacheOrGroupName() + ", part=" + part + ']';

                            part.beforeApplyBatch(last);

                            try {
                                long[] byteRcv = {0};

                                GridIterableAdapter<GridCacheEntryInfo> infosWrap = new GridIterableAdapter<>(
                                    new IteratorWrapper<GridCacheEntryInfo>(e.getValue().infos().iterator()) {
                                        /** {@inheritDoc} */
                                        @Override public GridCacheEntryInfo nextX() throws IgniteCheckedException {
                                            GridCacheEntryInfo i = super.nextX();

                                            byteRcv[0] += i.marshalledSize(ctx.cacheObjectContext(i.cacheId()));

                                            return i;
                                        }
                                    }
                                );

                                if (grp.mvccEnabled())
                                    mvccPreloadEntries(topVer, node, p, infosWrap);
                                else {
                                    preloadEntries(topVer, node, p, infosWrap);

                                    rebalanceFut.onReceivedKeys(p, e.getValue().infos().size(), node);
                                }

                                fut.processed.get(p).increment();

                                fut.onReceivedBytes(p, byteRcv[0], node);

                                // If message was last for this partition, then we take ownership.
                                if (last)
                                    ownPartition(fut, part, nodeId, supplyMsg);
                            }
                            finally {
                                part.release();
                            }
                        }
                        else {
                            if (last)
                                fut.partitionDone(nodeId, p, false);

                            if (log.isDebugEnabled())
                                log.debug("Skipping rebalancing partition (state is not MOVING): " +
                                    '[' + demandRoutineInfo(nodeId, supplyMsg) + ", p=" + p + ']');
                        }
                    }
                    else {
                        fut.partitionDone(nodeId, p, false);

                        if (log.isDebugEnabled())
                            log.debug("Skipping rebalancing partition (affinity changed): " +
                                '[' + demandRoutineInfo(nodeId, supplyMsg) + ", p=" + p + ']');
                    }
                }

                // Only request partitions based on latest topology version.
                for (Integer miss : supplyMsg.missed()) {
                    if (aff.get(miss).contains(ctx.localNode()))
                        fut.partitionMissed(nodeId, miss);
                }

                for (Integer miss : supplyMsg.missed())
                    fut.partitionDone(nodeId, miss, false);

                GridDhtPartitionDemandMessage d = new GridDhtPartitionDemandMessage(
                    supplyMsg.rebalanceId(),
                    supplyMsg.topologyVersion(),
                    grp.groupId());

                d.timeout(grp.preloader().timeout());

                if (!fut.isDone()) {
                    // Send demand message.
                    try {
                        ctx.io().sendOrderedMessage(node, d.topic(),
                            d.convertIfNeeded(node.version()), grp.ioPolicy(), grp.preloader().timeout());

                        if (log.isDebugEnabled())
                            log.debug("Send next demand message [" + demandRoutineInfo(nodeId, supplyMsg) + "]");
                    }
                    catch (ClusterTopologyCheckedException e) {
                        if (log.isDebugEnabled())
                            log.debug("Supplier has left [" + demandRoutineInfo(nodeId, supplyMsg) +
                                ", errMsg=" + e.getMessage() + ']');
                    }
                }
                else {
                    if (log.isDebugEnabled())
                        log.debug("Will not request next demand message [" + demandRoutineInfo(nodeId, supplyMsg) +
                            ", rebalanceFuture=" + fut + ']');
                }
            }
            catch (IgniteSpiException | IgniteCheckedException e) {
                fut.error(nodeId);

                LT.error(log, e, "Error during rebalancing [" + demandRoutineInfo(nodeId, supplyMsg) +
                    ", err=" + e + ']');
            }
        }
        finally {
            fut.cancelLock.readLock().unlock();
        }
    }

    /**
     * Owns the partition recursively.
     *
     * @param fut Future.
     * @param part Partition.
     * @param nodeId Node id.
     * @param supplyMsg Supply message.
     */
    private void ownPartition(
        final RebalanceFuture fut,
        GridDhtLocalPartition part,
        final UUID nodeId,
        final GridDhtPartitionSupplyMessage supplyMsg
    ) {
        fut.cancelLock.readLock().lock();

        try {
            if (!fut.isActual(supplyMsg.rebalanceId()))
                return;

            int id = part.id();

            long queued = fut.queued.get(id).sum();
            long processed = fut.processed.get(id).sum();

            if (processed == queued) {
                if (ctx.kernalContext().txDr().shouldApplyUpdateCounterOnRebalance())
                    part.updateCounter(supplyMsg.last().get(id));

                fut.partitionDone(nodeId, id, true);

                if (log.isDebugEnabled())
                    log.debug("Finished rebalancing partition: " +
                        "[" + demandRoutineInfo(nodeId, supplyMsg) + ", id=" + id + "]");
            }
            else {
                if (log.isDebugEnabled())
                    log.debug("Retrying partition owning: " +
                        "[" + demandRoutineInfo(nodeId, supplyMsg) + ", id=" + id +
                        ", processed=" + processed + ", queued=" + queued + "]");

                ctx.kernalContext().timeout().addTimeoutObject(new GridTimeoutObjectAdapter(100) {
                    @Override public void onTimeout() {
                        ctx.kernalContext().getRebalanceExecutorService().execute(() ->
                            ownPartition(fut, part, nodeId, supplyMsg));
                    }
                });
            }
        }
        finally {
            fut.cancelLock.readLock().unlock();
        }
    }

    /**
     * Adds mvcc entries with theirs history to partition p.
     *
     * @param node Node which sent entry.
     * @param p Partition id.
     * @param infos Entries info for preload.
     * @param topVer Topology version.
     * @throws IgniteInterruptedCheckedException If interrupted.
     */
    private void mvccPreloadEntries(
        AffinityTopologyVersion topVer,
        ClusterNode node,
        int p,
        Iterator<GridCacheEntryInfo> infos
    ) throws IgniteCheckedException {
        if (!infos.hasNext())
            return;

        List<GridCacheMvccEntryInfo> entryHist = new ArrayList<>();

        GridCacheContext cctx = grp.sharedGroup() ? null : grp.singleCacheContext();

        // Loop through all received entries and try to preload them.
        while (infos.hasNext() || !entryHist.isEmpty()) {
            ctx.database().checkpointReadLock();

            try {
                for (int i = 0; i < 100; i++) {
                    boolean hasMore = infos.hasNext();

                    assert hasMore || !entryHist.isEmpty();

                    GridCacheMvccEntryInfo entry = null;

                    boolean flushHistory;

                    if (hasMore) {
                        entry = (GridCacheMvccEntryInfo)infos.next();

                        GridCacheMvccEntryInfo prev = entryHist.isEmpty() ? null : entryHist.get(0);

                        flushHistory = prev != null && ((grp.sharedGroup() && prev.cacheId() != entry.cacheId())
                            || !prev.key().equals(entry.key()));
                    }
                    else
                        flushHistory = true;

                    if (flushHistory) {
                        assert !entryHist.isEmpty();

                        int cacheId = entryHist.get(0).cacheId();

                        if (grp.sharedGroup() && (cctx == null || cacheId != cctx.cacheId())) {
                            assert cacheId != CU.UNDEFINED_CACHE_ID;

                            cctx = grp.shared().cacheContext(cacheId);
                        }

                        if (cctx != null) {
                            if (!mvccPreloadEntry(cctx, node, entryHist, topVer, p)) {
                                if (log.isTraceEnabled())
                                    log.trace("Got entries for invalid partition during " +
                                        "preloading (will skip) [p=" + p +
                                        ", entry=" + entryHist.get(entryHist.size() - 1) + ']');

                                return; // Skip current partition.
                            }

                            rebalanceFut.onReceivedKeys(p, 1, node);

                            //TODO: IGNITE-11330: Update metrics for touched cache only.
                            for (GridCacheContext ctx : grp.caches()) {
                                if (ctx.statisticsEnabled())
                                    ctx.cache().metrics0().onRebalanceKeyReceived();
                            }
                        }

                        if (!hasMore)
                            return;

                        entryHist.clear();
                    }

                    entryHist.add(entry);
                }
            }
            finally {
                ctx.database().checkpointReadUnlock();
            }
        }
    }

    /**
     * Adds entries with theirs history to partition p.
     *
     * @param node Node which sent entry.
     * @param p Partition id.
     * @param infos Entries info for preload.
     * @param topVer Topology version.
     * @throws IgniteInterruptedCheckedException If interrupted.
     */
    private void preloadEntries(
        AffinityTopologyVersion topVer,
        ClusterNode node,
        int p,
        Iterator<GridCacheEntryInfo> infos
    ) throws IgniteCheckedException {
        GridCacheContext cctx = null;

        // Loop through all received entries and try to preload them.
        while (infos.hasNext()) {
            ctx.database().checkpointReadLock();

            try {
                for (int i = 0; i < 100; i++) {
                    if (!infos.hasNext())
                        break;

                    GridCacheEntryInfo entry = infos.next();

                    if (cctx == null || (grp.sharedGroup() && entry.cacheId() != cctx.cacheId())) {
                        cctx = grp.sharedGroup() ? grp.shared().cacheContext(entry.cacheId()) : grp.singleCacheContext();

                        if (cctx == null)
                            continue;
                        else if (cctx.isNear())
                            cctx = cctx.dhtCache().context();
                    }

                    if (!preloadEntry(node, p, entry, topVer, cctx)) {
                        if (log.isTraceEnabled())
                            log.trace("Got entries for invalid partition during " +
                                "preloading (will skip) [p=" + p + ", entry=" + entry + ']');

                        return;
                    }

                    //TODO: IGNITE-11330: Update metrics for touched cache only.
                    for (GridCacheContext ctx : grp.caches()) {
                        if (ctx.statisticsEnabled())
                            ctx.cache().metrics0().onRebalanceKeyReceived();
                    }
                }
            }
            finally {
                ctx.database().checkpointReadUnlock();
            }
        }
    }

    /**
     * Adds {@code entry} to partition {@code p}.
     *
     * @param from Node which sent entry.
     * @param p Partition id.
     * @param entry Preloaded entry.
     * @param topVer Topology version.
     * @param cctx Cache context.
     * @return {@code False} if partition has become invalid during preloading.
     * @throws IgniteInterruptedCheckedException If interrupted.
     */
    private boolean preloadEntry(
        ClusterNode from,
        int p,
        GridCacheEntryInfo entry,
        AffinityTopologyVersion topVer,
        GridCacheContext cctx
    ) throws IgniteCheckedException {
        assert ctx.database().checkpointLockIsHeldByThread();

        try {
            GridCacheEntryEx cached = null;

            while (true) {
                try {
                    cached = cctx.cache().entryEx(entry.key(), topVer);

                    if (log.isTraceEnabled()) {
                        log.trace("Rebalancing key [key=" + entry.key() + ", part=" + p + ", fromNode=" +
                            from.id() + ", grpId=" + grp.groupId() + ']');
                    }

                    if (preloadPred == null || preloadPred.apply(entry)) {
                        if (cached.initialValue(
                            entry.value(),
                            entry.version(),
                            cctx.mvccEnabled() ? ((MvccVersionAware)entry).mvccVersion() : null,
                            cctx.mvccEnabled() ? ((MvccUpdateVersionAware)entry).newMvccVersion() : null,
                            cctx.mvccEnabled() ? ((MvccVersionAware)entry).mvccTxState() : TxState.NA,
                            cctx.mvccEnabled() ? ((MvccUpdateVersionAware)entry).newMvccTxState() : TxState.NA,
                            entry.ttl(),
                            entry.expireTime(),
                            true,
                            topVer,
                            cctx.isDrEnabled() ? DR_PRELOAD : DR_NONE,
                            false
                        )) {
                            cached.touch(); // Start tracking.

                            if (cctx.events().isRecordable(EVT_CACHE_REBALANCE_OBJECT_LOADED) && !cached.isInternal())
                                cctx.events().addEvent(cached.partition(), cached.key(), cctx.localNodeId(), null,
                                    null, null, EVT_CACHE_REBALANCE_OBJECT_LOADED, entry.value(), true, null,
                                    false, null, null, null, true);
                        }
                        else {
                            cached.touch(); // Start tracking.

                            if (log.isTraceEnabled())
                                log.trace("Rebalancing entry is already in cache (will ignore) [key=" + cached.key() +
                                    ", part=" + p + ']');
                        }
                    }
                    else if (log.isTraceEnabled())
                        log.trace("Rebalance predicate evaluated to false for entry (will ignore): " + entry);

                    break;
                }
                catch (GridCacheEntryRemovedException ignored) {
                    if (log.isTraceEnabled())
                        log.trace("Entry has been concurrently removed while rebalancing (will retry) [key=" +
                            cached.key() + ", part=" + p + ']');
                }
                catch (GridDhtInvalidPartitionException ignored) {
                    if (log.isDebugEnabled())
                        log.debug("Partition became invalid during rebalancing (will ignore): " + p);

                    return false;
                }
            }
        }
        catch (IgniteInterruptedCheckedException e) {
            throw e;
        }
        catch (IgniteCheckedException e) {
            throw new IgniteCheckedException("Failed to cache rebalanced entry (will stop rebalancing) [local=" +
                ctx.localNode() + ", node=" + from.id() + ", key=" + entry.key() + ", part=" + p + ']', e);
        }

        return true;
    }

    /**
     * Adds mvcc {@code entry} with it's history to partition {@code p}.
     *
     * @param cctx Cache context.
     * @param from Node which sent entry.
     * @param history Mvcc entry history.
     * @param topVer Topology version.
     * @param p Partition id.
     * @return {@code False} if partition has become invalid during preloading.
     * @throws IgniteInterruptedCheckedException If interrupted.
     */
    private boolean mvccPreloadEntry(
        GridCacheContext cctx,
        ClusterNode from,
        List<GridCacheMvccEntryInfo> history,
        AffinityTopologyVersion topVer,
        int p
    ) throws IgniteCheckedException {
        assert ctx.database().checkpointLockIsHeldByThread();
        assert !history.isEmpty();

        GridCacheMvccEntryInfo info = history.get(0);

        assert info.key() != null;

        try {
            GridCacheEntryEx cached = null;

            while (true) {
                try {
                    cached = cctx.cache().entryEx(info.key(), topVer);

                    if (log.isTraceEnabled())
                        log.trace("Rebalancing key [key=" + info.key() + ", part=" + p + ", node=" + from.id() + ']');

                    if (cached.mvccPreloadEntry(history)) {
                        cached.touch(); // Start tracking.

                        if (cctx.events().isRecordable(EVT_CACHE_REBALANCE_OBJECT_LOADED) && !cached.isInternal())
                            cctx.events().addEvent(cached.partition(), cached.key(), cctx.localNodeId(), null,
                                null, null, EVT_CACHE_REBALANCE_OBJECT_LOADED, null, true, null,
                                false, null, null, null, true);
                    }
                    else {
                        cached.touch(); // Start tracking.

                        if (log.isTraceEnabled())
                            log.trace("Rebalancing entry is already in cache (will ignore) [key=" + cached.key() +
                                ", part=" + p + ']');
                    }

                    break;
                }
                catch (GridCacheEntryRemovedException ignored) {
                    if (log.isTraceEnabled())
                        log.trace("Entry has been concurrently removed while rebalancing (will ignore) [key=" +
                            cached.key() + ", part=" + p + ']');
                }
                catch (GridDhtInvalidPartitionException ignored) {
                    if (log.isDebugEnabled())
                        log.debug("Partition became invalid during rebalancing (will ignore): " + p);

                    return false;
                }
            }
        }
        catch (IgniteInterruptedCheckedException | ClusterTopologyCheckedException e) {
            throw e;
        }
        catch (IgniteCheckedException e) {
            throw new IgniteCheckedException("Failed to cache rebalanced entry (will stop rebalancing) [local=" +
                ctx.localNode() + ", node=" + from.id() + ", key=" + info.key() + ", part=" + p + ']', e);
        }

        return true;
    }

    /**
     * String representation of demand routine.
     *
     * @param supplier Supplier.
     * @param supplyMsg Supply message.
     */
    private String demandRoutineInfo(UUID supplier, GridDhtPartitionSupplyMessage supplyMsg) {
        return "grp=" + grp.cacheOrGroupName() + ", topVer=" + supplyMsg.topologyVersion() + ", supplier=" + supplier;
    }

    /** {@inheritDoc} */
    @Override public String toString() {
        return S.toString(GridDhtPartitionDemander.class, this);
    }

    /**
     * Internal states of rebalance future.
     */
    private enum RebalanceFutureState {
        /** Initial state. */
        INIT,

        /** Rebalance future started and requested required partitions. */
        STARTED,

        /** Marked as cancelled. This means partitions will not be requested. */
        MARK_CANCELLED
    }

    /**
     * The future is created for each topology version if some partitions should present by affinity and completed when
     * all partitions are transferred.
     * <p>
     * As soon as a partition was successfully preloaded it's state is switched to OWNING, making it consistent with
     * other copies.
     * <p>
     * To speed up things WAL can be locally disabled until preloading is finished (causing temporary durability loss
     * for a group) , in such a case partitions are owned after a checkpoint has completed.
     * Applicable only for persistent mode.
     *
     * Possible outcomes are:
     * <ul>
     *     <li>{@code True} if a group was fully rebalanced (but some suppliers possibly have failed to provide data
     *     due to unrecoverable error). This triggers completion of sync future.</li>
     *     <li>{@code False} if a group rebalancing was cancelled because topology has changed and new assignment is
     *     incompatible with previous, see {@link RebalanceFuture#compatibleWith(GridDhtPreloaderAssignments)}.</li>
     * </ul>
     */
    public static class RebalanceFuture extends GridFutureAdapter<Boolean> {
        /** State updater. */
        private static final AtomicReferenceFieldUpdater<RebalanceFuture, RebalanceFutureState> STATE_UPD =
            AtomicReferenceFieldUpdater.newUpdater(RebalanceFuture.class, RebalanceFutureState.class, "state");

        /** */
        private final GridCacheSharedContext<?, ?> ctx;

        /** Internal state. */
        @GridToStringExclude
        private volatile RebalanceFutureState state = RebalanceFutureState.INIT;

        /** */
        private final CacheGroupContext grp;

        /** */
        private final IgniteLogger log;

        /** Remaining. */
        private final Map<UUID, IgniteDhtDemandedPartitionsMap> remaining = new HashMap<>();

        /** Collection of missed partitions and partitions that could not be rebalanced from a supplier. */
        private final Map<UUID, Collection<Integer>> missed = new HashMap<>();

        /** Exchange ID. */
        @GridToStringExclude
        private final GridDhtPartitionExchangeId exchId;

        /** Coresponding exchange future. */
        @GridToStringExclude
        private final GridDhtPartitionsExchangeFuture exchFut;

        /** Topology version. */
        private final AffinityTopologyVersion topVer;

        /** Unique (per demander) rebalance id. */
        private final long rebalanceId;

        /** The number of rebalance routines. */
        private final long routines;

        /** Used to order rebalance cancellation and supply message processing, they should not overlap.
         * Otherwise partition clearing could start on still rebalancing partition resulting in eviction of
         * partition in OWNING state. */
        private final ReentrantReadWriteLock cancelLock;

        /** Entries batches queued. */
        private final Map<Integer/* Partition id. */, LongAdder/* Batch count. */> queued = new HashMap<>();

        /** Entries batches processed. */
        private final Map<Integer, LongAdder> processed = new HashMap<>();

        /** Historical rebalance set. */
        private final Set<Integer> historical = new HashSet<>();

        /** Rebalanced bytes count. */
        private final AtomicLong receivedBytes = new AtomicLong(0);

        /** Rebalanced keys count. */
        private final AtomicLong receivedKeys = new AtomicLong(0);

        /** The number of cache group partitions left to be rebalanced. */
        private final AtomicLong partitionsLeft = new AtomicLong(0);

        /** Rebalancing start time. */
        private volatile long startTime = -1;

        /** Rebalancing end time. */
        private volatile long endTime = -1;

        /** Rebalancing last cancelled time. */
        private final AtomicLong lastCancelledTime;

        /** Next future in chain. */
        @GridToStringExclude
        private final RebalanceFuture next;

        /** Assigment. */
        private final GridDhtPreloaderAssignments assignments;

        /** Partitions which have been scheduled for rebalance from specific supplier. */
        private final Map<ClusterNode, Set<Integer>> rebalancingParts;

        /** Received keys for full rebalance by supplier. */
        private final Map<UUID, LongAdder> fullReceivedKeys = new ConcurrentHashMap<>();

        /** Received bytes for full rebalance by supplier. */
        private final Map<UUID, LongAdder> fullReceivedBytes = new ConcurrentHashMap<>();

        /** Received keys for historical rebalance by suppliers. */
        private final Map<UUID, LongAdder> histReceivedKeys = new ConcurrentHashMap<>();

        /** Received keys for historical rebalance by suppliers. */
        private final Map<UUID, LongAdder> histReceivedBytes = new ConcurrentHashMap<>();

        /**
         * Creates a new rebalance future.
         *
         * @param grp Cache group context.
         * @param exchFut Exchange future.
         * @param assignments Assignments.
         * @param log Logger.
         * @param rebalanceId Rebalance id.
         * @param next Next rebalance future.
         * @param lastCancelledTime Cancelled time.
         */
        RebalanceFuture(
            CacheGroupContext grp,
            GridDhtPartitionsExchangeFuture exchFut,
            GridDhtPreloaderAssignments assignments,
            IgniteLogger log,
            long rebalanceId,
            RebalanceFuture next,
            AtomicLong lastCancelledTime
        ) {
            assert assignments != null : "Asiignments must not be null.";

            this.rebalancingParts = U.newHashMap(assignments.size());
            this.assignments = assignments;
            exchId = assignments.exchangeId();
            topVer = assignments.topologyVersion();
            this.exchFut = exchFut;
            this.next = next;

            this.lastCancelledTime = lastCancelledTime;

            assignments.forEach((k, v) -> {
                assert v.partitions() != null :
                    "Partitions are null [grp=" + grp.cacheOrGroupName() + ", fromNode=" + k.id() + "]";

                remaining.put(k.id(), v.partitions());

                partitionsLeft.addAndGet(v.partitions().size());

                rebalancingParts.put(k, new HashSet<Integer>(v.partitions().size()) {{
                    addAll(v.partitions().historicalSet());
                    addAll(v.partitions().fullSet());
                }});

                historical.addAll(v.partitions().historicalSet());

                Stream.concat(v.partitions().historicalSet().stream(), v.partitions().fullSet().stream())
                    .forEach(
                        p -> {
                            queued.put(p, new LongAdder());
                            processed.put(p, new LongAdder());
                        });

                Stream.of(fullReceivedKeys, fullReceivedBytes, histReceivedKeys, histReceivedBytes)
                    .forEach(map -> map.put(k.id(), new LongAdder()));
            });

            this.routines = remaining.size();

            this.grp = grp;
            this.log = log;
            this.rebalanceId = rebalanceId;

            ctx = grp.shared();

            cancelLock = new ReentrantReadWriteLock();
        }

        /**
         * Dummy future. Will be done by real one.
         */
        RebalanceFuture() {
            this.rebalancingParts = null;
            this.assignments = null;
            this.exchId = null;
            this.topVer = null;
            this.exchFut = null;
            this.ctx = null;
            this.grp = null;
            this.log = null;
            this.rebalanceId = -1;
            this.routines = 0;
            this.cancelLock = new ReentrantReadWriteLock();
            this.next = null;
            this.lastCancelledTime = new AtomicLong();
        }

        /**
         * Asynchronously sends initial demand messages formed from {@code assignments} and initiates supply-demand
         * processes.
         *
         * For each node participating in rebalance process method distributes set of partitions for that node to
         * several stripes (topics). It means that each stripe containing a subset of partitions can be processed in
         * parallel. The number of stripes are controlled by {@link IgniteConfiguration#getRebalanceThreadPoolSize()}
         * property.
         *
         * Partitions that can be rebalanced using only WAL are called historical, others are called full.
         *
         * Before sending messages, method awaits partitions clearing for full partitions.
         */
        public void requestPartitions() {
            if (!STATE_UPD.compareAndSet(this, RebalanceFutureState.INIT, RebalanceFutureState.STARTED)) {
                cancel();

                return;
            }

            if (ctx.kernalContext().isStopping()) {
                cancel();

                return;
            }

            if (!ctx.kernalContext().grid().isRebalanceEnabled()) {
                if (log.isTraceEnabled())
                    log.trace("Cancel partition demand because rebalance disabled on current node.");

                cancel();

                return;
            }

            if (isDone()) {
                assert !result() : "Rebalance future was done, but partitions never requested [grp="
                    + grp.cacheOrGroupName() + ", topVer=" + topologyVersion() + "]";

                return;
            }

            final CacheConfiguration cfg = grp.config();

            for (Map.Entry<ClusterNode, GridDhtPartitionDemandMessage> e : assignments.entrySet()) {
                final ClusterNode node = e.getKey();

                GridDhtPartitionDemandMessage d = e.getValue();

                final IgniteDhtDemandedPartitionsMap parts;

                synchronized (this) { // Synchronized to prevent consistency issues in case of parallel cancellation.
                    if (isDone())
                        return;

                    if (startTime == -1)
                        startTime = System.currentTimeMillis();

                    parts = remaining.get(node.id());

                    U.log(log, "Prepared rebalancing [grp=" + grp.cacheOrGroupName()
                        + ", mode=" + cfg.getRebalanceMode() + ", supplier=" + node.id() + ", partitionsCount=" + parts.size()
                        + ", topVer=" + topologyVersion() + "]");
                }

                if (!parts.isEmpty()) {
                    d.rebalanceId(rebalanceId);
                    d.timeout(grp.preloader().timeout());

                    // Make sure partitions scheduled for full rebalancing are cleared first.
                    // Clearing attempt is also required for in-memory caches because some partitions can be switched
                    // from RENTING to MOVING state in the middle of clearing.
                    final int fullSetSize = d.partitions().fullSet().size();

                    AtomicInteger waitCnt = new AtomicInteger(fullSetSize);

                    for (Integer partId : d.partitions().fullSet()) {
                        GridDhtLocalPartition part = grp.topology().localPartition(partId);

                        // Due to rebalance cancellation it's possible for a group to be already partially rebalanced,
                        // so the partition could be in OWNING state.
                        // Due to async eviction it's possible for the partition to be in RENTING/EVICTED state.

                        // Reset the initial update counter value to prevent historical rebalancing on this partition.
                        part.dataStore().resetInitialUpdateCounter();

                        part.clearAsync().listen(new IgniteInClosure<IgniteInternalFuture<?>>() {
                            @Override public void apply(IgniteInternalFuture<?> fut) {
                                if (fut.error() != null) {
                                    tryCancel();

                                    log.error("Failed to clear a partition, cancelling rebalancing for a group [grp="
                                        + grp.cacheOrGroupName() + ", part=" + part.id() + ']', fut.error());

                                    return;
                                }

                                if (waitCnt.decrementAndGet() == 0)
                                    ctx.kernalContext().closure().runLocalSafe(() -> requestPartitions0(node, parts, d));
                            }
                        });
                    }

                    // The special case for historical only rebalancing.
                    if (d.partitions().fullSet().isEmpty() && !d.partitions().historicalSet().isEmpty())
                        ctx.kernalContext().closure().runLocalSafe(() -> requestPartitions0(node, parts, d));
                }
            }
        }

        /**
         * @param supplierNode Supplier node.
         * @param parts Map.
         * @param msg Demand message.
         */
        private void requestPartitions0(
            ClusterNode supplierNode,
            IgniteDhtDemandedPartitionsMap parts,
            GridDhtPartitionDemandMessage msg
        ) {
            if (isDone())
                return;

            try {
                if (log.isInfoEnabled())
                    log.info("Starting rebalance routine [" + grp.cacheOrGroupName() +
                        ", topVer=" + topVer +
                        ", supplier=" + supplierNode.id() +
                        ", fullPartitions=" + S.compact(parts.fullSet()) +
                        ", histPartitions=" + S.compact(parts.historicalSet()) + ']');

                ctx.io().sendOrderedMessage(supplierNode, msg.topic(),
                    msg.convertIfNeeded(supplierNode.version()), grp.ioPolicy(), msg.timeout());

                // Cleanup required in case partitions demanded in parallel with cancellation.
                synchronized (this) {
                    if (isDone())
                        cleanupRemoteContexts(supplierNode.id());
                }
            }
            catch (IgniteCheckedException e1) {
                ClusterTopologyCheckedException cause = e1.getCause(ClusterTopologyCheckedException.class);

                if (cause != null)
                    log.warning("Failed to send initial demand request to node. " + e1.getMessage());
                else
                    log.error("Failed to send initial demand request to node.", e1);

                cancel();
            }
            catch (Throwable th) {
                log.error("Runtime error caught during initial demand request sending.", th);

                cancel();
            }
        }

        /** {@inheritDoc} */
        @Override public boolean onDone(@Nullable Boolean res, @Nullable Throwable err) {
            if (super.onDone(res, err)) {
                if (!isInitial()) {
                    sendRebalanceFinishedEvent();

                    if (log.isInfoEnabled())
                        log.info("Completed rebalance future: " + this);

                    // Complete sync future only if rebalancing was not cancelled.
                    if (res && !grp.preloader().syncFuture().isDone())
                        ((GridFutureAdapter)grp.preloader().syncFuture()).onDone();

                    if (isChainFinished())
                        onChainFinished();
                }

                if (next != null)
                    next.requestPartitions(); // Process next group.

                return true;
            }

            return false;
        }

        /**
         * @param topVer Rebalancing topology version.
         */
        public void ownPartitionsAndFinishFuture(AffinityTopologyVersion topVer) {
            // Ignore all client exchanges.
            // Note rebalancing may be started on client topology version if forced reassign was queued after client
            // topology exchange.
            AffinityTopologyVersion rebTopVer = ctx.exchange().lastAffinityChangedTopologyVersion(topVer);
            AffinityTopologyVersion curRebTopVer = ctx.exchange().lastAffinityChangedTopologyVersion(topologyVersion());

            if (!rebTopVer.equals(curRebTopVer)) {
                if (log.isDebugEnabled()) {
                    log.debug("Do not own partitions because the topology is outdated [grp=" +
                        grp.cacheOrGroupName() + ", topVer=" + topVer + ", curTopVer=" + topologyVersion()
                        + ", rebTopVer=" + rebTopVer + ", curRebTopVer=" + curRebTopVer + ']');
                }

                return;
            }

            if (onDone(true, null)) {
                assert state == RebalanceFutureState.STARTED : this;

                grp.localWalEnabled(true, true);

                // Safe to own from exchange worker thread because moving partitions from new assignments
                // cannot appear.
                grp.topology().ownMoving();

                if (log.isDebugEnabled())
                    log.debug("Partitions have been scheduled to resend [reason=" +
                        "Group durability restored, name=" + grp.cacheOrGroupName() + "]");

                ctx.exchange().refreshPartitions(Collections.singleton(grp));
            }
            else {
                if (log.isDebugEnabled())
                    log.debug("Do not own partitions because the future has been finished [grp=" +
                        grp.cacheOrGroupName() + ", ver=" + this.topVer + ", result=" + result() + ']');
            }
        }

        /**
         * @return Topology version.
         */
        public AffinityTopologyVersion topologyVersion() {
            return topVer;
        }

        /**
         * @param rebalanceId Rebalance id.
         * @return true in case future created for specified {@code rebalanceId}, false in other case.
         */
        private boolean isActual(long rebalanceId) {
            return this.rebalanceId == rebalanceId && !isDone();
        }

        /**
         * @return Is initial (created at demander creation).
         */
        public boolean isInitial() {
            return topVer == null;
        }

        /**
         * Cancel running future or mark for cancel {@code RebalanceFutureState#MARK_CANCELLED}.
         */
        private void tryCancel() {
            if (STATE_UPD.compareAndSet(this, RebalanceFutureState.INIT, RebalanceFutureState.MARK_CANCELLED))
                return;

            cancel();
        }

        /**
         * Cancels this future and proceeds to a next in the chain.
         *
         * @return {@code True}.
         */
        @Override public boolean cancel() {
            // Cancel lock is needed only for case when some message might be on the fly while rebalancing is
            // cancelled.
            cancelLock.writeLock().lock();

            try {
                synchronized (this) {
                    if (isDone())
                        return true;

                    U.log(log, "Cancelled rebalancing from all nodes [grp=" + grp.cacheOrGroupName() +
                        ", topVer=" + topologyVersion() + "]");

                    if (!ctx.kernalContext().isStopping()) {
                        for (UUID nodeId : remaining.keySet())
                            cleanupRemoteContexts(nodeId);
                    }

                    remaining.clear();

                    checkIsDone(true /* cancelled */);
                }

                return true;
            }
            finally {
                cancelLock.writeLock().unlock();
            }
        }

        /** {@inheritDoc} */
        @Override public boolean onDone(@Nullable Boolean res, @Nullable Throwable err, boolean cancel) {
            assert !cancel : "RebalanceFuture cancel is not supported. Use res = false.";

            boolean byThisCall = super.onDone(res, err, cancel);
            boolean isCancelled = res == Boolean.FALSE || isFailed();

            if (byThisCall) {
                if (isCancelled)
                    lastCancelledTime.accumulateAndGet(System.currentTimeMillis(), Math::max);
                else if (startTime != -1)
                    endTime = System.currentTimeMillis();
            }

            return byThisCall;
        }

        /**
         * @param nodeId Node id.
         */
        private synchronized void error(UUID nodeId) {
            if (isDone())
                return;

            cleanupRemoteContexts(nodeId);

            remaining.remove(nodeId);

            checkIsDone(false);
        }

        /**
         * @param nodeId Node id.
         * @param p Partition id.
         */
        private synchronized void partitionMissed(UUID nodeId, int p) {
            if (isDone())
                return;

            IgniteDhtDemandedPartitionsMap parts = remaining.get(nodeId);

            assert parts != null : "Remaining not found [grp=" + grp.cacheOrGroupName() + ", fromNode=" + nodeId +
                ", part=" + p + "]";

            if (parts.historicalMap().contains(p)) {
                // The partition p cannot be historically rebalanced,
                // let's exclude the given nodeId and give a try to full rebalance.
                exchFut.markNodeAsInapplicableForHistoricalRebalance(nodeId);
            }
            else
                exchFut.markNodeAsInapplicableForFullRebalance(nodeId, grp.groupId(), p);

            missed.computeIfAbsent(nodeId, k -> new HashSet<>()).add(p);
        }

        /**
         * @param nodeId Node id.
         */
        private void cleanupRemoteContexts(UUID nodeId) {
            ClusterNode node = ctx.discovery().node(nodeId);

            if (node == null)
                return;

            GridDhtPartitionDemandMessage d = new GridDhtPartitionDemandMessage(
                // Negative number of id signals that supply context
                // with the same positive id must be cleaned up at the supply node.
                -rebalanceId,
                this.topologyVersion(),
                grp.groupId());

            d.timeout(grp.preloader().timeout());

            try {
                Object rebalanceTopic = GridCachePartitionExchangeManager.rebalanceTopic(0);

                ctx.io().sendOrderedMessage(node, rebalanceTopic,
                    d.convertIfNeeded(node.version()), grp.ioPolicy(), grp.preloader().timeout());
            }
            catch (IgniteCheckedException ignored) {
                if (log.isDebugEnabled())
                    log.debug("Failed to send failover context cleanup request to node " + nodeId);
            }
        }

        /**
         * @param nodeId Node id.
         * @param p Partition number.
         * @param own {@code True} to own partition if possible.
         */
        private synchronized void partitionDone(UUID nodeId, int p, boolean own) {
            if (own && grp.localWalEnabled())
                grp.topology().own(grp.topology().localPartition(p));

            if (isDone())
                return;

            if (grp.eventRecordable(EVT_CACHE_REBALANCE_PART_LOADED))
                rebalanceEvent(p, EVT_CACHE_REBALANCE_PART_LOADED, exchId.discoveryEvent());

            IgniteDhtDemandedPartitionsMap parts = remaining.get(nodeId);

            assert parts != null : "Remaining not found [grp=" + grp.cacheOrGroupName() + ", fromNode=" + nodeId +
                ", part=" + p + "]";

            boolean rmvd = parts.remove(p);

            assert rmvd : "Partition already done [grp=" + grp.cacheOrGroupName() + ", fromNode=" + nodeId +
                ", part=" + p + ", left=" + parts + "]";

            if (rmvd)
                partitionsLeft.decrementAndGet();

            if (parts.isEmpty()) {
                logSupplierDone(nodeId);

                remaining.remove(nodeId);
            }

            checkIsDone(false);
        }

        /**
         * @param part Partition.
         * @param type Type.
         * @param discoEvt Discovery event.
         */
        private void rebalanceEvent(int part, int type, DiscoveryEvent discoEvt) {
            assert discoEvt != null;

            grp.addRebalanceEvent(part, type, discoEvt.eventNode(), discoEvt.type(), discoEvt.timestamp());
        }

        /**
         * @param type Type.
         * @param discoEvt Discovery event.
         */
        private void rebalanceEvent(int type, DiscoveryEvent discoEvt) {
            rebalanceEvent(-1, type, discoEvt);
        }

        /**
         * @param cancelled Is cancelled.
         */
        private void checkIsDone(boolean cancelled) {
            if (remaining.isEmpty()) {
                Collection<Integer> m = new HashSet<>();

                for (Map.Entry<UUID, Collection<Integer>> e : missed.entrySet()) {
                    if (e.getValue() != null && !e.getValue().isEmpty())
                        m.addAll(e.getValue());
                }

                if (!m.isEmpty()) {
                    U.log(log, "Reassigning partitions that were missed [parts=" + m +
                        ", grpId=" + grp.groupId() +
                        ", grpName=" + grp.cacheOrGroupName() +
                        ", topVer=" + topVer + ']');

                    onDone(false); // Finished but has missed partitions, will force dummy exchange

                    // Forced reassigning will cancel all pending rebalance futures.
                    ctx.exchange().forceReassign(exchId, exchFut);

                    return;
                }

                // Delay owning until checkpoint is finished.
                if (grp.persistenceEnabled() && !grp.localWalEnabled() && !cancelled) {
                    if (log.isDebugEnabled()) {
                        log.debug("Delaying partition owning for a group [name=" +
                            grp.cacheOrGroupName() + ", ver=" + topVer + ']');
                    }

                    // Force new checkpoint to make sure owning state is captured.
                    CheckpointProgress cp = ctx.database().forceCheckpoint(WalStateManager.reason(grp.groupId(), topVer));

                    cp.onStateChanged(PAGE_SNAPSHOT_TAKEN, () -> grp.localWalEnabled(true, false));

                    cp.onStateChanged(FINISHED, () -> {
                        ctx.exchange().finishPreloading(topVer, grp.groupId());
                    });
                }
                else {
                    onDone(!cancelled);

                    if (log.isDebugEnabled())
                        log.debug("Partitions have been scheduled to resend [reason=" +
                            "Rebalance is done, grp=" + grp.cacheOrGroupName() + "]");

                    // A group can be partially rebalanced even if rebalancing was cancelled.
                    ctx.exchange().refreshPartitions(Collections.singleton(grp));
                }
            }
        }

        /**
         * @return Collection of supplier nodes. Value {@code empty} means rebalance already finished.
         */
        private synchronized Collection<UUID> remainingNodes() {
            return remaining.keySet();
        }

        /**
         *
         */
        private void sendRebalanceStartedEvent() {
            if (grp.eventRecordable(EVT_CACHE_REBALANCE_STARTED))
                rebalanceEvent(EVT_CACHE_REBALANCE_STARTED, exchId.discoveryEvent());
        }

        /**
         *
         */
        private void sendRebalanceFinishedEvent() {
            if (grp.eventRecordable(EVT_CACHE_REBALANCE_STOPPED))
                rebalanceEvent(EVT_CACHE_REBALANCE_STOPPED, exchId.discoveryEvent());
        }

        /**
         * @param newAssignments New assignments.
         *
         * @return {@code True} when assignments are compatible and future should not be cancelled.
         */
        public boolean compatibleWith(GridDhtPreloaderAssignments newAssignments) {
            if (isInitial() || !allNodesSupports(ctx.kernalContext(), newAssignments.keySet(), TX_TRACKING_UPDATE_COUNTER)
                || ((GridDhtPreloader)grp.preloader()).disableRebalancingCancellationOptimization())
                return false;

            if (ctx.exchange().lastAffinityChangedTopologyVersion(topVer).equals(
                ctx.exchange().lastAffinityChangedTopologyVersion(newAssignments.topologyVersion()))) {
                if (log.isDebugEnabled())
                    log.debug("Rebalancing is forced on the same topology [grp="
                        + grp.cacheOrGroupName() + ", " + "top=" + topVer + ']');

                return false;
            }

            if (newAssignments.affinityReassign()) {
                if (log.isDebugEnabled())
                    log.debug("Some of owned partitions were reassigned by coordinator [grp="
                        + grp.cacheOrGroupName() + ", " + ", init=" + topVer +
                        ", other=" + newAssignments.topologyVersion() + ']');

                return false;
            }

            Set<Integer> p0 = new HashSet<>();
            Set<Integer> p1 = new HashSet<>();

            // Not compatible if a supplier has left.
            for (ClusterNode node : rebalancingParts.keySet()) {
                if (!grp.cacheObjectContext().kernalContext().discovery().alive(node))
                    return false;
            }

            for (Set<Integer> partitions : rebalancingParts.values())
                p0.addAll(partitions);

            for (GridDhtPartitionDemandMessage message : newAssignments.values()) {
                p1.addAll(message.partitions().fullSet());
                p1.addAll(message.partitions().historicalSet());
            }

            // Not compatible if not a subset.
            if (!p0.containsAll(p1))
                return false;

            p1 = Stream.concat(grp.affinity().cachedAffinity(newAssignments.topologyVersion())
                .primaryPartitions(ctx.localNodeId()).stream(), grp.affinity()
                .cachedAffinity(newAssignments.topologyVersion()).backupPartitions(ctx.localNodeId()).stream())
                .collect(toSet());

            NavigableSet<AffinityTopologyVersion> toCheck = grp.affinity().cachedVersions()
                .headSet(newAssignments.topologyVersion(), false);

            if (!toCheck.contains(topVer)) {
                log.warning("History is not enough for checking compatible last rebalance, new rebalance started " +
                    "[grp=" + grp.cacheOrGroupName() + ", lastTop=" + topVer + ']');

                return false;
            }

            for (AffinityTopologyVersion previousTopVer : toCheck.descendingSet()) {
                if (previousTopVer.before(topVer))
                    break;

                if (!ctx.exchange().lastAffinityChangedTopologyVersion(previousTopVer).equals(previousTopVer))
                    continue;

                p0 = Stream.concat(grp.affinity().cachedAffinity(previousTopVer).primaryPartitions(ctx.localNodeId()).stream(),
                    grp.affinity().cachedAffinity(previousTopVer).backupPartitions(ctx.localNodeId()).stream())
                    .collect(toSet());

                // Not compatible if owners are different.
                if (!p0.equals(p1))
                    return false;
            }

            return true;
        }

        /**
         * Callback when getting entries from supplier.
         *
         * @param p Partition.
         * @param k Key count.
         * @param node Supplier.
         */
        private void onReceivedKeys(int p, long k, ClusterNode node) {
            receivedKeys.addAndGet(k);

            boolean hist = assignments.get(node).partitions().hasHistorical(p);
            (hist ? histReceivedKeys : fullReceivedKeys).get(node.id()).add(k);
        }

        /**
         * Callback when getting size of received entries in bytes.
         *
         * @param p Partition.
         * @param bytes Byte count.
         * @param node Supplier.
         */
        private void onReceivedBytes(int p, long bytes, ClusterNode node) {
            boolean hist = assignments.get(node).partitions().hasHistorical(p);
            (hist ? histReceivedBytes : fullReceivedBytes).get(node.id()).add(bytes);
        }

        /**
         * @return {@code True} if a rebalance chain has been completed.
         */
        private boolean isChainFinished() {
            assert isDone() : this;

            if (isInitial() || !result())
                return false;

            RebalanceFuture fut = next;

            while (nonNull(fut)) {
                if (fut.isInitial() || !fut.isDone())
                    return false;
                else
                    fut = fut.next;
            }

            return true;
        }

        /**
         * Callback when rebalance chain ends.
         */
        private void onChainFinished() {
            Set<RebalanceFuture> futs = ctx.cacheContexts().stream()
                .map(GridCacheContext::preloader)
                .filter(GridDhtPreloader.class::isInstance)
                .map(GridDhtPreloader.class::cast)
                .map(p -> p.demander().rebalanceFut)
                .filter(fut -> !fut.isInitial() && fut.isDone() && fut.result() && topVer.equals(fut.topVer))
                .collect(toSet());

            long parts = 0;
            long entries = 0;
            long bytes = 0;
            long minStartTime = Long.MAX_VALUE;

            for (RebalanceFuture fut : futs) {
                parts += fut.rebalancingParts.values().stream().mapToLong(Collection::size).sum();

                entries += Stream.of(fut.fullReceivedKeys, fut.histReceivedKeys)
                    .flatMap(map -> map.values().stream()).mapToLong(LongAdder::sum).sum();

                bytes += Stream.of(fut.fullReceivedBytes, fut.histReceivedBytes)
                    .flatMap(map -> map.values().stream()).mapToLong(LongAdder::sum).sum();

                minStartTime = Math.min(minStartTime, fut.startTime);
            }

            log.info("Completed rebalance chain: [rebalanceId=" + rebalanceId +
                ", partitions=" + parts +
                ", entries=" + entries +
                ", duration=" + U.humanReadableDuration(System.currentTimeMillis() - minStartTime) +
                ", bytesRcvd=" + U.humanReadableByteCount(bytes) + ']');
        }

        /**
         * Callback for logging on completion of rebalance by supplier.
         *
         * @param nodeId Suuplier node id.
         */
        private void logSupplierDone(UUID nodeId) {
            int remainingRoutines = remaining.size() - 1;

<<<<<<< HEAD
            // Node can left and by discovery we will not receive it.
            Set<Integer> parts = nonNull(ctx.node(nodeId)) ? rebalancingParts.get(ctx.node(nodeId)) :
                rebalancingParts.entrySet().stream().filter(e -> nodeId.equals(e.getKey().id()))
                    .map(Map.Entry::getValue).findAny().orElse(Collections.emptySet());

            Map<Boolean, Long> partCnts = parts.stream()
                .collect(partitioningBy(historical::contains, counting()));

            int fullParts = partCnts.getOrDefault(Boolean.FALSE, 0L).intValue();
            int histParts = partCnts.getOrDefault(Boolean.TRUE, 0L).intValue();

            long fullEntries = fullReceivedKeys.get(nodeId).sum();
            long histEntries = histReceivedKeys.get(nodeId).sum();

            long fullBytes = fullReceivedBytes.get(nodeId).sum();
            long histBytes = histReceivedBytes.get(nodeId).sum();

            long duration = System.currentTimeMillis() - startTime;
            long durationSec = Math.max(1, TimeUnit.MILLISECONDS.toSeconds(duration));

            U.log(log, "Completed " + (remainingRoutines == 0 ? "(final) " : "") +
                "rebalancing [rebalanceId=" + rebalanceId +
                ", grp=" + grp.cacheOrGroupName() +
                ", supplier=" + nodeId +
                ", partitions=" + (fullParts + histParts) +
                ", entries=" + (fullEntries + histEntries) +
                ", duration=" + U.humanReadableDuration(duration) +
                ", bytesRcvd=" + U.humanReadableByteCount(fullBytes + histBytes) +
                ", bandwidth=" + U.humanReadableByteCount((fullBytes + histBytes) / durationSec) + "/sec" +
                ", histPartitions=" + histParts +
                ", histEntries=" + histEntries +
                ", histBytesRcvd=" + U.humanReadableByteCount(histBytes) +
                ", fullPartitions=" + fullParts +
                ", fullEntries=" + fullEntries +
                ", fullBytesRcvd=" + U.humanReadableByteCount(fullBytes) +
                ", topVer=" + topologyVersion() +
                ", progress=" + (routines - remainingRoutines) + "/" + routines + "]");
=======
            try {
                Map<Boolean, Long> partCnts = rebalancingParts.get(ctx.node(nodeId)).stream()
                    .collect(partitioningBy(historical::contains, counting()));

                int fullParts = partCnts.getOrDefault(Boolean.FALSE, 0L).intValue();
                int histParts = partCnts.getOrDefault(Boolean.TRUE, 0L).intValue();

                long fullEntries = fullReceivedKeys.get(nodeId).sum();
                long histEntries = histReceivedKeys.get(nodeId).sum();

                long fullBytes = fullReceivedBytes.get(nodeId).sum();
                long histBytes = histReceivedBytes.get(nodeId).sum();

                long duration = System.currentTimeMillis() - startTime;
                long durationSec = Math.max(1, TimeUnit.MILLISECONDS.toSeconds(duration));

                U.log(log, "Completed " + (remainingRoutines == 0 ? "(final) " : "") +
                    "rebalancing [rebalanceId=" + rebalanceId +
                    ", grp=" + grp.cacheOrGroupName() +
                    ", supplier=" + nodeId +
                    ", partitions=" + (fullParts + histParts) +
                    ", entries=" + (fullEntries + histEntries) +
                    ", duration=" + U.humanReadableDuration(duration) +
                    ", bytesRcvd=" + U.humanReadableByteCount(fullBytes + histBytes) +
                    ", bandwidth=" + U.humanReadableByteCount((fullBytes + histBytes) / durationSec) + "/sec" +
                    ", histPartitions=" + histParts +
                    ", histEntries=" + histEntries +
                    ", histBytesRcvd=" + U.humanReadableByteCount(histBytes) +
                    ", fullPartitions=" + fullParts +
                    ", fullEntries=" + fullEntries +
                    ", fullBytesRcvd=" + U.humanReadableByteCount(fullBytes) +
                    ", topVer=" + topologyVersion() +
                    ", progress=" + (routines - remainingRoutines) + "/" + routines + "]");
            }
            catch (Throwable t) {
                U.error(log, "Completed " + ((remainingRoutines == 0 ? "(final) " : "") +
                    "rebalancing [grp=" + grp.cacheOrGroupName() +
                    ", supplier=" + nodeId +
                    ", topVer=" + topologyVersion() +
                    ", progress=" + (routines - remainingRoutines) + "/" + routines + "]"), t);
            }
>>>>>>> bac1e97d
        }

        /** {@inheritDoc} */
        @Override public String toString() {
            return S.toString(RebalanceFuture.class, this, "result", result());
        }
    }

    /**
     * @param topVer Topopolog verion.
     */
    void finishPreloading(AffinityTopologyVersion topVer) {
        assert !rebalanceFut.isInitial() : topVer;

        rebalanceFut.ownPartitionsAndFinishFuture(topVer);
    }
}<|MERGE_RESOLUTION|>--- conflicted
+++ resolved
@@ -2006,45 +2006,6 @@
         private void logSupplierDone(UUID nodeId) {
             int remainingRoutines = remaining.size() - 1;
 
-<<<<<<< HEAD
-            // Node can left and by discovery we will not receive it.
-            Set<Integer> parts = nonNull(ctx.node(nodeId)) ? rebalancingParts.get(ctx.node(nodeId)) :
-                rebalancingParts.entrySet().stream().filter(e -> nodeId.equals(e.getKey().id()))
-                    .map(Map.Entry::getValue).findAny().orElse(Collections.emptySet());
-
-            Map<Boolean, Long> partCnts = parts.stream()
-                .collect(partitioningBy(historical::contains, counting()));
-
-            int fullParts = partCnts.getOrDefault(Boolean.FALSE, 0L).intValue();
-            int histParts = partCnts.getOrDefault(Boolean.TRUE, 0L).intValue();
-
-            long fullEntries = fullReceivedKeys.get(nodeId).sum();
-            long histEntries = histReceivedKeys.get(nodeId).sum();
-
-            long fullBytes = fullReceivedBytes.get(nodeId).sum();
-            long histBytes = histReceivedBytes.get(nodeId).sum();
-
-            long duration = System.currentTimeMillis() - startTime;
-            long durationSec = Math.max(1, TimeUnit.MILLISECONDS.toSeconds(duration));
-
-            U.log(log, "Completed " + (remainingRoutines == 0 ? "(final) " : "") +
-                "rebalancing [rebalanceId=" + rebalanceId +
-                ", grp=" + grp.cacheOrGroupName() +
-                ", supplier=" + nodeId +
-                ", partitions=" + (fullParts + histParts) +
-                ", entries=" + (fullEntries + histEntries) +
-                ", duration=" + U.humanReadableDuration(duration) +
-                ", bytesRcvd=" + U.humanReadableByteCount(fullBytes + histBytes) +
-                ", bandwidth=" + U.humanReadableByteCount((fullBytes + histBytes) / durationSec) + "/sec" +
-                ", histPartitions=" + histParts +
-                ", histEntries=" + histEntries +
-                ", histBytesRcvd=" + U.humanReadableByteCount(histBytes) +
-                ", fullPartitions=" + fullParts +
-                ", fullEntries=" + fullEntries +
-                ", fullBytesRcvd=" + U.humanReadableByteCount(fullBytes) +
-                ", topVer=" + topologyVersion() +
-                ", progress=" + (routines - remainingRoutines) + "/" + routines + "]");
-=======
             try {
                 Map<Boolean, Long> partCnts = rebalancingParts.get(ctx.node(nodeId)).stream()
                     .collect(partitioningBy(historical::contains, counting()));
@@ -2086,7 +2047,6 @@
                     ", topVer=" + topologyVersion() +
                     ", progress=" + (routines - remainingRoutines) + "/" + routines + "]"), t);
             }
->>>>>>> bac1e97d
         }
 
         /** {@inheritDoc} */
