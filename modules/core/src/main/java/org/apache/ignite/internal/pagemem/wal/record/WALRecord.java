--- conflicted
+++ resolved
@@ -215,16 +215,6 @@
         /** Rollback tx record. */
         ROLLBACK_TX_RECORD(57, LOGICAL),
 
-<<<<<<< HEAD
-        /** Partition meta page containing update counter gaps. */
-        PARTITION_META_PAGE_UPDATE_COUNTERS_V2 (58, PHYSICAL),
-
-        /** Init root meta page (with flags and created version)*/
-        BTREE_META_PAGE_INIT_ROOT_V3 (59, PHYSICAL),
-
-        /** Partition meta page containing tombstone presence flag. */
-        PARTITION_META_PAGE_UPDATE_COUNTERS_V3 (60, PHYSICAL);
-=======
         /** */
         PARTITION_META_PAGE_UPDATE_COUNTERS_V2(58, PHYSICAL),
 
@@ -235,8 +225,10 @@
         TRACKING_PAGE_REPAIR_DELTA(61, PHYSICAL),
 
         /** Atomic out-of-order update. */
-        OUT_OF_ORDER_UPDATE(62, LOGICAL);
->>>>>>> 259f3d97
+        OUT_OF_ORDER_UPDATE(62, LOGICAL),
+
+        /** Partition meta page containing tombstone presence flag. */
+        PARTITION_META_PAGE_UPDATE_COUNTERS_V3 (63, PHYSICAL);
 
         /** Index for serialization. Should be consistent throughout all versions. */
         private final int idx;
