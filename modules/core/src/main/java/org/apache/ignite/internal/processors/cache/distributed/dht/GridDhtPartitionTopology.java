/*
 * Licensed to the Apache Software Foundation (ASF) under one or more
 * contributor license agreements.  See the NOTICE file distributed with
 * this work for additional information regarding copyright ownership.
 * The ASF licenses this file to You under the Apache License, Version 2.0
 * (the "License"); you may not use this file except in compliance with
 * the License.  You may obtain a copy of the License at
 *
 *      http://www.apache.org/licenses/LICENSE-2.0
 *
 * Unless required by applicable law or agreed to in writing, software
 * distributed under the License is distributed on an "AS IS" BASIS,
 * WITHOUT WARRANTIES OR CONDITIONS OF ANY KIND, either express or implied.
 * See the License for the specific language governing permissions and
 * limitations under the License.
 */

package org.apache.ignite.internal.processors.cache.distributed.dht;

import java.util.Collection;
import java.util.List;
import java.util.Map;
import java.util.Set;
import java.util.UUID;
import org.apache.ignite.IgniteCheckedException;
import org.apache.ignite.cluster.ClusterNode;
import org.apache.ignite.events.DiscoveryEvent;
import org.apache.ignite.internal.IgniteInterruptedCheckedException;
import org.apache.ignite.internal.processors.affinity.AffinityTopologyVersion;
import org.apache.ignite.internal.processors.cache.distributed.dht.preloader.GridDhtPartitionExchangeId;
import org.apache.ignite.internal.processors.cache.distributed.dht.preloader.GridDhtPartitionFullMap;
import org.apache.ignite.internal.processors.cache.distributed.dht.preloader.GridDhtPartitionMap2;
import org.apache.ignite.internal.processors.cache.distributed.dht.preloader.GridDhtPartitionsExchangeFuture;
import org.apache.ignite.internal.util.tostring.GridToStringExclude;
import org.jetbrains.annotations.Nullable;

/**
 * DHT partition topology.
 */
@GridToStringExclude
public interface GridDhtPartitionTopology {
    /**
     * Locks the topology, usually during mapping on locks or transactions.
     */
    public void readLock();

    /**
     * Unlocks topology locked by {@link #readLock()} method.
     */
    public void readUnlock();

    /**
     * Updates topology version.
     *
     * @param exchId Exchange ID.
     * @param exchFut Exchange future.
     * @param updateSeq Update sequence.
     * @param stopping Stopping flag.
     * @throws IgniteInterruptedCheckedException If interrupted.
     */
    public void updateTopologyVersion(
        GridDhtPartitionExchangeId exchId,
        GridDhtPartitionsExchangeFuture exchFut,
        long updateSeq,
        boolean stopping
    ) throws IgniteInterruptedCheckedException;

    /**
     * Topology version.
     *
     * @return Topology version.
     */
    public AffinityTopologyVersion topologyVersion();

    /**
     * Gets a future that will be completed when partition exchange map for this
     * particular topology version is done.
     *
     * @return Topology version ready future.
     */
    public GridDhtTopologyFuture topologyVersionFuture();

    /**
     * @return {@code True} if cache is being stopped.
     */
    public boolean stopping();

    /**
     * @return Cache ID.
     */
    public int cacheId();

    /**
     * Pre-initializes this topology.
     *
     * @param exchFut Exchange future.
     * @param affReady Affinity ready flag.
     * @throws IgniteCheckedException If failed.
     */
    public void beforeExchange(GridDhtPartitionsExchangeFuture exchFut, boolean affReady)
        throws IgniteCheckedException;

    /**
     * @param exchFut Exchange future.
     * @throws IgniteInterruptedCheckedException If interrupted.
     */
    public void initPartitions(GridDhtPartitionsExchangeFuture exchFut) throws IgniteInterruptedCheckedException;

    /**
     * Post-initializes this topology.
     *
     * @param exchFut Exchange future.
     * @return {@code True} if mapping was changed.
     * @throws IgniteCheckedException If failed.
     */
    public boolean afterExchange(GridDhtPartitionsExchangeFuture exchFut) throws IgniteCheckedException;

    /**
     * @param topVer Topology version at the time of creation.
     * @param p Partition ID.
     * @param create If {@code true}, then partition will be created if it's not there.
     * @return Local partition.
     * @throws GridDhtInvalidPartitionException If partition is evicted or absent and
     *      does not belong to this node.
     */
    @Nullable public GridDhtLocalPartition localPartition(int p, AffinityTopologyVersion topVer, boolean create)
        throws GridDhtInvalidPartitionException;

    /**
     * @param parts Partitions to release (should be reserved before).
     */
    public void releasePartitions(int... parts);

    /**
     * @param key Cache key.
     * @param create If {@code true}, then partition will be created if it's not there.
     * @return Local partition.
     * @throws GridDhtInvalidPartitionException If partition is evicted or absent and
     *      does not belong to this node.
     */
    @Nullable public GridDhtLocalPartition localPartition(Object key, boolean create)
        throws GridDhtInvalidPartitionException;

    /**
     * @return All local partitions by copying them into another list.
     */
    public List<GridDhtLocalPartition> localPartitions();

    /**
     *
     * @return All current active local partitions.
     */
    public Iterable<GridDhtLocalPartition> currentLocalPartitions();

    /**
     * @return Local IDs.
     */
    public GridDhtPartitionMap2 localPartitionMap();

    /**
     * @param nodeId Node ID.
     * @param part Partition.
     * @return Partition state.
     */
    public GridDhtPartitionState partitionState(UUID nodeId, int part);

    /**
     * @return Current update sequence.
     */
    public long updateSequence();

    /**
     * @param p Partition ID.
     * @param topVer Topology version.
     * @return Collection of all nodes responsible for this partition with primary node being first.
     */
    public List<ClusterNode> nodes(int p, AffinityTopologyVersion topVer);

    /**
     * @param p Partition ID.
     * @return Collection of all nodes who {@code own} this partition.
     */
    public List<ClusterNode> owners(int p);

    /**
     * @param p Partition ID.
     * @param topVer Topology version.
     * @return Collection of all nodes who {@code own} this partition.
     */
    public List<ClusterNode> owners(int p, AffinityTopologyVersion topVer);

    /**
     * @param p Partition ID.
     * @return Collection of all nodes who {@code are preloading} this partition.
     */
    public List<ClusterNode> moving(int p);

    /**
     * @param onlyActive If {@code true}, then only {@code active} partitions will be returned.
     * @return Node IDs mapped to partitions.
     */
    public GridDhtPartitionFullMap partitionMap(boolean onlyActive);

    /**
     * @param e Entry removed from cache.
     */
    public void onRemoved(GridDhtCacheEntry e);

    /**
     * @param exchId Exchange ID.
     * @param partMap Update partition map.
     * @param cntrMap Partition update counters.
     * @return Local partition map if there were evictions or {@code null} otherwise.
     */
    public GridDhtPartitionMap2 update(@Nullable GridDhtPartitionExchangeId exchId,
        GridDhtPartitionFullMap partMap,
        @Nullable Map<Integer, Long> cntrMap);

    /**
     * @param exchId Exchange ID.
     * @param parts Partitions.
     * @param cntrMap Partition update counters.
     * @return Local partition map if there were evictions or {@code null} otherwise.
     */
    @Nullable public GridDhtPartitionMap2 update(@Nullable GridDhtPartitionExchangeId exchId,
        GridDhtPartitionMap2 parts,
        @Nullable Map<Integer, Long> cntrMap);

    /**
<<<<<<< HEAD
     * Checks if there is at least one owner for each partition in the cache topology.
     * If not, marks such a partition as LOST.
     * <p>
     * This method should be called on topology coordinator after all partition messages are received.
     *
     * @param discoEvt Discovery event for which we detect lost partitions.
     * @return {@code True} if partitons state got updated.
     */
    public boolean detectLostPartitions(DiscoveryEvent discoEvt);

    /**
     * Resets the state of all LOST partitions to OWNING.
     */
    public void resetLostPartitions();

    /**
     * @return Collection of lost partitions, if any.
     */
    public Collection<Integer> lostPartitions();

    /**
=======
     * @param skipZeros If {@code true} then filters out zero counters.
>>>>>>> 9326f9a5
     * @return Partition update counters.
     */
    public Map<Integer, Long> updateCounters(boolean skipZeros);

    /**
     * @param part Partition to own.
     * @return {@code True} if owned.
     */
    public boolean own(GridDhtLocalPartition part);

    /**
     * @param part Evicted partition.
     * @param updateSeq Update sequence increment flag.
     */
    public void onEvicted(GridDhtLocalPartition part, boolean updateSeq);

    /**
     * @param nodeId Node to get partitions for.
     * @return Partitions for node.
     */
    @Nullable public GridDhtPartitionMap2 partitions(UUID nodeId);

    /**
     * Prints memory stats.
     *
     * @param threshold Threshold for number of entries.
     */
    public void printMemoryStats(int threshold);

    /**
     * @param topVer Topology version.
     * @return {@code True} if rebalance process finished.
     */
    public boolean rebalanceFinished(AffinityTopologyVersion topVer);

    /**
     * Make nodes from provided set owners for a given partition.
     * State of all current owners that aren't contained in the set will be reset to MOVING.
     * @param p Partition ID.
     * @param skipUpdSeq If should skip update sequence increment when updated.
     * @param owners Set of new owners.
     * @return Whether update sequence was updated.
     */
    public boolean setOwners(int p, Set<UUID> owners, boolean skipUpdSeq);
}<|MERGE_RESOLUTION|>--- conflicted
+++ resolved
@@ -227,7 +227,6 @@
         @Nullable Map<Integer, Long> cntrMap);
 
     /**
-<<<<<<< HEAD
      * Checks if there is at least one owner for each partition in the cache topology.
      * If not, marks such a partition as LOST.
      * <p>
@@ -249,9 +248,7 @@
     public Collection<Integer> lostPartitions();
 
     /**
-=======
      * @param skipZeros If {@code true} then filters out zero counters.
->>>>>>> 9326f9a5
      * @return Partition update counters.
      */
     public Map<Integer, Long> updateCounters(boolean skipZeros);
