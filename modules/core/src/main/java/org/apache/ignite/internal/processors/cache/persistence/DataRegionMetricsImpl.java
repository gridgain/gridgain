/*
 * Copyright 2019 GridGain Systems, Inc. and Contributors.
 *
 * Licensed under the GridGain Community Edition License (the "License");
 * you may not use this file except in compliance with the License.
 * You may obtain a copy of the License at
 *
 *     https://www.gridgain.com/products/software/community-edition/gridgain-community-edition-license
 *
 * Unless required by applicable law or agreed to in writing, software
 * distributed under the License is distributed on an "AS IS" BASIS,
 * WITHOUT WARRANTIES OR CONDITIONS OF ANY KIND, either express or implied.
 * See the License for the specific language governing permissions and
 * limitations under the License.
 */
package org.apache.ignite.internal.processors.cache.persistence;

import java.util.concurrent.ConcurrentHashMap;
import java.util.concurrent.ConcurrentMap;
import org.apache.ignite.DataRegionMetrics;
import org.apache.ignite.DataRegionMetricsProvider;
import org.apache.ignite.configuration.DataRegionConfiguration;
import org.apache.ignite.internal.pagemem.PageMemory;
import org.apache.ignite.internal.processors.metric.GridMetricManager;
import org.apache.ignite.internal.processors.metric.MetricRegistry;
import org.apache.ignite.internal.processors.metric.impl.AtomicLongMetric;
import org.apache.ignite.internal.processors.metric.impl.HitRateMetric;
import org.apache.ignite.internal.processors.metric.impl.LongAdderMetric;
<<<<<<< HEAD
import org.apache.ignite.internal.processors.metric.impl.AtomicLongMetric;
=======
>>>>>>> 6ff386c6
import org.apache.ignite.internal.util.typedef.internal.U;
import org.apache.ignite.spi.metric.Metric;

import static org.apache.ignite.internal.processors.cache.CacheGroupMetricsImpl.CACHE_GROUP_METRICS_PREFIX;
import static org.apache.ignite.internal.processors.metric.impl.MetricUtils.metricName;

/**
 *
 */
public class DataRegionMetricsImpl implements DataRegionMetrics {
    /**
     * Data region metrics prefix.
     * Full name will contain {@link DataRegionConfiguration#getName()} also.
     * {@code "io.dataregion.default"}, for example.
     */
    public static final String DATAREGION_METRICS_PREFIX = metricName("io", "dataregion");

    /** */
    private final DataRegionMetricsProvider dataRegionMetricsProvider;

    /** */
    private final LongAdderMetric totalAllocatedPages;

    /** */
    private final ConcurrentMap<String, LongAdderMetric> grpAllocationTrackers = new ConcurrentHashMap<>();

    /**
     * Counter for number of pages occupied by large entries (one entry is larger than one page).
     */
    private final LongAdderMetric largeEntriesPages;

    /** Counter for number of dirty pages. */
    private final LongAdderMetric dirtyPages;

    /** */
    private final LongAdderMetric readPages;

    /** */
    private final LongAdderMetric writtenPages;

    /** */
    private final LongAdderMetric replacedPages;

    /** */
    private final AtomicLongMetric offHeapSize;

    /** */
    private final AtomicLongMetric checkpointBufferSize;

    /** */
    private volatile boolean metricsEnabled;

    /** */
    private boolean persistenceEnabled;

    /** */
    private volatile int subInts;

    /** Allocation rate calculator. */
    private final HitRateMetric allocRate;

    /** Eviction rate calculator. */
    private final HitRateMetric evictRate;

    /** */
    private final HitRateMetric pageReplaceRate;

    /** */
    private final HitRateMetric pageReplaceAge;

    /** */
    private final DataRegionConfiguration memPlcCfg;

    /** */
    private PageMemory pageMem;

    /** */
    private final GridMetricManager mmgr;

    /** Time interval (in milliseconds) when allocations/evictions are counted to calculate rate. */
    private volatile long rateTimeInterval;

<<<<<<< HEAD
    /** For test purposes only. */
    private static final DataRegionMetricsProvider NO_OP_METRICS = new DataRegionMetricsProvider() {
        /** {@inheritDoc} */
        @Override public long partiallyFilledPagesFreeSpace() {
            return 0;
        }

        /** {@inheritDoc} */
        @Override public long emptyDataPages() {
            return 0;
        }
    };

    /**
     * @param memPlcCfg DataRegionConfiguration.
     */
    public DataRegionMetricsImpl(DataRegionConfiguration memPlcCfg) {
        this.memPlcCfg = memPlcCfg;
        this.dataRegionMetricsProvider = NO_OP_METRICS;

        metricsEnabled = memPlcCfg.isMetricsEnabled();

        persistenceEnabled = memPlcCfg.isPersistenceEnabled();

        rateTimeInterval = memPlcCfg.getMetricsRateTimeInterval();

        subInts = memPlcCfg.getMetricsSubIntervalCount();

        this.totalAllocatedPages = new LongAdderMetric("NO_OP", null);
        this.largeEntriesPages = new LongAdderMetric("NO_OP", null);
        this.dirtyPages = new LongAdderMetric("NO_OP", null);
        this.readPages = new LongAdderMetric("NO_OP", null);
        this.writtenPages = new LongAdderMetric("NO_OP", null);
        this.replacedPages = new LongAdderMetric("NO_OP", null);
        this.offHeapSize = new AtomicLongMetric("NO_OP", null);
        this.checkpointBufferSize = new AtomicLongMetric("NO_OP", null);
        this.allocRate = new HitRateMetric("NO_OP", null, 60_000, 5);
        this.evictRate = new HitRateMetric("NO_OP", null, 60_000, 5);
        this.pageReplaceRate = new HitRateMetric("NO_OP", null, 60_000, 5);
        this.pageReplaceAge = new HitRateMetric("NO_OP", null, 60_000, 5);
    }

=======
>>>>>>> 6ff386c6
    /**
     * @param memPlcCfg DataRegionConfiguration.
     * @param mmgr Metrics manager.
     * @param dataRegionMetricsProvider Data region metrics provider.
     */
    public DataRegionMetricsImpl(DataRegionConfiguration memPlcCfg,
        GridMetricManager mmgr,
        DataRegionMetricsProvider dataRegionMetricsProvider) {
        this.memPlcCfg = memPlcCfg;
        this.dataRegionMetricsProvider = dataRegionMetricsProvider;
        this.mmgr = mmgr;

        metricsEnabled = memPlcCfg.isMetricsEnabled();

        persistenceEnabled = memPlcCfg.isPersistenceEnabled();

        rateTimeInterval = memPlcCfg.getMetricsRateTimeInterval();

        subInts = memPlcCfg.getMetricsSubIntervalCount();

        MetricRegistry mreg = mmgr.registry(metricName(DATAREGION_METRICS_PREFIX, memPlcCfg.getName()));

        allocRate = mreg.hitRateMetric("AllocationRate",
            "Allocation rate (pages per second) averaged across rateTimeInternal.",
            60_000,
            5);

        totalAllocatedPages = mreg.longAdderMetric("TotalAllocatedPages",
            this::updateAllocRate,
            "Total number of allocated pages.");

        evictRate = mreg.hitRateMetric("EvictionRate",
            "Eviction rate (pages per second).",
            60_000,
            5);

        pageReplaceRate = mreg.hitRateMetric("PagesReplaceRate",
            "Rate at which pages in memory are replaced with pages from persistent storage (pages per second).",
            60_000,
            5);

        pageReplaceAge = mreg.hitRateMetric("PagesReplaceAge",
            "Average age at which pages in memory are replaced with pages from persistent storage (milliseconds).",
            60_000,
            5);

        largeEntriesPages = mreg.longAdderMetric("LargeEntriesPagesCount",
            "Count of pages that fully ocupied by large entries that go beyond page size");

        dirtyPages = mreg.longAdderMetric("DirtyPages",
            "Number of pages in memory not yet synchronized with persistent storage.");

        readPages = mreg.longAdderMetric("PagesRead",
            "Number of pages read from last restart.");

        writtenPages = mreg.longAdderMetric("PagesWritten",
            "Number of pages written from last restart.");

        replacedPages = mreg.longAdderMetric("PagesReplaced",
            "Number of pages replaced from last restart.");

        offHeapSize = mreg.longMetric("OffHeapSize",
            "Offheap size in bytes.");

        checkpointBufferSize = mreg.longMetric("CheckpointBufferSize",
            "Checkpoint buffer size in bytes.");

        mreg.register("EmptyDataPages",
            dataRegionMetricsProvider::emptyDataPages,
            "Calculates empty data pages count for region. It counts only totally free pages that can be reused " +
                "(e. g. pages that are contained in reuse bucket of free list).");

        mreg.register("PagesFillFactor",
            this::getPagesFillFactor,
            "The percentage of the used space.");

        mreg.register("PhysicalMemoryPages",
            this::getPhysicalMemoryPages,
            "Number of pages residing in physical RAM.");

        mreg.register("OffheapUsedSize",
            this::getOffheapUsedSize,
            "Offheap used size in bytes.");

        mreg.register("TotalAllocatedSize",
            this::getTotalAllocatedSize,
            "Gets a total size of memory allocated in the data region, in bytes");

        mreg.register("PhysicalMemorySize",
            this::getPhysicalMemorySize,
            "Gets total size of pages loaded to the RAM, in bytes");

        mreg.register("UsedCheckpointBufferSize",
            this::getUsedCheckpointBufferSize,
            "Gets used checkpoint buffer size in bytes");
    }

    /** {@inheritDoc} */
    @Override public String getName() {
        return U.maskName(memPlcCfg.getName());
    }

    /** {@inheritDoc} */
    @Override public long getTotalAllocatedPages() {
        return totalAllocatedPages.longValue();
    }

    /** {@inheritDoc} */
    @Override public long getTotalUsedPages() {
        return getTotalAllocatedPages() - dataRegionMetricsProvider.emptyDataPages();
    }

    /** {@inheritDoc} */
    @Override public long getTotalAllocatedSize() {
        assert pageMem != null;

        return getTotalAllocatedPages() * (persistenceEnabled ? pageMem.pageSize() : pageMem.systemPageSize());
    }

    /** {@inheritDoc} */
    @Override public float getAllocationRate() {
        if (!metricsEnabled)
            return 0;

        return ((float)allocRate.value() * 1000) / rateTimeInterval;
    }

    /** {@inheritDoc} */
    @Override public float getEvictionRate() {
        if (!metricsEnabled)
            return 0;

        return ((float)evictRate.value() * 1000) / rateTimeInterval;
    }

    /** {@inheritDoc} */
    @Override public float getLargeEntriesPagesPercentage() {
        if (!metricsEnabled)
            return 0;

        return totalAllocatedPages.longValue() != 0 ?
                (float) largeEntriesPages.longValue() / totalAllocatedPages.longValue()
                : 0;
    }

    /** {@inheritDoc} */
    @Override public float getPagesFillFactor() {
        if (!metricsEnabled || dataRegionMetricsProvider == null)
            return 0;

        long freeSpace = dataRegionMetricsProvider.partiallyFilledPagesFreeSpace();

        long totalAllocated = getPageSize() * totalAllocatedPages.longValue();

        return totalAllocated != 0 ?
            (float) (totalAllocated - freeSpace) / totalAllocated
            : 0f;
    }

    /** {@inheritDoc} */
    @Override public long getDirtyPages() {
        if (!metricsEnabled || !persistenceEnabled)
            return 0;

        return dirtyPages.longValue();
    }

    /** {@inheritDoc} */
    @Override public float getPagesReplaceRate() {
        if (!metricsEnabled || !persistenceEnabled)
            return 0;

        return ((float)pageReplaceRate.value() * 1000) / rateTimeInterval;
    }

    /** {@inheritDoc} */
    @Override public float getPagesReplaceAge() {
        if (!metricsEnabled || !persistenceEnabled)
            return 0;

        long rep = pageReplaceRate.value();

        return rep == 0 ? 0 : ((float)pageReplaceAge.value() / rep);
    }

    /** {@inheritDoc} */
    @Override public long getPhysicalMemoryPages() {
        if (!persistenceEnabled)
            return getTotalAllocatedPages();

        if (!metricsEnabled)
            return 0;

        assert pageMem != null;

        return pageMem.loadedPages();
    }

    /** {@inheritDoc} */
    @Override public long getPhysicalMemorySize() {
        return getPhysicalMemoryPages() * pageMem.systemPageSize();
    }

    /** {@inheritDoc} */
    @Override public long getUsedCheckpointBufferPages() {
        if (!metricsEnabled || !persistenceEnabled)
            return 0;

        assert pageMem != null;

        return pageMem.checkpointBufferPagesCount();
    }

    /** {@inheritDoc} */
    @Override public long getUsedCheckpointBufferSize() {
        return getUsedCheckpointBufferPages() * pageMem.systemPageSize();
    }

    /** {@inheritDoc} */
    @Override public long getCheckpointBufferSize() {
        if (!metricsEnabled || !persistenceEnabled)
            return 0;

        return checkpointBufferSize.get();
    }

    /** {@inheritDoc} */
    @Override public int getPageSize() {
        if (!metricsEnabled)
            return 0;

        assert pageMem != null;

        return pageMem.pageSize();
    }

    /** {@inheritDoc} */
    @Override public long getPagesRead() {
        if (!metricsEnabled)
            return 0;

        return readPages.longValue();
    }

    /** {@inheritDoc} */
    @Override public long getPagesWritten() {
        if (!metricsEnabled)
            return 0;

        return writtenPages.longValue();
    }

    /** {@inheritDoc} */
    @Override public long getPagesReplaced() {
        if (!metricsEnabled)
            return 0;

        return replacedPages.longValue();
    }

    /** {@inheritDoc} */
    @Override public long getOffHeapSize() {
        return offHeapSize.get();
    }

    /** {@inheritDoc} */
    @Override public long getOffheapUsedSize() {
        if (!metricsEnabled)
            return 0;

        return pageMem.loadedPages() * pageMem.systemPageSize();
    }

    /**
     * @param size Region size.
     */
    public void updateOffHeapSize(long size) {
        this.offHeapSize.add(size);
    }

    /**
     * @param size Checkpoint buffer size.
     */
    public void updateCheckpointBufferSize(long size) {
        this.checkpointBufferSize.add(size);
    }

    /**
     * Updates pageReplaceRate metric.
     */
    public void updatePageReplaceRate(long pageAge) {
        if (metricsEnabled) {
            pageReplaceRate.increment();

            pageReplaceAge.add(pageAge);

            replacedPages.increment();
        }
    }

    /**
     * Updates page read.
     */
    public void onPageRead(){
        if (metricsEnabled)
            readPages.increment();
    }

    /**
     * Updates page written.
     */
    public void onPageWritten(){
        if (metricsEnabled)
            writtenPages.increment();
    }

    /**
     * Increments dirtyPages counter.
     */
    public void incrementDirtyPages() {
        if (metricsEnabled)
            dirtyPages.increment();
    }

    /**
     * Decrements dirtyPages counter.
     */
    public void decrementDirtyPages() {
        if (metricsEnabled)
            dirtyPages.decrement();
    }

    /**
     * Resets dirtyPages counter to zero.
     */
    public void resetDirtyPages() {
        if (metricsEnabled)
            dirtyPages.reset();
    }

    /** */
    public LongAdderMetric totalAllocatedPages() {
        return totalAllocatedPages;
    }

    /**
     * Get or allocate group allocation tracker.
     *
     * @param grpName Group name.
     * @return Group allocation tracker.
     */
    public LongAdderMetric getOrAllocateGroupPageAllocationTracker(String grpName) {
        return grpAllocationTrackers.computeIfAbsent(grpName,
            id -> mmgr.registry(metricName(CACHE_GROUP_METRICS_PREFIX, grpName)).longAdderMetric(
                "TotalAllocatedPages",
                totalAllocatedPages::add,
                "Cache group total allocated pages."));
    }

    /**
     * Updates eviction rate metric.
     */
    public void updateEvictionRate() {
        if (metricsEnabled)
            evictRate.increment();
    }

    /**
     *
     */
    public void incrementLargeEntriesPages() {
        if (metricsEnabled)
            largeEntriesPages.increment();
    }

    /**
     *
     */
    public void decrementLargeEntriesPages() {
        if (metricsEnabled)
            largeEntriesPages.decrement();
    }

    /**
     * Enable metrics.
     */
    public void enableMetrics() {
        metricsEnabled = true;
    }

    /**
     * Disable metrics.
     */
    public void disableMetrics() {
        metricsEnabled = false;
    }

    /**
     * @param persistenceEnabled Persistence enabled.
     */
    public void persistenceEnabled(boolean persistenceEnabled) {
        this.persistenceEnabled = persistenceEnabled;
    }

    /**
     * @param pageMem Page mem.
     */
    public void pageMemory(PageMemory pageMem) {
        this.pageMem = pageMem;
    }

    /**
     * @param rateTimeInterval Time interval (in milliseconds) used to calculate allocation/eviction rate.
     */
    public void rateTimeInterval(long rateTimeInterval) {
        this.rateTimeInterval = rateTimeInterval;

        allocRate.reset(rateTimeInterval, subInts);
        evictRate.reset(rateTimeInterval, subInts);
        pageReplaceRate.reset(rateTimeInterval, subInts);
        pageReplaceAge.reset(rateTimeInterval, subInts);
    }

    /**
     * Sets number of subintervals the whole rateTimeInterval will be split into to calculate allocation rate.
     *
     * @param subInts Number of subintervals.
     */
    public void subIntervals(int subInts) {
        assert subInts > 0;

        if (this.subInts == subInts)
            return;

        if (rateTimeInterval / subInts < 10)
            subInts = (int) rateTimeInterval / 10;

        allocRate.reset(rateTimeInterval, subInts);
        evictRate.reset(rateTimeInterval, subInts);
        pageReplaceRate.reset(rateTimeInterval, subInts);
        pageReplaceAge.reset(rateTimeInterval, subInts);
    }

    /**
     * Clear metrics.
     */
    public void clear() {
        totalAllocatedPages.reset();
        grpAllocationTrackers.values().forEach(Metric::reset);
        largeEntriesPages.reset();
        dirtyPages.reset();
        readPages.reset();
        writtenPages.reset();
        replacedPages.reset();
        offHeapSize.reset();
        checkpointBufferSize.reset();
        allocRate.reset();
        evictRate.reset();
        pageReplaceRate.reset();
        pageReplaceAge.reset();
    }

    /**
     * Updates allocation rate metric.
     *
     * @param delta Delta.
     */
    private void updateAllocRate(long delta) {
        if (metricsEnabled && delta > 0)
            allocRate.add(delta);
    }
}<|MERGE_RESOLUTION|>--- conflicted
+++ resolved
@@ -26,10 +26,6 @@
 import org.apache.ignite.internal.processors.metric.impl.AtomicLongMetric;
 import org.apache.ignite.internal.processors.metric.impl.HitRateMetric;
 import org.apache.ignite.internal.processors.metric.impl.LongAdderMetric;
-<<<<<<< HEAD
-import org.apache.ignite.internal.processors.metric.impl.AtomicLongMetric;
-=======
->>>>>>> 6ff386c6
 import org.apache.ignite.internal.util.typedef.internal.U;
 import org.apache.ignite.spi.metric.Metric;
 
@@ -112,51 +108,6 @@
     /** Time interval (in milliseconds) when allocations/evictions are counted to calculate rate. */
     private volatile long rateTimeInterval;
 
-<<<<<<< HEAD
-    /** For test purposes only. */
-    private static final DataRegionMetricsProvider NO_OP_METRICS = new DataRegionMetricsProvider() {
-        /** {@inheritDoc} */
-        @Override public long partiallyFilledPagesFreeSpace() {
-            return 0;
-        }
-
-        /** {@inheritDoc} */
-        @Override public long emptyDataPages() {
-            return 0;
-        }
-    };
-
-    /**
-     * @param memPlcCfg DataRegionConfiguration.
-     */
-    public DataRegionMetricsImpl(DataRegionConfiguration memPlcCfg) {
-        this.memPlcCfg = memPlcCfg;
-        this.dataRegionMetricsProvider = NO_OP_METRICS;
-
-        metricsEnabled = memPlcCfg.isMetricsEnabled();
-
-        persistenceEnabled = memPlcCfg.isPersistenceEnabled();
-
-        rateTimeInterval = memPlcCfg.getMetricsRateTimeInterval();
-
-        subInts = memPlcCfg.getMetricsSubIntervalCount();
-
-        this.totalAllocatedPages = new LongAdderMetric("NO_OP", null);
-        this.largeEntriesPages = new LongAdderMetric("NO_OP", null);
-        this.dirtyPages = new LongAdderMetric("NO_OP", null);
-        this.readPages = new LongAdderMetric("NO_OP", null);
-        this.writtenPages = new LongAdderMetric("NO_OP", null);
-        this.replacedPages = new LongAdderMetric("NO_OP", null);
-        this.offHeapSize = new AtomicLongMetric("NO_OP", null);
-        this.checkpointBufferSize = new AtomicLongMetric("NO_OP", null);
-        this.allocRate = new HitRateMetric("NO_OP", null, 60_000, 5);
-        this.evictRate = new HitRateMetric("NO_OP", null, 60_000, 5);
-        this.pageReplaceRate = new HitRateMetric("NO_OP", null, 60_000, 5);
-        this.pageReplaceAge = new HitRateMetric("NO_OP", null, 60_000, 5);
-    }
-
-=======
->>>>>>> 6ff386c6
     /**
      * @param memPlcCfg DataRegionConfiguration.
      * @param mmgr Metrics manager.
