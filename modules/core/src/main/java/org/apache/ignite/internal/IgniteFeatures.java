/*
 * Copyright 2019 GridGain Systems, Inc. and Contributors.
 *
 * Licensed under the GridGain Community Edition License (the "License");
 * you may not use this file except in compliance with the License.
 * You may obtain a copy of the License at
 *
 *     https://www.gridgain.com/products/software/community-edition/gridgain-community-edition-license
 *
 * Unless required by applicable law or agreed to in writing, software
 * distributed under the License is distributed on an "AS IS" BASIS,
 * WITHOUT WARRANTIES OR CONDITIONS OF ANY KIND, either express or implied.
 * See the License for the specific language governing permissions and
 * limitations under the License.
 */

package org.apache.ignite.internal;

import java.util.BitSet;
import org.apache.ignite.cluster.ClusterNode;
import org.apache.ignite.internal.processors.ru.RollingUpgradeStatus;
import org.apache.ignite.spi.communication.tcp.TcpCommunicationSpi;
import org.apache.ignite.spi.communication.tcp.messages.HandshakeWaitMessage;

import static org.apache.ignite.IgniteSystemProperties.getBoolean;
import static org.apache.ignite.internal.IgniteNodeAttributes.ATTR_IGNITE_FEATURES;

/**
 * Defines supported features and check its on other nodes.
 */
public enum IgniteFeatures {
    /**
     * Support of {@link HandshakeWaitMessage} by {@link TcpCommunicationSpi}.
     */
    TCP_COMMUNICATION_SPI_HANDSHAKE_WAIT_MESSAGE(0),

    /** Cache metrics v2 support. */
    CACHE_METRICS_V2(1),

    /** Data paket compression. */
    DATA_PACKET_COMPRESSION(3),

    /** Support of different rebalance size for nodes.  */
    DIFFERENT_REBALANCE_POOL_SIZE(4),

    /** Support of splitted cache configurations to avoid broken deserialization on non-affinity nodes. */
    SPLITTED_CACHE_CONFIGURATIONS(5),

    /**
     * Support of providing thread dump of thread that started transaction. Used for dumping
     * long running transactions.
     */
    TRANSACTION_OWNER_THREAD_DUMP_PROVIDING(6),

    /** Displaying versbose transaction information: --info option of --tx control script command. */
    TX_INFO_COMMAND(7),

    /** Command which allow to detect and cleanup garbage which could left after destroying caches in shared groups */
    FIND_AND_DELETE_GARBAGE_COMMAND(8),

    /** Distributed metastorage. */
    DISTRIBUTED_METASTORAGE(11),

    /** Supports tracking update counter for transactions. */
    TX_TRACKING_UPDATE_COUNTER(12),

<<<<<<< HEAD
    /** Support new security processor. */
    IGNITE_SECURITY_PROCESSOR(13),

    /** Indexing enabled. */
    INDEXING(15);
=======
    /** Support new security processor */
    IGNITE_SECURITY_PROCESSOR(13),

    /** Replacing TcpDiscoveryNode field with nodeId field in discovery messages. */
    TCP_DISCOVERY_MESSAGE_NODE_COMPACT_REPRESENTATION(14);
>>>>>>> 6ef9309e

    /**
     * Unique feature identifier.
     */
    private final int featureId;

    /**
     * @param featureId Feature ID.
     */
    IgniteFeatures(int featureId) {
        this.featureId = featureId;
    }

    /**
     * @return Feature ID.
     */
    public int getFeatureId() {
        return featureId;
    }

    /**
     * Checks that feature supported by node.
     *
     * @param ctx Kernal context.
     * @param clusterNode Cluster node to check.
     * @param feature Feature to check.
     * @return {@code True} if feature is declared to be supported by remote node.
     */
    public static boolean nodeSupports(GridKernalContext ctx, ClusterNode clusterNode, IgniteFeatures feature) {
        if (ctx != null) {
            RollingUpgradeStatus status = ctx.rollingUpgrade().getStatus();

            if (status.enabled() && !status.forcedModeEnabled())
                return status.supportedFeatures().contains(feature);
        }

        return nodeSupports(clusterNode.attribute(ATTR_IGNITE_FEATURES), feature);
    }

    /**
     * Checks that feature supported by node.
     *
     * @param featuresAttrBytes Byte array value of supported features node attribute.
     * @param feature Feature to check.
     * @return {@code True} if feature is declared to be supported by remote node.
     */
    public static boolean nodeSupports(byte[] featuresAttrBytes, IgniteFeatures feature) {
        if (featuresAttrBytes == null)
            return false;

        int featureId = feature.getFeatureId();

        // Same as "BitSet.valueOf(features).get(featureId)"

        int byteIdx = featureId >>> 3;

        if (byteIdx >= featuresAttrBytes.length)
            return false;

        int bitIdx = featureId & 0x7;

        return (featuresAttrBytes[byteIdx] & (1 << bitIdx)) != 0;
    }

    /**
     * Checks that feature supported by all nodes.
     *
     * @param ctx Kernal context.
     * @param nodes cluster nodes to check their feature support.
     * @return if feature is declared to be supported by all nodes
     */
    public static boolean allNodesSupports(GridKernalContext ctx, Iterable<ClusterNode> nodes, IgniteFeatures feature) {
        if (ctx != null && nodes.iterator().hasNext()) {
            RollingUpgradeStatus status = ctx.rollingUpgrade().getStatus();

            if (status.enabled() && !status.forcedModeEnabled())
                return status.supportedFeatures().contains(feature);
        }

        for (ClusterNode next : nodes) {
            if (!nodeSupports(next.attribute(ATTR_IGNITE_FEATURES), feature))
                return false;
        }

        return true;
    }

    /**
     * Features supported by the current node.
     *
     * @param ctx Kernal context.
     * @return Byte array representing all supported features by current node.
     */
    public static byte[] allFeatures(GridKernalContext ctx) {
        final BitSet set = new BitSet();

        for (IgniteFeatures value : IgniteFeatures.values()) {
            // After rolling upgrade, our security has more strict validation. This may come as a surprise to customers.
            if (IGNITE_SECURITY_PROCESSOR == value && !getBoolean(IGNITE_SECURITY_PROCESSOR.name(), true))
                continue;

            // Add only when indexing is enabled.
            if (INDEXING == value && !ctx.query().moduleEnabled())
                continue;

            final int featureId = value.getFeatureId();

            assert !set.get(featureId) : "Duplicate feature ID found for [" + value + "] having same ID ["
                + featureId + "]";

            set.set(featureId);
        }

        return set.toByteArray();
    }
}<|MERGE_RESOLUTION|>--- conflicted
+++ resolved
@@ -64,19 +64,14 @@
     /** Supports tracking update counter for transactions. */
     TX_TRACKING_UPDATE_COUNTER(12),
 
-<<<<<<< HEAD
     /** Support new security processor. */
     IGNITE_SECURITY_PROCESSOR(13),
 
+    /** Replacing TcpDiscoveryNode field with nodeId field in discovery messages. */
+    TCP_DISCOVERY_MESSAGE_NODE_COMPACT_REPRESENTATION(14),
+
     /** Indexing enabled. */
     INDEXING(15);
-=======
-    /** Support new security processor */
-    IGNITE_SECURITY_PROCESSOR(13),
-
-    /** Replacing TcpDiscoveryNode field with nodeId field in discovery messages. */
-    TCP_DISCOVERY_MESSAGE_NODE_COMPACT_REPRESENTATION(14);
->>>>>>> 6ef9309e
 
     /**
      * Unique feature identifier.
