/*
 * Copyright 2019 GridGain Systems, Inc. and Contributors.
 *
 * Licensed under the GridGain Community Edition License (the "License");
 * you may not use this file except in compliance with the License.
 * You may obtain a copy of the License at
 *
 *     https://www.gridgain.com/products/software/community-edition/gridgain-community-edition-license
 *
 * Unless required by applicable law or agreed to in writing, software
 * distributed under the License is distributed on an "AS IS" BASIS,
 * WITHOUT WARRANTIES OR CONDITIONS OF ANY KIND, either express or implied.
 * See the License for the specific language governing permissions and
 * limitations under the License.
 */

package org.apache.ignite.internal;

import java.util.BitSet;
import java.util.Collection;
import org.apache.ignite.IgniteEncryption;
import org.apache.ignite.cluster.ClusterNode;
import org.apache.ignite.internal.managers.discovery.IgniteDiscoverySpi;
import org.apache.ignite.internal.managers.encryption.GridEncryptionManager;
import org.apache.ignite.internal.processors.ru.IgniteRollingUpgradeStatus;
import org.apache.ignite.internal.processors.ru.RollingUpgradeStatus;
import org.apache.ignite.internal.processors.schedule.IgniteNoopScheduleProcessor;
import org.apache.ignite.internal.util.typedef.F;
import org.apache.ignite.lang.IgnitePredicate;
import org.apache.ignite.spi.communication.tcp.TcpCommunicationSpi;
import org.apache.ignite.spi.communication.tcp.messages.HandshakeWaitMessage;
import org.apache.ignite.spi.discovery.DiscoverySpi;
import org.jetbrains.annotations.Nullable;

import static org.apache.ignite.IgniteSystemProperties.getBoolean;
import static org.apache.ignite.internal.IgniteNodeAttributes.ATTR_IGNITE_FEATURES;
import static org.apache.ignite.internal.SupportFeaturesUtils.IGNITE_BASELINE_AUTO_ADJUST_FEATURE;
import static org.apache.ignite.internal.SupportFeaturesUtils.IGNITE_CLUSTER_ID_AND_TAG_FEATURE;
import static org.apache.ignite.internal.SupportFeaturesUtils.IGNITE_DISTRIBUTED_META_STORAGE_FEATURE;
import static org.apache.ignite.internal.SupportFeaturesUtils.IGNITE_PME_FREE_SWITCH_DISABLED;
import static org.apache.ignite.internal.SupportFeaturesUtils.IGNITE_USE_BACKWARD_COMPATIBLE_CONFIGURATION_SPLITTER;
import static org.apache.ignite.internal.SupportFeaturesUtils.isFeatureEnabled;

/**
 * Defines supported features and check its on other nodes.
 */
public enum IgniteFeatures {
    /**
     * Support of {@link HandshakeWaitMessage} by {@link TcpCommunicationSpi}.
     */
    TCP_COMMUNICATION_SPI_HANDSHAKE_WAIT_MESSAGE(0),

    /** Cache metrics v2 support. */
    CACHE_METRICS_V2(1),

    /** Data paket compression. */
    DATA_PACKET_COMPRESSION(3),

    /** Support of different rebalance size for nodes.  */
    DIFFERENT_REBALANCE_POOL_SIZE(4),

    /** Support of splitted cache configurations to avoid broken deserialization on non-affinity nodes. */
    SPLITTED_CACHE_CONFIGURATIONS(5),

    /**
     * Support of providing thread dump of thread that started transaction. Used for dumping
     * long running transactions.
     */
    TRANSACTION_OWNER_THREAD_DUMP_PROVIDING(6),

    /** Displaying versbose transaction information: --info option of --tx control script command. */
    TX_INFO_COMMAND(7),

    /** Command which allow to detect and cleanup garbage which could left after destroying caches in shared groups */
    FIND_AND_DELETE_GARBAGE_COMMAND(8),

    /** Support of cluster read-only mode. */
    CLUSTER_READ_ONLY_MODE(9),

    /** Support of suspend/resume operations for pessimistic transactions. */
    SUSPEND_RESUME_PESSIMISTIC_TX(10),

    /** Distributed metastorage. */
    DISTRIBUTED_METASTORAGE(11),

    /** Supports tracking update counter for transactions. */
    TX_TRACKING_UPDATE_COUNTER(12),

    /** Support new security processor. */
    IGNITE_SECURITY_PROCESSOR(13),

    /** Replacing TcpDiscoveryNode field with nodeId field in discovery messages. */
    TCP_DISCOVERY_MESSAGE_NODE_COMPACT_REPRESENTATION(14),

    /** Indexing enabled. */
    INDEXING(15),

    /** Support of cluster ID and tag. */
    CLUSTER_ID_AND_TAG(16),

    /** LRT system and user time dump settings.  */
    LRT_SYSTEM_USER_TIME_DUMP_SETTINGS(18),

    /** A mode when data nodes throttle update rate regarding to DR sender load. */
    DR_DATA_NODE_SMART_THROTTLING(19),

    /** Support of DR events from  Web Console. */
    WC_DR_EVENTS(20),

    /**
     * Rolling upgrade based on distributed metastorage.
     */
    DISTRIBUTED_ROLLING_UPGRADE_MODE(21),

    /** Support of chain parameter in snapshot delete task for Web Console. */
    WC_SNAPSHOT_CHAIN_MODE(22),

    /** Support of baseline auto adjustment. */
    BASELINE_AUTO_ADJUSTMENT(23),

    /** Scheduling disabled. */
    WC_SCHEDULING_NOT_AVAILABLE(24),

    /** Support of DR-specific visor tasks used by control utility. */
    DR_CONTROL_UTILITY(25),

    /** */
    TRACING(26),

    /** Cluster has task to clear sender store. */
    WC_DR_CLEAR_SENDER_STORE(29),

    /** Distributed change timeout for dump long operations. */
    DISTRIBUTED_CHANGE_LONG_OPERATIONS_DUMP_TIMEOUT(30),

    /** Cluster has task to get value from cache by key value. */
    WC_GET_CACHE_VALUE(31),

    /** Partition Map Exchange-free switch on baseline node left at fully rebalanced cluster. */
    PME_FREE_SWITCH(32),

    /** */
    VOLATILE_DATA_STRUCTURES_REGION(33),

    /** Partition reconciliation utility. */
    PARTITION_RECONCILIATION(34),

    /** Inverse connection: sending a request over discovery to establish a communication connection. */
    INVERSE_TCP_CONNECTION(35),

    /** Check secondary indexes inline size on join/by control utility request. */
    CHECK_INDEX_INLINE_SIZES(36),

    /** Distributed propagation of tx collisions dump interval. */
    DISTRIBUTED_TX_COLLISIONS_DUMP(37),

    /** */
    METASTORAGE_LONG_KEYS(38),

    /** Remove metadata from cluster for specified type. */
    REMOVE_METADATA(39),

    /** Support policy of shutdown. */
    SHUTDOWN_POLICY(40),

    /** New security processor with a security context support. */
    IGNITE_SECURITY_PROCESSOR_V2(41),

    /** Force rebuild, list or request indexes rebuild status from control script. */
    INDEXES_MANIPULATIONS_FROM_CONTROL_SCRIPT(42),

    /** Snapshots without PME. */
    EXCHANGELESS_SNAPSHOT(43),

    /** Optimization of recovery protocol for cluster which doesn't contain MVCC caches. */
    MVCC_TX_RECOVERY_PROTOCOL_V2(44),

    /** Pk index keys are applied in correct order. */
    SPECIFIED_SEQ_PK_KEYS(45),

    /** Compatibility support for new fields which are configured split. */
    SPLITTED_CACHE_CONFIGURATIONS_V2(46),

    /** Snapshots upload via sftp. */
    SNAPSHOT_SFTP_UPLOAD(47),

    /** Master key change. See {@link GridEncryptionManager#changeMasterKey(String)}. */
    MASTER_KEY_CHANGE(48),

    /** Incremental DR. */
    INCREMENTAL_DR(49),

    /** Cache encryption key change. See {@link IgniteEncryption#changeCacheGroupKey(Collection)}. */
    CACHE_GROUP_KEY_CHANGE(50),

    /** Possibility to safe deactivation, take into account pure in memory caches with possible data loss.*/
    SAFE_CLUSTER_DEACTIVATION(51),

<<<<<<< HEAD
    /** Statistics collection. */
    STATISTICS_COLLECTION(55);
=======
    /** Custom snapshot operations. */
    CUSTOM_SNAPSHOT_OPERATIONS(53),

    /** Point-in-time distributed property. */
    POINT_IN_TIME_DISTRIBUTED_PROPERTY(54);
>>>>>>> 1598f0c6

    /**
     * Unique feature identifier.
     */
    private final int featureId;

    /**
     * @param featureId Feature ID.
     */
    IgniteFeatures(int featureId) {
        this.featureId = featureId;
    }

    /**
     * @return Feature ID.
     */
    public int getFeatureId() {
        return featureId;
    }

    /**
     * Checks that feature supported by node.
     *
     * @param ctx Kernal context.
     * @param clusterNode Cluster node to check.
     * @param feature Feature to check.
     * @return {@code True} if feature is declared to be supported by remote node.
     */
    public static boolean nodeSupports(GridKernalContext ctx, ClusterNode clusterNode, IgniteFeatures feature) {
        if (ctx != null) {
            RollingUpgradeStatus status = ctx.rollingUpgrade().getStatus();

            if (status.enabled() && !status.forcedModeEnabled())
                return nodeSupports(((IgniteRollingUpgradeStatus)status).supportedFeatures(), feature);
        }

        return nodeSupports(clusterNode.attribute(ATTR_IGNITE_FEATURES), feature);
    }

    /**
     * Checks that feature supported by node.
     *
     * @param featuresAttrBytes Byte array value of supported features node attribute.
     * @param feature Feature to check.
     * @return {@code True} if feature is declared to be supported by remote node.
     */
    public static boolean nodeSupports(byte[] featuresAttrBytes, IgniteFeatures feature) {
        if (featuresAttrBytes == null)
            return false;

        int featureId = feature.getFeatureId();

        // Same as "BitSet.valueOf(features).get(featureId)"

        int byteIdx = featureId >>> 3;

        if (byteIdx >= featuresAttrBytes.length)
            return false;

        int bitIdx = featureId & 0x7;

        return (featuresAttrBytes[byteIdx] & (1 << bitIdx)) != 0;
    }

    /**
     * Checks that feature supported by all nodes.
     *
     * @param ctx Kernal context.
     * @param nodes cluster nodes to check their feature support.
     * @return if feature is declared to be supported by all nodes
     */
    public static boolean allNodesSupports(@Nullable GridKernalContext ctx, Iterable<ClusterNode> nodes, IgniteFeatures feature) {
        if (ctx != null && nodes.iterator().hasNext()) {
            RollingUpgradeStatus status = ctx.rollingUpgrade().getStatus();

            if (status.enabled() && !status.forcedModeEnabled() && status instanceof IgniteRollingUpgradeStatus)
                return nodeSupports(((IgniteRollingUpgradeStatus)status).supportedFeatures(), feature);
        }

        for (ClusterNode next : nodes) {
            if (!nodeSupports(next.attribute(ATTR_IGNITE_FEATURES), feature))
                return false;
        }

        return true;
    }

    /**
     * @param ctx Kernal context.
     * @param feature Feature to check.
     *
     * @return {@code True} if all nodes in the cluster support given feature.
     */
    public static boolean allNodesSupport(GridKernalContext ctx, IgniteFeatures feature) {
        return allNodesSupport(ctx, ctx.config().getDiscoverySpi(), feature);
    }

    /**
     * @param ctx Kernal context (can be {@code null}).
     * @param discoSpi Instance of {@link DiscoverySpi}.
     * @param feature Feature to check.
     * @return {@code True} if all nodes in the cluster support given feature.
     */
    public static boolean allNodesSupport(@Nullable GridKernalContext ctx, DiscoverySpi discoSpi, IgniteFeatures feature) {
        return allNodesSupport(ctx, discoSpi, feature, F.alwaysTrue());
    }

    /**
     * Check that feature is supported by all nodes passing the provided predicate.
     *
     * @param ctx Kernal context.
     * @param feature Feature to check.
     * @param pred Predicate to filter out nodes that should not be checked for feature support.
     * @return {@code True} if all nodes passed the predicate support the feature.
     */
    public static boolean allNodesSupport(GridKernalContext ctx, IgniteFeatures feature, IgnitePredicate<ClusterNode> pred) {
        return allNodesSupport(ctx, ctx.config().getDiscoverySpi(), feature, pred);
    }

    /**
     * Check that feature is supported by all nodes passing the provided predicate.
     *
     * @param ctx Kernal context (can be null).
     * @param discoSpi Discovery SPI implementation.
     * @param feature Feature to check.
     * @param pred Predicate to filter out nodes that should not be checked for feature support.
     * @return {@code True} if all nodes passed the predicate support the feature.
     */
    public static boolean allNodesSupport(
        @Nullable GridKernalContext ctx,
        DiscoverySpi discoSpi,
        IgniteFeatures feature,
        IgnitePredicate<ClusterNode> pred
    ) {
        if (discoSpi instanceof IgniteDiscoverySpi)
            return ((IgniteDiscoverySpi)discoSpi).allNodesSupport(feature, pred);
        else
            return allNodesSupports(ctx, F.view(discoSpi.getRemoteNodes(), pred), feature);
    }

    /**
     * Features supported by the current node.
     *
     * @param ctx Kernal context.
     * @return Byte array representing all supported features by current node.
     */
    public static byte[] allFeatures(GridKernalContext ctx) {
        final BitSet set = new BitSet();

        for (IgniteFeatures value : IgniteFeatures.values()) {
            // After rolling upgrade, our security has more strict validation. This may come as a surprise to customers.
            if (IGNITE_SECURITY_PROCESSOR == value && !getBoolean(IGNITE_SECURITY_PROCESSOR.name(), false))
                continue;

            if (IGNITE_SECURITY_PROCESSOR_V2 == value && !getBoolean(IGNITE_SECURITY_PROCESSOR_V2.name(), true))
                continue;

            // Add only when indexing is enabled.
            if (INDEXING == value && (ctx.query() == null || !ctx.query().moduleEnabled()))
                continue;

            // Add only when tracing is enabled.
            if (TRACING == value && !IgniteComponentType.TRACING.inClassPath())
                continue;

            // Add only when scheduling is disabled.
            if (WC_SCHEDULING_NOT_AVAILABLE == value && !(ctx.schedule() instanceof IgniteNoopScheduleProcessor))
                continue;

            if (DISTRIBUTED_METASTORAGE == value && !isFeatureEnabled(IGNITE_DISTRIBUTED_META_STORAGE_FEATURE))
                continue;

            if (CLUSTER_ID_AND_TAG == value && !isFeatureEnabled(IGNITE_CLUSTER_ID_AND_TAG_FEATURE))
                continue;

            if (BASELINE_AUTO_ADJUSTMENT == value && !isFeatureEnabled(IGNITE_BASELINE_AUTO_ADJUST_FEATURE))
                continue;

            if (SPLITTED_CACHE_CONFIGURATIONS == value && isFeatureEnabled(IGNITE_USE_BACKWARD_COMPATIBLE_CONFIGURATION_SPLITTER))
                continue;

            if (PME_FREE_SWITCH == value && isFeatureEnabled(IGNITE_PME_FREE_SWITCH_DISABLED))
                continue;

            final int featureId = value.getFeatureId();

            assert !set.get(featureId) : "Duplicate feature ID found for [" + value + "] having same ID ["
                + featureId + "]";

            set.set(featureId);
        }

        return set.toByteArray();
    }
}<|MERGE_RESOLUTION|>--- conflicted
+++ resolved
@@ -196,16 +196,14 @@
     /** Possibility to safe deactivation, take into account pure in memory caches with possible data loss.*/
     SAFE_CLUSTER_DEACTIVATION(51),
 
-<<<<<<< HEAD
+    /** Custom snapshot operations. */
+    CUSTOM_SNAPSHOT_OPERATIONS(53),
+
+    /** Point-in-time distributed property. */
+    POINT_IN_TIME_DISTRIBUTED_PROPERTY(54),
+
     /** Statistics collection. */
     STATISTICS_COLLECTION(55);
-=======
-    /** Custom snapshot operations. */
-    CUSTOM_SNAPSHOT_OPERATIONS(53),
-
-    /** Point-in-time distributed property. */
-    POINT_IN_TIME_DISTRIBUTED_PROPERTY(54);
->>>>>>> 1598f0c6
 
     /**
      * Unique feature identifier.
