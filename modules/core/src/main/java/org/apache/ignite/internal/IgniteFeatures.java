/*
 * Copyright 2019 GridGain Systems, Inc. and Contributors.
 *
 * Licensed under the GridGain Community Edition License (the "License");
 * you may not use this file except in compliance with the License.
 * You may obtain a copy of the License at
 *
 *     https://www.gridgain.com/products/software/community-edition/gridgain-community-edition-license
 *
 * Unless required by applicable law or agreed to in writing, software
 * distributed under the License is distributed on an "AS IS" BASIS,
 * WITHOUT WARRANTIES OR CONDITIONS OF ANY KIND, either express or implied.
 * See the License for the specific language governing permissions and
 * limitations under the License.
 */

package org.apache.ignite.internal;

import java.util.BitSet;
import java.util.Collection;
import org.apache.ignite.IgniteEncryption;
import org.apache.ignite.cluster.ClusterNode;
import org.apache.ignite.internal.managers.discovery.IgniteDiscoverySpi;
import org.apache.ignite.internal.managers.encryption.GridEncryptionManager;
import org.apache.ignite.internal.processors.ru.IgniteRollingUpgradeStatus;
import org.apache.ignite.internal.processors.ru.RollingUpgradeStatus;
import org.apache.ignite.internal.processors.schedule.IgniteNoopScheduleProcessor;
import org.apache.ignite.internal.util.typedef.F;
import org.apache.ignite.lang.IgnitePredicate;
import org.apache.ignite.spi.communication.tcp.TcpCommunicationSpi;
import org.apache.ignite.spi.communication.tcp.messages.HandshakeWaitMessage;
import org.apache.ignite.spi.discovery.DiscoverySpi;
import org.jetbrains.annotations.Nullable;

import static org.apache.ignite.IgniteSystemProperties.getBoolean;
import static org.apache.ignite.internal.IgniteNodeAttributes.ATTR_IGNITE_FEATURES;
import static org.apache.ignite.internal.SupportFeaturesUtils.IGNITE_BASELINE_AUTO_ADJUST_FEATURE;
import static org.apache.ignite.internal.SupportFeaturesUtils.IGNITE_CLUSTER_ID_AND_TAG_FEATURE;
import static org.apache.ignite.internal.SupportFeaturesUtils.IGNITE_DISTRIBUTED_META_STORAGE_FEATURE;
import static org.apache.ignite.internal.SupportFeaturesUtils.IGNITE_PME_FREE_SWITCH_DISABLED;
import static org.apache.ignite.internal.SupportFeaturesUtils.IGNITE_USE_BACKWARD_COMPATIBLE_CONFIGURATION_SPLITTER;
import static org.apache.ignite.internal.SupportFeaturesUtils.isFeatureEnabled;

/**
 * Defines supported features and check its on other nodes.
 */
public enum IgniteFeatures {
    /**
     * Support of {@link HandshakeWaitMessage} by {@link TcpCommunicationSpi}.
     */
    TCP_COMMUNICATION_SPI_HANDSHAKE_WAIT_MESSAGE(0),

    /** Cache metrics v2 support. */
    CACHE_METRICS_V2(1),

    /** Data paket compression. */
    DATA_PACKET_COMPRESSION(3),

    /** Support of different rebalance size for nodes.  */
    DIFFERENT_REBALANCE_POOL_SIZE(4),

    /** Support of splitted cache configurations to avoid broken deserialization on non-affinity nodes. */
    SPLITTED_CACHE_CONFIGURATIONS(5),

    /**
     * Support of providing thread dump of thread that started transaction. Used for dumping
     * long running transactions.
     */
    TRANSACTION_OWNER_THREAD_DUMP_PROVIDING(6),

    /** Displaying versbose transaction information: --info option of --tx control script command. */
    TX_INFO_COMMAND(7),

    /** Command which allow to detect and cleanup garbage which could left after destroying caches in shared groups */
    FIND_AND_DELETE_GARBAGE_COMMAND(8),

    /** Support of cluster read-only mode. */
    CLUSTER_READ_ONLY_MODE(9),

    /** Support of suspend/resume operations for pessimistic transactions. */
    SUSPEND_RESUME_PESSIMISTIC_TX(10),

    /** Distributed metastorage. */
    DISTRIBUTED_METASTORAGE(11),

    /** Supports tracking update counter for transactions. */
    TX_TRACKING_UPDATE_COUNTER(12),

    /** Support new security processor. */
    IGNITE_SECURITY_PROCESSOR(13),

    /** Replacing TcpDiscoveryNode field with nodeId field in discovery messages. */
    TCP_DISCOVERY_MESSAGE_NODE_COMPACT_REPRESENTATION(14),

    /** Indexing enabled. */
    INDEXING(15),

    /** Support of cluster ID and tag. */
    CLUSTER_ID_AND_TAG(16),

    /** LRT system and user time dump settings.  */
    LRT_SYSTEM_USER_TIME_DUMP_SETTINGS(18),

    /** A mode when data nodes throttle update rate regarding to DR sender load. */
    DR_DATA_NODE_SMART_THROTTLING(19),

    /** Support of DR events from  Web Console. */
    WC_DR_EVENTS(20),

    /**
     * Rolling upgrade based on distributed metastorage.
     */
    DISTRIBUTED_ROLLING_UPGRADE_MODE(21),

    /** Support of chain parameter in snapshot delete task for Web Console. */
    WC_SNAPSHOT_CHAIN_MODE(22),

    /** Support of baseline auto adjustment. */
    BASELINE_AUTO_ADJUSTMENT(23),

    /** Scheduling disabled. */
    WC_SCHEDULING_NOT_AVAILABLE(24),

    /** Support of DR-specific visor tasks used by control utility. */
    DR_CONTROL_UTILITY(25),

    /** */
    TRACING(26),

    /** Cluster has task to clear sender store. */
    WC_DR_CLEAR_SENDER_STORE(29),

    /** Distributed change timeout for dump long operations. */
    DISTRIBUTED_CHANGE_LONG_OPERATIONS_DUMP_TIMEOUT(30),

    /** Cluster has task to get value from cache by key value. */
    WC_GET_CACHE_VALUE(31),

    /** Partition Map Exchange-free switch on baseline node left at fully rebalanced cluster. */
    PME_FREE_SWITCH(32),

    /** */
    VOLATILE_DATA_STRUCTURES_REGION(33),

    /** Partition reconciliation utility. */
    PARTITION_RECONCILIATION(34),

    /** Inverse connection: sending a request over discovery to establish a communication connection. */
    INVERSE_TCP_CONNECTION(35),

    /** Check secondary indexes inline size on join/by control utility request. */
    CHECK_INDEX_INLINE_SIZES(36),

    /** Distributed propagation of tx collisions dump interval. */
    DISTRIBUTED_TX_COLLISIONS_DUMP(37),

    /** */
    METASTORAGE_LONG_KEYS(38),

    /** Remove metadata from cluster for specified type. */
    REMOVE_METADATA(39),

    /** Support policy of shutdown. */
    SHUTDOWN_POLICY(40),

    /** New security processor with a security context support. */
    IGNITE_SECURITY_PROCESSOR_V2(41),

    /** Force rebuild, list or request indexes rebuild status from control script. */
    INDEXES_MANIPULATIONS_FROM_CONTROL_SCRIPT(42),

    /** Snapshots without PME. */
    EXCHANGELESS_SNAPSHOT(43),

    /** Optimization of recovery protocol for cluster which doesn't contain MVCC caches. */
    MVCC_TX_RECOVERY_PROTOCOL_V2(44),

    /** Pk index keys are applied in correct order. */
    SPECIFIED_SEQ_PK_KEYS(45),

    /** Compatibility support for new fields which are configured split. */
    SPLITTED_CACHE_CONFIGURATIONS_V2(46),

    /** Snapshots upload via sftp. */
    SNAPSHOT_SFTP_UPLOAD(47),

    /** Master key change. See {@link GridEncryptionManager#changeMasterKey(String)}. */
    MASTER_KEY_CHANGE(48),

    /** Incremental DR. */
    INCREMENTAL_DR(49),

    /** Cache encryption key change. See {@link IgniteEncryption#changeCacheGroupKey(Collection)}. */
    CACHE_GROUP_KEY_CHANGE(50),

    /** Possibility to safe deactivation, take into account pure in memory caches with possible data loss.*/
    SAFE_CLUSTER_DEACTIVATION(51),

<<<<<<< HEAD
    /** Warning is shown in server log and after schedule and snapshot commands if PIRT is enabled and snapshot schedule
     * is improper for PITR*/
    IMPROPER_SCHEDULE_FOR_PITR_WARNING(56);
=======
    /** Custom snapshot operations. */
    CUSTOM_SNAPSHOT_OPERATIONS(53),

    /** Point-in-time distributed property. */
    POINT_IN_TIME_DISTRIBUTED_PROPERTY(54);
>>>>>>> 17ee08f8

    /**
     * Unique feature identifier.
     */
    private final int featureId;

    /**
     * @param featureId Feature ID.
     */
    IgniteFeatures(int featureId) {
        this.featureId = featureId;
    }

    /**
     * @return Feature ID.
     */
    public int getFeatureId() {
        return featureId;
    }

    /**
     * Checks that feature supported by node.
     *
     * @param ctx Kernal context.
     * @param clusterNode Cluster node to check.
     * @param feature Feature to check.
     * @return {@code True} if feature is declared to be supported by remote node.
     */
    public static boolean nodeSupports(GridKernalContext ctx, ClusterNode clusterNode, IgniteFeatures feature) {
        if (ctx != null) {
            RollingUpgradeStatus status = ctx.rollingUpgrade().getStatus();

            if (status.enabled() && !status.forcedModeEnabled())
                return nodeSupports(((IgniteRollingUpgradeStatus)status).supportedFeatures(), feature);
        }

        return nodeSupports(clusterNode.attribute(ATTR_IGNITE_FEATURES), feature);
    }

    /**
     * Checks that feature supported by node.
     *
     * @param featuresAttrBytes Byte array value of supported features node attribute.
     * @param feature Feature to check.
     * @return {@code True} if feature is declared to be supported by remote node.
     */
    public static boolean nodeSupports(byte[] featuresAttrBytes, IgniteFeatures feature) {
        if (featuresAttrBytes == null)
            return false;

        int featureId = feature.getFeatureId();

        // Same as "BitSet.valueOf(features).get(featureId)"

        int byteIdx = featureId >>> 3;

        if (byteIdx >= featuresAttrBytes.length)
            return false;

        int bitIdx = featureId & 0x7;

        return (featuresAttrBytes[byteIdx] & (1 << bitIdx)) != 0;
    }

    /**
     * Checks that feature supported by all nodes.
     *
     * @param ctx Kernal context.
     * @param nodes cluster nodes to check their feature support.
     * @return if feature is declared to be supported by all nodes
     */
    public static boolean allNodesSupports(@Nullable GridKernalContext ctx, Iterable<ClusterNode> nodes, IgniteFeatures feature) {
        if (ctx != null && nodes.iterator().hasNext()) {
            RollingUpgradeStatus status = ctx.rollingUpgrade().getStatus();

            if (status.enabled() && !status.forcedModeEnabled() && status instanceof IgniteRollingUpgradeStatus)
                return nodeSupports(((IgniteRollingUpgradeStatus)status).supportedFeatures(), feature);
        }

        for (ClusterNode next : nodes) {
            if (!nodeSupports(next.attribute(ATTR_IGNITE_FEATURES), feature))
                return false;
        }

        return true;
    }

    /**
     * @param ctx Kernal context.
     * @param feature Feature to check.
     *
     * @return {@code True} if all nodes in the cluster support given feature.
     */
    public static boolean allNodesSupport(GridKernalContext ctx, IgniteFeatures feature) {
        return allNodesSupport(ctx, ctx.config().getDiscoverySpi(), feature);
    }

    /**
     * @param ctx Kernal context (can be {@code null}).
     * @param discoSpi Instance of {@link DiscoverySpi}.
     * @param feature Feature to check.
     * @return {@code True} if all nodes in the cluster support given feature.
     */
    public static boolean allNodesSupport(@Nullable GridKernalContext ctx, DiscoverySpi discoSpi, IgniteFeatures feature) {
        return allNodesSupport(ctx, discoSpi, feature, F.alwaysTrue());
    }

    /**
     * Check that feature is supported by all nodes passing the provided predicate.
     *
     * @param ctx Kernal context.
     * @param feature Feature to check.
     * @param pred Predicate to filter out nodes that should not be checked for feature support.
     * @return {@code True} if all nodes passed the predicate support the feature.
     */
    public static boolean allNodesSupport(GridKernalContext ctx, IgniteFeatures feature, IgnitePredicate<ClusterNode> pred) {
        return allNodesSupport(ctx, ctx.config().getDiscoverySpi(), feature, pred);
    }

    /**
     * Check that feature is supported by all nodes passing the provided predicate.
     *
     * @param ctx Kernal context (can be null).
     * @param discoSpi Discovery SPI implementation.
     * @param feature Feature to check.
     * @param pred Predicate to filter out nodes that should not be checked for feature support.
     * @return {@code True} if all nodes passed the predicate support the feature.
     */
    public static boolean allNodesSupport(
        @Nullable GridKernalContext ctx,
        DiscoverySpi discoSpi,
        IgniteFeatures feature,
        IgnitePredicate<ClusterNode> pred
    ) {
        if (discoSpi instanceof IgniteDiscoverySpi)
            return ((IgniteDiscoverySpi)discoSpi).allNodesSupport(feature, pred);
        else
            return allNodesSupports(ctx, F.view(discoSpi.getRemoteNodes(), pred), feature);
    }

    /**
     * Features supported by the current node.
     *
     * @param ctx Kernal context.
     * @return Byte array representing all supported features by current node.
     */
    public static byte[] allFeatures(GridKernalContext ctx) {
        final BitSet set = new BitSet();

        for (IgniteFeatures value : IgniteFeatures.values()) {
            // After rolling upgrade, our security has more strict validation. This may come as a surprise to customers.
            if (IGNITE_SECURITY_PROCESSOR == value && !getBoolean(IGNITE_SECURITY_PROCESSOR.name(), false))
                continue;

            if (IGNITE_SECURITY_PROCESSOR_V2 == value && !getBoolean(IGNITE_SECURITY_PROCESSOR_V2.name(), true))
                continue;

            // Add only when indexing is enabled.
            if (INDEXING == value && (ctx.query() == null || !ctx.query().moduleEnabled()))
                continue;

            // Add only when tracing is enabled.
            if (TRACING == value && !IgniteComponentType.TRACING.inClassPath())
                continue;

            // Add only when scheduling is disabled.
            if (WC_SCHEDULING_NOT_AVAILABLE == value && !(ctx.schedule() instanceof IgniteNoopScheduleProcessor))
                continue;

            if (DISTRIBUTED_METASTORAGE == value && !isFeatureEnabled(IGNITE_DISTRIBUTED_META_STORAGE_FEATURE))
                continue;

            if (CLUSTER_ID_AND_TAG == value && !isFeatureEnabled(IGNITE_CLUSTER_ID_AND_TAG_FEATURE))
                continue;

            if (BASELINE_AUTO_ADJUSTMENT == value && !isFeatureEnabled(IGNITE_BASELINE_AUTO_ADJUST_FEATURE))
                continue;

            if (SPLITTED_CACHE_CONFIGURATIONS == value && isFeatureEnabled(IGNITE_USE_BACKWARD_COMPATIBLE_CONFIGURATION_SPLITTER))
                continue;

            if (PME_FREE_SWITCH == value && isFeatureEnabled(IGNITE_PME_FREE_SWITCH_DISABLED))
                continue;

            final int featureId = value.getFeatureId();

            assert !set.get(featureId) : "Duplicate feature ID found for [" + value + "] having same ID ["
                + featureId + "]";

            set.set(featureId);
        }

        return set.toByteArray();
    }
}<|MERGE_RESOLUTION|>--- conflicted
+++ resolved
@@ -196,17 +196,15 @@
     /** Possibility to safe deactivation, take into account pure in memory caches with possible data loss.*/
     SAFE_CLUSTER_DEACTIVATION(51),
 
-<<<<<<< HEAD
+    /** Custom snapshot operations. */
+    CUSTOM_SNAPSHOT_OPERATIONS(53),
+
+    /** Point-in-time distributed property. */
+    POINT_IN_TIME_DISTRIBUTED_PROPERTY(54),
+
     /** Warning is shown in server log and after schedule and snapshot commands if PIRT is enabled and snapshot schedule
      * is improper for PITR*/
     IMPROPER_SCHEDULE_FOR_PITR_WARNING(56);
-=======
-    /** Custom snapshot operations. */
-    CUSTOM_SNAPSHOT_OPERATIONS(53),
-
-    /** Point-in-time distributed property. */
-    POINT_IN_TIME_DISTRIBUTED_PROPERTY(54);
->>>>>>> 17ee08f8
 
     /**
      * Unique feature identifier.
