--- conflicted
+++ resolved
@@ -148,14 +148,11 @@
     /** Check secondary indexes inline size on join/by control utility request. */
     CHECK_INDEX_INLINE_SIZES(36),
 
-<<<<<<< HEAD
+    /** Distributed propagation of tx collisions dump interval. */
+    DISTRIBUTED_TX_COLLISIONS_DUMP(37),
+
     /** Remove metadata from cluster for specified type. */
-    REMOVE_METADATA(37);
-=======
-    /** Distributed propagation of tx collisions dump interval. */
-    DISTRIBUTED_TX_COLLISIONS_DUMP(37);
->>>>>>> f5df1a65
-
+    REMOVE_METADATA(39);
     /**
      * Unique feature identifier.
      */
