--- conflicted
+++ resolved
@@ -175,13 +175,11 @@
     /** Pk index keys are applied in correct order. */
     SPECIFIED_SEQ_PK_KEYS(45),
 
-<<<<<<< HEAD
+    /** Compatibility support for new fields which are configured split. */
+    SPLITTED_CACHE_CONFIGURATIONS_V2(46),
+
     /** Snapshots upload via sftp. */
-    SNAPSHOT_SFTP_UPLOAD(46);
-=======
-    /** Compatibility support for new fields which are configured split. */
-    SPLITTED_CACHE_CONFIGURATIONS_V2(46);
->>>>>>> f6418056
+    SNAPSHOT_SFTP_UPLOAD(47);
 
     /**
      * Unique feature identifier.
