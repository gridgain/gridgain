--- conflicted
+++ resolved
@@ -77,16 +77,12 @@
     CLUSTER_ID_AND_TAG(16),
 
     /** LRT system and user time dump settings.  */
-<<<<<<< HEAD
-    LRT_SYSTEM_USER_TIME_DUMP_SETTINGS(18);
-=======
     LRT_SYSTEM_USER_TIME_DUMP_SETTINGS(18),
 
     /**
      * A mode when data nodes throttle update rate regarding to DR sender load
      */
     DR_DATA_NODE_SMART_THROTTLING(19);
->>>>>>> 2a533c6b
 
     /**
      * Unique feature identifier.
