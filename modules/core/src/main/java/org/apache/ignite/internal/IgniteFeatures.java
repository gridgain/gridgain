/*
 * Copyright 2019 GridGain Systems, Inc. and Contributors.
 *
 * Licensed under the GridGain Community Edition License (the "License");
 * you may not use this file except in compliance with the License.
 * You may obtain a copy of the License at
 *
 *     https://www.gridgain.com/products/software/community-edition/gridgain-community-edition-license
 *
 * Unless required by applicable law or agreed to in writing, software
 * distributed under the License is distributed on an "AS IS" BASIS,
 * WITHOUT WARRANTIES OR CONDITIONS OF ANY KIND, either express or implied.
 * See the License for the specific language governing permissions and
 * limitations under the License.
 */

package org.apache.ignite.internal;

import java.util.BitSet;
import java.util.Collection;
import org.apache.ignite.IgniteEncryption;
import org.apache.ignite.cluster.ClusterNode;
import org.apache.ignite.internal.managers.discovery.IgniteDiscoverySpi;
import org.apache.ignite.internal.managers.encryption.GridEncryptionManager;
import org.apache.ignite.internal.processors.ru.IgniteRollingUpgradeStatus;
import org.apache.ignite.internal.processors.ru.RollingUpgradeStatus;
import org.apache.ignite.internal.processors.schedule.IgniteNoopScheduleProcessor;
import org.apache.ignite.internal.util.typedef.F;
import org.apache.ignite.lang.IgnitePredicate;
import org.apache.ignite.spi.communication.tcp.TcpCommunicationSpi;
import org.apache.ignite.spi.communication.tcp.messages.HandshakeWaitMessage;
import org.apache.ignite.spi.discovery.DiscoverySpi;
import org.jetbrains.annotations.Nullable;

import static org.apache.ignite.IgniteSystemProperties.getBoolean;
import static org.apache.ignite.internal.IgniteNodeAttributes.ATTR_IGNITE_FEATURES;
import static org.apache.ignite.internal.SupportFeaturesUtils.IGNITE_BASELINE_AUTO_ADJUST_FEATURE;
import static org.apache.ignite.internal.SupportFeaturesUtils.IGNITE_CLUSTER_ID_AND_TAG_FEATURE;
import static org.apache.ignite.internal.SupportFeaturesUtils.IGNITE_DISTRIBUTED_META_STORAGE_FEATURE;
import static org.apache.ignite.internal.SupportFeaturesUtils.IGNITE_PME_FREE_SWITCH_DISABLED;
import static org.apache.ignite.internal.SupportFeaturesUtils.IGNITE_SPECIFIED_SEQ_PK_KEYS_DISABLED;
import static org.apache.ignite.internal.SupportFeaturesUtils.IGNITE_USE_BACKWARD_COMPATIBLE_CONFIGURATION_SPLITTER;
import static org.apache.ignite.internal.SupportFeaturesUtils.isFeatureEnabled;

/**
 * Defines supported features and check its on other nodes.
 *
 * Note: for creating a new feature and assigning an ID, please update the
 * <a href ="https://ggsystems.atlassian.net/wiki/spaces/GG/pages/1192198276/Community+edition+features+list">page</a>.
 */
public enum IgniteFeatures {
    /**
     * Support of {@link HandshakeWaitMessage} by {@link TcpCommunicationSpi}.
     */
    TCP_COMMUNICATION_SPI_HANDSHAKE_WAIT_MESSAGE(0),

    /** Cache metrics v2 support. */
    CACHE_METRICS_V2(1),

    /** Data packet compression. */
    DATA_PACKET_COMPRESSION(3),

    /** Support of different rebalance size for nodes.  */
    DIFFERENT_REBALANCE_POOL_SIZE(4),

    /** Support of splitted cache configurations to avoid broken deserialization on non-affinity nodes. */
    SPLITTED_CACHE_CONFIGURATIONS(5),

    /**
     * Support of providing thread dump of thread that started transaction. Used for dumping
     * long running transactions.
     */
    TRANSACTION_OWNER_THREAD_DUMP_PROVIDING(6),

    /** Displaying verbose transaction information: --info option of --tx control script command. */
    TX_INFO_COMMAND(7),

    /** Command which allow to detect and cleanup garbage which could left after destroying caches in shared groups */
    FIND_AND_DELETE_GARBAGE_COMMAND(8),

    /** Support of cluster read-only mode. */
    CLUSTER_READ_ONLY_MODE(9),

    /** Support of suspend/resume operations for pessimistic transactions. */
    SUSPEND_RESUME_PESSIMISTIC_TX(10),

    /** Distributed metastorage. */
    DISTRIBUTED_METASTORAGE(11),

    /** Supports tracking update counter for transactions. */
    TX_TRACKING_UPDATE_COUNTER(12),

    /** Support new security processor. */
    IGNITE_SECURITY_PROCESSOR(13),

    /** Replacing TcpDiscoveryNode field with nodeId field in discovery messages. */
    TCP_DISCOVERY_MESSAGE_NODE_COMPACT_REPRESENTATION(14),

    /** Indexing enabled. */
    INDEXING(15),

    /** Support of cluster ID and tag. */
    CLUSTER_ID_AND_TAG(16),

    /** LRT system and user time dump settings.  */
    LRT_SYSTEM_USER_TIME_DUMP_SETTINGS(18),

    /** A mode when data nodes throttle update rate regarding to DR sender load. */
    DR_DATA_NODE_SMART_THROTTLING(19),

    /** Support of DR events from  Web Console. */
    WC_DR_EVENTS(20),

    /**
     * Rolling upgrade based on distributed metastorage.
     */
    DISTRIBUTED_ROLLING_UPGRADE_MODE(21),

    /** Support of chain parameter in snapshot delete task for Web Console. */
    WC_SNAPSHOT_CHAIN_MODE(22),

    /** Support of baseline auto adjustment. */
    BASELINE_AUTO_ADJUSTMENT(23),

    /** Scheduling disabled. */
    WC_SCHEDULING_NOT_AVAILABLE(24),

    /** Support of DR-specific visor tasks used by control utility. */
    DR_CONTROL_UTILITY(25),

    /** */
    TRACING(26),

    /** Cluster has task to clear sender store. */
    WC_DR_CLEAR_SENDER_STORE(29),

    /** Distributed change timeout for dump long operations. */
    DISTRIBUTED_CHANGE_LONG_OPERATIONS_DUMP_TIMEOUT(30),

    /** Cluster has task to get value from cache by key value. */
    WC_GET_CACHE_VALUE(31),

    /** Partition Map Exchange-free switch on baseline node left at fully rebalanced cluster. */
    PME_FREE_SWITCH(32),

    /** */
    VOLATILE_DATA_STRUCTURES_REGION(33),

    /** Partition reconciliation utility. */
    PARTITION_RECONCILIATION(34),

    /** Inverse connection: sending a request over discovery to establish a communication connection. */
    INVERSE_TCP_CONNECTION(35),

    /** Check secondary indexes inline size on join/by control utility request. */
    CHECK_INDEX_INLINE_SIZES(36),

    /** Distributed propagation of tx collisions dump interval. */
    DISTRIBUTED_TX_COLLISIONS_DUMP(37),

    /** */
    METASTORAGE_LONG_KEYS(38),

    /** Remove metadata from cluster for specified type. */
    REMOVE_METADATA(39),

    /** Support policy of shutdown. */
    SHUTDOWN_POLICY(40),

    /** New security processor with a security context support. */
    IGNITE_SECURITY_PROCESSOR_V2(41),

    /** Force rebuild, list or request indexes rebuild status from control script. */
    INDEXES_MANIPULATIONS_FROM_CONTROL_SCRIPT(42),

    /** Snapshots without PME. */
    EXCHANGELESS_SNAPSHOT(43),

    /** Optimization of recovery protocol for cluster which doesn't contain MVCC caches. */
    MVCC_TX_RECOVERY_PROTOCOL_V2(44),

    /** Pk index keys are applied in correct order. */
    SPECIFIED_SEQ_PK_KEYS(45),

    /** Compatibility support for new fields which are configured split. */
    SPLITTED_CACHE_CONFIGURATIONS_V2(46),

    /** Snapshots upload via sftp. */
    SNAPSHOT_SFTP_UPLOAD(47),

    /** Master key change. See {@link GridEncryptionManager#changeMasterKey(String)}. */
    MASTER_KEY_CHANGE(48),

    /** Incremental DR. */
    INCREMENTAL_DR(49),

    /** Cache encryption key change. See {@link IgniteEncryption#changeCacheGroupKey(Collection)}. */
    CACHE_GROUP_KEY_CHANGE(50),

    /** Possibility to safe deactivation, take into account pure in memory caches with possible data loss.*/
    SAFE_CLUSTER_DEACTIVATION(51),

    /** Transaction distributed configuration. */
    TRANSACTION_DISTRIBUTED_PROPERTIES(52),

    /** Custom snapshot operations. */
    CUSTOM_SNAPSHOT_OPERATIONS(53),

    /** Point-in-time distributed property. */
    POINT_IN_TIME_DISTRIBUTED_PROPERTY(54),

    /** Statistics collection. */
    STATISTICS_COLLECTION(55),

    /** Warning is shown in server log and after schedule and snapshot commands if PITR is enabled and snapshot schedule
     * is improper for PITR*/
    IMPROPER_SCHEDULE_FOR_PITR_WARNING(56),

    /** Node supports capturing incremental snapshot if previous snapshots mismatch from ones on another nodes. */
    SNAPSHOT_LAST_SNAPSHOTS_MISMATCH_HANDLING_POLICY(57),

    /** Rolling upgrade based on distributed metastorage. Improved handling of changing RU state. */
    DISTRIBUTED_ROLLING_UPGRADE_MODE_V2(58),

    /** Chains of snapshot operations. */
    SNAPSHOT_OPERATIONS_CHAINING(59),

    /** Previous snapshot SFTP upload had a race condition, so it must be disabled in mixed-cluster with older versions. */
    SNAPSHOT_SFTP_UPLOAD_V2(60),

<<<<<<< HEAD
    /** Snapshot operations with ZSTD, LZ4, SNAPPY algorithms. */
    SNAPSHOT_COMPRESSION_FAST_OPTION(63);
=======
    /**
     * Snapshot operation can handle {@code --exclude_caches} parameter
     * and cache groups in {@code --caches} and {@code --excluded_caches} parameters.
     */
    SNAPSHOT_OPERATION_WITH_EXCLUDE_AND_GROUPS_FILTER(62),

    /**
     * The feature allows authenticating a node remotely.
     * It is need when the one node which does not have an authentication required to authorize itself or another one.
     */
    REMOTE_AUTH(61);
>>>>>>> b4cfcb1f

    /**
     * Unique feature identifier.
     */
    private final int featureId;

    /**
     * @param featureId Feature ID.
     */
    IgniteFeatures(int featureId) {
        this.featureId = featureId;
    }

    /**
     * @return Feature ID.
     */
    public int getFeatureId() {
        return featureId;
    }

    /**
     * Checks that feature supported by node.
     *
     * @param ctx Kernal context.
     * @param clusterNode Cluster node to check.
     * @param feature Feature to check.
     * @return {@code True} if feature is declared to be supported by remote node.
     */
    public static boolean nodeSupports(GridKernalContext ctx, ClusterNode clusterNode, IgniteFeatures feature) {
        if (ctx != null) {
            RollingUpgradeStatus status = ctx.rollingUpgrade().getStatus();

            if (status.enabled() && !status.forcedModeEnabled())
                return nodeSupports(((IgniteRollingUpgradeStatus)status).supportedFeatures(), feature);
        }

        return nodeSupports(clusterNode.attribute(ATTR_IGNITE_FEATURES), feature);
    }

    /**
     * Checks that feature supported by node.
     *
     * @param featuresAttrBytes Byte array value of supported features node attribute.
     * @param feature Feature to check.
     * @return {@code True} if feature is declared to be supported by remote node.
     */
    public static boolean nodeSupports(byte[] featuresAttrBytes, IgniteFeatures feature) {
        if (featuresAttrBytes == null)
            return false;

        int featureId = feature.getFeatureId();

        // Same as "BitSet.valueOf(features).get(featureId)"

        int byteIdx = featureId >>> 3;

        if (byteIdx >= featuresAttrBytes.length)
            return false;

        int bitIdx = featureId & 0x7;

        return (featuresAttrBytes[byteIdx] & (1 << bitIdx)) != 0;
    }

    /**
     * Checks that feature supported by all nodes.
     *
     * @param ctx Kernal context.
     * @param nodes cluster nodes to check their feature support.
     * @return if feature is declared to be supported by all nodes
     */
    public static boolean allNodesSupports(@Nullable GridKernalContext ctx, Iterable<ClusterNode> nodes, IgniteFeatures feature) {
        if (ctx != null && nodes.iterator().hasNext()) {
            RollingUpgradeStatus status = ctx.rollingUpgrade().getStatus();

            if (status.enabled() && !status.forcedModeEnabled() && status instanceof IgniteRollingUpgradeStatus)
                return nodeSupports(((IgniteRollingUpgradeStatus)status).supportedFeatures(), feature);
        }

        for (ClusterNode next : nodes) {
            if (!nodeSupports(next.attribute(ATTR_IGNITE_FEATURES), feature))
                return false;
        }

        return true;
    }

    /**
     * @param ctx Kernal context.
     * @param feature Feature to check.
     *
     * @return {@code True} if all nodes in the cluster support given feature.
     */
    public static boolean allNodesSupport(GridKernalContext ctx, IgniteFeatures feature) {
        return allNodesSupport(ctx, ctx.config().getDiscoverySpi(), feature);
    }

    /**
     * @param ctx Kernal context (can be {@code null}).
     * @param discoSpi Instance of {@link DiscoverySpi}.
     * @param feature Feature to check.
     * @return {@code True} if all nodes in the cluster support given feature.
     */
    public static boolean allNodesSupport(@Nullable GridKernalContext ctx, DiscoverySpi discoSpi, IgniteFeatures feature) {
        return allNodesSupport(ctx, discoSpi, feature, F.alwaysTrue());
    }

    /**
     * Check that feature is supported by all nodes passing the provided predicate.
     *
     * @param ctx Kernal context.
     * @param feature Feature to check.
     * @param pred Predicate to filter out nodes that should not be checked for feature support.
     * @return {@code True} if all nodes passed the predicate support the feature.
     */
    public static boolean allNodesSupport(GridKernalContext ctx, IgniteFeatures feature, IgnitePredicate<ClusterNode> pred) {
        return allNodesSupport(ctx, ctx.config().getDiscoverySpi(), feature, pred);
    }

    /**
     * Check that feature is supported by all nodes passing the provided predicate.
     *
     * @param ctx Kernal context (can be null).
     * @param discoSpi Discovery SPI implementation.
     * @param feature Feature to check.
     * @param pred Predicate to filter out nodes that should not be checked for feature support.
     * @return {@code True} if all nodes passed the predicate support the feature.
     */
    public static boolean allNodesSupport(
        @Nullable GridKernalContext ctx,
        DiscoverySpi discoSpi,
        IgniteFeatures feature,
        IgnitePredicate<ClusterNode> pred
    ) {
        if (discoSpi instanceof IgniteDiscoverySpi)
            return ((IgniteDiscoverySpi)discoSpi).allNodesSupport(feature, pred);
        else
            return allNodesSupports(ctx, F.view(discoSpi.getRemoteNodes(), pred), feature);
    }

    /**
     * Features supported by the current node.
     *
     * @param ctx Kernal context.
     * @return Byte array representing all supported features by current node.
     */
    public static byte[] allFeatures(GridKernalContext ctx) {
        final BitSet set = new BitSet();

        for (IgniteFeatures value : IgniteFeatures.values()) {
            // After rolling upgrade, our security has more strict validation. This may come as a surprise to customers.
            if (IGNITE_SECURITY_PROCESSOR == value && !getBoolean(IGNITE_SECURITY_PROCESSOR.name(), false))
                continue;

            if (IGNITE_SECURITY_PROCESSOR_V2 == value && !getBoolean(IGNITE_SECURITY_PROCESSOR_V2.name(), true))
                continue;

            // Add only when indexing is enabled.
            if (INDEXING == value && (ctx.query() == null || !ctx.query().moduleEnabled()))
                continue;

            // Add only when tracing is enabled.
            if (TRACING == value && !IgniteComponentType.TRACING.inClassPath())
                continue;

            // Add only when scheduling is disabled.
            if (WC_SCHEDULING_NOT_AVAILABLE == value && !(ctx.schedule() instanceof IgniteNoopScheduleProcessor))
                continue;

            if (DISTRIBUTED_METASTORAGE == value && !isFeatureEnabled(IGNITE_DISTRIBUTED_META_STORAGE_FEATURE))
                continue;

            if (CLUSTER_ID_AND_TAG == value && !isFeatureEnabled(IGNITE_CLUSTER_ID_AND_TAG_FEATURE))
                continue;

            if (BASELINE_AUTO_ADJUSTMENT == value && !isFeatureEnabled(IGNITE_BASELINE_AUTO_ADJUST_FEATURE))
                continue;

            if (SPLITTED_CACHE_CONFIGURATIONS == value && isFeatureEnabled(IGNITE_USE_BACKWARD_COMPATIBLE_CONFIGURATION_SPLITTER))
                continue;

            if (PME_FREE_SWITCH == value && isFeatureEnabled(IGNITE_PME_FREE_SWITCH_DISABLED))
                continue;

            if (SPECIFIED_SEQ_PK_KEYS == value && isFeatureEnabled(IGNITE_SPECIFIED_SEQ_PK_KEYS_DISABLED))
                continue;

            final int featureId = value.getFeatureId();

            assert !set.get(featureId) : "Duplicate feature ID found for [" + value + "] having same ID ["
                + featureId + "]";

            set.set(featureId);
        }

        return set.toByteArray();
    }
}<|MERGE_RESOLUTION|>--- conflicted
+++ resolved
@@ -228,22 +228,20 @@
     /** Previous snapshot SFTP upload had a race condition, so it must be disabled in mixed-cluster with older versions. */
     SNAPSHOT_SFTP_UPLOAD_V2(60),
 
-<<<<<<< HEAD
+    /**
+     * Snapshot operation can handle {@code --exclude_caches} parameter
+     * and cache groups in {@code --caches} and {@code --excluded_caches} parameters.
+     */
+    SNAPSHOT_OPERATION_WITH_EXCLUDE_AND_GROUPS_FILTER(62),
+
+    /**
+     * The feature allows authenticating a node remotely.
+     * It is need when the one node which does not have an authentication required to authorize itself or another one.
+     */
+    REMOTE_AUTH(61),
+
     /** Snapshot operations with ZSTD, LZ4, SNAPPY algorithms. */
     SNAPSHOT_COMPRESSION_FAST_OPTION(63);
-=======
-    /**
-     * Snapshot operation can handle {@code --exclude_caches} parameter
-     * and cache groups in {@code --caches} and {@code --excluded_caches} parameters.
-     */
-    SNAPSHOT_OPERATION_WITH_EXCLUDE_AND_GROUPS_FILTER(62),
-
-    /**
-     * The feature allows authenticating a node remotely.
-     * It is need when the one node which does not have an authentication required to authorize itself or another one.
-     */
-    REMOTE_AUTH(61);
->>>>>>> b4cfcb1f
 
     /**
      * Unique feature identifier.
