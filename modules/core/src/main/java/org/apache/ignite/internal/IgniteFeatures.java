--- conflicted
+++ resolved
@@ -203,14 +203,12 @@
     /** Point-in-time distributed property. */
     POINT_IN_TIME_DISTRIBUTED_PROPERTY(54),
 
-<<<<<<< HEAD
+    /** Statistics collection. */
+    STATISTICS_COLLECTION(55),
+
     /** Warning is shown in server log and after schedule and snapshot commands if PIRT is enabled and snapshot schedule
      * is improper for PITR*/
     IMPROPER_SCHEDULE_FOR_PITR_WARNING(56);
-=======
-    /** Statistics collection. */
-    STATISTICS_COLLECTION(55);
->>>>>>> 8a23667d
 
     /**
      * Unique feature identifier.
