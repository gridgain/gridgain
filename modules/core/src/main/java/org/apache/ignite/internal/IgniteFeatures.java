--- conflicted
+++ resolved
@@ -193,13 +193,11 @@
     /** Cache encryption key change. See {@link IgniteEncryption#changeCacheGroupKey(Collection)}. */
     CACHE_GROUP_KEY_CHANGE(50),
 
-<<<<<<< HEAD
+    /** Possibility to safe deactivation, take into account pure in memory caches with possible data loss.*/
+    SAFE_CLUSTER_DEACTIVATION(51),
+
     /** Custom snapshot operations. */
-    CUSTOM_SNAPSHOT_OPERATIONS(51);
-=======
-    /** Possibility to safe deactivation, take into account pure in memory caches with possible data loss.*/
-    SAFE_CLUSTER_DEACTIVATION(51);
->>>>>>> 59beb64c
+    CUSTOM_SNAPSHOT_OPERATIONS(52);
 
     /**
      * Unique feature identifier.
