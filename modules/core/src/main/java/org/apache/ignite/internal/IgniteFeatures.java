--- conflicted
+++ resolved
@@ -196,15 +196,12 @@
     /** Possibility to safe deactivation, take into account pure in memory caches with possible data loss.*/
     SAFE_CLUSTER_DEACTIVATION(51),
 
-<<<<<<< HEAD
-=======
     /** Custom snapshot operations. */
     CUSTOM_SNAPSHOT_OPERATIONS(53),
 
     /** Point-in-time distributed property. */
     POINT_IN_TIME_DISTRIBUTED_PROPERTY(54),
 
->>>>>>> 5a33c9e0
     /** Statistics collection. */
     STATISTICS_COLLECTION(55);
 
