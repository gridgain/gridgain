/*
 * Copyright 2019 GridGain Systems, Inc. and Contributors.
 *
 * Licensed under the GridGain Community Edition License (the "License");
 * you may not use this file except in compliance with the License.
 * You may obtain a copy of the License at
 *
 *     https://www.gridgain.com/products/software/community-edition/gridgain-community-edition-license
 *
 * Unless required by applicable law or agreed to in writing, software
 * distributed under the License is distributed on an "AS IS" BASIS,
 * WITHOUT WARRANTIES OR CONDITIONS OF ANY KIND, either express or implied.
 * See the License for the specific language governing permissions and
 * limitations under the License.
 */

package org.apache.ignite.internal;

import java.util.BitSet;
import java.util.Collection;
import org.apache.ignite.cluster.ClusterNode;
import org.apache.ignite.internal.managers.discovery.IgniteDiscoverySpi;
import org.apache.ignite.internal.processors.ru.RollingUpgradeStatus;
import org.apache.ignite.internal.processors.schedule.IgniteNoopScheduleProcessor;
import org.apache.ignite.spi.communication.tcp.TcpCommunicationSpi;
import org.apache.ignite.spi.communication.tcp.messages.HandshakeWaitMessage;
import org.apache.ignite.spi.discovery.DiscoverySpi;

import static org.apache.ignite.IgniteSystemProperties.getBoolean;
import static org.apache.ignite.internal.IgniteNodeAttributes.ATTR_IGNITE_FEATURES;
import static org.apache.ignite.internal.SupportFeaturesUtils.IGNITE_BASELINE_AUTO_ADJUST_FEATURE;
import static org.apache.ignite.internal.SupportFeaturesUtils.IGNITE_CLUSTER_ID_AND_TAG_FEATURE;
import static org.apache.ignite.internal.SupportFeaturesUtils.IGNITE_DISTRIBUTED_META_STORAGE_FEATURE;
import static org.apache.ignite.internal.SupportFeaturesUtils.IGNITE_USE_BACKWARD_COMPATIBLE_CONFIGURATION_SPLITTER;
import static org.apache.ignite.internal.SupportFeaturesUtils.isFeatureEnabled;

/**
 * Defines supported features and check its on other nodes.
 */
public enum IgniteFeatures {
    /**
     * Support of {@link HandshakeWaitMessage} by {@link TcpCommunicationSpi}.
     */
    TCP_COMMUNICATION_SPI_HANDSHAKE_WAIT_MESSAGE(0),

    /** Cache metrics v2 support. */
    CACHE_METRICS_V2(1),

    /** Data paket compression. */
    DATA_PACKET_COMPRESSION(3),

    /** Support of different rebalance size for nodes.  */
    DIFFERENT_REBALANCE_POOL_SIZE(4),

    /** Support of splitted cache configurations to avoid broken deserialization on non-affinity nodes. */
    SPLITTED_CACHE_CONFIGURATIONS(5),

    /**
     * Support of providing thread dump of thread that started transaction. Used for dumping
     * long running transactions.
     */
    TRANSACTION_OWNER_THREAD_DUMP_PROVIDING(6),

    /** Displaying versbose transaction information: --info option of --tx control script command. */
    TX_INFO_COMMAND(7),

    /** Command which allow to detect and cleanup garbage which could left after destroying caches in shared groups */
    FIND_AND_DELETE_GARBAGE_COMMAND(8),

//    TODO: https://ggsystems.atlassian.net/browse/GG-25084
//    /** Support of cluster read-only mode. */
//    CLUSTER_READ_ONLY_MODE(9),

    /** Support of suspend/resume operations for pessimistic transactions. */
    SUSPEND_RESUME_PESSIMISTIC_TX(10),

    /** Distributed metastorage. */
    DISTRIBUTED_METASTORAGE(11),

    /** Supports tracking update counter for transactions. */
    TX_TRACKING_UPDATE_COUNTER(12),

    /** Support new security processor. */
    IGNITE_SECURITY_PROCESSOR(13),

    /** Replacing TcpDiscoveryNode field with nodeId field in discovery messages. */
    TCP_DISCOVERY_MESSAGE_NODE_COMPACT_REPRESENTATION(14),

    /** Indexing enabled. */
    INDEXING(15),

    /** Support of cluster ID and tag. */
    CLUSTER_ID_AND_TAG(16),

    /** LRT system and user time dump settings.  */
    LRT_SYSTEM_USER_TIME_DUMP_SETTINGS(18),

    /** A mode when data nodes throttle update rate regarding to DR sender load. */
    DR_DATA_NODE_SMART_THROTTLING(19),

    /** Support of DR events from  Web Console. */
    WC_DR_EVENTS(20),

    /**
     * Rolling upgrade based on distributed metastorage.
     */
    DISTRIBUTED_ROLLING_UPGRADE_MODE(21),

    /** Support of chain parameter in snapshot delete task for Web Console. */
    WC_SNAPSHOT_CHAIN_MODE(22),

    /** Support of baseline auto adjustment. */
    BASELINE_AUTO_ADJUSTMENT(23),

    /** Scheduling disabled. */
    WC_SCHEDULING_NOT_AVAILABLE(24),

    /** Support of DR-specific visor tasks used by control utility. */
    DR_CONTROL_UTILITY(25),

    /** */
    TRACING(26),

    /** */
    MANAGEMENT_CONSOLE(28),

    /** Distributed change timeout for dump long operations. */
    DISTRIBUTED_CHANGE_LONG_OPERATIONS_DUMP_TIMEOUT(30),

<<<<<<< HEAD
    /** Partition reconciliation utility. */
    PARTITION_RECONCILIATION(34);
=======
    /** Cluster has task to get value from cache by key value. */
    WC_GET_CACHE_VALUE(31),

    /** */
    VOLATILE_DATA_STRUCTURES_REGION(33);
>>>>>>> 3210d12f

    /**
     * Unique feature identifier.
     */
    private final int featureId;

    /**
     * @param featureId Feature ID.
     */
    IgniteFeatures(int featureId) {
        this.featureId = featureId;
    }

    /**
     * @return Feature ID.
     */
    public int getFeatureId() {
        return featureId;
    }

    /**
     * Checks that feature supported by node.
     *
     * @param ctx Kernal context.
     * @param clusterNode Cluster node to check.
     * @param feature Feature to check.
     * @return {@code True} if feature is declared to be supported by remote node.
     */
    public static boolean nodeSupports(GridKernalContext ctx, ClusterNode clusterNode, IgniteFeatures feature) {
        if (ctx != null) {
            RollingUpgradeStatus status = ctx.rollingUpgrade().getStatus();

            if (status.enabled() && !status.forcedModeEnabled())
                return status.supportedFeatures().contains(feature);
        }

        return nodeSupports(clusterNode.attribute(ATTR_IGNITE_FEATURES), feature);
    }

    /**
     * Checks that feature supported by node.
     *
     * @param featuresAttrBytes Byte array value of supported features node attribute.
     * @param feature Feature to check.
     * @return {@code True} if feature is declared to be supported by remote node.
     */
    public static boolean nodeSupports(byte[] featuresAttrBytes, IgniteFeatures feature) {
        if (featuresAttrBytes == null)
            return false;

        int featureId = feature.getFeatureId();

        // Same as "BitSet.valueOf(features).get(featureId)"

        int byteIdx = featureId >>> 3;

        if (byteIdx >= featuresAttrBytes.length)
            return false;

        int bitIdx = featureId & 0x7;

        return (featuresAttrBytes[byteIdx] & (1 << bitIdx)) != 0;
    }

    /**
     * Checks that feature supported by all nodes.
     *
     * @param ctx Kernal context.
     * @param nodes cluster nodes to check their feature support.
     * @return if feature is declared to be supported by all nodes
     */
    public static boolean allNodesSupports(GridKernalContext ctx, Iterable<ClusterNode> nodes, IgniteFeatures feature) {
        if (ctx != null && nodes.iterator().hasNext()) {
            RollingUpgradeStatus status = ctx.rollingUpgrade().getStatus();

            if (status.enabled() && !status.forcedModeEnabled())
                return status.supportedFeatures().contains(feature);
        }

        for (ClusterNode next : nodes) {
            if (!nodeSupports(next.attribute(ATTR_IGNITE_FEATURES), feature))
                return false;
        }

        return true;
    }

    /**
     * @param ctx Kernal context.
     * @param feature Feature to check.
     *
     * @return {@code True} if all nodes in the cluster support given feature.
     */
    public static boolean allNodesSupport(GridKernalContext ctx, IgniteFeatures feature) {
        DiscoverySpi discoSpi = ctx.config().getDiscoverySpi();

        if (discoSpi instanceof IgniteDiscoverySpi)
            return ((IgniteDiscoverySpi)discoSpi).allNodesSupport(feature);
        else {
            Collection<ClusterNode> nodes = discoSpi.getRemoteNodes();

            return allNodesSupports(ctx, nodes, feature);
        }
    }

    /**
     * Features supported by the current node.
     *
     * @param ctx Kernal context.
     * @return Byte array representing all supported features by current node.
     */
    public static byte[] allFeatures(GridKernalContext ctx) {
        final BitSet set = new BitSet();

        for (IgniteFeatures value : IgniteFeatures.values()) {
            // After rolling upgrade, our security has more strict validation. This may come as a surprise to customers.
            if (IGNITE_SECURITY_PROCESSOR == value && !getBoolean(IGNITE_SECURITY_PROCESSOR.name(), false))
                continue;

            //Disable new rolling upgrade
            if(DISTRIBUTED_ROLLING_UPGRADE_MODE == value && !getBoolean(DISTRIBUTED_ROLLING_UPGRADE_MODE.name(), false))
                continue;

            // Add only when indexing is enabled.
            if (INDEXING == value && !ctx.query().moduleEnabled())
                continue;

            // Add only when tracing is enabled.
            if (TRACING == value && !IgniteComponentType.TRACING.inClassPath())
                continue;

            // Add only when Control Center is enabled.
            if (MANAGEMENT_CONSOLE == value && !IgniteComponentType.MANAGEMENT_CONSOLE.inClassPath())
                continue;

            // Add only when scheduling is disabled.
            if (WC_SCHEDULING_NOT_AVAILABLE == value && !(ctx.schedule() instanceof IgniteNoopScheduleProcessor))
                continue;

            if (DISTRIBUTED_METASTORAGE == value && !isFeatureEnabled(IGNITE_DISTRIBUTED_META_STORAGE_FEATURE))
                continue;

            if (CLUSTER_ID_AND_TAG == value && !isFeatureEnabled(IGNITE_CLUSTER_ID_AND_TAG_FEATURE))
                continue;

            if (BASELINE_AUTO_ADJUSTMENT == value && !isFeatureEnabled(IGNITE_BASELINE_AUTO_ADJUST_FEATURE))
                continue;

            if (SPLITTED_CACHE_CONFIGURATIONS == value && isFeatureEnabled(IGNITE_USE_BACKWARD_COMPATIBLE_CONFIGURATION_SPLITTER))
                continue;

            final int featureId = value.getFeatureId();

            assert !set.get(featureId) : "Duplicate feature ID found for [" + value + "] having same ID ["
                + featureId + "]";

            set.set(featureId);
        }

        return set.toByteArray();
    }
}<|MERGE_RESOLUTION|>--- conflicted
+++ resolved
@@ -127,16 +127,14 @@
     /** Distributed change timeout for dump long operations. */
     DISTRIBUTED_CHANGE_LONG_OPERATIONS_DUMP_TIMEOUT(30),
 
-<<<<<<< HEAD
+    /** Cluster has task to get value from cache by key value. */
+    WC_GET_CACHE_VALUE(31),
+
+    /** */
+    VOLATILE_DATA_STRUCTURES_REGION(33),
+
     /** Partition reconciliation utility. */
     PARTITION_RECONCILIATION(34);
-=======
-    /** Cluster has task to get value from cache by key value. */
-    WC_GET_CACHE_VALUE(31),
-
-    /** */
-    VOLATILE_DATA_STRUCTURES_REGION(33);
->>>>>>> 3210d12f
 
     /**
      * Unique feature identifier.
