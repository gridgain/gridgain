/*
 * Copyright 2019 GridGain Systems, Inc. and Contributors.
 *
 * Licensed under the GridGain Community Edition License (the "License");
 * you may not use this file except in compliance with the License.
 * You may obtain a copy of the License at
 *
 *     https://www.gridgain.com/products/software/community-edition/gridgain-community-edition-license
 *
 * Unless required by applicable law or agreed to in writing, software
 * distributed under the License is distributed on an "AS IS" BASIS,
 * WITHOUT WARRANTIES OR CONDITIONS OF ANY KIND, either express or implied.
 * See the License for the specific language governing permissions and
 * limitations under the License.
 */

package org.apache.ignite.internal;

import java.util.BitSet;
import org.apache.ignite.cluster.ClusterNode;
import org.apache.ignite.internal.managers.discovery.IgniteDiscoverySpi;
import org.apache.ignite.internal.processors.ru.RollingUpgradeStatus;
import org.apache.ignite.internal.processors.schedule.IgniteNoopScheduleProcessor;
import org.apache.ignite.internal.util.typedef.F;
import org.apache.ignite.lang.IgnitePredicate;
import org.apache.ignite.spi.communication.tcp.TcpCommunicationSpi;
import org.apache.ignite.spi.communication.tcp.messages.HandshakeWaitMessage;
import org.apache.ignite.spi.discovery.DiscoverySpi;
import org.jetbrains.annotations.Nullable;

import static org.apache.ignite.IgniteSystemProperties.getBoolean;
import static org.apache.ignite.internal.IgniteNodeAttributes.ATTR_IGNITE_FEATURES;
import static org.apache.ignite.internal.SupportFeaturesUtils.IGNITE_BASELINE_AUTO_ADJUST_FEATURE;
import static org.apache.ignite.internal.SupportFeaturesUtils.IGNITE_CLUSTER_ID_AND_TAG_FEATURE;
import static org.apache.ignite.internal.SupportFeaturesUtils.IGNITE_DISTRIBUTED_META_STORAGE_FEATURE;
import static org.apache.ignite.internal.SupportFeaturesUtils.IGNITE_PME_FREE_SWITCH_DISABLED;
import static org.apache.ignite.internal.SupportFeaturesUtils.IGNITE_SPECIFIED_SEQ_PK_KEYS_DISABLED;
import static org.apache.ignite.internal.SupportFeaturesUtils.IGNITE_USE_BACKWARD_COMPATIBLE_CONFIGURATION_SPLITTER;
import static org.apache.ignite.internal.SupportFeaturesUtils.isFeatureEnabled;

/**
 * Defines supported features and check its on other nodes.
 */
public enum IgniteFeatures {
    /**
     * Support of {@link HandshakeWaitMessage} by {@link TcpCommunicationSpi}.
     */
    TCP_COMMUNICATION_SPI_HANDSHAKE_WAIT_MESSAGE(0),

    /** Cache metrics v2 support. */
    CACHE_METRICS_V2(1),

    /** Data paket compression. */
    DATA_PACKET_COMPRESSION(3),

    /** Support of different rebalance size for nodes.  */
    DIFFERENT_REBALANCE_POOL_SIZE(4),

    /** Support of splitted cache configurations to avoid broken deserialization on non-affinity nodes. */
    SPLITTED_CACHE_CONFIGURATIONS(5),

    /**
     * Support of providing thread dump of thread that started transaction. Used for dumping
     * long running transactions.
     */
    TRANSACTION_OWNER_THREAD_DUMP_PROVIDING(6),

    /** Displaying versbose transaction information: --info option of --tx control script command. */
    TX_INFO_COMMAND(7),

    /** Command which allow to detect and cleanup garbage which could left after destroying caches in shared groups */
    FIND_AND_DELETE_GARBAGE_COMMAND(8),

    /** Support of cluster read-only mode. */
    CLUSTER_READ_ONLY_MODE(9),

    /** Support of suspend/resume operations for pessimistic transactions. */
    SUSPEND_RESUME_PESSIMISTIC_TX(10),

    /** Distributed metastorage. */
    DISTRIBUTED_METASTORAGE(11),

    /** Supports tracking update counter for transactions. */
    TX_TRACKING_UPDATE_COUNTER(12),

    /** Support new security processor. */
    IGNITE_SECURITY_PROCESSOR(13),

    /** Replacing TcpDiscoveryNode field with nodeId field in discovery messages. */
    TCP_DISCOVERY_MESSAGE_NODE_COMPACT_REPRESENTATION(14),

    /** Indexing enabled. */
    INDEXING(15),

    /** Support of cluster ID and tag. */
    CLUSTER_ID_AND_TAG(16),

    /** LRT system and user time dump settings.  */
    LRT_SYSTEM_USER_TIME_DUMP_SETTINGS(18),

    /** A mode when data nodes throttle update rate regarding to DR sender load. */
    DR_DATA_NODE_SMART_THROTTLING(19),

    /** Support of DR events from  Web Console. */
    WC_DR_EVENTS(20),

    /**
     * Rolling upgrade based on distributed metastorage.
     */
    DISTRIBUTED_ROLLING_UPGRADE_MODE(21),

    /** Support of chain parameter in snapshot delete task for Web Console. */
    WC_SNAPSHOT_CHAIN_MODE(22),

    /** Support of baseline auto adjustment. */
    BASELINE_AUTO_ADJUSTMENT(23),

    /** Scheduling disabled. */
    WC_SCHEDULING_NOT_AVAILABLE(24),

    /** Support of DR-specific visor tasks used by control utility. */
    DR_CONTROL_UTILITY(25),

    /** */
    TRACING(26),

    /** Cluster has task to clear sender store. */
    WC_DR_CLEAR_SENDER_STORE(29),

    /** Distributed change timeout for dump long operations. */
    DISTRIBUTED_CHANGE_LONG_OPERATIONS_DUMP_TIMEOUT(30),

    /** Cluster has task to get value from cache by key value. */
    WC_GET_CACHE_VALUE(31),

    /** Partition Map Exchange-free switch on baseline node left at fully rebalanced cluster. */
    PME_FREE_SWITCH(32),

    /** */
    VOLATILE_DATA_STRUCTURES_REGION(33),

    /** Partition reconciliation utility. */
    PARTITION_RECONCILIATION(34),

    /** Inverse connection: sending a request over discovery to establish a communication connection. */
    INVERSE_TCP_CONNECTION(35),

    /** Check secondary indexes inline size on join/by control utility request. */
    CHECK_INDEX_INLINE_SIZES(36),

    /** Distributed propagation of tx collisions dump interval. */
    DISTRIBUTED_TX_COLLISIONS_DUMP(37),

    /** */
    METASTORAGE_LONG_KEYS(38),

    /** Remove metadata from cluster for specified type. */
    REMOVE_METADATA(39),

    /** Support policy of shutdown. */
    SHUTDOWN_POLICY(40),

    /** New security processor with a security context support. */
    IGNITE_SECURITY_PROCESSOR_V2(41),

    /** Force rebuild, list or request indexes rebuild status from control script. */
    INDEXES_MANIPULATIONS_FROM_CONTROL_SCRIPT(42),

    /** Snapshots without PME. */
    EXCHANGELESS_SNAPSHOT(43),

    /** Optimization of recovery protocol for cluster which doesn't contain MVCC caches. */
    MVCC_TX_RECOVERY_PROTOCOL_V2(44),

    /** Pk index keys are applied in correct order. */
    SPECIFIED_SEQ_PK_KEYS(45),

    /** Compatibility support for new fields which are configured split. */
    SPLITTED_CACHE_CONFIGURATIONS_V2(46),

    /** Snapshots upload via sftp. */
    SNAPSHOT_SFTP_UPLOAD(47),

    /** Possibility to safe deactivation, take into account pure in memory caches with possible data loss.*/
    SAFE_CLUSTER_DEACTIVATION(51),

    /** Transaction distributed configuration. */
    TRANSACTION_DISTRIBUTED_PROPERTIES(52),

    /** Custom snapshot operations. */
    CUSTOM_SNAPSHOT_OPERATIONS(53),

    /** Chains of snapshot operations. */
    SNAPSHOT_OPERATIONS_CHAINING(59),

    /** Previous snapshot SFTP upload had a race condition, so it must be disabled in mixed-cluster with older versions. */
    SNAPSHOT_SFTP_UPLOAD_V2(60),

    /**
     * The feature allows authenticating a node remotely.
     * It is need when the one node which does not have an authentication required to authorize itself or another one.
     */
    REMOTE_AUTH(61),

<<<<<<< HEAD
    /** Snapshot operations with ZSTD, LZ4, SNAPPY algorithms. */
    SNAPSHOT_COMPRESSION_EXTENDED_OPTION(63);
=======
    /**
     * Snapshot operation can handle {@code --exclude_caches} parameter
     * and cache groups in {@code --caches} and {@code --excluded_caches} parameters.
     */
    SNAPSHOT_OPERATION_WITH_EXCLUDE_AND_GROUPS_FILTER(62);
>>>>>>> 87c015c3

    /**
     * Unique feature identifier.
     */
    private final int featureId;

    /**
     * @param featureId Feature ID.
     */
    IgniteFeatures(int featureId) {
        this.featureId = featureId;
    }

    /**
     * @return Feature ID.
     */
    public int getFeatureId() {
        return featureId;
    }

    /**
     * Checks that feature supported by node.
     *
     * @param ctx Kernal context.
     * @param clusterNode Cluster node to check.
     * @param feature Feature to check.
     * @return {@code True} if feature is declared to be supported by remote node.
     */
    public static boolean nodeSupports(GridKernalContext ctx, ClusterNode clusterNode, IgniteFeatures feature) {
        if (ctx != null) {
            RollingUpgradeStatus status = ctx.rollingUpgrade().getStatus();

            if (status.enabled() && !status.forcedModeEnabled())
                return status.supportedFeatures().contains(feature);
        }

        return nodeSupports(clusterNode.attribute(ATTR_IGNITE_FEATURES), feature);
    }

    /**
     * Checks that feature supported by node.
     *
     * @param featuresAttrBytes Byte array value of supported features node attribute.
     * @param feature Feature to check.
     * @return {@code True} if feature is declared to be supported by remote node.
     */
    public static boolean nodeSupports(byte[] featuresAttrBytes, IgniteFeatures feature) {
        if (featuresAttrBytes == null)
            return false;

        int featureId = feature.getFeatureId();

        // Same as "BitSet.valueOf(features).get(featureId)"

        int byteIdx = featureId >>> 3;

        if (byteIdx >= featuresAttrBytes.length)
            return false;

        int bitIdx = featureId & 0x7;

        return (featuresAttrBytes[byteIdx] & (1 << bitIdx)) != 0;
    }

    /**
     * Checks that feature supported by all nodes.
     *
     * @param ctx Kernal context.
     * @param nodes cluster nodes to check their feature support.
     * @return if feature is declared to be supported by all nodes
     */
    public static boolean allNodesSupports(@Nullable GridKernalContext ctx, Iterable<ClusterNode> nodes, IgniteFeatures feature) {
        if (ctx != null && nodes.iterator().hasNext()) {
            RollingUpgradeStatus status = ctx.rollingUpgrade().getStatus();

            if (status.enabled() && !status.forcedModeEnabled())
                return status.supportedFeatures().contains(feature);
        }

        for (ClusterNode next : nodes) {
            if (!nodeSupports(next.attribute(ATTR_IGNITE_FEATURES), feature))
                return false;
        }

        return true;
    }

    /**
     * @param ctx Kernal context.
     * @param feature Feature to check.
     *
     * @return {@code True} if all nodes in the cluster support given feature.
     */
    public static boolean allNodesSupport(GridKernalContext ctx, IgniteFeatures feature) {
        return allNodesSupport(ctx, ctx.config().getDiscoverySpi(), feature);
    }

    /**
     * @param ctx Kernal context (can be {@code null}).
     * @param discoSpi Instance of {@link DiscoverySpi}.
     * @param feature Feature to check.
     * @return {@code True} if all nodes in the cluster support given feature.
     */
    public static boolean allNodesSupport(@Nullable GridKernalContext ctx, DiscoverySpi discoSpi, IgniteFeatures feature) {
        return allNodesSupport(ctx, discoSpi, feature, F.alwaysTrue());
    }

    /**
     * Check that feature is supported by all nodes passing the provided predicate.
     *
     * @param ctx Kernal context.
     * @param feature Feature to check.
     * @param pred Predicate to filter out nodes that should not be checked for feature support.
     * @return {@code True} if all nodes passed the predicate support the feature.
     */
    public static boolean allNodesSupport(GridKernalContext ctx, IgniteFeatures feature, IgnitePredicate<ClusterNode> pred) {
        return allNodesSupport(ctx, ctx.config().getDiscoverySpi(), feature, pred);
    }

    /**
     * Check that feature is supported by all nodes passing the provided predicate.
     *
     * @param ctx Kernal context (can be null).
     * @param discoSpi Discovery SPI implementation.
     * @param feature Feature to check.
     * @param pred Predicate to filter out nodes that should not be checked for feature support.
     * @return {@code True} if all nodes passed the predicate support the feature.
     */
    public static boolean allNodesSupport(
        @Nullable GridKernalContext ctx,
        DiscoverySpi discoSpi,
        IgniteFeatures feature,
        IgnitePredicate<ClusterNode> pred
    ) {
        if (discoSpi instanceof IgniteDiscoverySpi)
            return ((IgniteDiscoverySpi)discoSpi).allNodesSupport(feature, pred);
        else
            return allNodesSupports(ctx, F.view(discoSpi.getRemoteNodes(), pred), feature);
    }

    /**
     * Features supported by the current node.
     *
     * @param ctx Kernal context.
     * @return Byte array representing all supported features by current node.
     */
    public static byte[] allFeatures(GridKernalContext ctx) {
        final BitSet set = new BitSet();

        for (IgniteFeatures value : IgniteFeatures.values()) {
            // After rolling upgrade, our security has more strict validation. This may come as a surprise to customers.
            if (IGNITE_SECURITY_PROCESSOR == value && !getBoolean(IGNITE_SECURITY_PROCESSOR.name(), false))
                continue;

            if (IGNITE_SECURITY_PROCESSOR_V2 == value && !getBoolean(IGNITE_SECURITY_PROCESSOR_V2.name(), true))
                continue;

            //Disable new rolling upgrade
            if (DISTRIBUTED_ROLLING_UPGRADE_MODE == value && !getBoolean(DISTRIBUTED_ROLLING_UPGRADE_MODE.name(), false))
                continue;

            // Add only when indexing is enabled.
            if (INDEXING == value && !ctx.query().moduleEnabled())
                continue;

            // Add only when tracing is enabled.
            if (TRACING == value && !IgniteComponentType.TRACING.inClassPath())
                continue;

            // Add only when scheduling is disabled.
            if (WC_SCHEDULING_NOT_AVAILABLE == value && !(ctx.schedule() instanceof IgniteNoopScheduleProcessor))
                continue;

            if (DISTRIBUTED_METASTORAGE == value && !isFeatureEnabled(IGNITE_DISTRIBUTED_META_STORAGE_FEATURE))
                continue;

            if (CLUSTER_ID_AND_TAG == value && !isFeatureEnabled(IGNITE_CLUSTER_ID_AND_TAG_FEATURE))
                continue;

            if (BASELINE_AUTO_ADJUSTMENT == value && !isFeatureEnabled(IGNITE_BASELINE_AUTO_ADJUST_FEATURE))
                continue;

            if (SPLITTED_CACHE_CONFIGURATIONS == value && isFeatureEnabled(IGNITE_USE_BACKWARD_COMPATIBLE_CONFIGURATION_SPLITTER))
                continue;

            if (PME_FREE_SWITCH == value && isFeatureEnabled(IGNITE_PME_FREE_SWITCH_DISABLED))
                continue;

            if (SPECIFIED_SEQ_PK_KEYS == value && isFeatureEnabled(IGNITE_SPECIFIED_SEQ_PK_KEYS_DISABLED))
                continue;

            final int featureId = value.getFeatureId();

            assert !set.get(featureId) : "Duplicate feature ID found for [" + value + "] having same ID ["
                + featureId + "]";

            set.set(featureId);
        }

        return set.toByteArray();
    }
}<|MERGE_RESOLUTION|>--- conflicted
+++ resolved
@@ -202,16 +202,14 @@
      */
     REMOTE_AUTH(61),
 
-<<<<<<< HEAD
+    /**
+     * Snapshot operation can handle {@code --exclude_caches} parameter
+     * and cache groups in {@code --caches} and {@code --excluded_caches} parameters.
+     */
+    SNAPSHOT_OPERATION_WITH_EXCLUDE_AND_GROUPS_FILTER(62),
+
     /** Snapshot operations with ZSTD, LZ4, SNAPPY algorithms. */
     SNAPSHOT_COMPRESSION_EXTENDED_OPTION(63);
-=======
-    /**
-     * Snapshot operation can handle {@code --exclude_caches} parameter
-     * and cache groups in {@code --caches} and {@code --excluded_caches} parameters.
-     */
-    SNAPSHOT_OPERATION_WITH_EXCLUDE_AND_GROUPS_FILTER(62);
->>>>>>> 87c015c3
 
     /**
      * Unique feature identifier.
