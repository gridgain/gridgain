--- conflicted
+++ resolved
@@ -943,14 +943,11 @@
      * @param <V> Value type.
      * @return {@code True} if value was removed, {@code false} otherwise.
      */
-<<<<<<< HEAD
+    public <V> boolean removeMeta(UUID name, V val);
+
+    /**
+     * Calls {@link GridDhtLocalPartition#onUnlock()} for this entry's partition.
+     */
+    public void onUnlock();
     public <V> boolean removeMeta(int key, V val);
-=======
-    public <V> boolean removeMeta(UUID name, V val);
-
-    /**
-     * Calls {@link GridDhtLocalPartition#onUnlock()} for this entry's partition.
-     */
-    public void onUnlock();
->>>>>>> fbc38d77
 }