/* @java.file.header */

/*  _________        _____ __________________        _____
 *  __  ____/___________(_)______  /__  ____/______ ____(_)_______
 *  _  / __  __  ___/__  / _  __  / _  / __  _  __ `/__  / __  __ \
 *  / /_/ /  _  /    _  /  / /_/ /  / /_/ /  / /_/ / _  /  _  / / /
 *  \____/   /_/     /_/   \_,__/   \____/   \__,_/  /_/   /_/ /_/
 */

package org.gridgain.grid.service;

import org.gridgain.grid.*;
import org.gridgain.grid.design.lang.*;
import org.gridgain.grid.resources.*;
import org.jetbrains.annotations.*;

import java.util.*;

/**
 * Defines functionality necessary to deploy distributed services on the grid. Instance of
 * {@code GridServices} is obtained from grid projection as follows:
 * <pre name="code" class="java">
 * GridServices svcs = GridGain.grid().services();
 * </pre>
 * With distributed services you can do the following:
 * <ul>
 * <li>Automatically deploy any number of service instances on the grid.</li>
 * <li>
 *     Automatically deploy singletons, including <b>cluster-singleton</b>,
 *     <b>node-singleton</b>, or <b>key-affinity-singleton</b>.
 * </li>
 * <li>Automatically deploy services on node start-up by specifying them in grid configuration.</li>
 * <li>Undeploy any of the deployed services.</li>
 * <li>Get information about service deployment topology within the grid.</li>
 * </ul>
 * <h1 class="header">Deployment From Configuration</h1>
 * In addition to deploying managed services by calling any of the provided {@code deploy(...)} methods,
 * you can also automatically deploy services on startup by specifying them in {@link GridConfiguration}
 * like so:
 * <pre name="code" class="java">
 * GridConfiguration gridCfg = new GridConfiguration();
 *
 * GridServiceConfiguration svcCfg1 = new GridServiceConfiguration();
 *
 * // Cluster-wide singleton configuration.
 * svcCfg1.setName("myClusterSingletonService");
 * svcCfg1.setMaxPerNodeCount(1);
 * svcCfg1.setTotalCount(1);
 * svcCfg1.setService(new MyClusterSingletonService());
 *
 * GridServiceConfiguration svcCfg2 = new GridServiceConfiguration();
 *
 * // Per-node singleton configuration.
 * svcCfg2.setName("myNodeSingletonService");
 * svcCfg2.setMaxPerNodeCount(1);
 * svcCfg2.setService(new MyNodeSingletonService());
 *
 * gridCfg.setServiceConfiguration(svcCfg1, svcCfg2);
 * ...
 * GridGain.start(gridCfg);
 * </pre>
 * <h1 class="header">Load Balancing</h1>
 * In all cases, other than singleton service deployment, GridGain will automatically make sure that
 * an about equal number of services are deployed on each node within the grid. Whenever cluster topology
 * changes, GridGain will re-evaluate service deployments and may re-deploy an already deployed service
 * on another node for better load balancing.
 * <h1 class="header">Fault Tolerance</h1>
 * GridGain guarantees that services are deployed according to specified configuration regardless
 * of any topology changes, including node crashes.
 * <h1 class="header">Resource Injection</h1>
 * All distributed services can be injected with
 * grid resources. Both, field and method based injections are supported. The following grid
 * resources can be injected:
 * <ul>
 * <li>{@link GridInstanceResource}</li>
 * <li>{@link GridLoggerResource}</li>
 * <li>{@link GridHomeResource}</li>
 * <li>{@link GridExecutorServiceResource}</li>
 * <li>{@link GridLocalNodeIdResource}</li>
 * <li>{@link GridMBeanServerResource}</li>
 * <li>{@link GridMarshallerResource}</li>
 * <li>{@link GridSpringApplicationContextResource}</li>
 * <li>{@link GridSpringResource}</li>
 * </ul>
 * Refer to corresponding resource documentation for more information.
 * <h1 class="header">Service Example</h1>
 * Here is an example of how an distributed service may be implemented and deployed:
 * <pre name="code" class="java">
 * // Simple service implementation.
 * public class MyGridService implements GridService {
 *      ...
 *      // Example of grid resource injection. All resources are optional.
 *      // You should inject resources only as needed.
 *      &#64;GridInstanceResource
 *      private Grid grid;
 *      ...
 *      &#64;Override public void cancel(GridServiceContext ctx) {
 *          // No-op.
 *      }
 *
 *      &#64;Override public void execute(GridServiceContext ctx) {
 *          // Loop until service is cancelled.
 *          while (!ctx.isCancelled()) {
 *              // Do something.
 *              ...
 *          }
 *      }
 *  }
 * ...
 * GridServices svcs = grid.services();
 *
 * GridFuture&lt;?&gt; fut = svcs.deployClusterSingleton("mySingleton", new MyGridService());
 *
 * // Wait for deployment to complete.
 * fut.get();
 * </pre>
 */
public interface GridServices extends IgniteAsyncSupport {
    /**
     * Gets grid projection to which this {@code GridServices} instance belongs.
     *
     * @return Grid projection to which this {@code GridServices} instance belongs.
     */
    public GridProjection projection();

    /**
     * Deploys a cluster-wide singleton service. GridGain will guarantee that there is always
     * one instance of the service in the cluster. In case if grid node on which the service
     * was deployed crashes or stops, GridGain will automatically redeploy it on another node.
     * However, if the node on which the service is deployed remains in topology, then the
     * service will always be deployed on that node only, regardless of topology changes.
     * <p>
     * Note that in case of topology changes, due to network delays, there may be a temporary situation
     * when a singleton service instance will be active on more than one node (e.g. crash detection delay).
     * <p>
     * This method is analogous to calling
     * {@link #deployMultiple(String, GridService, int, int) deployMultiple(name, svc, 1, 1)} method.
     * <p>
     * Supports asynchronous execution (see {@link IgniteAsyncSupport}).
     *
     * @param name Service name.
     * @param svc Service instance.
     * @throws GridException If failed to deploy service.
     */
<<<<<<< HEAD
    void deployClusterSingleton(String name, GridService svc) throws GridException;
=======
    public GridFuture<?> deployClusterSingleton(String name, GridService svc);
>>>>>>> bebaafc3

    /**
     * Deploys a per-node singleton service. GridGain will guarantee that there is always
     * one instance of the service running on each node. Whenever new nodes are started
     * within this grid projection, GridGain will automatically deploy one instance of
     * the service on every new node.
     * <p>
     * This method is analogous to calling
     * {@link #deployMultiple(String, GridService, int, int) deployMultiple(name, svc, 0, 1)} method.
     * <p>
     * Supports asynchronous execution (see {@link IgniteAsyncSupport}).
     *
     * @param name Service name.
     * @param svc Service instance.
     * @throws GridException If failed to deploy service.
     */
<<<<<<< HEAD
    void deployNodeSingleton(String name, GridService svc) throws GridException;
=======
    public GridFuture<?> deployNodeSingleton(String name, GridService svc);
>>>>>>> bebaafc3

    /**
     * Deploys one instance of this service on the primary node for a given affinity key.
     * Whenever topology changes and primary node assignment changes, GridGain will always
     * make sure that the service is undeployed on the previous primary node and deployed
     * on the new primary node.
     * <p>
     * Note that in case of topology changes, due to network delays, there may be a temporary situation
     * when a service instance will be active on more than one node (e.g. crash detection delay).
     * <p>
     * This method is analogous to the invocation of {@link #deploy(GridServiceConfiguration)} method
     * as follows:
     * <pre name="code" class="java">
     *     GridServiceConfiguration cfg = new GridServiceConfiguration();
     *
     *     cfg.setName(name);
     *     cfg.setService(svc);
     *     cfg.setCacheName(cacheName);
     *     cfg.setAffinityKey(affKey);
     *     cfg.setTotalCount(1);
     *     cfg.setMaxPerNodeCount(1);
     *
     *     grid.services().deploy(cfg);
     * </pre>
     * <p>
     * Supports asynchronous execution (see {@link IgniteAsyncSupport}).
     *
     * @param name Service name.
     * @param svc Service instance.
     * @param cacheName Name of the cache on which affinity for key should be calculated, {@code null} for
     *      default cache.
     * @param affKey Affinity cache key.
     * @throws GridException If failed to deploy service.
     */
<<<<<<< HEAD
    void deployKeyAffinitySingleton(String name, GridService svc, @Nullable String cacheName, Object affKey)
        throws GridException;
=======
    public GridFuture<?> deployKeyAffinitySingleton(String name, GridService svc, @Nullable String cacheName,
        Object affKey);
>>>>>>> bebaafc3

    /**
     * Deploys multiple instances of the service on the grid. GridGain will deploy a
     * maximum amount of services equal to {@code 'totalCnt'} parameter making sure that
     * there are no more than {@code 'maxPerNodeCnt'} service instances running
     * on each node. Whenever topology changes, GridGain will automatically rebalance
     * the deployed services within cluster to make sure that each node will end up with
     * about equal number of deployed instances whenever possible.
     * <p>
     * Note that at least one of {@code 'totalCnt'} or {@code 'maxPerNodeCnt'} parameters must have
     * value greater than {@code 0}.
     * <p>
     * This method is analogous to the invocation of {@link #deploy(GridServiceConfiguration)} method
     * as follows:
     * <pre name="code" class="java">
     *     GridServiceConfiguration cfg = new GridServiceConfiguration();
     *
     *     cfg.setName(name);
     *     cfg.setService(svc);
     *     cfg.setTotalCount(totalCnt);
     *     cfg.setMaxPerNodeCount(maxPerNodeCnt);
     *
     *     grid.services().deploy(cfg);
     * </pre>
     * <p>
     * Supports asynchronous execution (see {@link IgniteAsyncSupport}).
     *
     * @param name Service name.
     * @param svc Service instance.
     * @param totalCnt Maximum number of deployed services in the grid, {@code 0} for unlimited.
     * @param maxPerNodeCnt Maximum number of deployed services on each node, {@code 0} for unlimited.
     * @throws GridException If failed to deploy service.
     */
<<<<<<< HEAD
    void deployMultiple(String name, GridService svc, int totalCnt, int maxPerNodeCnt) throws GridException;
=======
    public GridFuture<?> deployMultiple(String name, GridService svc, int totalCnt, int maxPerNodeCnt);
>>>>>>> bebaafc3

    /**
     * Deploys multiple instances of the service on the grid according to provided
     * configuration. GridGain will deploy a maximum amount of services equal to
     * {@link GridServiceConfiguration#getTotalCount() cfg.getTotalCount()}  parameter
     * making sure that there are no more than {@link GridServiceConfiguration#getMaxPerNodeCount() cfg.getMaxPerNodeCount()}
     * service instances running on each node. Whenever topology changes, GridGain will automatically rebalance
     * the deployed services within cluster to make sure that each node will end up with
     * about equal number of deployed instances whenever possible.
     * <p>
     * If {@link GridServiceConfiguration#getAffinityKey() cfg.getAffinityKey()} is not {@code null}, then GridGain
     * will deploy the service on the primary node for given affinity key. The affinity will be calculated
     * on the cache with {@link GridServiceConfiguration#getCacheName() cfg.getCacheName()} name.
     * <p>
     * If {@link GridServiceConfiguration#getNodeFilter() cfg.getNodeFilter()} is not {@code null}, then
     * GridGain will deploy service on all grid nodes for which the provided filter evaluates to {@code true}.
     * The node filter will be checked in addition to the underlying grid projection filter, or the
     * whole grid, if the underlying grid projection includes all grid nodes.
     * <p>
     * Note that at least one of {@code 'totalCnt'} or {@code 'maxPerNodeCnt'} parameters must have
     * value greater than {@code 0}.
     * <p>
     * Supports asynchronous execution (see {@link IgniteAsyncSupport}).
     * <p>
     * Here is an example of creating service deployment configuration:
     * <pre name="code" class="java">
     *     GridServiceConfiguration cfg = new GridServiceConfiguration();
     *
     *     cfg.setName(name);
     *     cfg.setService(svc);
     *     cfg.setTotalCount(0); // Unlimited.
     *     cfg.setMaxPerNodeCount(2); // Deploy 2 instances of service on each node.
     *
     *     grid.services().deploy(cfg);
     * </pre>
     *
     * @param cfg Service configuration.
     * @throws GridException If failed to deploy service.
     */
<<<<<<< HEAD
    void deploy(GridServiceConfiguration cfg) throws GridException;
=======
    public GridFuture<?> deploy(GridServiceConfiguration cfg);
>>>>>>> bebaafc3

    /**
     * Cancels service deployment. If a service with specified name was deployed on the grid,
     * then {@link GridService#cancel(GridServiceContext)} method will be called on it.
     * <p>
     * Note that GridGain cannot guarantee that the service exits from {@link GridService#execute(GridServiceContext)}
     * method whenever {@link GridService#cancel(GridServiceContext)} is called. It is up to the user to
     * make sure that the service code properly reacts to cancellations.
     * <p>
     * Supports asynchronous execution (see {@link IgniteAsyncSupport}).
     *
     * @param name Name of service to cancel.
     * @throws GridException If failed to cancel service.
     */
<<<<<<< HEAD
    void cancel(String name) throws GridException;
=======
    public GridFuture<?> cancel(String name);
>>>>>>> bebaafc3

    /**
     * Cancels all deployed services.
     * <p>
     * Note that depending on user logic, it may still take extra time for a service to
     * finish execution, even after it was cancelled.
     * <p>
     * Supports asynchronous execution (see {@link IgniteAsyncSupport}).
     *
     * @throws GridException If failed to cancel services.
     */
<<<<<<< HEAD
    void cancelAll() throws GridException;
=======
    public GridFuture<?> cancelAll();
>>>>>>> bebaafc3

    /**
     * Gets metadata about all deployed services.
     *
     * @return Metadata about all deployed services.
     */
    public Collection<GridServiceDescriptor> deployedServices();

    /**
     * Gets deployed service with specified name.
     *
     * @param name Service name.
     * @param <T> Service type
     * @return Deployed service with specified name.
     */
    public <T> T service(String name);

    /**
     * Gets all deployed services with specified name.
     *
     * @param name Service name.
     * @param <T> Service type.
     * @return all deployed services with specified name.
     */
    public <T> Collection<T> services(String name);

    /**
     * Gets a remote handle on the service. If service is available locally,
     * then local instance is returned, otherwise, a remote proxy is dynamically
     * created and provided for the specified service.
     *
     * @param svcItf Interface for the service.
     * @param sticky Whether or not GridGain should always contact the same remote
     *      service or try to load-balance between services.
     * @return Either proxy over remote service or local service if it is deployed locally.
     */
<<<<<<< HEAD
    <T> T serviceProxy(String name, Class<T> svc, boolean sticky) throws GridRuntimeException;

    /** {@inheritDoc} */
    @Override public GridServices enableAsync();
=======
    public <T> T serviceProxy(String name, Class<? super T> svcItf, boolean sticky) throws GridRuntimeException;
>>>>>>> bebaafc3
}<|MERGE_RESOLUTION|>--- conflicted
+++ resolved
@@ -142,11 +142,7 @@
      * @param svc Service instance.
      * @throws GridException If failed to deploy service.
      */
-<<<<<<< HEAD
-    void deployClusterSingleton(String name, GridService svc) throws GridException;
-=======
-    public GridFuture<?> deployClusterSingleton(String name, GridService svc);
->>>>>>> bebaafc3
+    public void deployClusterSingleton(String name, GridService svc) throws GridException;
 
     /**
      * Deploys a per-node singleton service. GridGain will guarantee that there is always
@@ -163,11 +159,7 @@
      * @param svc Service instance.
      * @throws GridException If failed to deploy service.
      */
-<<<<<<< HEAD
-    void deployNodeSingleton(String name, GridService svc) throws GridException;
-=======
-    public GridFuture<?> deployNodeSingleton(String name, GridService svc);
->>>>>>> bebaafc3
+    public void deployNodeSingleton(String name, GridService svc) throws GridException;
 
     /**
      * Deploys one instance of this service on the primary node for a given affinity key.
@@ -202,13 +194,8 @@
      * @param affKey Affinity cache key.
      * @throws GridException If failed to deploy service.
      */
-<<<<<<< HEAD
-    void deployKeyAffinitySingleton(String name, GridService svc, @Nullable String cacheName, Object affKey)
+    public void deployKeyAffinitySingleton(String name, GridService svc, @Nullable String cacheName, Object affKey)
         throws GridException;
-=======
-    public GridFuture<?> deployKeyAffinitySingleton(String name, GridService svc, @Nullable String cacheName,
-        Object affKey);
->>>>>>> bebaafc3
 
     /**
      * Deploys multiple instances of the service on the grid. GridGain will deploy a
@@ -242,11 +229,7 @@
      * @param maxPerNodeCnt Maximum number of deployed services on each node, {@code 0} for unlimited.
      * @throws GridException If failed to deploy service.
      */
-<<<<<<< HEAD
-    void deployMultiple(String name, GridService svc, int totalCnt, int maxPerNodeCnt) throws GridException;
-=======
-    public GridFuture<?> deployMultiple(String name, GridService svc, int totalCnt, int maxPerNodeCnt);
->>>>>>> bebaafc3
+    public void deployMultiple(String name, GridService svc, int totalCnt, int maxPerNodeCnt) throws GridException;
 
     /**
      * Deploys multiple instances of the service on the grid according to provided
@@ -286,11 +269,7 @@
      * @param cfg Service configuration.
      * @throws GridException If failed to deploy service.
      */
-<<<<<<< HEAD
-    void deploy(GridServiceConfiguration cfg) throws GridException;
-=======
-    public GridFuture<?> deploy(GridServiceConfiguration cfg);
->>>>>>> bebaafc3
+    public void deploy(GridServiceConfiguration cfg) throws GridException;
 
     /**
      * Cancels service deployment. If a service with specified name was deployed on the grid,
@@ -305,11 +284,7 @@
      * @param name Name of service to cancel.
      * @throws GridException If failed to cancel service.
      */
-<<<<<<< HEAD
-    void cancel(String name) throws GridException;
-=======
-    public GridFuture<?> cancel(String name);
->>>>>>> bebaafc3
+    public void cancel(String name) throws GridException;
 
     /**
      * Cancels all deployed services.
@@ -321,11 +296,7 @@
      *
      * @throws GridException If failed to cancel services.
      */
-<<<<<<< HEAD
-    void cancelAll() throws GridException;
-=======
-    public GridFuture<?> cancelAll();
->>>>>>> bebaafc3
+    public void cancelAll() throws GridException;
 
     /**
      * Gets metadata about all deployed services.
@@ -357,17 +328,14 @@
      * then local instance is returned, otherwise, a remote proxy is dynamically
      * created and provided for the specified service.
      *
+     * @param name Service name.
      * @param svcItf Interface for the service.
      * @param sticky Whether or not GridGain should always contact the same remote
      *      service or try to load-balance between services.
      * @return Either proxy over remote service or local service if it is deployed locally.
      */
-<<<<<<< HEAD
-    <T> T serviceProxy(String name, Class<T> svc, boolean sticky) throws GridRuntimeException;
+    public <T> T serviceProxy(String name, Class<? super T> svcItf, boolean sticky) throws GridRuntimeException;
 
     /** {@inheritDoc} */
     @Override public GridServices enableAsync();
-=======
-    public <T> T serviceProxy(String name, Class<? super T> svcItf, boolean sticky) throws GridRuntimeException;
->>>>>>> bebaafc3
 }