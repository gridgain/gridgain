/* @java.file.header */

/*  _________        _____ __________________        _____
 *  __  ____/___________(_)______  /__  ____/______ ____(_)_______
 *  _  / __  __  ___/__  / _  __  / _  / __  _  __ `/__  / __  __ \
 *  / /_/ /  _  /    _  /  / /_/ /  / /_/ /  / /_/ / _  /  _  / / /
 *  \____/   /_/     /_/   \_,__/   \____/   \__,_/  /_/   /_/ /_/
 */

package org.gridgain.grid.kernal.processors.cache.local.atomic;

import org.gridgain.grid.*;
import org.gridgain.grid.cache.*;
import org.gridgain.grid.kernal.processors.cache.*;
import org.gridgain.grid.kernal.processors.cache.local.*;
import org.gridgain.grid.lang.*;
import org.gridgain.grid.security.*;
import org.gridgain.grid.util.*;
import org.gridgain.grid.util.future.*;
import org.gridgain.grid.util.typedef.*;
import org.gridgain.grid.util.typedef.internal.*;
import org.jetbrains.annotations.*;
import sun.misc.*;

import java.io.*;
import java.util.*;
import java.util.concurrent.*;

import static org.gridgain.grid.cache.GridCacheFlag.*;
import static org.gridgain.grid.kernal.processors.cache.GridCacheOperation.*;

/**
 * Non-transactional local cache.
 */
public class GridLocalAtomicCache<K, V> extends GridCacheAdapter<K, V> {
    /** */
    private static final long serialVersionUID = 0L;

    /** Unsafe instance. */
    private static final Unsafe UNSAFE = GridUnsafe.unsafe();

    /** */
    private GridCachePreloader<K,V> preldr;

    /**
     * Empty constructor required by {@link Externalizable}.
     */
    public GridLocalAtomicCache() {
        // No-op.
    }

    /**
     * @param ctx Cache context.
     */
    public GridLocalAtomicCache(GridCacheContext<K, V> ctx) {
        super(ctx, ctx.config().getStartSize());

        preldr = new GridCachePreloaderAdapter<>(ctx);
    }

    /** {@inheritDoc} */
    @Override protected void init() {
        map.setEntryFactory(new GridCacheMapEntryFactory<K, V>() {
            @Override public GridCacheMapEntry<K, V> create(GridCacheContext<K, V> ctx, long topVer, K key, int hash,
                V val, @Nullable GridCacheMapEntry<K, V> next, long ttl, int hdrId) {
                return new GridLocalCacheEntry<K, V>(ctx, key, hash, val, next, ttl, hdrId) {
                    @Override public GridCacheEntry<K, V> wrapFilterLocked() throws GridException {
                        assert Thread.holdsLock(this);

                        return new GridCacheFilterEvaluationEntry<>(key, rawGetOrUnmarshal(), this);
                    }
                };
            }
        });
    }

    /** {@inheritDoc} */
    @Override public void start() throws GridException {
        // No-op.
    }

    /** {@inheritDoc} */
    @Override public boolean isLocal() {
        return true;
    }

    /** {@inheritDoc} */
    @Override public GridCachePreloader<K, V> preloader() {
        return preldr;
    }

    /** {@inheritDoc} */
    @SuppressWarnings("unchecked")
    @Override public V put(K key,
        V val,
        @Nullable GridCacheEntryEx<K, V> cached,
        long ttl,
        @Nullable GridPredicate<GridCacheEntry<K, V>>[] filter) throws GridException {
        A.notNull(key, "key", val, "val");

        ctx.denyOnLocalRead();

        return (V)updateAllInternal(UPDATE,
            Collections.singleton(key),
            Collections.singleton(val),
            ttl,
            true,
            false,
            filter,
            ctx.isStoreEnabled());
    }

    /** {@inheritDoc} */
    @SuppressWarnings("unchecked")
    @Override public boolean putx(K key,
        V val,
        @Nullable GridCacheEntryEx<K, V> cached,
        long ttl,
        @Nullable GridPredicate<GridCacheEntry<K, V>>... filter) throws GridException {
        A.notNull(key, "key", val, "val");

        ctx.denyOnLocalRead();

        return (Boolean)updateAllInternal(UPDATE,
            Collections.singleton(key),
            Collections.singleton(val),
            ttl,
            false,
            false,
            filter,
            ctx.isStoreEnabled());
    }

    /** {@inheritDoc} */
    @Override public boolean putx(K key,
        V val,
        GridPredicate<GridCacheEntry<K, V>>[] filter) throws GridException {
        A.notNull(key, "key", val, "val");

        ctx.denyOnLocalRead();

        return (Boolean)updateAllInternal(UPDATE,
            Collections.singleton(key),
            Collections.singleton(val),
            -1,
            false,
            false,
            filter,
            ctx.isStoreEnabled());
    }

    /** {@inheritDoc} */
    @SuppressWarnings("unchecked")
    @Override public GridFuture<V> putAsync(K key,
        V val,
        @Nullable GridCacheEntryEx<K, V> entry,
        long ttl,
        @Nullable GridPredicate<GridCacheEntry<K, V>>... filter) {
        A.notNull(key, "key", val, "val");

        ctx.denyOnLocalRead();

        return updateAllAsync0(F0.asMap(key, val), null, true, false, ttl, filter);
    }

    /** {@inheritDoc} */
    @SuppressWarnings("unchecked")
    @Override public GridFuture<Boolean> putxAsync(K key,
        V val,
        @Nullable GridCacheEntryEx<K, V> entry,
        long ttl,
        @Nullable GridPredicate<GridCacheEntry<K, V>>... filter) {
        A.notNull(key, "key", val, "val");

        ctx.denyOnLocalRead();

        return updateAllAsync0(F0.asMap(key, val), null, false, false, ttl, filter);
    }

    /** {@inheritDoc} */
    @SuppressWarnings("unchecked")
    @Override public V putIfAbsent(K key, V val) throws GridException {
        return put(key, val, ctx.noPeekArray());
    }

    /** {@inheritDoc} */
    @Override public GridFuture<V> putIfAbsentAsync(K key, V val) {
        return putAsync(key, val, ctx.noPeekArray());
    }

    /** {@inheritDoc} */
    @Override public boolean putxIfAbsent(K key, V val) throws GridException {
        return putx(key, val, ctx.noPeekArray());
    }

    /** {@inheritDoc} */
    @Override public GridFuture<Boolean> putxIfAbsentAsync(K key, V val) {
        return putxAsync(key, val, ctx.noPeekArray());
    }

    /** {@inheritDoc} */
    @SuppressWarnings("unchecked")
    @Override public V replace(K key, V val) throws GridException {
        return put(key, val, ctx.hasPeekArray());
    }

    /** {@inheritDoc} */
    @Override public GridFuture<V> replaceAsync(K key, V val) {
        return putAsync(key, val, ctx.hasPeekArray());
    }

    /** {@inheritDoc} */
    @Override public boolean replacex(K key, V val) throws GridException {
        return putx(key, val, ctx.hasPeekArray());
    }

    /** {@inheritDoc} */
    @Override public GridFuture<Boolean> replacexAsync(K key, V val) {
        return putxAsync(key, val, ctx.hasPeekArray());
    }

    /** {@inheritDoc} */
    @Override public boolean replace(K key, V oldVal, V newVal) throws GridException {
        return putx(key, newVal, ctx.equalsPeekArray(oldVal));
    }

    /** {@inheritDoc} */
    @Override public GridFuture<Boolean> replaceAsync(K key, V oldVal, V newVal) {
        return putxAsync(key, newVal, ctx.equalsPeekArray(oldVal));
    }

    /** {@inheritDoc} */
    @SuppressWarnings("unchecked")
    @Override public GridCacheReturn<V> replacex(K key, V oldVal, V newVal) throws GridException {
        A.notNull(key, "key");

        ctx.denyOnLocalRead();

        return (GridCacheReturn<V>)updateAllInternal(UPDATE,
            Collections.singleton(key),
            Collections.singleton(newVal),
            0,
            true,
            true,
            ctx.equalsPeekArray(oldVal),
            ctx.isStoreEnabled());
    }

    /** {@inheritDoc} */
    @SuppressWarnings("unchecked")
    @Override public GridCacheReturn<V> removex(K key, V val) throws GridException {
        A.notNull(key, "key");

        ctx.denyOnLocalRead();

        return (GridCacheReturn<V>)updateAllInternal(DELETE,
            Collections.singleton(key),
            null,
            0,
            true,
            true,
            ctx.equalsPeekArray(val),
            ctx.isStoreEnabled());
    }

    /** {@inheritDoc} */
    @SuppressWarnings("unchecked")
    @Override public GridFuture<GridCacheReturn<V>> removexAsync(K key, V val) {
        A.notNull(key, "key");

        ctx.denyOnLocalRead();

        return removeAllAsync0(F.asList(key), true, true, ctx.equalsPeekArray(val));
    }

    /** {@inheritDoc} */
    @SuppressWarnings("unchecked")
    @Override public GridFuture<GridCacheReturn<V>> replacexAsync(K key, V oldVal, V newVal) {
        A.notNull(key, "key");

        ctx.denyOnLocalRead();

        return updateAllAsync0(F.asMap(key, newVal), null, true, true, 0,
            ctx.equalsPeekArray(oldVal));
    }

    /** {@inheritDoc} */
    @Override public void putAll(Map<? extends K, ? extends V> m,
        GridPredicate<GridCacheEntry<K, V>>[] filter) throws GridException {
        ctx.denyOnLocalRead();

        updateAllInternal(UPDATE,
            m.keySet(),
            m.values(),
            0,
            false,
            false,
            filter,
            ctx.isStoreEnabled());
    }

    /** {@inheritDoc} */
    @Override public GridFuture<?> putAllAsync(Map<? extends K, ? extends V> m,
        @Nullable GridPredicate<GridCacheEntry<K, V>>[] filter) {
        ctx.denyOnLocalRead();

        return updateAllAsync0(m, null, false, false, 0, filter);
    }

    /** {@inheritDoc} */
    @Override public void transform(K key, GridClosure<V, V> transformer) throws GridException {
        ctx.denyOnLocalRead();

        updateAllInternal(TRANSFORM,
            Collections.singleton(key),
            Collections.singleton(transformer),
            -1,
            false,
            false,
            null,
            ctx.isStoreEnabled());
    }

    /** {@inheritDoc} */
    @SuppressWarnings("unchecked")
    @Override public <R> R transformAndCompute(K key, GridClosure<V, GridBiTuple<V, R>> transformer)
        throws GridException {
        return (R)updateAllInternal(TRANSFORM,
            Collections.singleton(key),
            Collections.singleton(new GridCacheTransformComputeClosure<>(transformer)),
            -1,
            true,
            false,
            null,
            ctx.isStoreEnabled());
    }

    /** {@inheritDoc} */
    @Override public GridFuture<?> transformAsync(K key,
        GridClosure<V, V> transformer,
        @Nullable GridCacheEntryEx<K, V> entry,
        long ttl) {
        ctx.denyOnLocalRead();

        return updateAllAsync0(null, Collections.singletonMap(key, transformer), false, false, ttl, null);
    }

    /** {@inheritDoc} */
    @SuppressWarnings("ConstantConditions")
    @Override public void transformAll(@Nullable Map<? extends K, ? extends GridClosure<V, V>> m) throws GridException {
        ctx.denyOnLocalRead();

        if (F.isEmpty(m))
            return;

        updateAllInternal(TRANSFORM,
            m.keySet(),
            m.values(),
            0,
            false,
            false,
            null,
            ctx.isStoreEnabled());
    }

    /** {@inheritDoc} */
    @Override public GridFuture<?> transformAllAsync(@Nullable Map<? extends K, ? extends GridClosure<V, V>> m) {
        ctx.denyOnLocalRead();

        if (F.isEmpty(m))
            return new GridFinishedFuture<Object>(ctx.kernalContext());

        return updateAllAsync0(null, m, false, false, 0, null);
    }

    /** {@inheritDoc} */
    @SuppressWarnings("unchecked")
    @Override public V remove(K key,
        @Nullable GridCacheEntryEx<K, V> entry,
        @Nullable GridPredicate<GridCacheEntry<K, V>>... filter) throws GridException {
        ctx.denyOnLocalRead();

        return (V)updateAllInternal(DELETE,
            Collections.singleton(key),
            null,
            0,
            true,
            false,
            filter,
            ctx.isStoreEnabled());
    }

    /** {@inheritDoc} */
    @SuppressWarnings("unchecked")
    @Override public GridFuture<V> removeAsync(K key,
        @Nullable GridCacheEntryEx<K, V> entry,
        @Nullable GridPredicate<GridCacheEntry<K, V>>... filter) {
        ctx.denyOnLocalRead();

        return removeAllAsync0(Collections.singletonList(key), true, false, filter);
    }

    /** {@inheritDoc} */
    @SuppressWarnings("unchecked")
    @Override public void removeAll(Collection<? extends K> keys,
        GridPredicate<GridCacheEntry<K, V>>... filter) throws GridException {
        ctx.denyOnLocalRead();

        updateAllInternal(DELETE,
            keys,
            null,
            0,
            false,
            false,
            filter,
            ctx.isStoreEnabled());
    }

    /** {@inheritDoc} */
    @Override public GridFuture<?> removeAllAsync(Collection<? extends K> keys,
        GridPredicate<GridCacheEntry<K, V>>[] filter) {
        ctx.denyOnLocalRead();

        return removeAllAsync0(keys, false, false, filter);
    }

    /** {@inheritDoc} */
    @SuppressWarnings("unchecked")
    @Override public boolean removex(K key,
        @Nullable GridCacheEntryEx<K, V> entry,
        @Nullable GridPredicate<GridCacheEntry<K, V>>... filter) throws GridException {
        A.notNull(key, "key");

        ctx.denyOnLocalRead();

        return (Boolean)updateAllInternal(DELETE,
            Collections.singleton(key),
            null,
            0,
            false,
            false,
            filter,
            ctx.isStoreEnabled());
    }

    /** {@inheritDoc} */
    @SuppressWarnings("unchecked")
    @Override public GridFuture<Boolean> removexAsync(K key,
        @Nullable GridCacheEntryEx<K, V> entry,
        @Nullable GridPredicate<GridCacheEntry<K, V>>... filter) {
        A.notNull(key, "key");

        ctx.denyOnLocalRead();

        return removeAllAsync0(Collections.singletonList(key), false, false, filter);
    }

    /** {@inheritDoc} */
    @Override public boolean remove(K key, V val) throws GridException {
        A.notNull(key, "key");

        ctx.denyOnLocalRead();

        return (Boolean)updateAllInternal(DELETE,
            Collections.singleton(key),
            null,
            0,
            false,
            false,
            ctx.equalsPeekArray(val),
            ctx.isStoreEnabled());
    }

    /** {@inheritDoc} */
    @Override public GridFuture<Boolean> removeAsync(K key, V val) {
        return removexAsync(key, ctx.equalsPeekArray(val));
    }

    /** {@inheritDoc} */
    @SuppressWarnings("unchecked")
    @Override public void removeAll(GridPredicate<GridCacheEntry<K, V>>[] filter) throws GridException {
        removeAll(keySet(filter));
    }

    /** {@inheritDoc} */
    @Override public GridFuture<?> removeAllAsync(GridPredicate<GridCacheEntry<K, V>>[] filter) {
        return removeAllAsync(keySet(filter), filter);
    }

    /** {@inheritDoc} */

    @SuppressWarnings("unchecked")
    @Override @Nullable public V get(K key, boolean deserializePortable,
        @Nullable GridPredicate<GridCacheEntry<K, V>> filter) throws GridException {
        ctx.denyOnFlag(LOCAL);

        String taskName = ctx.kernalContext().job().currentTaskName();

        Map<K, V> m = getAllInternal(Collections.singleton(key),
            filter != null ? new GridPredicate[]{filter} : null,
            ctx.isSwapOrOffheapEnabled(),
            ctx.isStoreEnabled(),
            ctx.hasFlag(CLONE),
            taskName,
            deserializePortable);

        return m.get(key);
    }

    /** {@inheritDoc} */
    @SuppressWarnings("unchecked")
    @Override public final Map<K, V> getAll(Collection<? extends K> keys, boolean deserializePortable,
        GridPredicate<GridCacheEntry<K, V>> filter)
        throws GridException {
        ctx.denyOnFlag(LOCAL);

        String taskName = ctx.kernalContext().job().currentTaskName();

        return getAllInternal(keys,
            filter != null ? new GridPredicate[]{filter} : null,
            ctx.isSwapOrOffheapEnabled(),
            ctx.isStoreEnabled(),
            ctx.hasFlag(CLONE),
            taskName,
            deserializePortable);
    }


    /** {@inheritDoc} */
    @SuppressWarnings("unchecked")
    @Override public GridFuture<Map<K, V>> getAllAsync(
        @Nullable final Collection<? extends K> keys,
        final boolean forcePrimary,
        boolean skipTx,
        @Nullable final GridCacheEntryEx<K, V> entry,
        @Nullable UUID subjId,
        final String taskName,
        final boolean deserializePortable,
        @Nullable final GridPredicate<GridCacheEntry<K, V>>[] filter
    ) {
        ctx.denyOnFlag(LOCAL);

        final boolean swapOrOffheap = ctx.isSwapOrOffheapEnabled();
        final boolean storeEnabled = ctx.isStoreEnabled();
        final boolean clone = ctx.hasFlag(CLONE);

        return asyncOp(new Callable<Map<K, V>>() {
            @Override public Map<K, V> call() throws Exception {
                return getAllInternal(keys, filter, swapOrOffheap, storeEnabled, clone, taskName, deserializePortable);
            }
        });
    }

    /**
     * Entry point to all public API get methods.
     *
     * @param keys Keys to remove.
     * @param filter Filter.
     * @param swapOrOffheap {@code True} if swap of off-heap storage are enabled.
     * @param storeEnabled Store enabled flag.
     * @param clone {@code True} if returned values should be cloned.
     * @return Key-value map.
     * @throws GridException If failed.
     */
    @SuppressWarnings("ConstantConditions")
    private Map<K, V> getAllInternal(@Nullable Collection<? extends K> keys,
        @Nullable GridPredicate<GridCacheEntry<K, V>>[] filter,
        boolean swapOrOffheap,
        boolean storeEnabled,
        boolean clone,
        String taskName,
        boolean deserializePortable) throws GridException {
        ctx.checkSecurity(GridSecurityPermission.CACHE_READ);

        UUID subjId = ctx.subjectIdPerCall(null);

        if (F.isEmpty(keys))
            return Collections.emptyMap();

        boolean success = true;

        Map<K, V> vals = new HashMap<>(keys.size(), 1.0f);

        for (K key : keys) {
            if (key == null)
                continue;

            GridCacheEntryEx<K, V> entry = null;

            while (true) {
                try {
                    entry = swapOrOffheap ? entryEx(key) : peekEx(key);

                    if (entry != null) {
                        V v = entry.innerGet(null,
                            /*swap*/swapOrOffheap,
                            /*read-through*/false,
                            /*fail-fast*/false,
                            /*unmarshal*/true,
                            /**update-metrics*/true,
                            /**event*/true,
                            subjId,
                            null,
<<<<<<< HEAD
                            taskName,
=======
>>>>>>> 994f211e
                            filter);

                        if (v != null)
                            vals.put(key, v);
                        else
                            success = false;
                    }
                    else
                        success = false;

                    break; // While.
                }
                catch (GridCacheEntryRemovedException ignored) {
                    // No-op, retry.
                }
                catch (GridCacheFilterFailedException ignored) {
                    // No-op, skip the key.
                    break;
                }
                finally {
                    if (entry != null)
                        ctx.evicts().touch(entry, ctx.affinity().affinityTopologyVersion());
                }

                if (!success && storeEnabled)
                    break;
            }
        }

        if (success || !storeEnabled) {
            if (!clone)
                return vals;

            Map<K, V> map = new GridLeanMap<>();

            for (Map.Entry<K, V> e : vals.entrySet())
                map.put(e.getKey(), ctx.cloneValue(e.getValue()));

            return map;
        }

        return getAllAsync(keys, null, false, subjId, taskName, deserializePortable, false, filter).get();
    }

    /**
     * Entry point for public API update methods.
     *
     * @param map Put map. Either {@code map} or {@code transformMap} should be passed.
     * @param transformMap Transform map. Either {@code map} or {@code transformMap} should be passed.
     * @param retval Return value required flag.
     * @param rawRetval Return {@code GridCacheReturn} instance.
     * @param ttl Entry time-to-live.
     * @param filter Cache entry filter for atomic updates.
     * @return Completion future.
     */
    private GridFuture updateAllAsync0(
        @Nullable final Map<? extends K, ? extends V> map,
        @Nullable final Map<? extends K, ? extends GridClosure<V, V>> transformMap,
        final boolean retval,
        final boolean rawRetval,
        final long ttl,
        @Nullable final GridPredicate<GridCacheEntry<K, V>>[] filter
    ) {
        final GridCacheOperation op = transformMap != null ? TRANSFORM : UPDATE;
        final Collection<? extends K> keys =
            map != null ? map.keySet() : transformMap != null ? transformMap.keySet() : null;
        final Collection<?> vals = map != null ? map.values() : transformMap != null ? transformMap.values() : null;
        final boolean storeEnabled = ctx.isStoreEnabled();

        return asyncOp(new Callable<Object>() {
            @Override public Object call() throws Exception {
                return updateAllInternal(op,
                    keys,
                    vals,
                    ttl,
                    retval,
                    rawRetval,
                    filter,
                    storeEnabled);
            }
        });
    }

    /**
     * Entry point for public API remove methods.
     *
     * @param keys Keys to remove.
     * @param retval Return value required flag.
     * @param rawRetval Return {@code GridCacheReturn} instance.
     * @param filter Cache entry filter.
     * @return Completion future.
     */
    private GridFuture removeAllAsync0(
        @Nullable final Collection<? extends K> keys,
        final boolean retval,
        final boolean rawRetval,
        @Nullable final GridPredicate<GridCacheEntry<K, V>>[] filter
    ) {
        final boolean storeEnabled = ctx.isStoreEnabled();

        return asyncOp(new Callable<Object>() {
            @Override public Object call() throws Exception {
                return updateAllInternal(DELETE,
                    keys,
                    null,
                    0,
                    retval,
                    rawRetval,
                    filter,
                    storeEnabled);
            }
        });
    }

    /**
     * Entry point for all public update methods (put, remove, transform).
     *
     * @param op Operation.
     * @param keys Keys.
     * @param vals Values.
     * @param ttl Time to live.
     * @param retval Return value required flag.
     * @param rawRetval Return {@code GridCacheReturn} instance.
     * @param filter Cache entry filter.
     * @param storeEnabled Store enabled flag.
     * @return Update result.
     * @throws GridException If failed.
     */
    @SuppressWarnings("unchecked")
    private Object updateAllInternal(GridCacheOperation op,
        Collection<? extends K> keys,
        @Nullable Iterable<?> vals,
        long ttl,
        boolean retval,
        boolean rawRetval,
        GridPredicate<GridCacheEntry<K, V>>[] filter,
        boolean storeEnabled) throws GridException {
        if (op == DELETE)
            ctx.checkSecurity(GridSecurityPermission.CACHE_REMOVE);
        else
            ctx.checkSecurity(GridSecurityPermission.CACHE_PUT);

        String taskName = ctx.kernalContext().job().currentTaskName();

        GridCacheVersion ver = ctx.versions().next();

        UUID subjId = ctx.subjectIdPerCall(null);

        if (storeEnabled && keys.size() > 1) {
            updateWithBatch(op, keys, vals, ver, filter, subjId, taskName);

            return null;
        }

        Iterator<?> valsIter = vals != null ? vals.iterator() : null;

        GridBiTuple<Boolean, ?> res = null;

        GridCachePartialUpdateException err = null;

        boolean intercept = ctx.config().getInterceptor() != null;

        for (K key : keys) {
            Object val = valsIter != null ? valsIter.next() : null;

            if (key == null)
                continue;

            while (true) {
                GridCacheEntryEx<K, V> entry = null;

                try {
                    entry = entryEx(key);

                    GridBiTuple<Boolean, V> t = entry.innerUpdateLocal(
                        ver,
                        val == null ? DELETE : op,
                        val,
                        storeEnabled,
                        retval,
                        ttl,
                        true,
                        true,
                        filter,
                        intercept,
                        subjId,
                        taskName);

                    if (res == null) {
                        if (op == TRANSFORM && val instanceof GridCacheTransformComputeClosure) {
                            assert retval;

                            res = new GridBiTuple<>(t.get1(),
                                ((GridCacheTransformComputeClosure<V, ?>)val).returnValue());
                        }
                        else
                            res = t;
                    }

                    break; // While.
                }
                catch (GridCacheEntryRemovedException ignored) {
                    if (log.isDebugEnabled())
                        log.debug("Got removed entry while updating (will retry): " + key);

                    entry = null;
                }
                catch (GridException e) {
                    if (err == null)
                        err = partialUpdateException();

                    err.add(F.asList(key), e);

                    U.error(log, "Failed to update key : " + key, e);

                    break;
                }
                finally {
                    if (entry != null)
                        ctx.evicts().touch(entry, ctx.affinity().affinityTopologyVersion());
                }
            }
        }

        if (err != null)
            throw err;

        return res == null ? null : rawRetval ?
            new GridCacheReturn<>(res.get2(), res.get1()) : retval ? res.get2() : res.get1();
    }

    /**
     * Updates entries using batched write-through.
     *
     * @param op Operation.
     * @param keys Keys.
     * @param vals Values.
     * @param ver Cache version.
     * @param filter Optional filter.
     * @param subjId Subject ID.
     * @throws GridCachePartialUpdateException If update failed.
     */
    @SuppressWarnings({"ForLoopReplaceableByForEach", "unchecked"})
    private void updateWithBatch(
        GridCacheOperation op,
        Collection<? extends K> keys,
        @Nullable Iterable<?> vals,
        GridCacheVersion ver,
        @Nullable GridPredicate<GridCacheEntry<K, V>>[] filter,
        UUID subjId,
        String taskName
    ) throws GridException {
        List<GridCacheEntryEx<K, V>> locked = lockEntries(keys);

        try {
            int size = locked.size();

            Map<K, V> putMap = null;
            Collection<K> rmvKeys = null;
            List<GridCacheEntryEx<K, V>> filtered = new ArrayList<>(size);

            GridCachePartialUpdateException err = null;

            Iterator<?> valsIter = vals != null ? vals.iterator() : null;

            boolean intercept = ctx.config().getInterceptor() != null;

            for (int i = 0; i < size; i++) {
                GridCacheEntryEx<K, V> entry = locked.get(i);

                Object val = valsIter != null ? valsIter.next() : null;

                if (val == null && op != DELETE)
                    continue;

                try {
                    try {
                        if (!ctx.isAll(entry.wrapFilterLocked(), filter)) {
                            if (log.isDebugEnabled())
                                log.debug("Entry did not pass the filter (will skip write) [entry=" + entry +
                                    ", filter=" + Arrays.toString(filter) + ']');

                            continue;
                        }
                    }
                    catch (GridException e) {
                        if (err == null)
                            err = partialUpdateException();

                        err.add(F.asList(entry.key()), e);

                        continue;
                    }

                    if (op == TRANSFORM) {
                        GridClosure<V, V> transform = (GridClosure<V, V>)val;

                        V old = entry.innerGet(null,
                            true,
                            true,
                            false,
                            true,
                            true,
                            true,
                            subjId,
<<<<<<< HEAD
                            transform.getClass().getName(),
                            taskName,
=======
                            transform,
>>>>>>> 994f211e
                            CU.<K, V>empty());

                        V updated = transform.apply(old);

                        if (updated == null) {
                            if (intercept) {
                                GridBiTuple<Boolean, ?> interceptorRes = ctx.config().getInterceptor().onBeforeRemove(
                                    entry.key(), old);

                                if (ctx.cancelRemove(interceptorRes))
                                    continue;
                            }

                            // Update previous batch.
                            if (putMap != null) {
                                err = updatePartialBatch(
                                    filtered,
                                    ver,
                                    putMap,
                                    null,
                                    err,
                                    subjId,
                                    taskName);

                                putMap = null;

                                filtered = new ArrayList<>();
                            }

                            // Start collecting new batch.
                            if (rmvKeys == null)
                                rmvKeys = new ArrayList<>(size);

                            rmvKeys.add(entry.key());
                        }
                        else {
                            if (intercept) {
                                updated = (V)ctx.config().getInterceptor().onBeforePut(entry.key(), old, updated);

                                if (updated == null)
                                    continue;
                            }

                            // Update previous batch.
                            if (rmvKeys != null) {
                                err = updatePartialBatch(
                                    filtered,
                                    ver,
                                    null,
                                    rmvKeys,
                                    err,
                                    subjId,
                                    taskName);

                                rmvKeys = null;

                                filtered = new ArrayList<>();
                            }

                            if (putMap == null)
                                putMap = new LinkedHashMap<>(size, 1.0f);

                            putMap.put(entry.key(), updated);
                        }
                    }
                    else if (op == UPDATE) {
                        if (intercept) {
                            V old = entry.innerGet(null,
                                true,
                                true,
                                false,
                                true,
                                true,
                                true,
                                subjId,
                                null,
<<<<<<< HEAD
                                taskName,
=======
>>>>>>> 994f211e
                                CU.<K, V>empty());

                            val = ctx.config().getInterceptor().onBeforePut(entry.key(), old, val);

                            if (val == null)
                                continue;
                        }

                        if (putMap == null)
                            putMap = new LinkedHashMap<>(size, 1.0f);

                        putMap.put(entry.key(), (V)val);
                    }
                    else {
                        assert op == DELETE;

                        if (intercept) {
                            V old = entry.innerGet(null,
                                true,
                                true,
                                false,
                                true,
                                true,
                                true,
                                subjId,
                                null,
<<<<<<< HEAD
                                taskName,
=======
>>>>>>> 994f211e
                                CU.<K, V>empty());

                            GridBiTuple<Boolean, ?> interceptorRes = ctx.config().getInterceptor().onBeforeRemove(
                                entry.key(), old);

                            if (ctx.cancelRemove(interceptorRes))
                                continue;
                        }

                        if (rmvKeys == null)
                            rmvKeys = new ArrayList<>(size);

                        rmvKeys.add(entry.key());
                    }

                    filtered.add(entry);
                }
                catch (GridException e) {
                    if (err == null)
                        err = partialUpdateException();

                    err.add(F.asList(entry.key()), e);
                }
                catch (GridCacheEntryRemovedException ignore) {
                    assert false : "Entry cannot become obsolete while holding lock.";
                }
                catch (GridCacheFilterFailedException ignore) {
                    assert false : "Filter should never fail with failFast=false and empty filter.";
                }
            }

            // Store final batch.
            if (putMap != null || rmvKeys != null) {
                err = updatePartialBatch(
                    filtered,
                    ver,
                    putMap,
                    rmvKeys,
                    err,
                    subjId,
                    taskName);
            }
            else
                assert filtered.isEmpty();

            if (err != null)
                throw err;
        }
        finally {
            unlockEntries(locked);
        }
    }

    /**
     * @param entries Entries to update.
     * @param ver Cache version.
     * @param putMap Values to put.
     * @param rmvKeys Keys to remove.
     * @param err Optional partial update exception.
     * @param subjId Subject ID.
     * @return Partial update exception.
     */
<<<<<<< HEAD
    @SuppressWarnings({"ForLoopReplaceableByForEach", "unchecked", "ConstantConditions"})
=======
    @SuppressWarnings({"unchecked", "ConstantConditions", "ForLoopReplaceableByForEach"})
>>>>>>> 994f211e
    @Nullable private GridCachePartialUpdateException updatePartialBatch(List<GridCacheEntryEx<K, V>> entries,
        final GridCacheVersion ver,
        @Nullable Map<K, V> putMap,
        @Nullable Collection<K> rmvKeys,
        @Nullable GridCachePartialUpdateException err,
        UUID subjId,
        String taskName
    ) {
        assert putMap == null ^ rmvKeys == null;
        GridCacheOperation op;

        try {
            if (putMap != null) {
                ctx.store().putAllToStore(null, F.viewReadOnly(putMap, new C1<V, GridBiTuple<V, GridCacheVersion>>() {
                    @Override public GridBiTuple<V, GridCacheVersion> apply(V v) {
                        return F.t(v, ver);
                    }
                }));

                op = UPDATE;
            }
            else {
                ctx.store().removeAllFromStore(null, rmvKeys);

                op = DELETE;
            }
        }
        catch (GridException e) {
            if (err == null)
                err = partialUpdateException();

            err.add(putMap != null ? putMap.keySet() : rmvKeys, e);

            return err;
        }

        boolean intercept = ctx.config().getInterceptor() != null;

        for (int i = 0; i < entries.size(); i++) {
            GridCacheEntryEx<K, V> entry = entries.get(i);

            assert Thread.holdsLock(entry);

            if (entry.obsolete())
                continue;

            try {
                // We are holding java-level locks on entries at this point.
                V writeVal = op == UPDATE ? putMap.get(entry.key()) : null;

                assert writeVal != null || op == DELETE : "null write value found.";

                GridBiTuple<Boolean, V> t = entry.innerUpdateLocal(
                    ver,
                    op,
                    writeVal,
                    false,
                    false,
                    0,
                    true,
                    true,
                    null,
                    false,
                    subjId,
                    taskName);

                if (intercept) {
                    if (op == UPDATE)
                        ctx.config().getInterceptor().onAfterPut(entry.key(), writeVal);
                    else
                        ctx.config().getInterceptor().onAfterRemove(entry.key(), t.get2());
                }
            }
            catch (GridCacheEntryRemovedException ignore) {
                assert false : "Entry cannot become obsolete while holding lock.";
            }
            catch (GridException e) {
                if (err == null)
                    err = partialUpdateException();

                err.add(Collections.singleton(entry.key()), e);
            }
        }

        return err;
    }

    /**
     * Acquires java-level locks on cache entries.
     *
     * @param keys Keys to lock.
     * @return Collection of locked entries.
     */
    private List<GridCacheEntryEx<K, V>> lockEntries(Collection<? extends K> keys) {
        List<GridCacheEntryEx<K, V>> locked = new ArrayList<>(keys.size());

        while (true) {
            for (K key : keys) {
                if (key == null)
                    continue;

                GridCacheEntryEx<K, V> entry = entryEx(key);

                locked.add(entry);
            }

            for (int i = 0; i < locked.size(); i++) {
                GridCacheEntryEx<K, V> entry = locked.get(i);

                UNSAFE.monitorEnter(entry);

                if (entry.obsolete()) {
                    // Unlock all locked.
                    for (int j = 0; j <= i; j++)
                        UNSAFE.monitorExit(locked.get(j));

                    // Clear entries.
                    locked.clear();

                    // Retry.
                    break;
                }
            }

            if (!locked.isEmpty())
                return locked;
        }
    }

    /**
     * Releases java-level locks on cache entries.
     *
     * @param locked Locked entries.
     */
    private void unlockEntries(Iterable<GridCacheEntryEx<K, V>> locked) {
        for (GridCacheEntryEx<K, V> entry : locked)
            UNSAFE.monitorExit(entry);

        long topVer = ctx.affinity().affinityTopologyVersion();

        for (GridCacheEntryEx<K, V> entry : locked)
            ctx.evicts().touch(entry, topVer);
    }

    /**
     * @return New partial update exception.
     */
    private static GridCachePartialUpdateException partialUpdateException() {
        return new GridCachePartialUpdateException("Failed to update keys (retry update if possible).");
    }

    /** {@inheritDoc} */
    @Override public GridFuture<Boolean> txLockAsync(Collection<? extends K> keys,
        long timeout,
        GridCacheTxLocalEx<K, V> tx,
        boolean isRead,
        boolean retval,
        GridCacheTxIsolation isolation,
        boolean invalidate,
        GridPredicate<GridCacheEntry<K, V>>[] filter) {
        return new GridFinishedFutureEx<>(new UnsupportedOperationException("Locks are not supported for " +
            "GridCacheAtomicityMode.ATOMIC mode (use GridCacheAtomicityMode.TRANSACTIONAL instead)"));
    }

    /** {@inheritDoc} */
    @Override public GridCacheTxLocalAdapter<K, V> newTx(boolean implicit,
        boolean implicitSingle,
        GridCacheTxConcurrency concurrency,
        GridCacheTxIsolation isolation,
        long timeout,
        boolean invalidate,
        boolean syncCommit,
        boolean syncRollback,
        boolean swapOrOffheapEnabled,
        boolean storeEnabled,
        int txSize,
        @Nullable Object grpLockKey,
        boolean partLock) {
        throw new UnsupportedOperationException("Transactions are not supported for " +
            "GridCacheAtomicityMode.ATOMIC mode (use GridCacheAtomicityMode.TRANSACTIONAL instead)");
    }

    /** {@inheritDoc} */
    @SuppressWarnings("unchecked")
    @Override public GridFuture<Boolean> lockAllAsync(@Nullable Collection<? extends K> keys,
        long timeout,
        @Nullable GridPredicate<GridCacheEntry<K, V>>... filter) {
        return new GridFinishedFutureEx<>(new UnsupportedOperationException("Locks are not supported for " +
            "GridCacheAtomicityMode.ATOMIC mode (use GridCacheAtomicityMode.TRANSACTIONAL instead)"));
    }

    /** {@inheritDoc} */
    @SuppressWarnings("unchecked")
    @Override public void unlockAll(@Nullable Collection<? extends K> keys,
        @Nullable GridPredicate<GridCacheEntry<K, V>>... filter) throws GridException {
        throw new UnsupportedOperationException("Locks are not supported for " +
            "GridCacheAtomicityMode.ATOMIC mode (use GridCacheAtomicityMode.TRANSACTIONAL instead)");
    }

    /**
     * @param op Operation closure.
     * @return Future.
     */
    @SuppressWarnings("unchecked")
    protected GridFuture asyncOp(final Callable<?> op) {
        GridFuture fail = asyncOpAcquire();

        if (fail != null)
            return fail;

        FutureHolder holder = lastFut.get();

        holder.lock();

        try {
            GridFuture fut = holder.future();

            if (fut != null && !fut.isDone()) {
                GridFuture f = new GridEmbeddedFuture(fut,
                    new C2<Object, Exception, GridFuture>() {
                        @Override public GridFuture apply(Object t, Exception e) {
                            return ctx.closures().callLocalSafe(op);
                        }
                    }, ctx.kernalContext());

                saveFuture(holder, f);

                return f;
            }

            GridFuture f = ctx.closures().callLocalSafe(op);

            saveFuture(holder, f);

            return f;
        }
        finally {
            holder.unlock();
        }
    }

    /** {@inheritDoc} */
    @Override public void onDeferredDelete(GridCacheEntryEx<K, V> entry, GridCacheVersion ver) {
        assert false : "Should not be called";
    }
}<|MERGE_RESOLUTION|>--- conflicted
+++ resolved
@@ -601,10 +601,7 @@
                             /**event*/true,
                             subjId,
                             null,
-<<<<<<< HEAD
                             taskName,
-=======
->>>>>>> 994f211e
                             filter);
 
                         if (v != null)
@@ -910,12 +907,8 @@
                             true,
                             true,
                             subjId,
-<<<<<<< HEAD
-                            transform.getClass().getName(),
+                            transform,
                             taskName,
-=======
-                            transform,
->>>>>>> 994f211e
                             CU.<K, V>empty());
 
                         V updated = transform.apply(old);
@@ -992,10 +985,7 @@
                                 true,
                                 subjId,
                                 null,
-<<<<<<< HEAD
                                 taskName,
-=======
->>>>>>> 994f211e
                                 CU.<K, V>empty());
 
                             val = ctx.config().getInterceptor().onBeforePut(entry.key(), old, val);
@@ -1022,10 +1012,7 @@
                                 true,
                                 subjId,
                                 null,
-<<<<<<< HEAD
                                 taskName,
-=======
->>>>>>> 994f211e
                                 CU.<K, V>empty());
 
                             GridBiTuple<Boolean, ?> interceptorRes = ctx.config().getInterceptor().onBeforeRemove(
@@ -1088,11 +1075,7 @@
      * @param subjId Subject ID.
      * @return Partial update exception.
      */
-<<<<<<< HEAD
-    @SuppressWarnings({"ForLoopReplaceableByForEach", "unchecked", "ConstantConditions"})
-=======
     @SuppressWarnings({"unchecked", "ConstantConditions", "ForLoopReplaceableByForEach"})
->>>>>>> 994f211e
     @Nullable private GridCachePartialUpdateException updatePartialBatch(List<GridCacheEntryEx<K, V>> entries,
         final GridCacheVersion ver,
         @Nullable Map<K, V> putMap,
