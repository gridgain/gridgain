/*
 * Copyright 2004-2019 H2 Group. Multiple-Licensed under the MPL 2.0,
 * and the EPL 1.0 (http://h2database.com/html/license.html).
 * Initial Developer: H2 Group
 */
package org.h2.command.dml;

import java.util.ArrayList;
import java.util.Arrays;
import java.util.HashMap;
import java.util.Iterator;
import java.util.Map;
import java.util.Map.Entry;
import java.util.TreeMap;
import org.h2.engine.Constants;
import org.h2.engine.Session;
import org.h2.expression.Expression;
import org.h2.expression.aggregate.AggregateData;
import org.h2.expression.analysis.DataAnalysisOperation;
import org.h2.expression.analysis.PartitionData;
import org.h2.value.Value;
import org.h2.value.ValueRow;

/**
 * Grouped data for aggregates.
 *
 * <p>
 * Call sequence:
 * </p>
 * <ul>
 * <li>{@link #reset()}.</li>
 * <li>For each source row {@link #nextSource()} should be invoked.</li>
 * <li>{@link #done()}.</li>
 * <li>{@link #next()} is invoked inside a loop until it returns null.</li>
 * </ul>
 * <p>
 * Call sequence for lazy group sorted result:
 * </p>
 * <ul>
 * <li>{@link #resetLazy()} (not required before the first execution).</li>
 * <li>For each source group {@link #nextLazyGroup()} should be invoked.</li>
 * <li>For each source row {@link #nextLazyRow()} should be invoked. Each group
 * can have one or more rows.</li>
 * </ul>
 */
public abstract class SelectGroups {

    private static final class Grouped extends SelectGroups {

        private final int[] groupIndex;

        /**
         * Map of group-by key to group-by expression data e.g. AggregateData
         */
        private TreeMap<ValueRow, Object[]> groupByData;

        /**
         * Key into groupByData that produces currentGroupByExprData. Not used
         * in lazy mode.
         */
        private ValueRow currentGroupsKey;

        /**
         * Cursor for {@link #next()} method.
         */
        private Iterator<Entry<ValueRow, Object[]>> cursor;

        Grouped(Session session, ArrayList<Expression> expressions, int[] groupIndex) {
            super(session, expressions);
            this.groupIndex = groupIndex;
        }

        @Override
        public void reset() {
            super.reset();
            if (groupByData != null) {
                for (Object[] aggrs : groupByData.values())
                    cleanupAggregates(aggrs);
            }

            groupByData = new TreeMap<>(session.getDatabase().getCompareMode());
            currentGroupsKey = null;
            cursor = null;
        }

        @Override
        public void nextSource() {
            if (groupIndex == null) {
                currentGroupsKey = ValueRow.getEmpty();
            } else {
                Value[] keyValues = new Value[groupIndex.length];
                // update group
                for (int i = 0; i < groupIndex.length; i++) {
                    int idx = groupIndex[i];
                    Expression expr = expressions.get(idx);
                    keyValues[i] = expr.getValue(session);
                }
                currentGroupsKey = ValueRow.get(keyValues);
            }
            Object[] values = groupByData.get(currentGroupsKey);
            if (values == null) {
                values = createRow();
                groupByData.put(currentGroupsKey, values);

                onUpdate(currentGroupsKey, null, values);
            }
            currentGroupByExprData = values;
            currentGroupRowId++;
        }

        @Override
        void updateCurrentGroupExprData() {
            // this can be null in lazy mode
            if (currentGroupsKey != null) {
                // since we changed the size of the array, update the object in
                // the groups map
                Object[] old = groupByData.put(currentGroupsKey, currentGroupByExprData);

                onUpdate(currentGroupsKey, old, currentGroupByExprData);
            }
        }

        @Override
        public void done() {
            super.done();
            if (groupIndex == null && groupByData.size() == 0) {
                groupByData.put(ValueRow.getEmpty(), createRow());
            }
            cursor = groupByData.entrySet().iterator();
        }

        /** Current cursor entry. */
        Map.Entry<ValueRow, Object[]> curEntry;

        @Override
        public ValueRow next() {
            if (cursor.hasNext()) {
                curEntry = cursor.next();
                currentGroupByExprData = curEntry.getValue();
                currentGroupRowId++;
                return curEntry.getKey();
            }
            curEntry = null;
            return null;
        }

        @Override
        public void remove() {
            cursor.remove();
            currentGroupByExprData = null;
            currentGroupRowId--;

<<<<<<< HEAD
            cleanupAggregates(curEntry.getValue());

=======
>>>>>>> 37394dc2
            onUpdate(curEntry.getKey(), curEntry.getValue(), null);
            
            curEntry = null;
        }

        @Override
        public void resetLazy() {
            super.resetLazy();
            assert groupByData == null || !groupByData.containsKey(currentGroupsKey);
            currentGroupsKey = null;
        }
    }

    private static final class Plain extends SelectGroups {

        private ArrayList<Object[]> rows;

        /**
         * Cursor for {@link #next()} method.
         */
        private Iterator<Object[]> cursor;

        Plain(Session session, ArrayList<Expression> expressions) {
            super(session, expressions);
        }

        @Override
        public void reset() {
            super.reset();
            if (rows != null) {
                for (Object[] r : rows)
                    cleanupAggregates(r);
            }

            rows = new ArrayList<>();
            cursor = null;
        }

        @Override
        public void nextSource() {
            Object[] values = createRow();
            rows.add(values);
            currentGroupByExprData = values;
            currentGroupRowId++;

            onUpdate(null, null, currentGroupByExprData);
        }

        @Override
        void updateCurrentGroupExprData() {
            Object[] old = rows.set(rows.size() - 1, currentGroupByExprData);

            onUpdate(null, old, currentGroupByExprData);
        }

        @Override
        public void done() {
            super.done();
            cursor = rows.iterator();
        }

        @Override
        public ValueRow next() {
            if (cursor.hasNext()) {
                currentGroupByExprData = cursor.next();
                currentGroupRowId++;
                return ValueRow.getEmpty();
            }
            return null;
        }
    }

    /**
     * The database session.
     */
    final Session session;

    /**
     * The query's column list, including invisible expressions such as order by expressions.
     */
    final ArrayList<Expression> expressions;

    /**
     * The array of current group-by expression data e.g. AggregateData.
     */
    Object[] currentGroupByExprData;

    /**
     * Maps an expression object to an index, to use in accessing the Object[]
     * pointed to by groupByData.
     */
    private final HashMap<Expression, Integer> exprToIndexInGroupByData = new HashMap<>();

    /**
     * Maps an window expression object to its data.
     */
    private final HashMap<DataAnalysisOperation, PartitionData> windowData = new HashMap<>();

    /**
     * Maps an partitioned window expression object to its data.
     */
    private final HashMap<DataAnalysisOperation, TreeMap<Value, PartitionData>> windowPartitionData = new HashMap<>();

    /**
     * The id of the current group.
     */
    int currentGroupRowId;

    /**
     * Memory allocated in bytes.
     *
     * Note: Poison value '-1' means memory tracking is disabled.
     */
    long allocMem;

    /**
     * Creates new instance of grouped data.
     *
     * @param session
     *            the session
     * @param expressions
     *            the expressions
     * @param isGroupQuery
     *            is this query is a group query
     * @param groupIndex
     *            the indexes of group expressions, or null
     * @return new instance of the grouped data.
     */
    public static SelectGroups getInstance(Session session, ArrayList<Expression> expressions, boolean isGroupQuery,
        int[] groupIndex) {
        return isGroupQuery ? new Grouped(session, expressions, groupIndex) : new Plain(session, expressions);
    }

    SelectGroups(Session session, ArrayList<Expression> expressions) {
        this.session = session;
        this.expressions = expressions;

        if (session.queryMemoryTracker() == null)
            allocMem = -1;
    }

    /**
     * Is there currently a group-by active.
     *
     * @return {@code true} if there is currently a group-by active,
     *          otherwise returns {@code false}.
     */
    public boolean isCurrentGroup() {
        return currentGroupByExprData != null;
    }

    /**
     * Get the group-by data for the current group and the passed in expression.
     *
     * @param expr
     *            expression
     * @return expression data or null
     */
    public final Object getCurrentGroupExprData(Expression expr) {
        Integer index = exprToIndexInGroupByData.get(expr);
        if (index == null) {
            return null;
        }
        return currentGroupByExprData[index];
    }

    /**
     * Set the group-by data for the current group and the passed in expression.
     *
     * @param expr
     *            expression
     * @param obj
     *            expression data to set
     */
    public final void setCurrentGroupExprData(Expression expr, Object obj) {
        Integer index = exprToIndexInGroupByData.get(expr);
        if (index != null) {
            assert currentGroupByExprData[index] == null;
            currentGroupByExprData[index] = obj;
            return;
        }
        index = exprToIndexInGroupByData.size();
        exprToIndexInGroupByData.put(expr, index);
        if (index >= currentGroupByExprData.length) {
            currentGroupByExprData = Arrays.copyOf(currentGroupByExprData, currentGroupByExprData.length * 2);
            updateCurrentGroupExprData();
        }
        currentGroupByExprData[index] = obj;
    }

    /**
     * Creates new object arrays to holds group-by data.
     *
     * @return new object array to holds group-by data.
     */
    final Object[] createRow() {
        return new Object[Math.max(exprToIndexInGroupByData.size(), expressions.size())];
    }

    /**
     * Get the window data for the specified expression.
     *
     * @param expr
     *            expression
     * @param partitionKey
     *            a key of partition
     * @return expression data or null
     */
    public final PartitionData getWindowExprData(DataAnalysisOperation expr, Value partitionKey) {
        if (partitionKey == null) {
            return windowData.get(expr);
        } else {
            TreeMap<Value, PartitionData> map = windowPartitionData.get(expr);
            return map != null ? map.get(partitionKey) : null;
        }
    }

    /**
     * Set the window data for the specified expression.
     *
     * @param expr
     *            expression
     * @param partitionKey
     *            a key of partition
     * @param obj
     *            window expression data to set
     */
    public final void setWindowExprData(DataAnalysisOperation expr, Value partitionKey, PartitionData obj) {
        if (partitionKey == null) {
            Object old = windowData.put(expr, obj);
            assert old == null;
        } else {
            TreeMap<Value, PartitionData> map = windowPartitionData.get(expr);
            if (map == null) {
                map = new TreeMap<>(session.getDatabase().getCompareMode());
                windowPartitionData.put(expr, map);
            }
            map.put(partitionKey, obj);
        }
    }

    /**
     * Update group-by data specified by implementation.
     */
    abstract void updateCurrentGroupExprData();

    /**
     * Returns identity of the current row. Used by aggregates to check whether
     * they already processed this row or not.
     *
     * @return identity of the current row
     */
    public int getCurrentGroupRowId() {
        return currentGroupRowId;
    }

    /**
     * Resets this group data for reuse.
     */
    public void reset() {
        currentGroupByExprData = null;
        exprToIndexInGroupByData.clear();
        windowData.clear();
        windowPartitionData.clear();
        currentGroupRowId = 0;

        if (trackable()) {
<<<<<<< HEAD
            session.queryMemoryTracker().release(allocMem);
=======
            session.queryMemoryTracker().free(allocMem);
>>>>>>> 37394dc2

            allocMem = 0;
        }
    }

    /**
     * Invoked for each source row to evaluate group key and setup all necessary
     * data for aggregates.
     */
    public abstract void nextSource();

    /**
     * Invoked after all source rows are evaluated.
     */
    public void done() {
        currentGroupRowId = 0;
    }

    /**
     * Returns the key of the next group.
     *
     * @return the key of the next group, or null
     */
    public abstract ValueRow next();

    /**
     * Removes the data for the current key.
     *
     * @see #next()
     */
    public void remove() {
        throw new UnsupportedOperationException();
    }

    /**
     * Resets this group data for reuse in lazy mode.
     */
    public void resetLazy() {
        currentGroupByExprData = null;
        currentGroupRowId = 0;
    }

    /**
     * @param aggrs Aggregates to cleanup.
     */
    void cleanupAggregates(Object[] aggrs) {
        if (aggrs == null || !trackable())
            return;

        for (Object agg : aggrs) {
            if (agg instanceof AggregateData)
                ((AggregateData)agg).cleanup(session);
        }
    }

    /**
     * Moves group data to the next group in lazy mode.
     */
    public void nextLazyGroup() {
        cleanupAggregates(currentGroupByExprData);

        currentGroupByExprData = new Object[Math.max(exprToIndexInGroupByData.size(), expressions.size())];
    }

    /**
     * Moves group data to the next row in lazy mode.
     */
    public void nextLazyRow() {
        currentGroupRowId++;
    }

    /**
     * Gets the query's column list, including invisible expressions
     * such as order by expressions.
     *
     * @return Expressions.
     */
    public ArrayList<Expression> expressions() {
        return expressions;
    }

    /**
     * Group result update callback.
     *
     * @param groupKey Row key.
     * @param old Old row.
     * @param row New row.
     */
    protected void onUpdate(ValueRow groupKey, Object[] old, Object[] row) {
        if (!trackable())
            return;

        assert old != null || row != null;

        long size;

        if (row != null && old != null)
            size = (row.length - old.length) * Constants.MEMORY_OBJECT;
        else if (old == null) {
            size = groupKey != null ? groupKey.getMemory() : 0;
            size += Constants.MEMORY_ARRAY + row.length * Constants.MEMORY_OBJECT;
        }
        else {
            size = groupKey != null ? -groupKey.getMemory() : 0;
            size -= Constants.MEMORY_ARRAY + old.length * Constants.MEMORY_OBJECT;
        }

<<<<<<< HEAD
        if (size > 0)
            session.queryMemoryTracker().allocate(size);
        else
            session.queryMemoryTracker().release(size);

        allocMem += size;
=======
        allocMem += size;

        if (size > 0)
            session.queryMemoryTracker().allocate(size);
        else
            session.queryMemoryTracker().free(size);
>>>>>>> 37394dc2
    }

    /**
     * @return {@code True} if memory tracker available, {@code False} otherwise.
     */
    boolean trackable() {
        assert allocMem == -1 || session.queryMemoryTracker() != null;

        return allocMem != -1;
    }
}<|MERGE_RESOLUTION|>--- conflicted
+++ resolved
@@ -150,13 +150,10 @@
             currentGroupByExprData = null;
             currentGroupRowId--;
 
-<<<<<<< HEAD
             cleanupAggregates(curEntry.getValue());
 
-=======
->>>>>>> 37394dc2
             onUpdate(curEntry.getKey(), curEntry.getValue(), null);
-            
+
             curEntry = null;
         }
 
@@ -422,11 +419,7 @@
         currentGroupRowId = 0;
 
         if (trackable()) {
-<<<<<<< HEAD
             session.queryMemoryTracker().release(allocMem);
-=======
-            session.queryMemoryTracker().free(allocMem);
->>>>>>> 37394dc2
 
             allocMem = 0;
         }
@@ -534,21 +527,12 @@
             size -= Constants.MEMORY_ARRAY + old.length * Constants.MEMORY_OBJECT;
         }
 
-<<<<<<< HEAD
         if (size > 0)
             session.queryMemoryTracker().allocate(size);
         else
             session.queryMemoryTracker().release(size);
 
         allocMem += size;
-=======
-        allocMem += size;
-
-        if (size > 0)
-            session.queryMemoryTracker().allocate(size);
-        else
-            session.queryMemoryTracker().free(size);
->>>>>>> 37394dc2
     }
 
     /**
