--- conflicted
+++ resolved
@@ -159,17 +159,7 @@
 
         assertThrowsWithCause(() -> grid().cache("test").put(0, bob.build()), IgniteSQLException.class);
 
-<<<<<<< HEAD
-                return null;
-            },
-            IgniteSQLException.class,
-            "Type for a column 'VAL_DATE' is not compatible with index definition. Expected 'Date', actual type 'Date'");
-
-        // Wait for node stop if it is initiated by FailureHandler
-        U.sleep(1000);
-=======
         assertNull(grid().cache("test").get(0));
->>>>>>> 670d570d
 
         sql("DROP INDEX TEST_0_VAL_DATE_IDX");
 
