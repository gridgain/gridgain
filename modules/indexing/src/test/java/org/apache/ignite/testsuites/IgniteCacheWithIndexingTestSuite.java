--- conflicted
+++ resolved
@@ -122,12 +122,7 @@
 
     IndexPagesMetricsInMemoryTest.class,
 
-<<<<<<< HEAD
-    EnumClassImplementingIndexedInterfaceTest.class
-})
-=======
     EnumClassImplementingIndexedInterfaceTest.class,
     })
->>>>>>> 670d570d
 public class IgniteCacheWithIndexingTestSuite {
 }