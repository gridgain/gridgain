/*
 * Copyright 2019 GridGain Systems, Inc. and Contributors.
 *
 * Licensed under the GridGain Community Edition License (the "License");
 * you may not use this file except in compliance with the License.
 * You may obtain a copy of the License at
 *
 *     https://www.gridgain.com/products/software/community-edition/gridgain-community-edition-license
 *
 * Unless required by applicable law or agreed to in writing, software
 * distributed under the License is distributed on an "AS IS" BASIS,
 * WITHOUT WARRANTIES OR CONDITIONS OF ANY KIND, either express or implied.
 * See the License for the specific language governing permissions and
 * limitations under the License.
 */

package org.apache.ignite.cache.query;

import java.util.Collections;
import java.util.List;
import java.util.Random;
import java.util.function.Consumer;
import java.util.function.Function;
import javax.cache.Cache;
import org.apache.ignite.Ignite;
import org.apache.ignite.IgniteDataStreamer;
import org.apache.ignite.Ignition;
import org.apache.ignite.binary.BinaryObject;
import org.apache.ignite.cache.CacheAtomicityMode;
import org.apache.ignite.cache.query.annotations.QuerySqlField;
import org.apache.ignite.client.ClientCache;
import org.apache.ignite.client.ClientException;
import org.apache.ignite.client.IgniteClient;
import org.apache.ignite.configuration.CacheConfiguration;
import org.apache.ignite.configuration.ClientConfiguration;
import org.apache.ignite.configuration.IgniteConfiguration;
import org.apache.ignite.internal.TestRecordingCommunicationSpi;
import org.apache.ignite.internal.processors.query.h2.twostep.messages.GridQueryNextPageRequest;
import org.apache.ignite.internal.util.tostring.GridToStringInclude;
import org.apache.ignite.internal.util.typedef.F;
import org.apache.ignite.internal.util.typedef.internal.S;
import org.apache.ignite.testframework.GridTestUtils;
import org.apache.ignite.testframework.junits.common.GridCommonAbstractTest;
import org.jetbrains.annotations.Nullable;
import org.junit.Ignore;
import org.junit.Test;
import org.junit.runner.RunWith;
import org.junit.runners.Parameterized;

<<<<<<< HEAD
import static org.apache.ignite.cache.query.IndexQueryCriteriaBuilder.between;
import static org.apache.ignite.cache.query.IndexQueryCriteriaBuilder.eq;
import static org.apache.ignite.cache.query.IndexQueryCriteriaBuilder.gt;
import static org.apache.ignite.cache.query.IndexQueryCriteriaBuilder.gte;
import static org.apache.ignite.cache.query.IndexQueryCriteriaBuilder.in;
import static org.apache.ignite.cache.query.IndexQueryCriteriaBuilder.lt;
import static org.apache.ignite.cache.query.IndexQueryCriteriaBuilder.lte;
=======
import javax.cache.Cache;
import java.lang.reflect.Field;
import java.util.*;
import java.util.function.Consumer;
import java.util.function.Function;
import java.util.stream.Collectors;

import static org.apache.ignite.cache.query.IndexQueryCriteriaBuilder.*;
>>>>>>> bd6f901e

/** */
@RunWith(Parameterized.class)
@Ignore("https://ggsystems.atlassian.net/browse/GG-38379")
public class ThinClientIndexQueryTest extends GridCommonAbstractTest {
    /** */
    private static final int CNT = 10_000;

    /** */
    private static final int NULLS_CNT = -10;

    /** */
    private static final int NODES = 2;

    /** */
    private static final String IDX_FLD1 = "IDX_FLD1";

    /** */
    private static final String IDX_FLD1_FLD2 = "IDX_FLD1_FLD2";

    /** */
    private static final String IDX_FLD3 = "IDX_FLD3";

    /** */
    @Parameterized.Parameter
    public boolean keepBinary;

    /** */
    @Parameterized.Parameters(name = "keepBinary={0}")
    public static Object[] params() {
        return new Object[] { false, true };
    }

    /** @inheritDoc} */
    @Override protected IgniteConfiguration getConfiguration(String instanceName) throws Exception {
        IgniteConfiguration ccfg = super.getConfiguration(instanceName);

        ccfg.setCommunicationSpi(new TestRecordingCommunicationSpi());

        return ccfg;
    }

    /** {@inheritDoc} */
    @Override protected void beforeTestsStarted() throws Exception {
        super.beforeTestsStarted();

        Ignite crd = startGrids(NODES);

        crd.getOrCreateCache(new CacheConfiguration<Integer, Person>()
            .setName("CACHE")
            .setAtomicityMode(CacheAtomicityMode.TRANSACTIONAL)
            .setIndexedTypes(Integer.class, Person.class));

        try (IgniteDataStreamer<Integer, Person> stream = grid(0).dataStreamer("CACHE")) {
            for (int i = 0; i < CNT; i++)
                stream.addData(i, new Person(i, i, new IndexQueryAllTypesTest.PojoField(i)));

            for (int i = NULLS_CNT; i < 0; i++)
                stream.addData(i, new Person(null, null, null));
        }
    }

    /** */
    @Test
    public void testValidRanges() {
        Random rnd = new Random();

        int left = rnd.nextInt(CNT / 2);
        int right = CNT / 2 + rnd.nextInt(CNT / 4) + 1;

        for (String idxName: F.asList(IDX_FLD1, IDX_FLD1_FLD2, null)) {
            withClientCache((cache) -> {
                // No criteria.
                assertClientQuery(cache, NULLS_CNT, CNT, idxName);

                // Single field, single criterion.
                assertClientQuery(cache, left + 1, CNT, idxName, gt("fld1", left));
                assertClientQuery(cache, left, CNT, idxName, gte("fld1", left));
                assertClientQuery(cache, NULLS_CNT, left, idxName, lt("fld1", left));
                assertClientQuery(cache, NULLS_CNT, left + 1, idxName, lte("fld1", left));
                assertClientQuery(cache, left, left + 1, idxName, eq("fld1", left));
                assertClientQuery(cache, left, right + 1, idxName, between("fld1", left, right));
                assertClientQuery(cache, left, left + 1, idxName, in("fld1", Collections.singleton(left)));

                // Single field, multiple criteria.
                assertClientQuery(cache, left, right + 1, idxName, gte("fld1", left), lte("fld1", right));
                assertClientQuery(cache, left + 1, right + 1, idxName, gt("fld1", left), lte("fld1", right));
                assertClientQuery(cache, left, right, idxName, gte("fld1", left), lt("fld1", right));
                assertClientQuery(cache, left + 1, right, idxName, gt("fld1", left), lt("fld1", right));
                assertClientQuery(cache, right, right + 1, idxName,
                    gte("fld1", left), in("fld1", Collections.singleton(right)));

                // Single field, with nulls.
                assertClientQuery(cache, NULLS_CNT, CNT, idxName, gte("fld1", null));
                assertClientQuery(cache, 0, CNT, idxName, gt("fld1", null));
                assertClientQuery(cache, 0, 0, idxName, lt("fld1", null));
                assertClientQuery(cache, NULLS_CNT, 0, idxName, lte("fld1", null));
                assertClientQuery(cache, NULLS_CNT, 0, idxName, in("fld1", Collections.singleton(null)));
            });
        }

        for (String idxName: F.asList(IDX_FLD1_FLD2, null)) {
            withClientCache((cache) -> {
                // Multiple field, multiple criteria.
                assertClientQuery(cache, left + 1, right, idxName, gt("fld1", left), lt("fld2", right));
                assertClientQuery(cache, right, right + 1, idxName,
                    gt("fld1", left), in("fld2", Collections.singleton(right)));

            });
        }
    }

    /** */
    @Test
    public void testPojoIndex() {
        withClientCache((cache) -> {
            Object pojo = new IndexQueryAllTypesTest.PojoField(100);

            for (IndexQueryCriterion[] criteria: F.asList(
                new IndexQueryCriterion[] { eq("fld3", pojo) },
                new IndexQueryCriterion[] { in("fld3", Collections.singleton(pojo)) })
            ) {
                IndexQuery<Integer, Person> idxQry = new IndexQuery<Integer, Person>(Person.class, IDX_FLD3)
                    .setCriteria(criteria);

                List<Cache.Entry<Integer, Person>> result = cache.query(idxQry).getAll();

                assertEquals(1, result.size());
                assertEquals(100, result.get(0).getKey().intValue());

                if (keepBinary)
                    assertEquals(pojo, ((BinaryObject)result.get(0).getValue()).field("fld3"));
                else
                    assertEquals(100, result.get(0).getKey().intValue());
            }
        });
    }

    /** */
    @Test
    @Ignore("GridGain doesn't have this behavior; SQL allows to query with non-matching index.")
    public void testIndexNameMismatchCriteria() {
        withClientCache((cache) -> {
            for (IndexQueryCriterion[] criteria: F.asList(
                new IndexQueryCriterion[] { lt("fld1", 100), lt("fld2", 100) },
                new IndexQueryCriterion[] { lt("fld2", 100) }
            )) {
                IndexQuery<Integer, Person> idxQry = new IndexQuery<Integer, Person>(Person.class, IDX_FLD1)
                    .setCriteria(criteria);

                GridTestUtils.assertThrows(
                    log,
                    () -> cache.query(idxQry).getAll(),
                    ClientException.class,
                    "Failed to execute IndexQuery: Index doesn't match criteria");
            }
        });
    }

    /** */
    @Test
    public void testPageSize() {
        IndexQuery<Integer, Person> idxQry = new IndexQuery<>(Person.class);

        withClientCache(cache -> {
            for (int pageSize: F.asList(1, 10, 100, 1000, 10_000)) {
                idxQry.setPageSize(pageSize);

                TestRecordingCommunicationSpi.spi(grid(0)).record(GridQueryNextPageRequest.class);

                assertClientQuery(cache, NULLS_CNT, CNT, idxQry);

                List<Object> reqs = TestRecordingCommunicationSpi.spi(grid(0)).recordedMessages(true);

                for (Object r: reqs)
                    assertEquals(pageSize, ((GridQueryNextPageRequest)r).pageSize());
            }

            for (int pageSize: F.asList(-10, -1, 0)) {
                GridTestUtils.assertThrowsAnyCause(
                    log,
                    () -> idxQry.setPageSize(pageSize),
                    IllegalArgumentException.class,
                    "Page size must be above zero");
            }
        });
    }

    /** */
    @Test
    public void testLocal() {
        withClientCache(cache -> {
            IndexQuery<Integer, Person> idxQry = new IndexQuery<>(Person.class);

            idxQry.setLocal(true);

            TestRecordingCommunicationSpi.spi(grid(0)).record(GridQueryNextPageRequest.class);

            assertTrue(cache.query(idxQry).getAll().size() < CNT);

            List<Object> reqs = TestRecordingCommunicationSpi.spi(grid(0)).recordedMessages(true);

            assertTrue(reqs.isEmpty());
        });
    }

    /** */
    @Test
    public void testFilter() {
        IndexQuery idxQry = new IndexQuery(Person.class);
        idxQry.setFilter((k, v) -> (int)k >= 0 && (int)k < 1000);

        withClientCache((cache) -> assertClientQuery(cache, 0, 1000, idxQry));
    }

    /** */
    @Test
    public void testPartition() {
        withClientCache(cache -> {
            IndexQuery<Integer, Person> idxQry = new IndexQuery<>(Person.class);

            for (int p = 0; p < 1024; p++) {
                idxQry.setPartition(p);

                for (int i = 0; i < NODES; i++)
                    TestRecordingCommunicationSpi.spi(grid(i)).record(GridQueryNextPageRequest.class);

                List<Cache.Entry<Integer, Person>> result = cache.query(idxQry).getAll();

                assertTrue(result.size() < CNT);

                for (Cache.Entry<Integer, Person> e: result)
                    assertEquals(p, grid(0).affinity("CACHE").partition(e.getKey()));

                for (int i = 0; i < NODES; i++) {
                    List<Object> reqs = TestRecordingCommunicationSpi.spi(grid(0)).recordedMessages(true);

                    assertTrue(reqs.isEmpty());
                }
            }

            for (int part: F.asList(-10, -1)) {
                GridTestUtils.assertThrows(
                    log,
                    () -> idxQry.setPartition(part),
                    IllegalArgumentException.class,
                    "Specified partition must be in the range");
            }

            GridTestUtils.assertThrows(
                log,
                () -> {
                    idxQry.setPartition(5000);

                    return cache.query(idxQry).getAll();
                },
                ClientException.class,
                "Specified partition must be in the range");
        });
    }

    /** */
    @Test
    public void testWrongIndexQueryCriterion() {
        withClientCache(cache -> {
            IndexQuery<Integer, Person> idxQry = new IndexQuery<>(Person.class);
            idxQry.setCriteria(new IndexQueryCriterion() {
                @Override public String field() {
                    return null;
                }
            });

            GridTestUtils.assertThrowsAnyCause(
                log,
                () -> cache.query(idxQry).getAll(),
                IllegalArgumentException.class,
                "Unknown IndexQuery criterion type");
        });
    }

    /** */
    private void assertClientQuery(
        ClientCache<Integer, Person> cache,
        int left,
        int right,
        @Nullable String idxName,
        IndexQueryCriterion... crit
    ) {
        IndexQuery<Integer, Person> idxQry = new IndexQuery<Integer, Person>(Person.class, idxName)
            .setCriteria(crit);

        assertClientQuery(cache, left, right, idxQry);
    }

    /** */
    private void assertClientQuery(ClientCache<Integer, Person> cache, int left, int right, IndexQuery<Integer, Person> idxQry) {
        List<Cache.Entry<Integer, Person>> result = cache.query(idxQry).getAll()
                .stream()
                .sorted(Comparator.comparingInt(Cache.Entry::getKey))
                .collect(Collectors.toList());

        log.info(result.stream().map(Cache.Entry::getKey).collect(Collectors.toList()).toString());

        assertEquals(right - left, result.size());

        Function<Cache.Entry<Integer, Person>, Object> fldOneVal = (e) ->
            keepBinary ? ((BinaryObject)e.getValue()).field("fld1") : e.getValue().fld1;

        for (int i = 0; i < result.size(); i++) {
            Cache.Entry<Integer, Person> e = result.get(i);

            int key = left + i;

            if (key >= 0) {
                assertEquals(key, e.getKey().intValue());
                assertEquals(key, (int)fldOneVal.apply(e));
            }
            else
                assertEquals(null, fldOneVal.apply(e));
        }
    }

    /** */
    @Test
    public void testIndexQueryLimitOnOlderProtocolVersion() throws Exception {
        // TODO
//        // Exclude INDEX_QUERY_LIMIT from protocol.
//        Class<?> clazz = Class.forName("org.apache.ignite.internal.client.thin.ProtocolBitmaskFeature");
//
//        Field field = clazz.getDeclaredField("ALL_FEATURES_AS_ENUM_SET");
//
//        field.setAccessible(true);
//
//        EnumSet<ProtocolBitmaskFeature> allFeaturesEnumSet = (EnumSet<ProtocolBitmaskFeature>)field.get(null);
//
//        allFeaturesEnumSet.remove(ProtocolBitmaskFeature.INDEX_QUERY_LIMIT);
//
//        try {
//            withClientCache((cache) -> {
//                // No limit.
//                IndexQuery<Integer, Person> idxQry = new IndexQuery<>(Person.class, IDX_FLD1);
//
//                assertClientQuery(cache, NULLS_CNT, CNT, idxQry);
//
//                // With limit.
//                IndexQuery<Integer, Person> idxQryWithLImit = new IndexQuery<Integer, Person>(Person.class, IDX_FLD1)
//                    .setLimit(10);
//
//                GridTestUtils.assertThrowsAnyCause(
//                    log,
//                    () -> {
//                        cache.query(idxQryWithLImit).getAll();
//                        return null;
//                    },
//                    ClientFeatureNotSupportedByServerException.class,
//                    "Feature INDEX_QUERY_LIMIT is not supported by the server");
//            });
//        }
//        finally {
//            //revert the features set
//            allFeaturesEnumSet.add(ProtocolBitmaskFeature.INDEX_QUERY_LIMIT);
//        }
    }

    /** */
    private void withClientCache(Consumer<ClientCache<Integer, Person>> consumer) {
        ClientConfiguration clnCfg = new ClientConfiguration()
            .setAddresses("127.0.0.1:10800");

        try (IgniteClient cln = Ignition.startClient(clnCfg)) {
            ClientCache<Integer, Person> cache = cln.cache("CACHE");

            if (keepBinary)
                cache = cache.withKeepBinary();

            consumer.accept(cache);
        }
    }

    /** */
    private static class Person {
        /** */
        @GridToStringInclude
        @QuerySqlField(orderedGroups = {
            @QuerySqlField.Group(name = IDX_FLD1, order = 0),
            @QuerySqlField.Group(name = IDX_FLD1_FLD2, order = 0)
        })
        final Integer fld1;

        /** */
        @GridToStringInclude
        @QuerySqlField(orderedGroups = {
            @QuerySqlField.Group(name = IDX_FLD1_FLD2, order = 1)
        })
        final Integer fld2;

        /** */
        @QuerySqlField(orderedGroups = {
            @QuerySqlField.Group(name = IDX_FLD3, order = 0)
        })
        IndexQueryAllTypesTest.PojoField fld3;

        /** */
        Person(Integer fld1, Integer fld2, IndexQueryAllTypesTest.PojoField fld3) {
            this.fld1 = fld1;
            this.fld2 = fld2;
            this.fld3 = fld3;
        }

        /** {@inheritDoc} */
        @Override public String toString() {
            return S.toString(Person.class, this);
        }
    }
}<|MERGE_RESOLUTION|>--- conflicted
+++ resolved
@@ -17,10 +17,12 @@
 package org.apache.ignite.cache.query;
 
 import java.util.Collections;
+import java.util.Comparator;
 import java.util.List;
 import java.util.Random;
 import java.util.function.Consumer;
 import java.util.function.Function;
+import java.util.stream.Collectors;
 import javax.cache.Cache;
 import org.apache.ignite.Ignite;
 import org.apache.ignite.IgniteDataStreamer;
@@ -42,12 +44,10 @@
 import org.apache.ignite.testframework.GridTestUtils;
 import org.apache.ignite.testframework.junits.common.GridCommonAbstractTest;
 import org.jetbrains.annotations.Nullable;
-import org.junit.Ignore;
 import org.junit.Test;
 import org.junit.runner.RunWith;
 import org.junit.runners.Parameterized;
 
-<<<<<<< HEAD
 import static org.apache.ignite.cache.query.IndexQueryCriteriaBuilder.between;
 import static org.apache.ignite.cache.query.IndexQueryCriteriaBuilder.eq;
 import static org.apache.ignite.cache.query.IndexQueryCriteriaBuilder.gt;
@@ -55,20 +55,9 @@
 import static org.apache.ignite.cache.query.IndexQueryCriteriaBuilder.in;
 import static org.apache.ignite.cache.query.IndexQueryCriteriaBuilder.lt;
 import static org.apache.ignite.cache.query.IndexQueryCriteriaBuilder.lte;
-=======
-import javax.cache.Cache;
-import java.lang.reflect.Field;
-import java.util.*;
-import java.util.function.Consumer;
-import java.util.function.Function;
-import java.util.stream.Collectors;
-
-import static org.apache.ignite.cache.query.IndexQueryCriteriaBuilder.*;
->>>>>>> bd6f901e
 
 /** */
 @RunWith(Parameterized.class)
-@Ignore("https://ggsystems.atlassian.net/browse/GG-38379")
 public class ThinClientIndexQueryTest extends GridCommonAbstractTest {
     /** */
     private static final int CNT = 10_000;
@@ -205,7 +194,6 @@
 
     /** */
     @Test
-    @Ignore("GridGain doesn't have this behavior; SQL allows to query with non-matching index.")
     public void testIndexNameMismatchCriteria() {
         withClientCache((cache) -> {
             for (IndexQueryCriterion[] criteria: F.asList(
@@ -215,11 +203,8 @@
                 IndexQuery<Integer, Person> idxQry = new IndexQuery<Integer, Person>(Person.class, IDX_FLD1)
                     .setCriteria(criteria);
 
-                GridTestUtils.assertThrows(
-                    log,
-                    () -> cache.query(idxQry).getAll(),
-                    ClientException.class,
-                    "Failed to execute IndexQuery: Index doesn't match criteria");
+                // Ensures that there will be no exceptions.
+                cache.query(idxQry).getAll();
             }
         });
     }
