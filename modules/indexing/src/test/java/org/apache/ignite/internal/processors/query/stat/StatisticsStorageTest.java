--- conflicted
+++ resolved
@@ -15,7 +15,6 @@
  */
 package org.apache.ignite.internal.processors.query.stat;
 
-import org.apache.ignite.IgniteCheckedException;
 import org.apache.ignite.internal.processors.query.IgniteSQLException;
 import org.apache.ignite.testframework.GridTestUtils;
 import org.junit.Test;
@@ -33,12 +32,7 @@
      * Test that statistics manager will return local statistics after cleaning of statistics repository.
      */
     @Test
-<<<<<<< HEAD
     public void clearAllTest() {
-=======
-    public void clearAllTest() throws Exception {
-
->>>>>>> 656a3744
         IgniteStatisticsRepository statsRepo = statisticsMgr(0).statisticsRepository();
         IgniteStatisticsStore statsStore = statsRepo.statisticsStore();
 
