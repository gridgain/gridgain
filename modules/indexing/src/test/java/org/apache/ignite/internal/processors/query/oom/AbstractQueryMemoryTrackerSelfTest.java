--- conflicted
+++ resolved
@@ -195,13 +195,8 @@
 
     /** Check UNION operation with large sub-selects. */
     @Test
-<<<<<<< HEAD
     public void testUnionSimple() throws Exception {
-        maxMem = 6L * 1024 * 1024;
-=======
-    public void testUnionSimple() {
         maxMem = 8L * 1024 * 1024;
->>>>>>> e71be877
 
         execQuery("select * from T as T0, T as T1 where T0.id < 2 " +
             "UNION " +
@@ -230,13 +225,8 @@
 
     /** Check large UNION operation with small enough sub-selects, but large result set. */
     @Test
-<<<<<<< HEAD
     public void testUnionOfSmallDataSetsWithLargeResult() throws Exception {
-        maxMem = 5 * 1024 * 1024;
-=======
-    public void testUnionOfSmallDataSetsWithLargeResult() {
         maxMem = 3 * 1024 * 1024;
->>>>>>> e71be877
 
         checkQueryExpectOOM("select * from T as T0, T as T1 where T0.id < 2 " +
             "UNION " +
@@ -316,12 +306,7 @@
 
     /** Check lazy query with GROUP BY non-indexed col failure due to too many groups. */
     @Test
-<<<<<<< HEAD
     public void testQueryWithGroupBy() throws Exception {
-        // TODO: GG-18542: Fix tests.
-        checkQueryExpectOOM("select K.name from K GROUP BY K.name", true);
-=======
-    public void testQueryWithGroupBy() {
         // Too many groups causes OOM.
         checkQueryExpectOOM("select K.name, count(K.id), sum(K.grp) from K GROUP BY K.name", true);
 
@@ -330,17 +315,11 @@
         assertTrue(maxMem > localResults.get(0).memoryAllocated());
         assertTrue(BIG_TABLE_SIZE > localResults.get(0).getRowCount());
         //TODO: GG-18840: Add global limit check.
->>>>>>> e71be877
     }
 
     /** Check query with GROUP BY non-indexed col and with DISTINCT aggregates. */
     @Test
-<<<<<<< HEAD
-    public void testQueryWithDistinctAggregates() throws Exception {
-        // TODO: GG-18542: Fix test.
-=======
     public void testQueryWithGroupByNonIndexedColAndDistinctAggregates() {
->>>>>>> e71be877
         checkQueryExpectOOM("select K.grp, count(DISTINCT k.name) from K GROUP BY K.grp", true);
 
         // Local result is quite small.
@@ -359,16 +338,10 @@
 
     /** Check lazy query with GROUP BY indexed col (small result), then sort. */
     @Test
-<<<<<<< HEAD
-    public void testQueryWithGroupByAndSort() throws Exception {
-        // TODO: GG-18542: Fix test.
-        checkQueryExpectOOM("select K.indexed, sum(K.grp) as a, count(K.grp)from K " +
-=======
     public void testLazyQueryWithGroupByThenSort() {
         maxMem = 512 * 1024;
 
         checkQueryExpectOOM("select K.indexed, sum(K.grp) as a from K " +
->>>>>>> e71be877
             "GROUP BY K.indexed ORDER BY a DESC", true);
 
         assertEquals(1, localResults.size());
@@ -377,18 +350,13 @@
 
     /** Check query with DISTINCT and GROUP BY indexed col (small result). */
     @Test
-<<<<<<< HEAD
     public void testQueryWithDistinctAndGroupBy() throws Exception {
-        checkQueryExpectOOM("select DISTINCT K.id from K GROUP BY K.id", true);
-=======
-    public void testQueryWithDistinctAndGroupBy() {
         checkQueryExpectOOM("select DISTINCT K.name from K GROUP BY K.id", true);
 
         // Local result is quite small.
         assertEquals(1, localResults.size());
         assertTrue(maxMem < localResults.get(0).memoryAllocated());
         assertTrue(BIG_TABLE_SIZE > localResults.get(0).getRowCount());
->>>>>>> e71be877
     }
 
     /** Check simple query with DISTINCT constraint. */
