/*
 * Copyright 2019 GridGain Systems, Inc. and Contributors.
 *
 * Licensed under the GridGain Community Edition License (the "License");
 * you may not use this file except in compliance with the License.
 * You may obtain a copy of the License at
 *
 *     https://www.gridgain.com/products/software/community-edition/gridgain-community-edition-license
 *
 * Unless required by applicable law or agreed to in writing, software
 * distributed under the License is distributed on an "AS IS" BASIS,
 * WITHOUT WARRANTIES OR CONDITIONS OF ANY KIND, either express or implied.
 * See the License for the specific language governing permissions and
 * limitations under the License.
 */

package org.apache.ignite.internal.processors.query.oom;

import java.util.ArrayList;
import java.util.Iterator;
import java.util.List;
import java.util.UUID;
import javax.cache.CacheException;
import org.apache.ignite.IgniteSystemProperties;
import org.apache.ignite.cache.query.FieldsQueryCursor;
import org.apache.ignite.cache.query.QueryCursor;
import org.apache.ignite.cache.query.SqlFieldsQuery;
import org.apache.ignite.configuration.IgniteConfiguration;
import org.apache.ignite.internal.IgniteEx;
import org.apache.ignite.internal.processors.cache.query.IgniteQueryErrorCode;
import org.apache.ignite.internal.processors.cache.query.SqlFieldsQueryEx;
import org.apache.ignite.internal.processors.query.IgniteSQLException;
import org.apache.ignite.internal.processors.query.h2.H2LocalResultFactory;
import org.apache.ignite.internal.processors.query.h2.H2ManagedLocalResult;
import org.apache.ignite.internal.processors.query.h2.H2MemoryTracker;
import org.apache.ignite.internal.processors.query.h2.IgniteH2Indexing;
import org.apache.ignite.internal.processors.query.h2.QueryMemoryManager;
import org.apache.ignite.internal.util.IgniteUtils;
import org.apache.ignite.internal.util.typedef.X;
import org.apache.ignite.testframework.GridTestUtils;
import org.apache.ignite.testframework.junits.common.GridCommonAbstractTest;
import org.h2.engine.Session;
import org.h2.expression.Expression;
import org.h2.result.H2BaseLocalResult;
import org.h2.result.LocalResult;
import org.junit.Test;
import sun.reflect.generics.reflectiveObjects.NotImplementedException;

import static org.apache.ignite.internal.util.IgniteUtils.MB;

/**
 * Query memory manager tests.
 */
public abstract class AbstractQueryMemoryTrackerSelfTest extends GridCommonAbstractTest {
    /** Row count. */
    private static final int SMALL_TABLE_SIZE = 1000;

    /** Row count. */
    static final int BIG_TABLE_SIZE = 10_000;

    /** Query local results. */
    static final List<H2ManagedLocalResult> localResults = new ArrayList<>();

    /** Query memory limit. */
    long maxMem;

    /** Node client mode flag. */
    private boolean client;

    /** {@inheritDoc} */
    @Override protected void beforeTestsStarted() throws Exception {
        super.beforeTestsStarted();

        System.setProperty(IgniteSystemProperties.IGNITE_H2_LOCAL_RESULT_FACTORY, TestH2LocalResultFactory.class.getName());
        System.setProperty(IgniteSystemProperties.IGNITE_DEFAULT_SQL_MEMORY_POOL_SIZE, Long.toString(10L * MB));

        startGrid(0);

        if (!isLocal()) {
            client = true;

            startGrid(1);
        }

        populateData();
    }

    /** {@inheritDoc} */
    @Override protected void afterTestsStopped() throws Exception {
        stopAllGrids();

        System.clearProperty(IgniteSystemProperties.IGNITE_DEFAULT_SQL_MEMORY_POOL_SIZE);
        System.clearProperty(IgniteSystemProperties.IGNITE_H2_LOCAL_RESULT_FACTORY);
    }

    /** {@inheritDoc} */
    @Override protected void beforeTest() throws Exception {
        super.beforeTest();

        maxMem = MB;

        localResults.clear();

        resetMemoryManagerState(grid(0));

        if (!isLocal())
            resetMemoryManagerState(grid(1));
    }

    /** {@inheritDoc} */
    @Override protected void afterTest() throws Exception {
        checkMemoryManagerState(grid(0));

        if (client)
            checkMemoryManagerState(grid(1));

        super.afterTest();
    }

    /**
     * Check if all allocated memory was correctly released.
     * @param node Node.
     */
    private void checkMemoryManagerState(IgniteEx node) {
        long memAllocated = memoryManager(node).allocated();

        assertEquals("Potential memory leak in SQL engine: allocated=" + memAllocated, 0, memAllocated);
    }

    /**
     * Resets node query memory manager state.
     *
     * @param grid Node.
     */
    private void resetMemoryManagerState(IgniteEx grid) {
        QueryMemoryManager memoryManager = memoryManager(grid);

        // Reset memory manager.
        if (memoryManager.allocated() > 0)
            memoryManager.release(memoryManager.allocated());
    }

    /**
     * Return node query memory manager.
     *
     * @param node Node.
     * @return Query memory manager.
     */
    private QueryMemoryManager memoryManager(IgniteEx node) {
        IgniteH2Indexing h2 = (IgniteH2Indexing)node.context().query().getIndexing();

        return h2.memoryManager();
    }

    /** {@inheritDoc} */
    @Override protected IgniteConfiguration getConfiguration(String igniteInstanceName) throws Exception {
        return super.getConfiguration(igniteInstanceName).setClientMode(client);
    }

    /**
     *
     */
    private void populateData() {
        execSql("create table T (id int primary key, ref_key int, name varchar)");
        execSql("create table K (id int primary key, indexed int, grp int, grp_indexed int, name varchar)");
        execSql("create index K_IDX on K(indexed)");
        execSql("create index K_GRP_IDX on K(grp_indexed)");

        for (int i = 0; i < SMALL_TABLE_SIZE; ++i)
            execSql("insert into T VALUES (?, ?, ?)", i, i, UUID.randomUUID().toString());

        for (int i = 0; i < BIG_TABLE_SIZE; ++i)
            execSql("insert into K VALUES (?, ?, ?, ?, ?)", i, i, i % 100, i % 100, UUID.randomUUID().toString());
    }

    /** Check simple query on small data set. */
    @Test
    public void testSimpleQuerySmallResult() throws Exception {
        execQuery("select * from T", false);

        assertEquals(1, localResults.size());
        assertEquals(SMALL_TABLE_SIZE, localResults.get(0).getRowCount());
    }

    /** Check simple lazy query on large data set. */
    @Test
    public void testLazyQueryLargeResult() throws Exception {
        execQuery("select * from K", true);

        assertEquals(0, localResults.size()); // No local result required.
    }

    /** Check simple query failure on large data set. */
    @Test
    public void testSimpleQueryLargeResult() {
        checkQueryExpectOOM("select * from K", false);

        assertEquals(1, localResults.size());
        assertTrue(BIG_TABLE_SIZE > localResults.get(0).getRowCount());
    }

    /** Check simple query on large data set with small limit. */
    @Test
    public void testQueryWithLimit() throws Exception {
        execQuery("select * from K LIMIT 500", false);

        assertEquals(1, localResults.size());
        assertEquals(500, localResults.get(0).getRowCount());
    }

    /** Check lazy query on large data set with large limit. */
    @Test
    public void testLazyQueryWithHighLimit() throws Exception {
        execQuery("select * from K LIMIT 8000", true);

        assertEquals(0, localResults.size()); // No local result required.
    }

    /** Check simple query on large data set with small limit. */
    @Test
    public void testQueryWithHighLimit() {
        checkQueryExpectOOM("select * from K LIMIT 8000", false);

        assertEquals(1, localResults.size());
        assertTrue(8000 > localResults.get(0).getRowCount());
    }

    /** Check lazy query with ORDER BY indexed col. */
    @Test
    public void testLazyQueryWithSortByIndexedCol() throws Exception {
        execQuery("select * from K ORDER BY K.indexed", true);

        // No local result needed.
        assertEquals(0, localResults.size());
    }

    /** Check query failure with ORDER BY indexed col. */
    @Test
    public void testQueryWithSortByIndexedCol() {
        checkQueryExpectOOM("select * from K ORDER BY K.indexed", false);
        assertEquals(1, localResults.size());
        assertTrue(BIG_TABLE_SIZE > localResults.get(0).getRowCount());
    }

    /** Check lazy query failure with ORDER BY non-indexed col. */
    @Test
    public void testLazyQueryWithSort() {
        checkQueryExpectOOM("select * from K ORDER BY K.grp", true);
        assertEquals(1, localResults.size());
        assertTrue(BIG_TABLE_SIZE > localResults.get(0).getRowCount());
    }

    /** Check query failure with ORDER BY non-indexed col. */
    @Test
    public void testQueryWithSort() {
        // Order by non-indexed field.
        checkQueryExpectOOM("select * from K ORDER BY K.grp", false);
        assertEquals(1, localResults.size());
        assertTrue(BIG_TABLE_SIZE > localResults.get(0).getRowCount());
    }

    /** Check UNION operation with large sub-selects. */
    @Test
<<<<<<< HEAD
    public void testUnionSimple() throws Exception {
        maxMem = 8L * MB;
=======
    public void testUnionSimple() {
        maxMem = 8L * 1024 * 1024;
>>>>>>> 37394dc2

        execQuery("select * from T as T0, T as T1 where T0.id < 2 " +
            "UNION " +
            "select * from T as T2, T as T3 where T2.id >= 1 AND T2.id < 2", true);

        assertEquals(3, localResults.size());
        assertTrue(maxMem > localResults.get(1).memoryAllocated() + localResults.get(2).memoryAllocated());
        assertEquals(2000, localResults.get(1).getRowCount());
        assertEquals(1000, localResults.get(2).getRowCount());
        assertEquals(2000, localResults.get(0).getRowCount());
    }

    /** Check UNION operation with large sub-selects. */
    @Test
    public void testUnionLargeDataSets() {
        // None of sub-selects fits to memory.
        checkQueryExpectOOM("select * from T as T0, T as T1 where T0.id < 4 " +
            "UNION " +
            "select * from T as T2, T as T3 where T2.id >= 2 AND T2.id < 6", true);

        assertEquals(2, localResults.size());
        assertTrue(maxMem < localResults.get(1).memoryAllocated() + 500);
        assertTrue(4000 > localResults.get(0).getRowCount());
        assertTrue(4000 > localResults.get(1).getRowCount());
    }

    /** Check large UNION operation with small enough sub-selects, but large result set. */
    @Test
<<<<<<< HEAD
    public void testUnionOfSmallDataSetsWithLargeResult() throws Exception {
        maxMem = 4L * MB;
=======
    public void testUnionOfSmallDataSetsWithLargeResult() {
        maxMem = 3 * 1024 * 1024;
>>>>>>> 37394dc2

        checkQueryExpectOOM("select * from T as T0, T as T1 where T0.id < 2 " +
            "UNION " +
            "select * from T as T2, T as T3 where T2.id > 2 AND T2.id < 4", false);

        assertEquals(3, localResults.size());
        assertTrue(maxMem > localResults.get(1).memoryAllocated() + localResults.get(2).memoryAllocated());
        assertEquals(2000, localResults.get(1).getRowCount());
        assertEquals(1000, localResults.get(2).getRowCount());
        assertTrue(3000 > localResults.get(0).getRowCount());
    }

    /** Check simple Joins. */
    @Test
    public void testSimpleJoins() throws Exception {
        execQuery("select * from T as T0, T as T1 where T0.id < 2", false);
        execQuery("select * from T as T0, T as T1 where T0.id >= 2 AND T0.id < 4", false);
        execQuery("select * from T as T0, T as T1", true);
    }

    /** Check simple Joins. */
    @Test
    public void testSimpleJoinsHugeResult() {
        // Query with single huge local result.
        checkQueryExpectOOM("select * from T as T0, T as T1", false);

        assertEquals(1, localResults.size());
        assertTrue(maxMem < localResults.get(0).memoryAllocated() + 500);

    }

    /** Check simple Joins. */
    @Test
    public void testLazyQueryWithJoinAndSort() {
        // Query with huge local result.
        checkQueryExpectOOM("select * from T as T0, T as T1 ORDER BY T1.id", true);

        assertEquals(1, localResults.size());
        assertTrue(maxMem < localResults.get(0).memoryAllocated() + 500);
    }

    /** Check GROUP BY operation on large data set with small result set. */
    @Test
    public void testQueryWithGroupsSmallResult() throws Exception {
        execQuery("select K.grp, avg(K.id), min(K.id), sum(K.id) from K GROUP BY K.grp", false); // Tiny local result.

        assertEquals(1, localResults.size());
        assertEquals(100, localResults.get(0).getRowCount());
    }

    /** Check GROUP BY operation on indexed col. */
    @Test
<<<<<<< HEAD
    public void testQueryWithGroupByIndexedCol() throws Exception {
=======
    public void testQueryWithGroupByIndexedCol() {
>>>>>>> 37394dc2
        execQuery("select K.indexed, sum(K.grp) from K GROUP BY K.indexed", true);

        assertEquals(0, localResults.size());
    }

    /** Check GROUP BY operation on indexed col. */
    @Test
<<<<<<< HEAD
    public void testQueryWithGroupByPrimaryKey() throws Exception {
=======
    public void testQueryWithGroupByPrimaryKey() {
>>>>>>> 37394dc2
        //TODO: GG-19071: make next test pass without hint.
        execQuery("select K.indexed, sum(K.id) from K USE INDEX (K_IDX) GROUP BY K.indexed", true);

        assertEquals(0, localResults.size());
    }

    /** Check GROUP BY operation on indexed col. */
    @Test
<<<<<<< HEAD
    public void testQueryWithGroupThenSort() throws Exception {
=======
    public void testQueryWithGroupThenSort() {
>>>>>>> 37394dc2
        // Tiny local result with sorting.
        execQuery("select K.grp_indexed, sum(K.id) as s from K GROUP BY K.grp_indexed ORDER BY s", false);

        assertEquals(1, localResults.size());
        assertEquals(100, localResults.get(0).getRowCount());
    }

    /** Check lazy query with GROUP BY non-indexed col failure due to too many groups. */
    @Test
    public void testQueryWithGroupBy() {
        // Too many groups causes OOM.
        checkQueryExpectOOM("select K.name, count(K.id), sum(K.grp) from K GROUP BY K.name", true);

        // Local result is quite small.
        assertEquals(1, localResults.size());
        assertTrue(maxMem > localResults.get(0).memoryAllocated());
        assertTrue(BIG_TABLE_SIZE > localResults.get(0).getRowCount());
<<<<<<< HEAD
=======
        //TODO: GG-18840: Add global limit check.
>>>>>>> 37394dc2
    }

    /** Check query with GROUP BY non-indexed col and with DISTINCT aggregates. */
    @Test
    public void testQueryWithGroupByNonIndexedColAndDistinctAggregates() {
        checkQueryExpectOOM("select K.grp, count(DISTINCT k.name) from K GROUP BY K.grp", true);

        // Local result is quite small.
        assertEquals(1, localResults.size());
        assertTrue(maxMem > localResults.get(0).memoryAllocated());
        assertTrue(100 > localResults.get(0).getRowCount());
    }

    /** Check lazy query with GROUP BY indexed col and with and DISTINCT aggregates. */
    @Test
<<<<<<< HEAD
    public void testLazyQueryWithGroupByIndexedColAndDistinctAggregates() throws Exception {
=======
    public void testLazyQueryWithGroupByIndexedColAndDistinctAggregates() {
>>>>>>> 37394dc2
        execQuery("select K.grp_indexed, count(DISTINCT k.name) from K  USE INDEX (K_GRP_IDX) GROUP BY K.grp_indexed", true);

        assertEquals(0, localResults.size());
    }

    /** Check lazy query with GROUP BY indexed col (small result), then sort. */
    @Test
<<<<<<< HEAD
    public void testLazyQueryWithGroupByThenSort() throws Exception {
        maxMem = MB / 2;
=======
    public void testLazyQueryWithGroupByThenSort() {
        maxMem = 512 * 1024;
>>>>>>> 37394dc2

        checkQueryExpectOOM("select K.indexed, sum(K.grp) as a from K " +
            "GROUP BY K.indexed ORDER BY a DESC", true);

        assertEquals(1, localResults.size());
        assertTrue(BIG_TABLE_SIZE > localResults.get(0).getRowCount());
    }

    /** Check query with DISTINCT and GROUP BY indexed col (small result). */
    @Test
<<<<<<< HEAD
    public void testQueryWithDistinctAndGroupBy() throws Exception {
=======
    public void testQueryWithDistinctAndGroupBy() {
>>>>>>> 37394dc2
        checkQueryExpectOOM("select DISTINCT K.name from K GROUP BY K.id", true);

        // Local result is quite small.
        assertEquals(1, localResults.size());
<<<<<<< HEAD
        assertTrue(maxMem < localResults.get(0).memoryAllocated() + 500);
=======
        assertTrue(maxMem < localResults.get(0).memoryAllocated());
>>>>>>> 37394dc2
        assertTrue(BIG_TABLE_SIZE > localResults.get(0).getRowCount());
    }

    /** Check simple query with DISTINCT constraint. */
    @Test
    public void testQueryWithDistinct() throws Exception {
        // Distinct on indexed column with small cardinality.
        execQuery("select DISTINCT K.grp_indexed from K", false);

        // Distinct on non-indexed column with small cardinality.
        execQuery("select DISTINCT K.grp from K", false);

        // Distinct on indexed column with unique values.
        checkQueryExpectOOM("select DISTINCT K.id from K", true);
    }

    /** Check query failure due to global memory quota exceeded. */
    @Test
    public void testGlobalQuota() throws Exception {
        final List<QueryCursor> cursors = new ArrayList<>();

        IgniteH2Indexing h2 = (IgniteH2Indexing)grid(0).context().query().getIndexing();

        assertEquals(10L * MB, h2.memoryManager().maxMemory());

        try {
            CacheException ex = (CacheException)GridTestUtils.assertThrows(log, () -> {
                for (int i = 0; i < 100; i++) {
                    QueryCursor<List<?>> cur = query("select T.name, avg(T.id), sum(T.ref_key) from T GROUP BY T.name",
                        true);

                    cursors.add(cur);

                    Iterator<List<?>> iter = cur.iterator();
                    iter.next();
                }

                return null;
            }, CacheException.class, "SQL query run out of memory: Global quota exceeded.");

            assertEquals(78, localResults.size());
            assertEquals(40, cursors.size());

            long globalAllocated = h2.memoryManager().allocated();

            assertTrue("Allocated: " + globalAllocated, h2.memoryManager().maxMemory() < globalAllocated + MB);
        }
        finally {
            for (QueryCursor c : cursors)
                IgniteUtils.closeQuiet(c);
        }
    }

    /**
     * @param sql SQL query
     * @return Results set.
     */
    protected List<List<?>> execQuery(String sql, boolean lazy) throws Exception {
        return query(sql, lazy).getAll();
    }

    /**
     * @param sql SQL query
     * @return Results set.
     */
    FieldsQueryCursor<List<?>> query(String sql, boolean lazy) throws Exception {
        boolean localQry = isLocal();

        return grid(client ? 1 : 0).context().query().querySqlFields(
            new SqlFieldsQueryEx(sql, null)
                .setLocal(localQry)
                .setMaxMemory(maxMem)
                .setLazy(lazy)
<<<<<<< HEAD
                .setPageSize(100), false);
=======
                .setPageSize(100), false).getAll();
>>>>>>> 37394dc2
    }

    /**
     * @return Local query flag.
     */
    protected abstract boolean isLocal();

    /**
     * @param sql SQL query
     * @param args Query parameters.
     */
    private void execSql(String sql, Object... args) {
        grid(0).context().query().querySqlFields(
            new SqlFieldsQuery(sql).setArgs(args), false).getAll();
    }

    /**
     * @param sql SQL query.
     * @param lazy Lazy flag.
     */
    protected void checkQueryExpectOOM(String sql, boolean lazy) {
        CacheException ex = (CacheException)GridTestUtils.assertThrows(log, () -> {
            execQuery(sql, lazy);

            return null;
        }, CacheException.class, "SQL query run out of memory: Query quota exceeded.");

        IgniteSQLException sqlEx = X.cause(ex, IgniteSQLException.class);

        assertNotNull("SQL exception missed.", sqlEx);
        assertEquals(IgniteQueryErrorCode.QUERY_OUT_OF_MEMORY, sqlEx.statusCode());
        assertEquals(IgniteQueryErrorCode.codeToSqlState(IgniteQueryErrorCode.QUERY_OUT_OF_MEMORY), sqlEx.sqlState());
    }

    /**
     * Local result factory for test.
     */
    public static class TestH2LocalResultFactory extends H2LocalResultFactory {
        /** {@inheritDoc} */
        @Override public LocalResult create(Session ses, Expression[] expressions, int visibleColCnt) {
            H2MemoryTracker memoryTracker = ses.queryMemoryTracker();

            if (memoryTracker != null) {
                H2ManagedLocalResult res = new H2ManagedLocalResult(ses, memoryTracker, expressions, visibleColCnt) {
                    @Override public void onClose() {
                        // Just prevent 'rows' from being nullified for test purposes.

                        getMemoryTracker().release(memoryAllocated());
                    }
                };

                localResults.add(res);

                return res;
            }

            return new H2BaseLocalResult(ses, expressions, visibleColCnt);
        }

        /** {@inheritDoc} */
        @Override public LocalResult create() {
            throw new NotImplementedException();
        }
    }
}<|MERGE_RESOLUTION|>--- conflicted
+++ resolved
@@ -261,13 +261,8 @@
 
     /** Check UNION operation with large sub-selects. */
     @Test
-<<<<<<< HEAD
     public void testUnionSimple() throws Exception {
         maxMem = 8L * MB;
-=======
-    public void testUnionSimple() {
-        maxMem = 8L * 1024 * 1024;
->>>>>>> 37394dc2
 
         execQuery("select * from T as T0, T as T1 where T0.id < 2 " +
             "UNION " +
@@ -296,13 +291,8 @@
 
     /** Check large UNION operation with small enough sub-selects, but large result set. */
     @Test
-<<<<<<< HEAD
     public void testUnionOfSmallDataSetsWithLargeResult() throws Exception {
-        maxMem = 4L * MB;
-=======
-    public void testUnionOfSmallDataSetsWithLargeResult() {
-        maxMem = 3 * 1024 * 1024;
->>>>>>> 37394dc2
+        maxMem = 3L * MB;
 
         checkQueryExpectOOM("select * from T as T0, T as T1 where T0.id < 2 " +
             "UNION " +
@@ -355,11 +345,7 @@
 
     /** Check GROUP BY operation on indexed col. */
     @Test
-<<<<<<< HEAD
     public void testQueryWithGroupByIndexedCol() throws Exception {
-=======
-    public void testQueryWithGroupByIndexedCol() {
->>>>>>> 37394dc2
         execQuery("select K.indexed, sum(K.grp) from K GROUP BY K.indexed", true);
 
         assertEquals(0, localResults.size());
@@ -367,11 +353,7 @@
 
     /** Check GROUP BY operation on indexed col. */
     @Test
-<<<<<<< HEAD
     public void testQueryWithGroupByPrimaryKey() throws Exception {
-=======
-    public void testQueryWithGroupByPrimaryKey() {
->>>>>>> 37394dc2
         //TODO: GG-19071: make next test pass without hint.
         execQuery("select K.indexed, sum(K.id) from K USE INDEX (K_IDX) GROUP BY K.indexed", true);
 
@@ -380,11 +362,7 @@
 
     /** Check GROUP BY operation on indexed col. */
     @Test
-<<<<<<< HEAD
     public void testQueryWithGroupThenSort() throws Exception {
-=======
-    public void testQueryWithGroupThenSort() {
->>>>>>> 37394dc2
         // Tiny local result with sorting.
         execQuery("select K.grp_indexed, sum(K.id) as s from K GROUP BY K.grp_indexed ORDER BY s", false);
 
@@ -402,10 +380,6 @@
         assertEquals(1, localResults.size());
         assertTrue(maxMem > localResults.get(0).memoryAllocated());
         assertTrue(BIG_TABLE_SIZE > localResults.get(0).getRowCount());
-<<<<<<< HEAD
-=======
-        //TODO: GG-18840: Add global limit check.
->>>>>>> 37394dc2
     }
 
     /** Check query with GROUP BY non-indexed col and with DISTINCT aggregates. */
@@ -421,11 +395,7 @@
 
     /** Check lazy query with GROUP BY indexed col and with and DISTINCT aggregates. */
     @Test
-<<<<<<< HEAD
     public void testLazyQueryWithGroupByIndexedColAndDistinctAggregates() throws Exception {
-=======
-    public void testLazyQueryWithGroupByIndexedColAndDistinctAggregates() {
->>>>>>> 37394dc2
         execQuery("select K.grp_indexed, count(DISTINCT k.name) from K  USE INDEX (K_GRP_IDX) GROUP BY K.grp_indexed", true);
 
         assertEquals(0, localResults.size());
@@ -433,13 +403,8 @@
 
     /** Check lazy query with GROUP BY indexed col (small result), then sort. */
     @Test
-<<<<<<< HEAD
     public void testLazyQueryWithGroupByThenSort() throws Exception {
         maxMem = MB / 2;
-=======
-    public void testLazyQueryWithGroupByThenSort() {
-        maxMem = 512 * 1024;
->>>>>>> 37394dc2
 
         checkQueryExpectOOM("select K.indexed, sum(K.grp) as a from K " +
             "GROUP BY K.indexed ORDER BY a DESC", true);
@@ -450,20 +415,12 @@
 
     /** Check query with DISTINCT and GROUP BY indexed col (small result). */
     @Test
-<<<<<<< HEAD
     public void testQueryWithDistinctAndGroupBy() throws Exception {
-=======
-    public void testQueryWithDistinctAndGroupBy() {
->>>>>>> 37394dc2
         checkQueryExpectOOM("select DISTINCT K.name from K GROUP BY K.id", true);
 
         // Local result is quite small.
         assertEquals(1, localResults.size());
-<<<<<<< HEAD
         assertTrue(maxMem < localResults.get(0).memoryAllocated() + 500);
-=======
-        assertTrue(maxMem < localResults.get(0).memoryAllocated());
->>>>>>> 37394dc2
         assertTrue(BIG_TABLE_SIZE > localResults.get(0).getRowCount());
     }
 
@@ -537,11 +494,7 @@
                 .setLocal(localQry)
                 .setMaxMemory(maxMem)
                 .setLazy(lazy)
-<<<<<<< HEAD
                 .setPageSize(100), false);
-=======
-                .setPageSize(100), false).getAll();
->>>>>>> 37394dc2
     }
 
     /**
