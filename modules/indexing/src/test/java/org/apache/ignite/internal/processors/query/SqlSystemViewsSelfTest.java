--- conflicted
+++ resolved
@@ -270,7 +270,6 @@
 
         List<List<?>> clientNodeNodeIndexes = execSql(client, idxSql);
 
-<<<<<<< HEAD
         assertEqualsCollections(srvNodeIndexes, clientNodeNodeIndexes);
 
         //ToDo: As of now we can see duplicates columns within index due to https://issues.apache.org/jira/browse/IGNITE-11125
@@ -324,39 +323,6 @@
                 "\"_KEY\" ASC", "true", "true", "5"},
             {"2584860", "TST1", "2584860", "TST1", "TST1", "VALUECLASS", "_key_PK_hash", "HASH",
                 "\"_KEY\" ASC", "false", "true", "null"},
-=======
-        assertTrue(srvNodeIndexes.containsAll(clientNodeNodeIndexes));
-
-        //ToDo: As of now we can see duplicates columns within index due to https://issues.apache.org/jira/browse/IGNITE-11125
-
-        Object[][] expectedResults = {
-            {-825022849, "SQL_PUBLIC_AFF_CACHE", "PUBLIC", "AFF_CACHE", "AFFINITY_KEY", "BTREE", "\"ID2\" ASC, \"ID1\" ASC", false, false, 10},
-            {-825022849, "SQL_PUBLIC_AFF_CACHE", "PUBLIC", "AFF_CACHE", "__SCAN_", "SCAN", null, false, false, null},
-            {-825022849, "SQL_PUBLIC_AFF_CACHE", "PUBLIC", "AFF_CACHE", "_key_PK", "BTREE", "\"ID1\" ASC, \"ID2\" ASC", true, true, 10},
-            {-825022849, "SQL_PUBLIC_AFF_CACHE", "PUBLIC", "AFF_CACHE", "_key_PK_hash", "HASH", "\"ID1\" ASC, \"ID2\" ASC, \"ID2\" ASC", false, true, null},
-
-            {707660652, "SQL_PUBLIC_CACHE_SQL", "PUBLIC", "CACHE_SQL", "IDX_2", "BTREE", "\"ID\" DESC, \"ID\" ASC", false, false, 13},
-            {707660652, "SQL_PUBLIC_CACHE_SQL", "PUBLIC", "CACHE_SQL", "__SCAN_", "SCAN", null, false, false, null},
-            {707660652, "SQL_PUBLIC_CACHE_SQL", "PUBLIC", "CACHE_SQL", "_key_PK", "BTREE", "\"ID\" ASC", true, true, 5},
-            {707660652, "SQL_PUBLIC_CACHE_SQL", "PUBLIC", "CACHE_SQL", "_key_PK_hash", "HASH", "\"ID\" ASC", false, true, null},
-
-            {1374144180, "SQL_PUBLIC_DFLT_AFF_CACHE", "PUBLIC", "DFLT_AFF_CACHE", "AFFINITY_KEY", "BTREE", "\"ID1\" ASC, \"ID2\" ASC", false, false, 10},
-            {1374144180, "SQL_PUBLIC_DFLT_AFF_CACHE", "PUBLIC", "DFLT_AFF_CACHE", "IDX_AFF_1", "BTREE", "\"ID2\" DESC, \"ID1\" ASC, \"MY_VAL\" DESC", false, false, 20},
-            {1374144180, "SQL_PUBLIC_DFLT_AFF_CACHE", "PUBLIC", "DFLT_AFF_CACHE", "__SCAN_", "SCAN", null, false, false, null},
-            {1374144180, "SQL_PUBLIC_DFLT_AFF_CACHE", "PUBLIC", "DFLT_AFF_CACHE", "_key_PK", "BTREE", "\"ID1\" ASC, \"ID2\" ASC", true, true, 10},
-            {1374144180, "SQL_PUBLIC_DFLT_AFF_CACHE", "PUBLIC", "DFLT_AFF_CACHE", "_key_PK_hash", "HASH", "\"ID1\" ASC, \"ID2\" ASC, \"ID1\" ASC", false, true, null},
-
-            {1102275506, "SQL_PUBLIC_DFLT_CACHE", "PUBLIC", "DFLT_CACHE", "IDX_1", "BTREE", "\"ID2\" DESC, \"ID1\" ASC, \"MY_VAL\" DESC, \"ID1\" ASC, \"ID2\" ASC", false, false, 25},
-            {1102275506, "SQL_PUBLIC_DFLT_CACHE", "PUBLIC", "DFLT_CACHE", "IDX_3", "BTREE", "\"MY_VAL\" ASC, \"ID1\" ASC, \"ID2\" ASC, \"ID1\" ASC, \"ID2\" ASC", false, false, 25},
-            {1102275506, "SQL_PUBLIC_DFLT_CACHE", "PUBLIC", "DFLT_CACHE", "__SCAN_", "SCAN", null, false, false, null},
-            {1102275506, "SQL_PUBLIC_DFLT_CACHE", "PUBLIC", "DFLT_CACHE", "_key_PK", "BTREE", "\"ID1\" ASC, \"ID2\" ASC", true, true, 10},
-            {1102275506, "SQL_PUBLIC_DFLT_CACHE", "PUBLIC", "DFLT_CACHE", "_key_PK_hash", "HASH", "\"ID1\" ASC, \"ID2\" ASC", false, true, null},
-
-            {2584860, "TST1", "TST1", "VALUECLASS", "TST1_INDEX", "BTREE", "\"KEY\" ASC, \"_KEY\" ASC", false, false, 10},
-            {2584860, "TST1", "TST1", "VALUECLASS", "__SCAN_", "SCAN", null, false, false, null},
-            {2584860, "TST1", "TST1", "VALUECLASS", "_key_PK", "BTREE", "\"_KEY\" ASC", true, true, 5},
-            {2584860, "TST1", "TST1", "VALUECLASS", "_key_PK_hash", "HASH", "\"_KEY\" ASC", false, true, null},
->>>>>>> fac328eb
         };
 
         assertEquals(expectedResults.length, srvNodeIndexes.size());
