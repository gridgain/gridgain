--- conflicted
+++ resolved
@@ -26,20 +26,16 @@
 import java.util.Random;
 import java.util.concurrent.Callable;
 import java.util.concurrent.atomic.AtomicLong;
-<<<<<<< HEAD
 import javax.cache.CacheException;
-=======
->>>>>>> 6e36a795
 import org.apache.ignite.Ignite;
 import org.apache.ignite.IgniteCache;
 import org.apache.ignite.cache.CacheAtomicityMode;
 import org.apache.ignite.cache.CacheKeyConfiguration;
 import org.apache.ignite.cache.CacheMode;
-<<<<<<< HEAD
 import org.apache.ignite.cache.CachePeekMode;
 import org.apache.ignite.cache.affinity.AffinityKeyMapped;
-=======
->>>>>>> 6e36a795
+import org.apache.ignite.cache.affinity.Affinity;
+import org.apache.ignite.cache.query.QueryCursor;
 import org.apache.ignite.cache.affinity.Affinity;
 import org.apache.ignite.cache.query.QueryCursor;
 import org.apache.ignite.cache.query.SqlFieldsQuery;
@@ -1563,13 +1559,9 @@
         private int id;
     }
 
-<<<<<<< HEAD
     /**
      *
      */
-=======
-    /** */
->>>>>>> 6e36a795
     private static class UserOrder implements Serializable {
         /** */
         @QuerySqlField
