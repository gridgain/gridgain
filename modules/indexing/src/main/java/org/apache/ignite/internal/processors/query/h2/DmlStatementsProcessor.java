/*
 * Licensed to the Apache Software Foundation (ASF) under one or more
 * contributor license agreements.  See the NOTICE file distributed with
 * this work for additional information regarding copyright ownership.
 * The ASF licenses this file to You under the Apache License, Version 2.0
 * (the "License"); you may not use this file except in compliance with
 * the License.  You may obtain a copy of the License at
 *
 *      http://www.apache.org/licenses/LICENSE-2.0
 *
 * Unless required by applicable law or agreed to in writing, software
 * distributed under the License is distributed on an "AS IS" BASIS,
 * WITHOUT WARRANTIES OR CONDITIONS OF ANY KIND, either express or implied.
 * See the License for the specific language governing permissions and
 * limitations under the License.
 */

package org.apache.ignite.internal.processors.query.h2;

import java.lang.reflect.Array;
import java.sql.PreparedStatement;
import java.sql.SQLException;
import java.util.ArrayList;
import java.util.Collections;
import java.util.Date;
import java.util.HashMap;
import java.util.Iterator;
import java.util.LinkedHashMap;
import java.util.LinkedHashSet;
import java.util.List;
import java.util.Map;
import java.util.Set;
import java.util.concurrent.ConcurrentHashMap;
import java.util.concurrent.ConcurrentMap;
import java.util.concurrent.TimeUnit;
import javax.cache.processor.EntryProcessor;
import javax.cache.processor.EntryProcessorException;
import javax.cache.processor.EntryProcessorResult;
import javax.cache.processor.MutableEntry;
import org.apache.ignite.IgniteCache;
import org.apache.ignite.IgniteCheckedException;
import org.apache.ignite.IgniteDataStreamer;
import org.apache.ignite.IgniteException;
import org.apache.ignite.binary.BinaryArrayIdentityResolver;
import org.apache.ignite.binary.BinaryObject;
import org.apache.ignite.binary.BinaryObjectBuilder;
import org.apache.ignite.cache.query.SqlFieldsQuery;
import org.apache.ignite.internal.processors.cache.CacheOperationContext;
import org.apache.ignite.internal.processors.cache.GridCacheAdapter;
import org.apache.ignite.internal.processors.cache.GridCacheContext;
import org.apache.ignite.internal.processors.cache.QueryCursorImpl;
import org.apache.ignite.internal.processors.cache.query.IgniteQueryErrorCode;
import org.apache.ignite.internal.processors.query.GridQueryCacheObjectsIterator;
import org.apache.ignite.internal.processors.query.GridQueryCancel;
import org.apache.ignite.internal.processors.query.GridQueryFieldMetadata;
import org.apache.ignite.internal.processors.query.GridQueryFieldsResult;
import org.apache.ignite.internal.processors.query.GridQueryFieldsResultAdapter;
import org.apache.ignite.internal.processors.query.GridQueryProcessor;
import org.apache.ignite.internal.processors.query.GridQueryProperty;
import org.apache.ignite.internal.processors.query.GridQueryTypeDescriptor;
import org.apache.ignite.internal.processors.query.IgniteSQLException;
import org.apache.ignite.internal.processors.query.h2.dml.FastUpdateArguments;
<<<<<<< HEAD
=======
import org.apache.ignite.internal.processors.query.h2.dml.KeyValueSupplier;
import org.apache.ignite.internal.processors.query.h2.dml.UpdateMode;
>>>>>>> d4b87f44
import org.apache.ignite.internal.processors.query.h2.dml.UpdatePlan;
import org.apache.ignite.internal.processors.query.h2.dml.UpdatePlanBuilder;
import org.apache.ignite.internal.processors.query.h2.opt.GridH2RowDescriptor;
import org.apache.ignite.internal.processors.query.h2.sql.GridSqlQueryParser;
import org.apache.ignite.internal.util.GridBoundedConcurrentLinkedHashMap;
import org.apache.ignite.internal.util.lang.IgniteSingletonIterator;
import org.apache.ignite.internal.util.typedef.F;
import org.apache.ignite.internal.util.typedef.X;
import org.apache.ignite.internal.util.typedef.internal.U;
import org.apache.ignite.lang.IgniteBiTuple;
import org.apache.ignite.lang.IgniteInClosure;
import org.apache.ignite.spi.indexing.IndexingQueryFilter;
import org.h2.command.Prepared;
import org.h2.jdbc.JdbcPreparedStatement;
import org.h2.table.Column;
import org.h2.value.DataType;
import org.h2.value.Value;
import org.jetbrains.annotations.NotNull;
import org.jetbrains.annotations.Nullable;
import org.jsr166.ConcurrentHashMap8;

import static org.apache.ignite.internal.processors.cache.query.IgniteQueryErrorCode.createJdbcSqlException;

/**
 *
 */
public class DmlStatementsProcessor {
    /** Default number of attempts to re-run DELETE and UPDATE queries in case of concurrent modifications of values. */
    private final static int DFLT_DML_RERUN_ATTEMPTS = 4;

    /** Indexing. */
    private final IgniteH2Indexing indexing;

    /** Set of binary type ids for which warning about missing identity in configuration has been printed. */
    private final static Set<Integer> WARNED_TYPES =
        Collections.newSetFromMap(new ConcurrentHashMap8<Integer, Boolean>());

    /** Default size for update plan cache. */
    private static final int PLAN_CACHE_SIZE = 1024;

    /** Update plans cache. */
    private final ConcurrentMap<String, ConcurrentMap<String, UpdatePlan>> planCache = new ConcurrentHashMap<>();

    /** Dummy metadata for update result. */
    private final static List<GridQueryFieldMetadata> UPDATE_RESULT_META = Collections.<GridQueryFieldMetadata>
        singletonList(new IgniteH2Indexing.SqlFieldMetadata(null, null, "UPDATED", Long.class.getName()));

    /**
     * @param indexing indexing.
     */
    DmlStatementsProcessor(IgniteH2Indexing indexing) {
        this.indexing = indexing;
    }

    /**
     * Execute DML statement, possibly with few re-attempts in case of concurrent data modifications.
     *
     * @param spaceName Space name.
     * @param stmt JDBC statement.
     * @param fieldsQry Original query.
     * @param loc Query locality flag.
     * @param filters Space name and key filter.
     * @param cancel Cancel.
     * @return Update result (modified items count and failed keys).
     * @throws IgniteCheckedException if failed.
     */
    private UpdateResult updateSqlFields(String spaceName, PreparedStatement stmt, SqlFieldsQuery fieldsQry,
        boolean loc, IndexingQueryFilter filters, GridQueryCancel cancel) throws IgniteCheckedException {
        Object[] errKeys = null;

        long items = 0;

        UpdatePlan plan = getPlanForStatement(spaceName, stmt, null);

        GridCacheContext<?, ?> cctx = plan.tbl.rowDescriptor().context();

        for (int i = 0; i < DFLT_DML_RERUN_ATTEMPTS; i++) {
            CacheOperationContext opCtx = cctx.operationContextPerCall();

            // Force keepBinary for operation context to avoid binary deserialization inside entry processor
            if (cctx.binaryMarshaller()) {
                CacheOperationContext newOpCtx = null;

                if (opCtx == null)
                    // Mimics behavior of GridCacheAdapter#keepBinary and GridCacheProxyImpl#keepBinary
                    newOpCtx = new CacheOperationContext(false, null, true, null, false, null);
                else if (!opCtx.isKeepBinary())
                    newOpCtx = opCtx.keepBinary();

                if (newOpCtx != null)
                    cctx.operationContextPerCall(newOpCtx);
            }

            UpdateResult r;

            try {
                r = executeUpdateStatement(cctx, stmt, fieldsQry, loc, filters, cancel, errKeys);
            }
            finally {
                cctx.operationContextPerCall(opCtx);
            }

            items += r.cnt;
            errKeys = r.errKeys;

            if (F.isEmpty(errKeys))
                break;
        }

        if (F.isEmpty(errKeys)) {
            if (items == 1L)
                return UpdateResult.ONE;
            else if (items == 0L)
                return UpdateResult.ZERO;
        }

        return new UpdateResult(items, errKeys);
    }

    /**
     * @param spaceName Space name.
     * @param stmt Prepared statement.
     * @param fieldsQry Initial query.
     * @param cancel Query cancel.
     * @return Update result wrapped into {@link GridQueryFieldsResult}
     * @throws IgniteCheckedException if failed.
     */
    @SuppressWarnings("unchecked")
    QueryCursorImpl<List<?>> updateSqlFieldsTwoStep(String spaceName, PreparedStatement stmt,
        SqlFieldsQuery fieldsQry, GridQueryCancel cancel) throws IgniteCheckedException {
        UpdateResult res = updateSqlFields(spaceName, stmt, fieldsQry, false, null, cancel);

        QueryCursorImpl<List<?>> resCur = (QueryCursorImpl<List<?>>)new QueryCursorImpl(Collections.singletonList
            (Collections.singletonList(res.cnt)), null, false);

        resCur.fieldsMeta(UPDATE_RESULT_META);

        return resCur;
    }

    /**
     * Execute DML statement on local cache.
     * @param spaceName Space name.
     * @param stmt Prepared statement.
     * @param filters Space name and key filter.
     * @param cancel Query cancel.
     * @return Update result wrapped into {@link GridQueryFieldsResult}
     * @throws IgniteCheckedException if failed.
     */
    @SuppressWarnings("unchecked")
    GridQueryFieldsResult updateLocalSqlFields(String spaceName, PreparedStatement stmt,
        SqlFieldsQuery fieldsQry, IndexingQueryFilter filters, GridQueryCancel cancel) throws IgniteCheckedException {
        UpdateResult res = updateSqlFields(spaceName, stmt, fieldsQry, true, filters, cancel);

        return new GridQueryFieldsResultAdapter(UPDATE_RESULT_META,
            new IgniteSingletonIterator(Collections.singletonList(res.cnt)));
    }

    /**
     * Perform given statement against given data streamer. Only rows based INSERT and MERGE are supported
     * as well as key bound UPDATE and DELETE (ones with filter {@code WHERE _key = ?}).
     *
     * @param streamer Streamer to feed data to.
     * @param stmt Statement.
     * @param args Statement arguments.
     * @return Number of rows in given statement for INSERT and MERGE, {@code 1} otherwise.
     * @throws IgniteCheckedException if failed.
     */
    @SuppressWarnings({"unchecked", "ConstantConditions"})
    long streamUpdateQuery(IgniteDataStreamer streamer, PreparedStatement stmt, Object[] args)
        throws IgniteCheckedException {
        args = U.firstNotNull(args, X.EMPTY_OBJECT_ARRAY);

        Prepared p = GridSqlQueryParser.prepared((JdbcPreparedStatement)stmt);

        assert p != null;

        UpdatePlan plan = UpdatePlanBuilder.planForStatement(p, null);

        if (!F.eq(streamer.cacheName(), plan.tbl.rowDescriptor().context().namex()))
            throw new IgniteSQLException("Cross cache streaming is not supported, please specify cache explicitly" +
                " in connection options", IgniteQueryErrorCode.UNSUPPORTED_OPERATION);

        if (plan.mode == UpdateMode.INSERT && plan.rowsNum > 0) {
            assert plan.isLocSubqry;

            final GridCacheContext cctx = plan.tbl.rowDescriptor().context();

            QueryCursorImpl<List<?>> cur;

            final ArrayList<List<?>> data = new ArrayList<>(plan.rowsNum);

            final GridQueryFieldsResult res = indexing.queryLocalSqlFields(cctx.name(), plan.selectQry,
                F.asList(args), null, false, 0, null);

            QueryCursorImpl<List<?>> stepCur = new QueryCursorImpl<>(new Iterable<List<?>>() {
                @Override public Iterator<List<?>> iterator() {
                    try {
                        return new GridQueryCacheObjectsIterator(res.iterator(), cctx, cctx.keepBinary());
                    }
                    catch (IgniteCheckedException e) {
                        throw new IgniteException(e);
                    }
                }
            }, null);

            data.addAll(stepCur.getAll());

            cur = new QueryCursorImpl<>(new Iterable<List<?>>() {
                @Override public Iterator<List<?>> iterator() {
                    return data.iterator();
                }
            }, null);

            GridH2RowDescriptor desc = plan.tbl.rowDescriptor();

            if (plan.rowsNum == 1) {
                IgniteBiTuple t = rowToKeyValue(cctx, cur.iterator().next().toArray(), plan.colNames, plan.colTypes,
                    plan.keySupplier, plan.valSupplier, plan.keyColIdx, plan.valColIdx, desc);

                streamer.addData(t.getKey(), t.getValue());

                return 1;
            }

            Map<Object, Object> rows = new LinkedHashMap<>(plan.rowsNum);

            for (List<?> row : cur) {
                final IgniteBiTuple t = rowToKeyValue(cctx, row.toArray(), plan.colNames, plan.colTypes,
                    plan.keySupplier, plan.valSupplier, plan.keyColIdx, plan.valColIdx, desc);

                rows.put(t.getKey(), t.getValue());
            }

            streamer.addData(rows);

            return rows.size();
        }
        else
            throw new IgniteSQLException("Only tuple based INSERT statements are supported in streaming mode",
                IgniteQueryErrorCode.UNSUPPORTED_OPERATION);
    }

    /**
     * Actually perform SQL DML operation locally.
     * @param cctx Cache context.
     * @param prepStmt Prepared statement for DML query.
     * @param filters Space name and key filter.
     * @param failedKeys Keys to restrict UPDATE and DELETE operations with. Null or empty array means no restriction.   @return Pair [number of successfully processed items; keys that have failed to be processed]
     * @throws IgniteCheckedException if failed.
     */
    @SuppressWarnings({"ConstantConditions", "unchecked"})
    private UpdateResult executeUpdateStatement(final GridCacheContext cctx, PreparedStatement prepStmt,
        SqlFieldsQuery fieldsQry, boolean loc, IndexingQueryFilter filters, GridQueryCancel cancel,
        Object[] failedKeys) throws IgniteCheckedException {
        Integer errKeysPos = null;

        UpdatePlan plan = getPlanForStatement(cctx.name(), prepStmt, errKeysPos);

        if (plan.fastUpdateArgs != null) {
            assert F.isEmpty(failedKeys) && errKeysPos == null;

            return doFastUpdate(plan, fieldsQry.getArgs());
        }

        assert !F.isEmpty(plan.selectQry);

        QueryCursorImpl<List<?>> cur;

        // Do a two-step query only if locality flag is not set AND if plan's SELECT corresponds to an actual
        // subquery and not some dummy stuff like "select 1, 2, 3;"
        if (!loc && !plan.isLocSubqry) {
            SqlFieldsQuery newFieldsQry = new SqlFieldsQuery(plan.selectQry, fieldsQry.isCollocated())
                .setArgs(fieldsQry.getArgs())
                .setDistributedJoins(fieldsQry.isDistributedJoins())
                .setEnforceJoinOrder(fieldsQry.isEnforceJoinOrder())
                .setLocal(fieldsQry.isLocal())
                .setPageSize(fieldsQry.getPageSize())
                .setTimeout(fieldsQry.getTimeout(), TimeUnit.MILLISECONDS);

            cur = (QueryCursorImpl<List<?>>) indexing.queryTwoStep(cctx, newFieldsQry, cancel);
        }
        else {
            final GridQueryFieldsResult res = indexing.queryLocalSqlFields(cctx.name(), plan.selectQry,
                F.asList(fieldsQry.getArgs()), filters, fieldsQry.isEnforceJoinOrder(), fieldsQry.getTimeout(), cancel);

            cur = new QueryCursorImpl<>(new Iterable<List<?>>() {
                @Override public Iterator<List<?>> iterator() {
                    try {
                        return new GridQueryCacheObjectsIterator(res.iterator(), cctx, cctx.keepBinary());
                    }
                    catch (IgniteCheckedException e) {
                        throw new IgniteException(e);
                    }
                }
            }, cancel);
        }

        int pageSize = loc ? 0 : fieldsQry.getPageSize();

        switch (plan.mode) {
            case MERGE:
                return new UpdateResult(doMerge(plan, cur, pageSize), X.EMPTY_OBJECT_ARRAY);

            case INSERT:
                return new UpdateResult(doInsert(plan, cur, pageSize), X.EMPTY_OBJECT_ARRAY);

            case UPDATE:
                return doUpdate(plan, cur, pageSize);

            case DELETE:
                return doDelete(cctx, cur, pageSize);

            default:
                throw new IgniteSQLException("Unexpected DML operation [mode=" + plan.mode + ']',
                    IgniteQueryErrorCode.UNEXPECTED_OPERATION);
        }
    }

    /**
     * Generate SELECT statements to retrieve data for modifications from and find fast UPDATE or DELETE args,
     * if available.
     * @param spaceName Space name.
     * @param prepStmt JDBC statement.
     * @return Update plan.
     */
    @SuppressWarnings({"unchecked", "ConstantConditions"})
    private UpdatePlan getPlanForStatement(String spaceName, PreparedStatement prepStmt,
        @Nullable Integer errKeysPos) throws IgniteCheckedException {
        Prepared p = GridSqlQueryParser.prepared((JdbcPreparedStatement) prepStmt);

        spaceName = F.isEmpty(spaceName) ? "default" : spaceName;

        ConcurrentMap<String, UpdatePlan> spacePlans = planCache.get(spaceName);

        if (spacePlans == null) {
            spacePlans = new GridBoundedConcurrentLinkedHashMap<>(PLAN_CACHE_SIZE);

            spacePlans = U.firstNotNull(planCache.putIfAbsent(spaceName, spacePlans), spacePlans);
        }

        // getSQL returns field value, so it's fast
        // Don't look for re-runs in cache, we don't cache them
        UpdatePlan res = (errKeysPos == null ? spacePlans.get(p.getSQL()) : null);

        if (res != null)
            return res;

        res = UpdatePlanBuilder.planForStatement(p, errKeysPos);

        // Don't cache re-runs
        if (errKeysPos == null)
            return U.firstNotNull(spacePlans.putIfAbsent(p.getSQL(), res), res);
        else
            return res;
    }

    /**
     * Perform single cache operation based on given args.
     * @param args Query parameters.
     * @return 1 if an item was affected, 0 otherwise.
     * @throws IgniteCheckedException if failed.
     */
    @SuppressWarnings({"unchecked", "ConstantConditions"})
    private static UpdateResult doFastUpdate(UpdatePlan plan, Object[] args) throws IgniteCheckedException {
        GridCacheContext cctx = plan.tbl.rowDescriptor().context();

        FastUpdateArguments singleUpdate = plan.fastUpdateArgs;

        assert singleUpdate != null;

        boolean valBounded = (singleUpdate.val != FastUpdateArguments.NULL_ARGUMENT);

        if (singleUpdate.newVal != FastUpdateArguments.NULL_ARGUMENT) { // Single item UPDATE
            Object key = singleUpdate.key.apply(args);
            Object newVal = singleUpdate.newVal.apply(args);

            if (valBounded) {
                Object val = singleUpdate.val.apply(args);

                return (cctx.cache().replace(key, val, newVal) ? UpdateResult.ONE : UpdateResult.ZERO);
            }
            else
                return (cctx.cache().replace(key, newVal) ? UpdateResult.ONE : UpdateResult.ZERO);
        }
        else { // Single item DELETE
            Object key = singleUpdate.key.apply(args);
            Object val = singleUpdate.val.apply(args);

            if (singleUpdate.val == FastUpdateArguments.NULL_ARGUMENT) // No _val bound in source query
                return cctx.cache().remove(key) ? UpdateResult.ONE : UpdateResult.ZERO;
            else
                return cctx.cache().remove(key, val) ? UpdateResult.ONE : UpdateResult.ZERO;
        }
    }

    /**
     * Perform DELETE operation on top of results of SELECT.
     * @param cctx Cache context.
     * @param cursor SELECT results.
     * @param pageSize Batch size for streaming, anything <= 0 for single page operations.
     * @return Results of DELETE (number of items affected AND keys that failed to be updated).
     */
    @SuppressWarnings({"unchecked", "ConstantConditions", "ThrowableResultOfMethodCallIgnored"})
    private UpdateResult doDelete(GridCacheContext cctx, Iterable<List<?>> cursor, int pageSize)
        throws IgniteCheckedException {
        // With DELETE, we have only two columns - key and value.
        long res = 0;

        // Keys that failed to DELETE due to concurrent updates.
        List<Object> failedKeys = new ArrayList<>();

        SQLException resEx = null;


        Iterator<List<?>> it = cursor.iterator();
        Map<Object, EntryProcessor<Object, Object, Boolean>> rows = new LinkedHashMap<>();

        while (it.hasNext()) {
            List<?> e = it.next();
            if (e.size() != 2) {
                U.warn(indexing.getLogger(), "Invalid row size on DELETE - expected 2, got " + e.size());
                continue;
            }

            rows.put(e.get(0), new ModifyingEntryProcessor(e.get(1), RMV));

            if ((pageSize > 0 && rows.size() == pageSize) || (!it.hasNext())) {
                PageProcessingResult pageRes = processPage(cctx, rows);

                res += pageRes.cnt;

                failedKeys.addAll(F.asList(pageRes.errKeys));

                if (pageRes.ex != null) {
                    if (resEx == null)
                        resEx = pageRes.ex;
                    else
                        resEx.setNextException(pageRes.ex);
                }

                if (it.hasNext())
                    rows.clear(); // No need to clear after the last batch.
            }
        }

        if (resEx != null) {
            if (!F.isEmpty(failedKeys)) {
                // Don't go for a re-run if processing of some keys yielded exceptions and report keys that
                // had been modified concurrently right away.
                String msg = "Failed to DELETE some keys because they had been modified concurrently " +
                    "[keys=" + failedKeys + ']';

                SQLException conEx = createJdbcSqlException(msg, IgniteQueryErrorCode.CONCURRENT_UPDATE);

                conEx.setNextException(resEx);

                resEx = conEx;
            }

            throw new IgniteSQLException(resEx);
        }

        return new UpdateResult(res, failedKeys.toArray());
    }

    /**
     * Perform UPDATE operation on top of results of SELECT.
     * @param cursor SELECT results.
     * @param pageSize Batch size for streaming, anything <= 0 for single page operations.
     * @return Pair [cursor corresponding to results of UPDATE (contains number of items affected); keys whose values
     *     had been modified concurrently (arguments for a re-run)].
     */
    @SuppressWarnings({"unchecked", "ThrowableResultOfMethodCallIgnored"})
    private UpdateResult doUpdate(UpdatePlan plan, Iterable<List<?>> cursor, int pageSize)
        throws IgniteCheckedException {
        GridH2RowDescriptor desc = plan.tbl.rowDescriptor();

        GridCacheContext cctx = desc.context();

        boolean bin = cctx.binaryMarshaller();

        String[] updatedColNames = plan.colNames;

        int valColIdx = plan.valColIdx;

        boolean hasNewVal = (valColIdx != -1);

        // Statement updates distinct properties if it does not have _val in updated columns list
        // or if its list of updated columns includes only _val, i.e. is single element.
        boolean hasProps = !hasNewVal || updatedColNames.length > 1;

        long res = 0;

        Map<Object, EntryProcessor<Object, Object, Boolean>> rows = new LinkedHashMap<>();

        // Keys that failed to UPDATE due to concurrent updates.
        List<Object> failedKeys = new ArrayList<>();

        SQLException resEx = null;

        Iterator<List<?>> it = cursor.iterator();

        while (it.hasNext()) {
            List<?> e = it.next();
            Object key = e.get(0);

            Object newVal;

            Map<String, Object> newColVals = new HashMap<>();

            for (int i = 0; i < plan.colNames.length; i++) {
                if (hasNewVal && i == valColIdx - 2)
                    continue;

                GridQueryProperty prop = plan.tbl.rowDescriptor().type().property(plan.colNames[i]);

                assert prop != null;

                newColVals.put(plan.colNames[i], convert(e.get(i + 2), desc, prop.type(), plan.colTypes[i]));
            }

            newVal = plan.valSupplier.apply(e);

            if (newVal == null)
                throw new IgniteSQLException("New value for UPDATE must not be null", IgniteQueryErrorCode.NULL_VALUE);

            // Skip key and value - that's why we start off with 2nd column
            for (int i = 0; i < plan.tbl.getColumns().length - 2; i++) {
                Column c = plan.tbl.getColumn(i + 2);

                GridQueryProperty prop = desc.type().property(c.getName());

                if (prop.key())
                    continue; // Don't get values of key's columns - we won't use them anyway

                boolean hasNewColVal = newColVals.containsKey(c.getName());

                if (!hasNewColVal)
                    continue;

                Object colVal = newColVals.get(c.getName());

                // UPDATE currently does not allow to modify key or its fields, so we must be safe to pass null as key.
                desc.setColumnValue(null, newVal, colVal, i);
            }

            if (bin && hasProps) {
                assert newVal instanceof BinaryObjectBuilder;

                newVal = ((BinaryObjectBuilder) newVal).build();
            }

            Object srcVal = e.get(1);

            if (bin && !(srcVal instanceof BinaryObject))
                srcVal = cctx.grid().binary().toBinary(srcVal);

            rows.put(key, new ModifyingEntryProcessor(srcVal, new EntryValueUpdater(newVal)));

            if ((pageSize > 0 && rows.size() == pageSize) || (!it.hasNext())) {
                PageProcessingResult pageRes = processPage(cctx, rows);

                res += pageRes.cnt;

                failedKeys.addAll(F.asList(pageRes.errKeys));

                if (pageRes.ex != null) {
                    if (resEx == null)
                        resEx = pageRes.ex;
                    else
                        resEx.setNextException(pageRes.ex);
                }

                if (it.hasNext())
                    rows.clear(); // No need to clear after the last batch.
            }
        }

        if (resEx != null) {
            if (!F.isEmpty(failedKeys)) {
                // Don't go for a re-run if processing of some keys yielded exceptions and report keys that
                // had been modified concurrently right away.
                String msg = "Failed to UPDATE some keys because they had been modified concurrently " +
                    "[keys=" + failedKeys + ']';

                SQLException dupEx = createJdbcSqlException(msg, IgniteQueryErrorCode.CONCURRENT_UPDATE);

                dupEx.setNextException(resEx);

                resEx = dupEx;
            }

            throw new IgniteSQLException(resEx);
        }

        return new UpdateResult(res, failedKeys.toArray());
    }

    /**
     * Convert value to column's expected type by means of H2.
     *
     * @param val Source value.
     * @param desc Row descriptor.
     * @param expCls Expected value class.
     * @param type Expected column type to convert to.
     * @return Converted object.
     * @throws IgniteCheckedException if failed.
     */
    @SuppressWarnings({"ConstantConditions", "SuspiciousSystemArraycopy"})
    private static Object convert(Object val, GridH2RowDescriptor desc, Class<?> expCls, int type)
        throws IgniteCheckedException {
        if (val == null)
            return null;

        Class<?> currCls = val.getClass();

        if (val instanceof Date && currCls != Date.class && expCls == Date.class) {
            // H2 thinks that java.util.Date is always a Timestamp, while binary marshaller expects
            // precise Date instance. Let's satisfy it.
            return new Date(((Date) val).getTime());
        }

        // User-given UUID is always serialized by H2 to byte array, so we have to deserialize manually
        if (type == Value.UUID && currCls == byte[].class)
            return U.unmarshal(desc.context().marshaller(), (byte[]) val,
                U.resolveClassLoader(desc.context().gridConfig()));

        // We have to convert arrays of reference types manually - see https://issues.apache.org/jira/browse/IGNITE-4327
        // Still, we only can convert from Object[] to something more precise.
        if (type == Value.ARRAY && currCls != expCls) {
            if (currCls != Object[].class)
                throw new IgniteCheckedException("Unexpected array type - only conversion from Object[] is assumed");

            // Why would otherwise type be Value.ARRAY?
            assert expCls.isArray();

            Object[] curr = (Object[]) val;

            Object newArr = Array.newInstance(expCls.getComponentType(), curr.length);

            System.arraycopy(curr, 0, newArr, 0, curr.length);

            return newArr;
        }

        int objType = DataType.getTypeFromClass(val.getClass());

        if (objType == type)
            return val;

        Value h2Val = desc.wrap(val, objType);

        return h2Val.convertTo(type).getObject();
    }

    /**
     * Process errors of entry processor - split the keys into duplicated/concurrently modified and those whose
     * processing yielded an exception.
     *
     * @param res Result of {@link GridCacheAdapter#invokeAll)}
     * @return pair [array of duplicated/concurrently modified keys, SQL exception for erroneous keys] (exception is
     * null if all keys are duplicates/concurrently modified ones).
     */
    private static PageProcessingErrorResult splitErrors(Map<Object, EntryProcessorResult<Boolean>> res) {
        Set<Object> errKeys = new LinkedHashSet<>(res.keySet());

        SQLException currSqlEx = null;

        SQLException firstSqlEx = null;

        int errors = 0;

        // Let's form a chain of SQL exceptions
        for (Map.Entry<Object, EntryProcessorResult<Boolean>> e : res.entrySet()) {
            try {
                e.getValue().get();
            }
            catch (EntryProcessorException ex) {
                SQLException next = createJdbcSqlException("Failed to process key '" + e.getKey() + '\'',
                    IgniteQueryErrorCode.ENTRY_PROCESSING);

                next.initCause(ex);

                if (currSqlEx != null)
                    currSqlEx.setNextException(next);
                else
                    firstSqlEx = next;

                currSqlEx = next;

                errKeys.remove(e.getKey());

                errors++;
            }
        }

        return new PageProcessingErrorResult(errKeys.toArray(), firstSqlEx, errors);
    }

    /**
     * Execute MERGE statement plan.
     * @param cursor Cursor to take inserted data from.
     * @param pageSize Batch size to stream data from {@code cursor}, anything <= 0 for single page operations.
     * @return Number of items affected.
     * @throws IgniteCheckedException if failed.
     */
    @SuppressWarnings("unchecked")
    private long doMerge(UpdatePlan plan, Iterable<List<?>> cursor, int pageSize) throws IgniteCheckedException {
        GridH2RowDescriptor desc = plan.tbl.rowDescriptor();

        GridCacheContext cctx = desc.context();

        // If we have just one item to put, just do so
        if (plan.rowsNum == 1) {
            IgniteBiTuple t = rowToKeyValue(cctx, cursor.iterator().next(),
                plan);

            cctx.cache().put(t.getKey(), t.getValue());
            return 1;
        }
        else {
            int resCnt = 0;
            Map<Object, Object> rows = new LinkedHashMap<>();

            for (Iterator<List<?>> it = cursor.iterator(); it.hasNext();) {
                List<?> row = it.next();

                IgniteBiTuple t = rowToKeyValue(cctx, row, plan);

                rows.put(t.getKey(), t.getValue());

                if ((pageSize > 0 && rows.size() == pageSize) || !it.hasNext()) {
                    cctx.cache().putAll(rows);
                    resCnt += rows.size();

                    if (it.hasNext())
                        rows.clear();
                }
            }

            return resCnt;
        }
    }

    /**
     * Execute INSERT statement plan.
     * @param cursor Cursor to take inserted data from.
     * @param pageSize Batch size for streaming, anything <= 0 for single page operations.
     * @return Number of items affected.
     * @throws IgniteCheckedException if failed, particularly in case of duplicate keys.
     */
    @SuppressWarnings({"unchecked", "ConstantConditions"})
    private long doInsert(UpdatePlan plan, Iterable<List<?>> cursor, int pageSize) throws IgniteCheckedException {
        GridH2RowDescriptor desc = plan.tbl.rowDescriptor();

        GridCacheContext cctx = desc.context();

        // If we have just one item to put, just do so
        if (plan.rowsNum == 1) {
            IgniteBiTuple t = rowToKeyValue(cctx, cursor.iterator().next(), plan);

            if (cctx.cache().putIfAbsent(t.getKey(), t.getValue()))
                return 1;
            else
                throw new IgniteSQLException("Duplicate key during INSERT [key=" + t.getKey() + ']',
                    IgniteQueryErrorCode.DUPLICATE_KEY);
        }
        else {
            Map<Object, EntryProcessor<Object, Object, Boolean>> rows = plan.isLocSubqry ?
                new LinkedHashMap<Object, EntryProcessor<Object, Object, Boolean>>(plan.rowsNum) :
                new LinkedHashMap<Object, EntryProcessor<Object, Object, Boolean>>();

            // Keys that failed to INSERT due to duplication.
            List<Object> duplicateKeys = new ArrayList<>();

            int resCnt = 0;

            SQLException resEx = null;

            Iterator<List<?>> it = cursor.iterator();

            while (it.hasNext()) {
                List<?> row = it.next();

                final IgniteBiTuple t = rowToKeyValue(cctx, row, plan);

                rows.put(t.getKey(), new InsertEntryProcessor(t.getValue()));

                if (!it.hasNext() || (pageSize > 0 && rows.size() == pageSize)) {
                    PageProcessingResult pageRes = processPage(cctx, rows);

                    resCnt += pageRes.cnt;

                    duplicateKeys.addAll(F.asList(pageRes.errKeys));

                    if (pageRes.ex != null) {
                        if (resEx == null)
                            resEx = pageRes.ex;
                        else
                            resEx.setNextException(pageRes.ex);
                    }

                    rows.clear();
                }
            }

            if (!F.isEmpty(duplicateKeys)) {
                String msg = "Failed to INSERT some keys because they are already in cache " +
                    "[keys=" + duplicateKeys + ']';

                SQLException dupEx = new SQLException(msg, null, IgniteQueryErrorCode.DUPLICATE_KEY);

                if (resEx == null)
                    resEx = dupEx;
                else
                    resEx.setNextException(dupEx);
            }

            if (resEx != null)
                throw new IgniteSQLException(resEx);

            return resCnt;
        }
    }

    /**
     * Execute given entry processors and collect errors, if any.
     * @param cctx Cache context.
     * @param rows Rows to process.
     * @return Triple [number of rows actually changed; keys that failed to update (duplicates or concurrently
     *     updated ones); chain of exceptions for all keys whose processing resulted in error, or null for no errors].
     * @throws IgniteCheckedException
     */
    @SuppressWarnings({"unchecked", "ConstantConditions"})
    private static PageProcessingResult processPage(GridCacheContext cctx,
        Map<Object, EntryProcessor<Object, Object, Boolean>> rows) throws IgniteCheckedException {
        Map<Object, EntryProcessorResult<Boolean>> res = cctx.cache().invokeAll(rows);

        if (F.isEmpty(res))
            return new PageProcessingResult(rows.size(), null, null);

        PageProcessingErrorResult splitRes = splitErrors(res);

        int keysCnt = splitRes.errKeys.length;

        return new PageProcessingResult(rows.size() - keysCnt - splitRes.cnt, splitRes.errKeys, splitRes.ex);
    }

    /**
     * Convert row presented as an array of Objects into key-value pair to be inserted to cache.
     * @param cctx Cache context.
     * @param row Row to process.
     * @param plan Update plan.
     * @throws IgniteCheckedException if failed.
     */
    @SuppressWarnings({"unchecked", "ConstantConditions", "ResultOfMethodCallIgnored"})
<<<<<<< HEAD
    private IgniteBiTuple<?, ?> rowToKeyValue(GridCacheContext cctx, List<?> row, UpdatePlan plan)
        throws IgniteCheckedException {
        Object key = plan.keySupplier.apply(row);
        Object val = plan.valSupplier.apply(row);
=======
    private IgniteBiTuple<?, ?> rowToKeyValue(GridCacheContext cctx, Object[] row, String[] cols,
        int[] colTypes, KeyValueSupplier keySupplier, KeyValueSupplier valSupplier, int keyColIdx, int valColIdx,
        GridH2RowDescriptor rowDesc) throws IgniteCheckedException {
        GridQueryTypeDescriptor desc = rowDesc.type();

        Object key = keySupplier.apply(F.asList(row));

        if (GridQueryProcessor.isSqlType(desc.keyClass())) {
            assert keyColIdx != -1;

            key = convert(key, rowDesc, desc.keyClass(), colTypes[keyColIdx]);
        }

        Object val = valSupplier.apply(F.asList(row));
>>>>>>> d4b87f44

        if (GridQueryProcessor.isSqlType(desc.valueClass())) {
            assert valColIdx != -1;

            val = convert(val, rowDesc, desc.valueClass(), colTypes[valColIdx]);
        }

        if (key == null)
            throw new IgniteSQLException("Key for INSERT or MERGE must not be null",  IgniteQueryErrorCode.NULL_KEY);

        if (val == null)
            throw new IgniteSQLException("Value for INSERT or MERGE must not be null", IgniteQueryErrorCode.NULL_VALUE);

<<<<<<< HEAD
        GridQueryTypeDescriptor desc = plan.tbl.rowDescriptor().type();

        Map<String, Object> newColVals = new HashMap<>();

        for (int i = 0; i < plan.colNames.length; i++) {
            if (i == plan.keyColIdx || i == plan.valColIdx)
                continue;

            newColVals.put(plan.colNames[i], convert(row.get(i), plan.colNames[i],
                plan.tbl.rowDescriptor(), plan.colTypes[i]));
        }

        // We update columns in the order specified by the table for a reason - table's
        // column order preserves their precedence for correct update of nested properties.
        Column[] cols = plan.tbl.getColumns();

        // First 2 columns are _key and _val, skip 'em.
        for (int i = 2; i < cols.length; i++) {
            String colName = cols[i].getName();

            if (!newColVals.containsKey(colName))
                continue;

            Object colVal = newColVals.get(colName);

            desc.setValue(colName, key, val, colVal);
=======
        for (int i = 0; i < cols.length; i++) {
            if (i == keyColIdx || i == valColIdx)
                continue;

            GridQueryProperty prop = desc.property(cols[i]);

            assert prop != null;

            Class<?> expCls = prop.type();

            desc.setValue(cols[i], key, val, convert(row[i], rowDesc, expCls, colTypes[i]));
>>>>>>> d4b87f44
        }

        if (cctx.binaryMarshaller()) {
            if (key instanceof BinaryObjectBuilder)
                key = ((BinaryObjectBuilder) key).build();

            if (val instanceof BinaryObjectBuilder)
                val = ((BinaryObjectBuilder) val).build();

            if (key instanceof BinaryObject)
                key = updateHashCodeIfNeeded(cctx, (BinaryObject) key);

            if (val instanceof BinaryObject)
                val = updateHashCodeIfNeeded(cctx, (BinaryObject) val);
        }

        return new IgniteBiTuple<>(key, val);
    }

    /**
     * Set hash code to binary object if it does not have one.
     *
     * @param cctx Cache context.
     * @param binObj Binary object.
     * @return Binary object with hash code set.
     */
    private BinaryObject updateHashCodeIfNeeded(GridCacheContext cctx, BinaryObject binObj) {
        if (U.isHashCodeEmpty(binObj)) {
            if (WARNED_TYPES.add(binObj.type().typeId()))
                U.warn(indexing.getLogger(), "Binary object's type does not have identity resolver explicitly set, therefore " +
                    "BinaryArrayIdentityResolver is used to generate hash codes for its instances, and therefore " +
                    "hash code of this binary object will most likely not match that of its non serialized form. " +
                    "For finer control over identity of this type, please update your BinaryConfiguration accordingly." +
                    " [typeId=" + binObj.type().typeId() + ", typeName=" + binObj.type().typeName() + ']');

            int hash = BinaryArrayIdentityResolver.instance().hashCode(binObj);

            // Empty hash code means no identity set for the type, therefore, we can safely set hash code
            // via this Builder as it won't be overwritten.
            return cctx.grid().binary().builder(binObj)
                .hashCode(hash)
                .build();
        }
        else
            return binObj;
    }

    /** */
    private final static class InsertEntryProcessor implements EntryProcessor<Object, Object, Boolean> {
        /** Value to set. */
        private final Object val;

        /** */
        private InsertEntryProcessor(Object val) {
            this.val = val;
        }

        /** {@inheritDoc} */
        @Override public Boolean process(MutableEntry<Object, Object> entry, Object... arguments) throws EntryProcessorException {
            if (entry.exists())
                return false;

            entry.setValue(val);
            return null; // To leave out only erroneous keys - nulls are skipped on results' processing.
        }
    }

    /**
     * Entry processor invoked by UPDATE and DELETE operations.
     */
    private final static class ModifyingEntryProcessor implements EntryProcessor<Object, Object, Boolean> {
        /** Value to expect. */
        private final Object val;

        /** Action to perform on entry. */
        private final IgniteInClosure<MutableEntry<Object, Object>> entryModifier;

        /** */
        private ModifyingEntryProcessor(Object val, IgniteInClosure<MutableEntry<Object, Object>> entryModifier) {
            assert val != null;

            this.val = val;
            this.entryModifier = entryModifier;
        }

        /** {@inheritDoc} */
        @Override public Boolean process(MutableEntry<Object, Object> entry, Object... arguments) throws EntryProcessorException {
            if (!entry.exists())
                return null; // Someone got ahead of us and removed this entry, let's skip it.

            Object entryVal = entry.getValue();

            if (entryVal == null)
                return null;

            // Something happened to the cache while we were performing map-reduce.
            if (!F.eq(entryVal, val))
                return false;

            entryModifier.apply(entry);

            return null; // To leave out only erroneous keys - nulls are skipped on results' processing.
        }
    }

    /** */
    private static IgniteInClosure<MutableEntry<Object, Object>> RMV = new IgniteInClosure<MutableEntry<Object, Object>>() {
        /** {@inheritDoc} */
        @Override public void apply(MutableEntry<Object, Object> e) {
            e.remove();
        }
    };

    /**
     *
     */
    private static final class EntryValueUpdater implements IgniteInClosure<MutableEntry<Object, Object>> {
        /** Value to set. */
        private final Object val;

        /** */
        private EntryValueUpdater(Object val) {
            assert val != null;

            this.val = val;
        }

        /** {@inheritDoc} */
        @Override public void apply(MutableEntry<Object, Object> e) {
            e.setValue(val);
        }
    }

    /** Update result - modifications count and keys to re-run query with, if needed. */
    private final static class UpdateResult {
        /** Result to return for operations that affected 1 item - mostly to be used for fast updates and deletes. */
        final static UpdateResult ONE = new UpdateResult(1, X.EMPTY_OBJECT_ARRAY);

        /** Result to return for operations that affected 0 items - mostly to be used for fast updates and deletes. */
        final static UpdateResult ZERO = new UpdateResult(0, X.EMPTY_OBJECT_ARRAY);

        /** Number of processed items. */
        final long cnt;

        /** Keys that failed to be UPDATEd or DELETEd due to concurrent modification of values. */
        @NotNull
        final Object[] errKeys;

        /** */
        @SuppressWarnings("ConstantConditions")
        private UpdateResult(long cnt, Object[] errKeys) {
            this.cnt = cnt;
            this.errKeys = U.firstNotNull(errKeys, X.EMPTY_OBJECT_ARRAY);
        }
    }

    /** Result of processing an individual page with {@link IgniteCache#invokeAll} including error details, if any. */
    private final static class PageProcessingResult {
        /** Number of successfully processed items. */
        final long cnt;

        /** Keys that failed to be UPDATEd or DELETEd due to concurrent modification of values. */
        @NotNull
        final Object[] errKeys;

        /** Chain of exceptions corresponding to failed keys. Null if no keys yielded an exception. */
        final SQLException ex;

        /** */
        @SuppressWarnings("ConstantConditions")
        private PageProcessingResult(long cnt, Object[] errKeys, SQLException ex) {
            this.cnt = cnt;
            this.errKeys = U.firstNotNull(errKeys, X.EMPTY_OBJECT_ARRAY);
            this.ex = ex;
        }
    }

    /** Result of splitting keys whose processing resulted into an exception from those skipped by
     * logic of {@link EntryProcessor}s (most likely INSERT duplicates, or UPDATE/DELETE keys whose values
     * had been modified concurrently), counting and collecting entry processor exceptions.
     */
    private final static class PageProcessingErrorResult {
        /** Keys that failed to be processed by {@link EntryProcessor} (not due to an exception). */
        @NotNull
        final Object[] errKeys;

        /** Number of entries whose processing resulted into an exception. */
        final int cnt;

        /** Chain of exceptions corresponding to failed keys. Null if no keys yielded an exception. */
        final SQLException ex;

        /** */
        @SuppressWarnings("ConstantConditions")
        private PageProcessingErrorResult(@NotNull Object[] errKeys, SQLException ex, int exCnt) {
            errKeys = U.firstNotNull(errKeys, X.EMPTY_OBJECT_ARRAY);
            // When exceptions count must be zero, exceptions chain must be not null, and vice versa.
            assert exCnt == 0 ^ ex != null;

            this.errKeys = errKeys;
            this.cnt = exCnt;
            this.ex = ex;
        }
    }
}<|MERGE_RESOLUTION|>--- conflicted
+++ resolved
@@ -60,11 +60,8 @@
 import org.apache.ignite.internal.processors.query.GridQueryTypeDescriptor;
 import org.apache.ignite.internal.processors.query.IgniteSQLException;
 import org.apache.ignite.internal.processors.query.h2.dml.FastUpdateArguments;
-<<<<<<< HEAD
-=======
 import org.apache.ignite.internal.processors.query.h2.dml.KeyValueSupplier;
 import org.apache.ignite.internal.processors.query.h2.dml.UpdateMode;
->>>>>>> d4b87f44
 import org.apache.ignite.internal.processors.query.h2.dml.UpdatePlan;
 import org.apache.ignite.internal.processors.query.h2.dml.UpdatePlanBuilder;
 import org.apache.ignite.internal.processors.query.h2.opt.GridH2RowDescriptor;
@@ -922,32 +919,25 @@
      * @throws IgniteCheckedException if failed.
      */
     @SuppressWarnings({"unchecked", "ConstantConditions", "ResultOfMethodCallIgnored"})
-<<<<<<< HEAD
     private IgniteBiTuple<?, ?> rowToKeyValue(GridCacheContext cctx, List<?> row, UpdatePlan plan)
         throws IgniteCheckedException {
+        GridH2RowDescriptor rowDesc = plan.tbl.rowDescriptor();
+        GridQueryTypeDescriptor desc = rowDesc.type();
+
         Object key = plan.keySupplier.apply(row);
-        Object val = plan.valSupplier.apply(row);
-=======
-    private IgniteBiTuple<?, ?> rowToKeyValue(GridCacheContext cctx, Object[] row, String[] cols,
-        int[] colTypes, KeyValueSupplier keySupplier, KeyValueSupplier valSupplier, int keyColIdx, int valColIdx,
-        GridH2RowDescriptor rowDesc) throws IgniteCheckedException {
-        GridQueryTypeDescriptor desc = rowDesc.type();
-
-        Object key = keySupplier.apply(F.asList(row));
 
         if (GridQueryProcessor.isSqlType(desc.keyClass())) {
             assert keyColIdx != -1;
 
-            key = convert(key, rowDesc, desc.keyClass(), colTypes[keyColIdx]);
-        }
-
-        Object val = valSupplier.apply(F.asList(row));
->>>>>>> d4b87f44
+            key = convert(key, rowDesc, desc.keyClass(), plan.colTypes[keyColIdx]);
+        }
+
+        Object val = plan.valSupplier.apply(row);
 
         if (GridQueryProcessor.isSqlType(desc.valueClass())) {
             assert valColIdx != -1;
 
-            val = convert(val, rowDesc, desc.valueClass(), colTypes[valColIdx]);
+            val = convert(val, rowDesc, desc.valueClass(), plan.colTypes[valColIdx]);
         }
 
         if (key == null)
@@ -955,9 +945,6 @@
 
         if (val == null)
             throw new IgniteSQLException("Value for INSERT or MERGE must not be null", IgniteQueryErrorCode.NULL_VALUE);
-
-<<<<<<< HEAD
-        GridQueryTypeDescriptor desc = plan.tbl.rowDescriptor().type();
 
         Map<String, Object> newColVals = new HashMap<>();
 
@@ -965,8 +952,16 @@
             if (i == plan.keyColIdx || i == plan.valColIdx)
                 continue;
 
-            newColVals.put(plan.colNames[i], convert(row.get(i), plan.colNames[i],
-                plan.tbl.rowDescriptor(), plan.colTypes[i]));
+            String colName = plan.colNames[i];
+
+            GridQueryProperty prop = desc.property(colName);
+
+            assert prop != null;
+
+            Class<?> expCls = prop.type();
+
+            newColVals.put(colName, convert(row.get(i), plan.colNames[i],
+                rowDesc, expCls, plan.colTypes[i]));
         }
 
         // We update columns in the order specified by the table for a reason - table's
@@ -983,19 +978,6 @@
             Object colVal = newColVals.get(colName);
 
             desc.setValue(colName, key, val, colVal);
-=======
-        for (int i = 0; i < cols.length; i++) {
-            if (i == keyColIdx || i == valColIdx)
-                continue;
-
-            GridQueryProperty prop = desc.property(cols[i]);
-
-            assert prop != null;
-
-            Class<?> expCls = prop.type();
-
-            desc.setValue(cols[i], key, val, convert(row[i], rowDesc, expCls, colTypes[i]));
->>>>>>> d4b87f44
         }
 
         if (cctx.binaryMarshaller()) {
