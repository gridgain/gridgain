--- conflicted
+++ resolved
@@ -252,65 +252,6 @@
                 Span span = MTC.span();
 
                 ctx.closure().runLocal(
-<<<<<<< HEAD
-                    () -> {
-                        try (TraceSurroundings ignored = MTC.supportContinual(span)) {
-                            onQueryRequest0(
-                                node,
-                                req.requestId(),
-                                req.label(),
-                                segment0,
-                                req.schemaName(),
-                                req.queries(),
-                                cacheIds,
-                                req.topologyVersion(),
-                                partsMap,
-                                parts,
-                                req.pageSize(),
-                                distributedJoins,
-                                enforceJoinOrder,
-                                false,
-                                timeout,
-                                params,
-                                lazy,
-                                req.mvccSnapshot(),
-                                dataPageScanEnabled,
-                                req.maxMemory(),
-                                req.runningQryId(),
-                                treatReplicatedAsPartitioned
-                            );
-                        }
-                        catch (Throwable e) {
-                            sendError(node, req.requestId(), e);
-                        }
-                    },
-                    QUERY_POOL);
-            }
-
-            onQueryRequest0(
-                node,
-                req.requestId(),
-                req.label(),
-                firstSegment,
-                req.schemaName(),
-                req.queries(),
-                cacheIds,
-                req.topologyVersion(),
-                partsMap,
-                parts,
-                req.pageSize(),
-                distributedJoins,
-                enforceJoinOrder,
-                replicated,
-                timeout,
-                params,
-                lazy,
-                req.mvccSnapshot(),
-                dataPageScanEnabled,
-                req.maxMemory(),
-                req.runningQryId(),
-                treatReplicatedAsPartitioned
-=======
                         () -> {
                             try (TraceSurroundings ignored = MTC.supportContinual(span)) {
                                 onQueryRequest0(
@@ -366,7 +307,6 @@
                     req.maxMemory(),
                     req.runningQryId(),
                     treatReplicatedAsPartitioned
->>>>>>> 723bd8ac
             );
         }
         catch (Throwable e) {
@@ -398,30 +338,6 @@
      * @param treatReplicatedAsPartitioned Treat replicated as partitioned flag.
      */
     private void onQueryRequest0(
-<<<<<<< HEAD
-        final ClusterNode node,
-        final long reqId,
-        final String label,
-        final int segmentId,
-        final String schemaName,
-        final Collection<GridCacheSqlQuery> qrys,
-        final List<Integer> cacheIds,
-        final AffinityTopologyVersion topVer,
-        final Map<UUID, int[]> partsMap,
-        final int[] parts,
-        final int pageSize,
-        final boolean distributedJoins,
-        final boolean enforceJoinOrder,
-        final boolean replicated,
-        final int timeout,
-        final Object[] params,
-        boolean lazy,
-        @Nullable final MvccSnapshot mvccSnapshot,
-        Boolean dataPageScanEnabled,
-        long maxMem,
-        @Nullable Long runningQryId,
-        boolean treatReplicatedAsPartitioned
-=======
             final ClusterNode node,
             final long reqId,
             final int segmentId,
@@ -443,7 +359,6 @@
             long maxMem,
             @Nullable Long runningQryId,
             boolean treatReplicatedAsPartitioned
->>>>>>> 723bd8ac
     ) {
         // Prepare to run queries.
         GridCacheContext<?, ?> mainCctx = mainCacheContext(cacheIds);
@@ -555,7 +470,7 @@
 
                         H2Utils.bindParameters(stmt, params0);
 
-                        MapH2QueryInfo qryInfo = new MapH2QueryInfo(stmt, qry.query(), node, reqId, segmentId, runningQryId, label);
+                        MapH2QueryInfo qryInfo = new MapH2QueryInfo(stmt, qry.query(), node, reqId, segmentId, runningQryId);
 
                         ResultSet rs = h2.executeSqlQueryWithTimer(
                                 stmt,
