--- conflicted
+++ resolved
@@ -155,15 +155,10 @@
                 createSchema(schema, true);
             }
 
-<<<<<<< HEAD
             try (H2PooledConnection c = connMgr.connection(schema)) {
                 SqlSystemTableEngine.registerView(c.connection(), view);
-=======
-            try (Connection c = connMgr.connectionNoCache(schema)) {
-                SqlSystemTableEngine.registerView(c, view);
-
-                    systemViews.add(view);
->>>>>>> 027448fd
+
+                systemViews.add(view);
             }
         }
         catch (IgniteCheckedException | SQLException e) {
