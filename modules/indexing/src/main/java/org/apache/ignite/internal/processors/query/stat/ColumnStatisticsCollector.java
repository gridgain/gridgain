/*
 * Copyright 2020 GridGain Systems, Inc. and Contributors.
 *
 * Licensed under the GridGain Community Edition License (the "License");
 * you may not use this file except in compliance with the License.
 * You may obtain a copy of the License at
 *
 *     https://www.gridgain.com/products/software/community-edition/gridgain-community-edition-license
 *
 * Unless required by applicable law or agreed to in writing, software
 * distributed under the License is distributed on an "AS IS" BASIS,
 * WITHOUT WARRANTIES OR CONDITIONS OF ANY KIND, either express or implied.
 * See the License for the specific language governing permissions and
 * limitations under the License.
 */
package org.apache.ignite.internal.processors.query.stat;

import java.math.BigInteger;
import java.nio.charset.StandardCharsets;
import java.util.Comparator;
import java.util.List;

import org.apache.ignite.internal.processors.query.stat.hll.HLL;
import org.apache.ignite.internal.util.typedef.internal.U;
import org.gridgain.internal.h2.table.Column;
import org.gridgain.internal.h2.value.TypeInfo;
import org.gridgain.internal.h2.value.Value;

import static org.apache.ignite.internal.processors.query.h2.H2Utils.isNullValue;

/**
 * Collector to compute statistic by single column.
 */
public class ColumnStatisticsCollector {
    /** Column. */
    private final Column col;

    /** Hyper Log Log structure */
    private final HLL hll = buildHll();

    /** Minimum value. */
    private Value min = null;

    /** Maximum value. */
    private Value max = null;

    /** Total values in column. */
    private long total = 0;

    /** Total size of all non nulls values (in bytes).*/
    private long size = 0;

    /** Column value comparator. */
    private final Comparator<Value> comp;

    /** Null values counter. */
    private long nullsCnt;

    /** Is column has complex type. */
    private final boolean complexType;

    /** Hasher. */
    private final Hasher hash = new Hasher();

    /** Is column has complex type. */
    private final boolean complexType;

    /**
     * Constructor.
     *
     * @param col Column to collect statistics by.
     * @param comp Column values comparator.
     */
    public ColumnStatisticsCollector(Column col, Comparator<Value> comp) {
        this.col = col;
        this.comp = comp;

        TypeInfo colTypeInfo = col.getType();
        complexType = colTypeInfo == TypeInfo.TYPE_ARRAY || colTypeInfo == TypeInfo.TYPE_ENUM_UNDEFINED
                || colTypeInfo == TypeInfo.TYPE_JAVA_OBJECT || colTypeInfo == TypeInfo.TYPE_RESULT_SET
                || colTypeInfo == TypeInfo.TYPE_UNKNOWN;
<<<<<<< HEAD
=======

>>>>>>> c29e87fe
    }

    /**
     * Try to fix unexpected behaviour of base Value class.
     *
     * @param value Value to convert.
     * @return Byte array.
     */
    private byte[] getBytes(Value value) {
        switch (value.getValueType()) {
            case Value.STRING:
                String strValue = value.getString();
                return strValue.getBytes(StandardCharsets.UTF_8);
            case Value.BOOLEAN:
                return value.getBoolean() ? new byte[]{1} : new byte[]{0};
            case Value.DECIMAL:
            case Value.DOUBLE:
            case Value.FLOAT:
                return U.join(value.getBigDecimal().unscaledValue().toByteArray(),
                        BigInteger.valueOf(value.getBigDecimal().scale()).toByteArray());
            case Value.TIME:
                return BigInteger.valueOf(value.getTime().getTime()).toByteArray();
            case Value.DATE:
                return BigInteger.valueOf(value.getDate().getTime()).toByteArray();
            case Value.TIMESTAMP:
                return BigInteger.valueOf(value.getTimestamp().getTime()).toByteArray();
            default:
                return value.getBytes();
        }
    }

    /**
     * Add value to statistics.
     *
     * @param val Value to add to statistics.
     */
    public void add(Value val) {
        total++;

        if (isNullValue(val)) {
            nullsCnt++;

            return;
        }

        byte bytes[] = getBytes(val);
        size += bytes.length;

        hll.addRaw(hash.fastHash(bytes));

        if (!complexType) {
            if (null == min || comp.compare(val, min) < 0)
                min = val;

            if (null == max || comp.compare(val, max) > 0)
                max = val;
        }
    }

    /**
     * Get total column statistics.
     *
     * @return Aggregated column statistics.
     */
    public ColumnStatistics finish() {
        int nulls = nullsPercent(nullsCnt, total);

        int cardinality = cardinalityPercent(nullsCnt, total, hll.cardinality());

        int averageSize = averageSize(size, total, nullsCnt);

        return new ColumnStatistics(min, max, nulls, cardinality, total, averageSize, hll.toBytes());
    }

    /**
     * Count percent of null values.
     *
     * @param nullsCnt Total number of nulls.
     * @param totalRows Total number of rows.
     * @return Percent of null values.
     */
    private static int nullsPercent(long nullsCnt, long totalRows) {
        if (totalRows > 0)
            return (int)(100 * nullsCnt / totalRows);
        return 0;
    }

    /**
     * Count cardinality percent.
     *
     * @param nullsCnt Total number of nulls.
     * @param totalRows Total number of rows.
     * @param cardinality Total cardinality (number of different values).
     * @return Percent of different non null values.
     */
    private static int cardinalityPercent(long nullsCnt, long totalRows, long cardinality) {
        if (totalRows - nullsCnt > 0)
            return (int)(100 * cardinality / (totalRows - nullsCnt));
        return 0;
    }

    /**
     * Calculate average record size in bytes.
     *
     * @param size Total size of all records.
     * @param total Total number of all records.
     * @param nullsCnt Number of nulls record.
     * @return Average size of not null record in byte.
     */
    private static int averageSize(long size, long total, long nullsCnt) {
        long averageSizeLong = (total - nullsCnt > 0) ? (size / (total - nullsCnt)) : 0;
        return (averageSizeLong > Integer.MAX_VALUE) ? Integer.MAX_VALUE : (int) averageSizeLong;
    }

    /**
     * @return get column.
     */
    public Column col() {
        return col;
    }

    /**
     * Aggregate specified (partition or local) column statistics into (local or global) single one.
     *
     * @param comp Value comparator.
     * @param partStats Column statistics by partitions.
     * @return Column statistics for all partitions.
     */
    public static ColumnStatistics aggregate(Comparator<Value> comp, List<ColumnStatistics> partStats) {
        HLL hll = buildHll();

        Value min = null;
        Value max = null;

        // Total number of nulls
        long nullsCnt = 0;

        // Total values (null and not null) counter)
        long total = 0;

        // Total size in bytes
        long totalSize = 0;

        for (ColumnStatistics partStat : partStats) {
            HLL partHll = HLL.fromBytes(partStat.raw());
            hll.union(partHll);

            total += partStat.total();
            nullsCnt += (partStat.total() * partStat.nulls()) / 100;
            totalSize += (long)partStat.size() * (partStat.total() * (double)(100 - partStat.nulls()) / 100);

            if (min == null || (partStat.min() != null && comp.compare(partStat.min(), min) < 0))
                min = partStat.min();

            if (max == null || (partStat.max() != null && comp.compare(partStat.max(), max) > 0))
                max = partStat.max();
        }

        int averageSize = averageSize(totalSize, total, nullsCnt);

        return new ColumnStatistics(min, max, nullsPercent(nullsCnt, total),
                cardinalityPercent(nullsCnt, total, hll.cardinality()), total, averageSize, hll.toBytes());
    }

    /**
     * Get HLL with default params.
     *
     * @return Empty hll structure.
     */
    private static HLL buildHll() {
        return new HLL(13, 5);
    }
}<|MERGE_RESOLUTION|>--- conflicted
+++ resolved
@@ -62,9 +62,6 @@
     /** Hasher. */
     private final Hasher hash = new Hasher();
 
-    /** Is column has complex type. */
-    private final boolean complexType;
-
     /**
      * Constructor.
      *
@@ -79,38 +76,34 @@
         complexType = colTypeInfo == TypeInfo.TYPE_ARRAY || colTypeInfo == TypeInfo.TYPE_ENUM_UNDEFINED
                 || colTypeInfo == TypeInfo.TYPE_JAVA_OBJECT || colTypeInfo == TypeInfo.TYPE_RESULT_SET
                 || colTypeInfo == TypeInfo.TYPE_UNKNOWN;
-<<<<<<< HEAD
-=======
-
->>>>>>> c29e87fe
     }
 
     /**
      * Try to fix unexpected behaviour of base Value class.
      *
-     * @param value Value to convert.
+     * @param val Value to convert.
      * @return Byte array.
      */
-    private byte[] getBytes(Value value) {
-        switch (value.getValueType()) {
+    private byte[] getBytes(Value val) {
+        switch (val.getValueType()) {
             case Value.STRING:
-                String strValue = value.getString();
-                return strValue.getBytes(StandardCharsets.UTF_8);
+                String strVal = val.getString();
+                return strVal.getBytes(StandardCharsets.UTF_8);
             case Value.BOOLEAN:
-                return value.getBoolean() ? new byte[]{1} : new byte[]{0};
+                return val.getBoolean() ? new byte[]{1} : new byte[]{0};
             case Value.DECIMAL:
             case Value.DOUBLE:
             case Value.FLOAT:
-                return U.join(value.getBigDecimal().unscaledValue().toByteArray(),
-                        BigInteger.valueOf(value.getBigDecimal().scale()).toByteArray());
+                return U.join(val.getBigDecimal().unscaledValue().toByteArray(),
+                        BigInteger.valueOf(val.getBigDecimal().scale()).toByteArray());
             case Value.TIME:
-                return BigInteger.valueOf(value.getTime().getTime()).toByteArray();
+                return BigInteger.valueOf(val.getTime().getTime()).toByteArray();
             case Value.DATE:
-                return BigInteger.valueOf(value.getDate().getTime()).toByteArray();
+                return BigInteger.valueOf(val.getDate().getTime()).toByteArray();
             case Value.TIMESTAMP:
-                return BigInteger.valueOf(value.getTimestamp().getTime()).toByteArray();
+                return BigInteger.valueOf(val.getTimestamp().getTime()).toByteArray();
             default:
-                return value.getBytes();
+                return val.getBytes();
         }
     }
 
@@ -128,7 +121,7 @@
             return;
         }
 
-        byte bytes[] = getBytes(val);
+        byte[] bytes = getBytes(val);
         size += bytes.length;
 
         hll.addRaw(hash.fastHash(bytes));
