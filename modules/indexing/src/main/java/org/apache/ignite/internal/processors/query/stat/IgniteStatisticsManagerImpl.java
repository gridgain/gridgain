/*
 * Copyright 2020 GridGain Systems, Inc. and Contributors.
 *
 * Licensed under the GridGain Community Edition License (the "License");
 * you may not use this file except in compliance with the License.
 * You may obtain a copy of the License at
 *
 *     https://www.gridgain.com/products/software/community-edition/gridgain-community-edition-license
 *
 * Unless required by applicable law or agreed to in writing, software
 * distributed under the License is distributed on an "AS IS" BASIS,
 * WITHOUT WARRANTIES OR CONDITIONS OF ANY KIND, either express or implied.
 * See the License for the specific language governing permissions and
 * limitations under the License.
 */
package org.apache.ignite.internal.processors.query.stat;

import java.util.ArrayList;
import java.util.Arrays;
import java.util.HashMap;
import java.util.HashSet;
import java.util.List;
import java.util.Map;
import java.util.Set;
import java.util.concurrent.LinkedBlockingQueue;

import org.apache.ignite.IgniteCheckedException;
import org.apache.ignite.IgniteException;
import org.apache.ignite.IgniteLogger;
import org.apache.ignite.configuration.IgniteConfiguration;
import org.apache.ignite.internal.GridKernalContext;
import org.apache.ignite.internal.IgniteFeatures;
import org.apache.ignite.internal.managers.communication.GridIoPolicy;
import org.apache.ignite.internal.managers.discovery.IgniteDiscoverySpi;
import org.apache.ignite.internal.processors.cache.GridCacheContext;
import org.apache.ignite.internal.processors.cache.GridCacheUtils;
import org.apache.ignite.internal.processors.cache.persistence.IgniteCacheDatabaseSharedManager;
import org.apache.ignite.internal.processors.configuration.distributed.DistributedEnumProperty;
import org.apache.ignite.internal.processors.query.h2.SchemaManager;
import org.apache.ignite.internal.processors.query.h2.opt.GridH2Table;
import org.apache.ignite.internal.processors.query.stat.config.StatisticsObjectConfiguration;
import org.apache.ignite.internal.util.collection.IntMap;
import org.apache.ignite.internal.util.typedef.F;
import org.apache.ignite.thread.IgniteThreadPoolExecutor;

import static org.apache.ignite.internal.processors.query.stat.StatisticsUsageState.NO_UPDATE;
import static org.apache.ignite.internal.processors.query.stat.StatisticsUsageState.OFF;
import static org.apache.ignite.internal.processors.query.stat.StatisticsUsageState.ON;

/**
 * Statistics manager implementation.
 */
public class IgniteStatisticsManagerImpl implements IgniteStatisticsManager {
    /** Size of statistics collection pool. */
    private static final int STATS_POOL_SIZE = 4;

    /** Default statistics usage state. */
<<<<<<< HEAD
    private static final StatisticsUsageState DEFAULT_STATISTICS_USAGE_STATE = ON;

    /** Interval to check statistics obsolescence in seconds. */
    private static final int OBSOLESCENSE_INTERVAL = 6;

    /** Rows limit to renew partition statistics in percent. */
    private static final int OBSOLESCENSE_MAX_PERCENT = 15;
=======
    private static final StatisticsUsageState DEFAULT_STATISTICS_USAGE_STATE = StatisticsUsageState.ON;
>>>>>>> 02ed3feb

    /** Logger. */
    private final IgniteLogger log;

    /** Kernal context. */
    private final GridKernalContext ctx;

    /** SchemaManager */
    private final SchemaManager schemaMgr;

    /** Statistics repository. */
    private final IgniteStatisticsRepository statsRepos;

    /** Ignite statistics helper. */
    private final IgniteStatisticsHelper helper;

    /** Statistics collector. */
    private final StatisticsGatherer gatherer;

    /** Statistics configuration manager. */
    private final IgniteStatisticsConfigurationManager statCfgMgr;

    /** Management pool. */
    private final IgniteThreadPoolExecutor mgmtPool;

    /** Gathering pool. */
    private final IgniteThreadPoolExecutor gatherPool;

    /** Cluster wide statistics usage state. */
    private final DistributedEnumProperty<StatisticsUsageState> usageState = new DistributedEnumProperty<>(
        "statistics.usage.state", StatisticsUsageState::fromOrdinal, StatisticsUsageState::index, StatisticsUsageState.class);

    /**
     * Constructor.
     *
     * @param ctx Kernal context.
     * @param schemaMgr Schema manager.
     */
    public IgniteStatisticsManagerImpl(GridKernalContext ctx, SchemaManager schemaMgr) {
        this.ctx = ctx;
        this.schemaMgr = schemaMgr;

        helper = new IgniteStatisticsHelper(ctx.localNodeId(), schemaMgr, ctx::log);

        log = ctx.log(IgniteStatisticsManagerImpl.class);

        IgniteCacheDatabaseSharedManager db = (GridCacheUtils.isPersistenceEnabled(ctx.config())) ?
                ctx.cache().context().database() : null;

        gatherPool = new IgniteThreadPoolExecutor("stat-gather",
                ctx.igniteInstanceName(),
                0,
                STATS_POOL_SIZE,
                IgniteConfiguration.DFLT_THREAD_KEEP_ALIVE_TIME,
                new LinkedBlockingQueue<>(),
                GridIoPolicy.UNDEFINED,
                ctx.uncaughtExceptionHandler()
        );

        mgmtPool = new IgniteThreadPoolExecutor("stat-mgmt",
                ctx.igniteInstanceName(),
                0,
                1,
                IgniteConfiguration.DFLT_THREAD_KEEP_ALIVE_TIME,
                new LinkedBlockingQueue<>(),
                GridIoPolicy.UNDEFINED,
                ctx.uncaughtExceptionHandler()
        );

        boolean storeData = !(ctx.config().isClientMode() || ctx.isDaemon());

        IgniteStatisticsStore store;
        if (!storeData)
            store = new IgniteStatisticsDummyStoreImpl(ctx::log);
        else if (db == null)
            store = new IgniteStatisticsInMemoryStoreImpl(ctx::log);
        else
            store = new IgniteStatisticsPersistenceStoreImpl(ctx.internalSubscriptionProcessor(), db, ctx::log);

        statsRepos = new IgniteStatisticsRepository(store, helper, ctx::log);

        gatherer = new StatisticsGatherer(
            statsRepos,
            gatherPool,
            ctx::log
        );

        statCfgMgr = new IgniteStatisticsConfigurationManager(
            schemaMgr,
            ctx.internalSubscriptionProcessor(),
            ctx.cache().context().exchange(),
            statsRepos,
            gatherer,
            mgmtPool,
            ctx::log
        );

        ctx.internalSubscriptionProcessor().registerDistributedConfigurationListener(dispatcher -> {
            usageState.addListener((name, oldVal, newVal) -> {
                if (log.isInfoEnabled())
                    log.info(String.format("Statistics usage state was changed from %s to %s", oldVal, newVal));

                if (oldVal == newVal)
                    return;

                switch (newVal) {
                    case OFF:
                        disableOperations();

                        break;
                    case ON:
                    case NO_UPDATE:
                        enableOperations();

                        break;
                }
            });

            dispatcher.registerProperty(usageState);
        });

        StatisticsUsageState currState = usageState();
        if (currState == ON || currState == NO_UPDATE)
            enableOperations();
<<<<<<< HEAD

        ctx.timeout().schedule(() -> {
            StatisticsUsageState state = usageState();
            if (state == ON && !ctx.isStopping()) {
                if (log.isTraceEnabled())
                    log.trace("Processing statistics obsolescence...");

                processObsolescence();
            }

        }, OBSOLESCENSE_INTERVAL, OBSOLESCENSE_INTERVAL);
=======
>>>>>>> 02ed3feb
    }

    /**
     * Enable statistics operations.
     */
    private synchronized void enableOperations() {
<<<<<<< HEAD
        statsRepos.start();
=======
>>>>>>> 02ed3feb
        gatherer.start();
        statCfgMgr.start();
    }

    /**
     * Disable statistics operations.
     */
    private synchronized void disableOperations() {
        statCfgMgr.stop();
        gatherer.stop();
        statsRepos.start();
    }

    /**
     * @return Statistics repository.
     */
    public IgniteStatisticsRepository statisticsRepository() {
        return statsRepos;
    }

    /** {@inheritDoc} */
    @Override public ObjectStatistics getLocalStatistics(StatisticsKey key) {
        StatisticsUsageState currState = usageState();

        return (currState == ON || currState == NO_UPDATE) ? statsRepos.getLocalStatistics(key) : null;
    }

    /** {@inheritDoc} */
    @Override public void collectStatistics(StatisticsTarget... targets) throws IgniteCheckedException {
        checkStatisticsSupport("collect statistics");

        if (usageState() == OFF)
            throw new IgniteException("Can't gather statistics while statistics usage state is OFF.");

        statCfgMgr.updateStatistics(Arrays.asList(targets));
    }

    /** {@inheritDoc} */
    @Override public void dropStatistics(StatisticsTarget... targets) throws IgniteCheckedException {
        checkStatisticsSupport("drop statistics");

        if (usageState() == OFF)
            throw new IgniteException("Can't drop statistics while statistics usage state is OFF.");

        statCfgMgr.dropStatistics(Arrays.asList(targets), true);
    }

    /** {@inheritDoc} */
    @Override public void refreshStatistics(StatisticsTarget... targets) throws IgniteCheckedException {
        checkStatisticsSupport("collect statistics");

        if (usageState() == OFF)
            throw new IgniteException("Can't refresh statistics while statistics usage state is OFF.");

        statCfgMgr.refreshStatistics(Arrays.asList(targets));
    }

    /** {@inheritDoc} */
    @Override public void dropAll() throws IgniteCheckedException {
        checkStatisticsSupport("drop all statistics");

        statCfgMgr.dropAll();
    }

    /** {@inheritDoc} */
    @Override public void stop() {
<<<<<<< HEAD
        processObsolescence();

        disableOperations();
=======
        statCfgMgr.stop();
        gatherer.stop();
>>>>>>> 02ed3feb

        if (gatherPool != null) {
            List<Runnable> unfinishedTasks = gatherPool.shutdownNow();
            if (!unfinishedTasks.isEmpty())
                log.warning(String.format("%d statistics collection cancelled.", unfinishedTasks.size()));
        }

        if (mgmtPool != null) {
            List<Runnable> unfinishedTasks = mgmtPool.shutdownNow();
            if (!unfinishedTasks.isEmpty())
                log.warning(String.format("%d statistics configuration change handler cancelled.", unfinishedTasks.size()));
        }
    }

   /** */
    public IgniteStatisticsConfigurationManager statisticConfiguration() {
        return statCfgMgr;
    }

    /** {@inheritDoc} */
    @Override public void usageState(StatisticsUsageState state) throws IgniteCheckedException {
        checkStatisticsSupport("clear statistics");

        try {
            usageState.propagate(state);
        }
        catch (IgniteCheckedException e) {
            log.error("Unable to set usage state value due to " + e.getMessage(), e);
        }
    }

    /** {@inheritDoc} */
    @Override public StatisticsUsageState usageState() {
        return usageState.getOrDefault(DEFAULT_STATISTICS_USAGE_STATE);
    }

<<<<<<< HEAD
    /** {@inheritDoc} */
    @Override public void onRowUpdated(String schemaName, String objName, int partId, byte[] keyBytes) {
        try {
            if (statCfgMgr.config(new StatisticsKey(schemaName, objName)) != null)
                statsRepos.addRowsModified(new StatisticsKey(schemaName, objName), partId, keyBytes);
        }
        catch (IgniteCheckedException e) {
            if (log.isInfoEnabled())
                log.info(String.format("Error while obsolescence key in %s.%s due to %s", schemaName, objName,
                    e.getMessage()));
        }
    }

    /**
     * Save dirty obsolescence info to local metastore. Check if statistics need to be refreshed and schedule it.
     */
    private synchronized void processObsolescence() {
        Map<StatisticsKey, IntMap<ObjectPartitionStatisticsObsolescence>> dirty = statsRepos.saveObsolescenceInfo();

        Map<StatisticsKey, List<Integer>> tasks = calculateObsolescenceRefreshTasks(dirty);

        if (!F.isEmpty(tasks))
            if (log.isTraceEnabled())
                log.trace(String.format("Refreshing statistics for %d targets", tasks.size()));

        for (Map.Entry<StatisticsKey, List<Integer>> objTask : tasks.entrySet()) {
            GridH2Table tbl = schemaMgr.dataTable(objTask.getKey().schema(), objTask.getKey().obj());

            if (tbl == null) {
                if (log.isDebugEnabled())
                    log.debug(String.format("Got obsolescence statistics for unknown table %s", objTask.getKey()));

                continue;
            }

            StatisticsObjectConfiguration objCfg;
            try {
                objCfg = statCfgMgr.config(objTask.getKey());
            } catch (IgniteCheckedException e) {
                log.warning("Unable to load statistics object configuration from global metastore", e);
                continue;
            }

            if (objCfg == null) {
                if (log.isDebugEnabled())
                    log.debug(String.format("Got obsolescence statistics for unknown configuration %s", objTask.getKey()));

                continue;
            }

            GridCacheContext cctx = tbl.cacheContext();

            Set<Integer> parts = cctx.affinity().primaryPartitions(
                cctx.localNodeId(), cctx.affinity().affinityTopologyVersion());

            statCfgMgr.gatherLocalStatistics(objCfg, tbl, parts, new HashSet<>(objTask.getValue()), null);
        }
    }

    /**
     * Calculate targets to refresh obsolescence statistics by map of dirty partitions.
     *
     * @param dirty Map of statistics key to list of it's dirty obsolescence info.
     * @return Map of statistics key to partition to refresh statistics.
     */
    private Map<StatisticsKey, List<Integer>> calculateObsolescenceRefreshTasks(
        Map<StatisticsKey, IntMap<ObjectPartitionStatisticsObsolescence>> dirty
    ) {
        Map<StatisticsKey, List<Integer>> res = new HashMap<>();

        for (Map.Entry<StatisticsKey, IntMap<ObjectPartitionStatisticsObsolescence>> objObs : dirty.entrySet()) {
            StatisticsKey key = objObs.getKey();
            List<Integer> taskParts = new ArrayList<>();

            objObs.getValue().forEach((k,v) -> {;
                ObjectPartitionStatisticsImpl partStat = statsRepos.getLocalPartitionStatistics(key, k);
                if (partStat == null || partStat.rowCount() == 0 ||
                    (double)v.modified() * 100 / partStat.rowCount() > OBSOLESCENSE_MAX_PERCENT)
                    taskParts.add(k);
            });

            if (!taskParts.isEmpty())
                res.put(key, taskParts);
        }

        return res;
    }

=======
>>>>>>> 02ed3feb
    /**
     * Check that all server nodes in the cluster support STATISTICS_COLLECTION feature. Throws IgniteCheckedException
     * in not.
     *
     * @param op Operation name.
     * @throws IgniteCheckedException If at least one server node doesn't support feature.
     */
   private void checkStatisticsSupport(String op) throws IgniteCheckedException {
       if (!isStatisticsSupport()) {
           throw new IgniteCheckedException(String.format(
               "Unable to perform %s due to not all server nodes supports STATISTICS_COLLECTION feature.", op));
       }
   }

    /**
     * Test is statistics collection feature are supported by each server node in cluster.
     *
     * @return {@code true} if all server nodes support STATISTICS_COLLECTION feature, {@code false} - otherwise.
     */
   private boolean isStatisticsSupport() {
       return IgniteFeatures.allNodesSupport(ctx, IgniteFeatures.STATISTICS_COLLECTION, IgniteDiscoverySpi.SRV_NODES);
   }
}<|MERGE_RESOLUTION|>--- conflicted
+++ resolved
@@ -55,7 +55,6 @@
     private static final int STATS_POOL_SIZE = 4;
 
     /** Default statistics usage state. */
-<<<<<<< HEAD
     private static final StatisticsUsageState DEFAULT_STATISTICS_USAGE_STATE = ON;
 
     /** Interval to check statistics obsolescence in seconds. */
@@ -63,9 +62,6 @@
 
     /** Rows limit to renew partition statistics in percent. */
     private static final int OBSOLESCENSE_MAX_PERCENT = 15;
-=======
-    private static final StatisticsUsageState DEFAULT_STATISTICS_USAGE_STATE = StatisticsUsageState.ON;
->>>>>>> 02ed3feb
 
     /** Logger. */
     private final IgniteLogger log;
@@ -190,7 +186,6 @@
         StatisticsUsageState currState = usageState();
         if (currState == ON || currState == NO_UPDATE)
             enableOperations();
-<<<<<<< HEAD
 
         ctx.timeout().schedule(() -> {
             StatisticsUsageState state = usageState();
@@ -202,18 +197,14 @@
             }
 
         }, OBSOLESCENSE_INTERVAL, OBSOLESCENSE_INTERVAL);
-=======
->>>>>>> 02ed3feb
+
     }
 
     /**
      * Enable statistics operations.
      */
     private synchronized void enableOperations() {
-<<<<<<< HEAD
         statsRepos.start();
-=======
->>>>>>> 02ed3feb
         gatherer.start();
         statCfgMgr.start();
     }
@@ -224,7 +215,7 @@
     private synchronized void disableOperations() {
         statCfgMgr.stop();
         gatherer.stop();
-        statsRepos.start();
+        statsRepos.stop();
     }
 
     /**
@@ -280,14 +271,7 @@
 
     /** {@inheritDoc} */
     @Override public void stop() {
-<<<<<<< HEAD
-        processObsolescence();
-
         disableOperations();
-=======
-        statCfgMgr.stop();
-        gatherer.stop();
->>>>>>> 02ed3feb
 
         if (gatherPool != null) {
             List<Runnable> unfinishedTasks = gatherPool.shutdownNow();
@@ -324,7 +308,6 @@
         return usageState.getOrDefault(DEFAULT_STATISTICS_USAGE_STATE);
     }
 
-<<<<<<< HEAD
     /** {@inheritDoc} */
     @Override public void onRowUpdated(String schemaName, String objName, int partId, byte[] keyBytes) {
         try {
@@ -413,8 +396,6 @@
         return res;
     }
 
-=======
->>>>>>> 02ed3feb
     /**
      * Check that all server nodes in the cluster support STATISTICS_COLLECTION feature. Throws IgniteCheckedException
      * in not.
