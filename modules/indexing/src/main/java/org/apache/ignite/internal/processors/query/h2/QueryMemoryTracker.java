/*
 * Copyright 2019 GridGain Systems, Inc. and Contributors.
 *
 * Licensed under the GridGain Community Edition License (the "License");
 * you may not use this file except in compliance with the License.
 * You may obtain a copy of the License at
 *
 *     https://www.gridgain.com/products/software/community-edition/gridgain-community-edition-license
 *
 * Unless required by applicable law or agreed to in writing, software
 * distributed under the License is distributed on an "AS IS" BASIS,
 * WITHOUT WARRANTIES OR CONDITIONS OF ANY KIND, either express or implied.
 * See the License for the specific language governing permissions and
 * limitations under the License.
 */

package org.apache.ignite.internal.processors.query.h2;

import java.util.concurrent.atomic.AtomicLongFieldUpdater;
import java.util.concurrent.atomic.AtomicReferenceFieldUpdater;
<<<<<<< HEAD
import org.apache.ignite.internal.processors.cache.query.IgniteQueryErrorCode;
import org.apache.ignite.internal.processors.query.IgniteSQLException;
=======
import org.apache.ignite.IgniteSystemProperties;
import org.apache.ignite.configuration.IgniteConfiguration;
import org.apache.ignite.internal.mem.IgniteOutOfMemoryException;
>>>>>>> 37394dc2
import org.apache.ignite.internal.util.typedef.internal.S;

/**
 * Query memory tracker.
 *
 * Track query memory usage and throws an exception if query tries to allocate memory over limit.
 */
public class QueryMemoryTracker extends H2MemoryTracker implements AutoCloseable {
<<<<<<< HEAD
=======
    //TODO: GG-18629: Move defaults to memory quotas configuration.
    /**
     * Default query memory limit.
     *
     * Note: Actually, it is  per query (Map\Reduce) stage limit. With QueryParallelism every query-thread will be
     * treated as separate Map query.
     */
    public static final long DFLT_QRY_MEMORY_LIMIT = Long.getLong(IgniteSystemProperties.IGNITE_SQL_QUERY_MEMORY_LIMIT,
        (long)(Runtime.getRuntime().maxMemory() * 0.6d / IgniteConfiguration.DFLT_QUERY_THREAD_POOL_SIZE));
>>>>>>> 37394dc2

    /** Allocated field updater. */
    private static final AtomicLongFieldUpdater<QueryMemoryTracker> ALLOC_UPD =
        AtomicLongFieldUpdater.newUpdater(QueryMemoryTracker.class, "allocated");

    /** Closed flag updater. */
    private static final AtomicReferenceFieldUpdater<QueryMemoryTracker, Boolean> CLOSED_UPD =
        AtomicReferenceFieldUpdater.newUpdater(QueryMemoryTracker.class, Boolean.class, "closed");

    /** Memory limit. */
    private final long maxMem;

    /** Parent tracker. */
    private final H2MemoryTracker parent;

    /** Memory allocated. */
    private volatile long allocated;

    /** Close flag to prevent tracker reuse. */
    private volatile Boolean closed = Boolean.FALSE;

    /**
     * Constructor.
     *
<<<<<<< HEAD
     * @param parent Parent memory tracker.
     * @param maxMem Query memory limit in bytes.
=======
     * @param maxMem Query memory limit in bytes. Note: If zero value, then {@link QueryMemoryTracker#DFLT_QRY_MEMORY_LIMIT}
     * will be used. Note: Negative values are reserved for disable memory tracking.
>>>>>>> 37394dc2
     */
    QueryMemoryTracker(H2MemoryTracker parent, long maxMem) {
        assert maxMem > 0;

        this.parent = parent;
        this.maxMem = maxMem;
    }

    /**
     * Check allocated size is less than query memory pool threshold.
     *
     * @param size Allocated size in bytes.
     * @throws IgniteSQLException if memory limit has been exceeded.
     */
    @Override public void allocate(long size) {
        assert !closed && size >= 0;

        if (size == 0)
            return;

<<<<<<< HEAD
        ALLOC_UPD.accumulateAndGet(this, size, (prev, x) -> {
                if (prev + x > maxMem)
                    throw new IgniteSQLException("SQL query run out of memory: Query quota exceeded. "+x, IgniteQueryErrorCode.QUERY_OUT_OF_MEMORY);

                return prev + x;
            });

        //TODO: GG-18628: tries to allocate memory from parent first. Let's make this allocation coarse-grained.
        try {
            parent.allocate(size);
        }
        catch (Throwable e) {
            ALLOC_UPD.addAndGet(this, -size);

            throw e;
        }
    }

    /** {@inheritDoc} */
    @Override public void release(long size) {
=======
        if (ALLOC_UPD.addAndGet(this, size) >= maxMem)
            throw new IgniteOutOfMemoryException("SQL query out of memory");
    }

    /** {@inheritDoc} */
    @Override public void free(long size) {
>>>>>>> 37394dc2
        assert size >= 0;

        if (size == 0)
            return;
<<<<<<< HEAD

        long allocated = ALLOC_UPD.accumulateAndGet(this, -size, (prev, x) -> {
            if (prev + x < 0)
                throw new IllegalStateException("Try to free more memory that ever be allocated: [" +
                    "allocated=" + prev + ", toFree=" + x + ']');

            return prev + x;
        });

        assert !closed && allocated >= 0 || allocated == 0 : "Invalid allocated memory size:" + allocated;

        parent.release(size);
=======

        long allocated = ALLOC_UPD.addAndGet(this, -size);

        assert !closed && allocated >= 0 || allocated == 0 : "Invalid allocated memory size:" + allocated;
>>>>>>> 37394dc2
    }

    /**
     * @return Memory allocated by tracker.
     */
    public long getAllocated() {
        return ALLOC_UPD.get(this);
    }

    /**
     * @return {@code True} if closed, {@code False} otherwise.
     */
    public boolean closed() {
        return closed;
    }

    /** {@inheritDoc} */
    @Override public void close() {
        // It is not expected to be called concurrently with allocate\free.
        if (CLOSED_UPD.compareAndSet(this, Boolean.FALSE, Boolean.TRUE))
<<<<<<< HEAD
            release(getAllocated());
=======
            free(allocated);
>>>>>>> 37394dc2
    }

    /** {@inheritDoc} */
    @Override public String toString() {
        return S.toString(QueryMemoryTracker.class, this);
    }
}<|MERGE_RESOLUTION|>--- conflicted
+++ resolved
@@ -18,14 +18,9 @@
 
 import java.util.concurrent.atomic.AtomicLongFieldUpdater;
 import java.util.concurrent.atomic.AtomicReferenceFieldUpdater;
-<<<<<<< HEAD
+import java.util.concurrent.atomic.AtomicReferenceFieldUpdater;
 import org.apache.ignite.internal.processors.cache.query.IgniteQueryErrorCode;
 import org.apache.ignite.internal.processors.query.IgniteSQLException;
-=======
-import org.apache.ignite.IgniteSystemProperties;
-import org.apache.ignite.configuration.IgniteConfiguration;
-import org.apache.ignite.internal.mem.IgniteOutOfMemoryException;
->>>>>>> 37394dc2
 import org.apache.ignite.internal.util.typedef.internal.S;
 
 /**
@@ -34,19 +29,6 @@
  * Track query memory usage and throws an exception if query tries to allocate memory over limit.
  */
 public class QueryMemoryTracker extends H2MemoryTracker implements AutoCloseable {
-<<<<<<< HEAD
-=======
-    //TODO: GG-18629: Move defaults to memory quotas configuration.
-    /**
-     * Default query memory limit.
-     *
-     * Note: Actually, it is  per query (Map\Reduce) stage limit. With QueryParallelism every query-thread will be
-     * treated as separate Map query.
-     */
-    public static final long DFLT_QRY_MEMORY_LIMIT = Long.getLong(IgniteSystemProperties.IGNITE_SQL_QUERY_MEMORY_LIMIT,
-        (long)(Runtime.getRuntime().maxMemory() * 0.6d / IgniteConfiguration.DFLT_QUERY_THREAD_POOL_SIZE));
->>>>>>> 37394dc2
-
     /** Allocated field updater. */
     private static final AtomicLongFieldUpdater<QueryMemoryTracker> ALLOC_UPD =
         AtomicLongFieldUpdater.newUpdater(QueryMemoryTracker.class, "allocated");
@@ -70,13 +52,8 @@
     /**
      * Constructor.
      *
-<<<<<<< HEAD
      * @param parent Parent memory tracker.
      * @param maxMem Query memory limit in bytes.
-=======
-     * @param maxMem Query memory limit in bytes. Note: If zero value, then {@link QueryMemoryTracker#DFLT_QRY_MEMORY_LIMIT}
-     * will be used. Note: Negative values are reserved for disable memory tracking.
->>>>>>> 37394dc2
      */
     QueryMemoryTracker(H2MemoryTracker parent, long maxMem) {
         assert maxMem > 0;
@@ -97,7 +74,6 @@
         if (size == 0)
             return;
 
-<<<<<<< HEAD
         ALLOC_UPD.accumulateAndGet(this, size, (prev, x) -> {
                 if (prev + x > maxMem)
                     throw new IgniteSQLException("SQL query run out of memory: Query quota exceeded. "+x, IgniteQueryErrorCode.QUERY_OUT_OF_MEMORY);
@@ -118,19 +94,10 @@
 
     /** {@inheritDoc} */
     @Override public void release(long size) {
-=======
-        if (ALLOC_UPD.addAndGet(this, size) >= maxMem)
-            throw new IgniteOutOfMemoryException("SQL query out of memory");
-    }
-
-    /** {@inheritDoc} */
-    @Override public void free(long size) {
->>>>>>> 37394dc2
         assert size >= 0;
 
         if (size == 0)
             return;
-<<<<<<< HEAD
 
         long allocated = ALLOC_UPD.accumulateAndGet(this, -size, (prev, x) -> {
             if (prev + x < 0)
@@ -143,12 +110,6 @@
         assert !closed && allocated >= 0 || allocated == 0 : "Invalid allocated memory size:" + allocated;
 
         parent.release(size);
-=======
-
-        long allocated = ALLOC_UPD.addAndGet(this, -size);
-
-        assert !closed && allocated >= 0 || allocated == 0 : "Invalid allocated memory size:" + allocated;
->>>>>>> 37394dc2
     }
 
     /**
@@ -169,11 +130,7 @@
     @Override public void close() {
         // It is not expected to be called concurrently with allocate\free.
         if (CLOSED_UPD.compareAndSet(this, Boolean.FALSE, Boolean.TRUE))
-<<<<<<< HEAD
             release(getAllocated());
-=======
-            free(allocated);
->>>>>>> 37394dc2
     }
 
     /** {@inheritDoc} */
