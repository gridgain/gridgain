--- conflicted
+++ resolved
@@ -66,9 +66,6 @@
     /** Logger. */
     private final IgniteLogger log;
 
-    /** */
-    private final LongBinaryOperator reserveOp;
-
     /** Global query memory quota. */
     //TODO GG-18629: it looks safe to make this configurable at runtime.
     private final long globalQuota;
@@ -118,8 +115,6 @@
 
         this.dfltSqlQryMemoryLimit = dfltMemLimit;
 
-        this.reserveOp = new ReservationOp(globalQuota);
-
         this.log = ctx.log(QueryMemoryManager.class);
 
         metrics = new SqlStatisticsHolderMemoryQuotas(this, ctx.metric());
@@ -133,22 +128,19 @@
         long reserved0 = reserved.addAndGet(size);
 
         if (reserved0 >= globalQuota) {
-            reserved.addAndGet( -size);
+            reserved.addAndGet(-size);
 
             if (failOnMemLimitExceed)
                 throw new IgniteSQLException("SQL query run out of memory: Global quota exceeded.",
                     IgniteQueryErrorCode.QUERY_OUT_OF_MEMORY);
-            else
+            else {
                 return false;
-        }
-
-<<<<<<< HEAD
+            }
+        }
+
+        metrics.trackReserve(size);
+
         return true;
-=======
-        reserved.accumulateAndGet(size, reserveOp);
-
-        metrics.trackReserve(size);
->>>>>>> 76c6e1f4
     }
 
     /** {@inheritDoc} */
@@ -187,13 +179,9 @@
             maxQueryMemory = globalQuota;
         }
 
-<<<<<<< HEAD
         assert maxQueryMemory >= blockSize : "maxQueryMemory=" + maxQueryMemory + ", blockSize=" + blockSize;
 
-        return new QueryMemoryTracker(globalQuota < 0 ? null : this, maxQueryMemory, blockSize);
-=======
         return new QueryMemoryTracker(globalQuota < 0 ? null : this, maxQueryMemory, Math.min(maxQueryMemory, blockSize));
->>>>>>> 76c6e1f4
     }
 
     /** {@inheritDoc} */
@@ -215,29 +203,4 @@
         if (log.isDebugEnabled() && reserved.get() != 0)
             log.debug("Potential memory leak in SQL processor. Some query cursors were not closed or forget to free memory.");
     }
-
-    /** */
-    private static class ReservationOp implements LongBinaryOperator {
-        /** Operation result high bound.*/
-        private final long limit;
-
-        /**
-         * Constructor.
-         * @param limit Operation result high bound.
-         */
-        ReservationOp(long limit) {
-            this.limit = limit;
-        }
-
-        /** {@inheritDoc} */
-        @Override public long applyAsLong(long prev, long x) {
-            long res = prev + x;
-
-            if (res > limit)
-                throw new IgniteSQLException("SQL query run out of memory: Global quota exceeded.",
-                    IgniteQueryErrorCode.QUERY_OUT_OF_MEMORY);
-
-            return res;
-        }
-    }
 }