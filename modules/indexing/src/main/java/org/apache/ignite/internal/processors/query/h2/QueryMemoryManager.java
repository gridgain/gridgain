--- conflicted
+++ resolved
@@ -88,12 +88,6 @@
     /** Global memory quota. */
     private volatile long globalQuota;
 
-<<<<<<< HEAD
-    /** String representation of global quota. */
-    private volatile String globalQuotaStr;
-
-=======
->>>>>>> 8343ec86
     /**
      * Default query memory limit.
      *
@@ -102,12 +96,6 @@
      */
     private volatile long qryQuota;
 
-<<<<<<< HEAD
-    /** String representation of query quota. */
-    private volatile String qryQuotaStr;
-
-=======
->>>>>>> 8343ec86
     /** Reservation block size. */
     private final long blockSize;
 
@@ -235,7 +223,6 @@
      * @param newGlobalQuota New global query quota.
      */
     public synchronized void setGlobalQuota(String newGlobalQuota) {
-<<<<<<< HEAD
         long globalQuota0 = U.parseBytes(newGlobalQuota);
         long heapSize = Runtime.getRuntime().maxMemory();
 
@@ -248,10 +235,6 @@
         A.ensure(globalQuota0 >= 0, "Sql global memory quota must be >= 0: quotaSize=" + globalQuota0);
 
         globalQuota = globalQuota0;
-        globalQuotaStr = newGlobalQuota;
-=======
-        this.globalQuota = U.parseBytes(newGlobalQuota);
->>>>>>> 8343ec86
 
         if (log.isInfoEnabled()) {
             log.info("SQL query global quota was set to " + globalQuota +  ". Current memory tracking parameters: " +
@@ -273,16 +256,11 @@
      * @param newQryQuota New per-query quota.
      */
     public synchronized void setQueryQuota(String newQryQuota) {
-<<<<<<< HEAD
         long qryQuota0 = U.parseBytes(newQryQuota);
 
         A.ensure(qryQuota0 >= 0, "Sql query memory quota must be >= 0: quotaSize=" + qryQuota0);
 
         qryQuota = U.parseBytes(newQryQuota);
-        qryQuotaStr = newQryQuota;
-=======
-        this.qryQuota = U.parseBytes(newQryQuota);
->>>>>>> 8343ec86
 
         if (log.isInfoEnabled()) {
             log.info("SQL query memory quota was set to " + qryQuota +  ". Current memory tracking parameters: " +
