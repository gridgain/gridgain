/*
 * Copyright 2021 GridGain Systems, Inc. and Contributors.
 *
 * Licensed under the GridGain Community Edition License (the "License");
 * you may not use this file except in compliance with the License.
 * You may obtain a copy of the License at
 *
 *     https://www.gridgain.com/products/software/community-edition/gridgain-community-edition-license
 *
 * Unless required by applicable law or agreed to in writing, software
 * distributed under the License is distributed on an "AS IS" BASIS,
 * WITHOUT WARRANTIES OR CONDITIONS OF ANY KIND, either express or implied.
 * See the License for the specific language governing permissions and
 * limitations under the License.
 */
package org.apache.ignite.internal.processors.query.stat;

import java.util.ArrayList;
import java.util.Arrays;
import java.util.Collection;
import java.util.Collections;
import java.util.HashMap;
import java.util.HashSet;
import java.util.List;
import java.util.Map;
import java.util.Set;
import java.util.function.BiConsumer;
import java.util.function.Function;
import java.util.stream.Collectors;

import org.apache.ignite.IgniteCheckedException;
import org.apache.ignite.IgniteLogger;
import org.apache.ignite.cluster.ClusterState;
import org.apache.ignite.events.DiscoveryEvent;
import org.apache.ignite.internal.NodeStoppingException;
import org.apache.ignite.internal.events.DiscoveryCustomEvent;
import org.apache.ignite.internal.managers.discovery.DiscoveryCustomMessage;
import org.apache.ignite.internal.managers.systemview.GridSystemViewManager;
import org.apache.ignite.internal.managers.systemview.walker.StatisticsColumnConfigurationViewWalker;
import org.apache.ignite.internal.processors.affinity.AffinityTopologyVersion;
import org.apache.ignite.internal.processors.cache.DynamicCacheChangeBatch;
import org.apache.ignite.internal.processors.cache.GridCacheContext;
import org.apache.ignite.internal.processors.cache.GridCachePartitionExchangeManager;
import org.apache.ignite.internal.processors.cache.distributed.dht.preloader.ExchangeType;
import org.apache.ignite.internal.processors.cache.distributed.dht.preloader.GridDhtPartitionsExchangeFuture;
import org.apache.ignite.internal.processors.cache.distributed.dht.preloader.PartitionsExchangeAware;
import org.apache.ignite.internal.processors.cache.query.IgniteQueryErrorCode;
import org.apache.ignite.internal.processors.cluster.GridClusterStateProcessor;
import org.apache.ignite.internal.processors.metastorage.DistributedMetaStorage;
import org.apache.ignite.internal.processors.metastorage.DistributedMetastorageLifecycleListener;
import org.apache.ignite.internal.processors.metastorage.ReadableDistributedMetaStorage;
import org.apache.ignite.internal.processors.query.IgniteSQLException;
import org.apache.ignite.internal.processors.query.QueryUtils;
import org.apache.ignite.internal.processors.query.h2.SchemaManager;
import org.apache.ignite.internal.processors.query.h2.opt.GridH2Table;
import org.apache.ignite.internal.processors.query.stat.config.StatisticsColumnConfiguration;
import org.apache.ignite.internal.processors.query.stat.config.StatisticsObjectConfiguration;
import org.apache.ignite.internal.processors.query.stat.view.StatisticsColumnConfigurationView;
import org.apache.ignite.internal.processors.subscription.GridInternalSubscriptionProcessor;
import org.apache.ignite.internal.util.IgniteUtils;
import org.apache.ignite.internal.util.typedef.F;
import org.apache.ignite.internal.util.typedef.X;
import org.apache.ignite.thread.IgniteThreadPoolExecutor;
import org.jetbrains.annotations.NotNull;

/**
 * Holds statistic configuration objects at the distributed metastore
 * and match local statistics with target statistic configuration.
 */
public class IgniteStatisticsConfigurationManager {
    /** */
    private static final String STAT_OBJ_PREFIX = "sql.statobj.";

    /** */
    private static final String STAT_CFG_VIEW_NAME = "statistics.configuration";

    /** */
    private static final String STAT_CFG_VIEW_DESCRIPTION = "Statistics configuration";

    /** Schema manager. */
    private final SchemaManager schemaMgr;

    /** Distributed metastore. */
    private volatile DistributedMetaStorage distrMetaStorage;

    /** Statistics repository.*/
    private final IgniteStatisticsRepository repo;

    /** Statistic gatherer. */
    private final StatisticsGatherer gatherer;

    /** */
    private final IgniteThreadPoolExecutor mgmtPool;

    /** Logger. */
    private final IgniteLogger log;

    /** Started flag (used to skip updates of the distributed metastorage on start). */
    private volatile boolean started;

    /** Monitor to synchronize changes repository: aggregate after collects and drop statistics. */
    private final Object mux = new Object();

    /** */
    private final GridClusterStateProcessor cluster;

    /** */
    private final GridInternalSubscriptionProcessor subscriptionProcessor;

    /** */
    private final GridCachePartitionExchangeManager exchange;

    /** */
    private final DistributedMetastorageLifecycleListener distrMetaStoreLsnr = new DistributedMetastorageLifecycleListener() {
        @Override public void onReadyForRead(ReadableDistributedMetaStorage metastorage) {
            distrMetaStorage = (DistributedMetaStorage)metastorage;

            distrMetaStorage.listen(
                (metaKey) -> metaKey.startsWith(STAT_OBJ_PREFIX),
                (k, oldV, newV) -> {
                    // Skip invoke on start node (see 'ReadableDistributedMetaStorage#listen' the second case)
                    // The update statistics on start node is handled by 'scanAndCheckLocalStatistic' method
                    // called on exchange done.
                    if (!started)
                        return;

                    mgmtPool.submit(() -> {
                        try {
                            onChangeStatisticConfiguration(
                                (StatisticsObjectConfiguration)oldV,
                                (StatisticsObjectConfiguration)newV
                            );
                        }
                        catch (Throwable e) {
                            log.warning("Unexpected exception on change statistic configuration [old="
                                + oldV + ", new=" + newV + ']', e);
                        }
                    });
                }
            );
        }
    };

    /** Exchange listener. */
    private final PartitionsExchangeAware exchAwareLsnr = new PartitionsExchangeAware() {
        @Override public void onDoneAfterTopologyUnlock(GridDhtPartitionsExchangeFuture fut) {
            started = true;

            // Skip join/left client nodes.
            if (fut.exchangeType() != ExchangeType.ALL || cluster.clusterState().lastState() != ClusterState.ACTIVE)
                return;

            DiscoveryEvent evt = fut.firstEvent();

            // Skip create/destroy caches.
            if (evt.type() == DiscoveryCustomEvent.EVT_DISCOVERY_CUSTOM_EVT) {
                DiscoveryCustomMessage msg = ((DiscoveryCustomEvent)evt).customMessage();

                if (msg instanceof DynamicCacheChangeBatch)
                    return;
            }

            scanAndCheckLocalStatistics(fut.topologyVersion());
        }
    };

    /** Drop columns listener. */
    private final BiConsumer<GridH2Table, List<String>> dropColsLsnr = new BiConsumer<GridH2Table, List<String>>() {
        /**
         * Drop statistics after columns dropped.
         *
         * @param tbl Table.
         * @param cols Dropped columns.
         */
        @Override public void accept(GridH2Table tbl, List<String> cols) {
            assert !F.isEmpty(cols);

            dropStatistics(
                Collections.singletonList(
                    new StatisticsTarget(
                        tbl.identifier().schema(),
                        tbl.getName(),
                        cols.toArray(IgniteUtils.EMPTY_STRINGS)
                    )
                ),
                false
            );
        }
    };

    /** Drop table listener. */
    private final BiConsumer<String, String> dropTblLsnr = new BiConsumer<String, String>() {
        /**
         * Drop statistics after table dropped.
         *
         * @param schema Schema name.
         * @param name Table name.
         */
        @Override public void accept(String schema, String name) {
            assert !F.isEmpty(schema) && !F.isEmpty(name) : schema + ":" + name;

            StatisticsKey key = new StatisticsKey(schema, name);

            try {
                StatisticsObjectConfiguration cfg = config(key);

                if (cfg != null && !F.isEmpty(cfg.columns()))
                    dropStatistics(Collections.singletonList(new StatisticsTarget(schema, name)), false);
            }
            catch (Throwable e) {
                if (!X.hasCause(e, NodeStoppingException.class))
                    throw new IgniteSQLException("Error on drop statistics for dropped table [key=" + key + ']', e);
            }
        }
    };

    /** */
    public IgniteStatisticsConfigurationManager(
        SchemaManager schemaMgr,
        GridInternalSubscriptionProcessor subscriptionProcessor,
<<<<<<< HEAD
        GridSystemViewManager sysViewMgr,
=======
>>>>>>> 656a3744
        GridClusterStateProcessor cluster,
        GridCachePartitionExchangeManager exchange,
        IgniteStatisticsRepository repo,
        StatisticsGatherer gatherer,
        IgniteThreadPoolExecutor mgmtPool,
        Function<Class<?>, IgniteLogger> logSupplier
    ) {
        this.schemaMgr = schemaMgr;
        log = logSupplier.apply(IgniteStatisticsConfigurationManager.class);
        this.repo = repo;
        this.mgmtPool = mgmtPool;
        this.gatherer = gatherer;
        this.cluster = cluster;
        this.subscriptionProcessor = subscriptionProcessor;
        this.exchange = exchange;

<<<<<<< HEAD
        this.subscriptionProcessor.registerDistributedMetastorageListener(distrMetaStoreLsnr);

        sysViewMgr.registerFiltrableView(STAT_CFG_VIEW_NAME, STAT_CFG_VIEW_DESCRIPTION,
            new StatisticsColumnConfigurationViewWalker(), this::columnConfigurationViewSupplier, Function.identity());
    }

    /**
     * Statistics column configuration view filterable supplier.
     *
     * @param filter Filter.
     * @return Iterable with selected statistics column configuration views.
     */
    private Iterable<StatisticsColumnConfigurationView> columnConfigurationViewSupplier(Map<String, Object> filter) {
        String schema = (String)filter.get(StatisticsColumnConfigurationViewWalker.SCHEMA_FILTER);
        String name = (String)filter.get(StatisticsColumnConfigurationViewWalker.NAME_FILTER);

        Collection<StatisticsObjectConfiguration> configs;
        try {
            if (!F.isEmpty(schema) && !F.isEmpty(name)) {
                StatisticsKey key = new StatisticsKey(schema, name);
                StatisticsObjectConfiguration keyCfg = config(key);

                if (keyCfg == null)
                    return Collections.emptyList();

                configs = Collections.singletonList(keyCfg);
            }
            else
                configs = getAllConfig();
        }
        catch (IgniteCheckedException e) {
            // TODO: log
            configs = Collections.emptyList();
        }

        List<StatisticsColumnConfigurationView> res = new ArrayList<>();

        for (StatisticsObjectConfiguration cfg : configs) {
            for (StatisticsColumnConfiguration colCfg : cfg.columnsAll().values())
                res.add(new StatisticsColumnConfigurationView(cfg, colCfg));
        }

        return res;
    }

    /**
     * Get statistics configurations for all objects.
     *
     * @return Collection of all statistics configuration.
     * @throws IgniteCheckedException In case of error.
     */
    public Collection<StatisticsObjectConfiguration> getAllConfig() throws IgniteCheckedException {
        List<StatisticsObjectConfiguration> res = new ArrayList<>();

        distrMetaStorage.iterate(STAT_OBJ_PREFIX, (k, v) -> res.add((StatisticsObjectConfiguration) v));

        return res;
=======
        subscriptionProcessor.registerDistributedMetastorageListener(distrMetaStoreLsnr);
>>>>>>> 656a3744
    }

    /**
     * Start tracking configuration changes and do initial loading.
     */
    public void start() {
        if (log.isTraceEnabled())
            log.trace("Statistics configuration manager starting...");

        exchange.registerExchangeAwareComponent(exchAwareLsnr);

        schemaMgr.registerDropColumnsListener(dropColsLsnr);
        schemaMgr.registerDropTableListener(dropTblLsnr);

        if (log.isDebugEnabled())
            log.debug("Statistics configuration manager started.");

        if (distrMetaStorage != null)
            scanAndCheckLocalStatistics(exchange.readyAffinityVersion());
    }

    /**
     * Stop tracking configuration changes.
     */
    public void stop() {
        if (log.isTraceEnabled())
            log.trace("Statistics configuration manager stopping...");

        exchange.unregisterExchangeAwareComponent(exchAwareLsnr);

        schemaMgr.unregisterDropColumnsListener(dropColsLsnr);
        schemaMgr.unregisterDropTableListener(dropTblLsnr);

        if (log.isDebugEnabled())
            log.debug("Statistics configuration manager stopped.");
    }

    /** */
    private void scanAndCheckLocalStatistics(AffinityTopologyVersion topVer) {
        mgmtPool.submit(() -> {
            Map<StatisticsObjectConfiguration, Set<Integer>> res = new HashMap<>();

            try {
                distrMetaStorage.iterate(STAT_OBJ_PREFIX, (k, v) -> {
                    StatisticsObjectConfiguration cfg = (StatisticsObjectConfiguration)v;

                    Set<Integer> parts = checkLocalStatistics(cfg, topVer);

                    res.put(cfg, parts);
                });

                repo.checkObsolescenceInfo(res);
            }
            catch (IgniteCheckedException e) {
                log.warning("Unexpected exception on check local statistic on start", e);
            }
        });
    }

    /**
     * Update local statistic for specified database objects on the cluster.
     * Each node will scan local primary partitions to collect and update local statistic.
     *
     * @param targets DB objects to statistics update.
     */
    public void updateStatistics(StatisticsObjectConfiguration... targets) {
        if (log.isDebugEnabled())
            log.debug("Update statistics [targets=" + targets + ']');

        for (StatisticsObjectConfiguration target : targets) {
<<<<<<< HEAD

            GridH2Table tbl = schemaMgr.dataTable(target.key().schema(), target.key().obj());
=======
>>>>>>> 656a3744

            GridH2Table tbl = schemaMgr.dataTable(target.key().schema(), target.key().obj());

<<<<<<< HEAD
            //Column[] cols = IgniteStatisticsHelper.filterColumns(tbl.getColumns(),
            //    F.isEmpty(target.columns()) ? Collections.emptyList() : new ArrayList<>(target.columns().keySet()));
=======
            validate(target, tbl);
>>>>>>> 656a3744

            List<StatisticsColumnConfiguration> colCfgs;
            if (F.isEmpty(target.columns()))
                colCfgs = Arrays.stream(tbl.getColumns())
                    .filter(c -> c.getColumnId() >= QueryUtils.DEFAULT_COLUMNS_COUNT)
                    .map(c -> new StatisticsColumnConfiguration(c.getName()))
                    .collect(Collectors.toList());
            else
                colCfgs = new ArrayList<>(target.columns().values());

            StatisticsObjectConfiguration newCfg = new StatisticsObjectConfiguration(target.key(), colCfgs,
                target.maxPartitionObsolescencePercent());

            try {
                while (true) {
                    String key = key2String(newCfg.key());

                    StatisticsObjectConfiguration oldCfg = distrMetaStorage.read(key);
                    StatisticsObjectConfiguration resultCfg = (oldCfg == null) ? newCfg :
                        StatisticsObjectConfiguration.merge(oldCfg, newCfg);

                    if (distrMetaStorage.compareAndSet(key, oldCfg, resultCfg))
                        break;
                }
            }
            catch (IgniteCheckedException ex) {
                throw new IgniteSQLException("Error on get or update statistic schema", IgniteQueryErrorCode.UNKNOWN, ex);
            }
        }
    }

    /**
     * Drop local statistic for specified database objects on the cluster.
     * Remove local aggregated and partitioned statistics that are stored at the local metastorage.
     *
     * @param targets DB objects to update statistics by.
     * @param validate if {@code true} - validate statistics existence, otherwise - just try to remove.
     */
    public void dropStatistics(List<StatisticsTarget> targets, boolean validate) {
        if (log.isDebugEnabled())
            log.debug("Drop statistics [targets=" + targets + ']');

        for (StatisticsTarget target : targets) {
            String key = key2String(target.key());

            try {
                while (true) {
                    StatisticsObjectConfiguration oldCfg = distrMetaStorage.read(key);

                    if (validate)
                        validateDropRefresh(target, oldCfg);

                    if (oldCfg == null)
                        return;

                    StatisticsObjectConfiguration newCfg = oldCfg.dropColumns(
                        target.columns() != null ?
                            Arrays.stream(target.columns()).collect(Collectors.toSet()) :
                            Collections.emptySet()
                    );

                    if (distrMetaStorage.compareAndSet(key, oldCfg, newCfg))
                        break;
                }
            }
            catch (IgniteCheckedException ex) {
                throw new IgniteSQLException(
                    "Error on get or update statistic schema", IgniteQueryErrorCode.UNKNOWN, ex);
            }
        }
    }

    /**
     * Drop all local statistics on the cluster.
     */
    public void dropAll() {
        try {
            final List<StatisticsTarget> targetsToRemove = new ArrayList<>();

            distrMetaStorage.iterate(STAT_OBJ_PREFIX, (k, v) -> {
                    StatisticsKey statKey = ((StatisticsObjectConfiguration)v).key();

                    StatisticsObjectConfiguration cfg = (StatisticsObjectConfiguration)v;

                    if (!F.isEmpty(cfg.columns()))
                        targetsToRemove.add(new StatisticsTarget(statKey, null));
                }
            );

            dropStatistics(targetsToRemove, false);
        }
        catch (IgniteCheckedException e) {
            throw new IgniteSQLException(
                "Unexpected exception drop all statistics", IgniteQueryErrorCode.UNKNOWN, e);
        }
    }

    /**
     * Refresh local statistic for specified database objects on the cluster.
     *
     * @param targets DB objects to statistics update.
     */
    public void refreshStatistics(List<StatisticsTarget> targets) {
        if (log.isDebugEnabled())
            log.debug("Drop statistics [targets=" + targets + ']');

        for (StatisticsTarget target : targets) {
            String key = key2String(target.key());

            try {
                while (true) {
                    StatisticsObjectConfiguration oldCfg = distrMetaStorage.read(key);

                    validateDropRefresh(target, oldCfg);

                    Set<String> cols;
                    if (F.isEmpty(target.columns())) {
                        cols = oldCfg.columns().values().stream().map(StatisticsColumnConfiguration::name)
                            .collect(Collectors.toSet());
                    }
                    else
                        cols = Arrays.stream(target.columns()).collect(Collectors.toSet());

                    StatisticsObjectConfiguration newCfg = oldCfg.refresh(cols);

                    if (distrMetaStorage.compareAndSet(key, oldCfg, newCfg))
                        break;
                }
            }
            catch (IgniteCheckedException ex) {
                throw new IgniteSQLException(
                    "Error on get or update statistic schema", IgniteQueryErrorCode.UNKNOWN, ex);
            }
        }
    }

    /**
     * Validate that drop/refresh target exists in specified configuration. For statistics refresh/drop operations.
     *
     * @param target Operation targer.
     * @param cfg Current statistics configuration.
     */
    private void validateDropRefresh(@NotNull StatisticsTarget target, @NotNull StatisticsObjectConfiguration cfg) {
        if (cfg == null || F.isEmpty(cfg.columns())) {
            throw new IgniteSQLException(
                "Statistic doesn't exist for [schema=" + target.schema() + ", obj=" + target.obj() + ']',
                IgniteQueryErrorCode.TABLE_NOT_FOUND
            );
        }

        if (!F.isEmpty(target.columns())) {
            for (String col : target.columns()) {
                if (!cfg.columns().containsKey(col)) {
                    throw new IgniteSQLException(
                        "Statistic doesn't exist for [" +
                            "schema=" + cfg.key().schema() +
                            ", obj=" + cfg.key().obj() +
                            ", col=" + col + ']',
                        IgniteQueryErrorCode.COLUMN_NOT_FOUND
                    );
                }
            }
        }
    }

    /**
     * Scan local statistic saved at the local metastorage, compare ones to statistic configuration.
     * The local statistics must be matched with configuration:
     * - re-collect old statistics;
     * - drop local statistics if ones dropped on cluster;
     * - collect new statistics if it possible.
     *
     * The method is called on change affinity assignment (end of PME).
     * @param cfg expected statistic configuration.
     * @param topVer topology version.
     * @return Set of local primary partitions.
     */
    private Set<Integer> checkLocalStatistics(StatisticsObjectConfiguration cfg, final AffinityTopologyVersion topVer) {
        try {
            GridH2Table tbl = schemaMgr.dataTable(cfg.key().schema(), cfg.key().obj());

            if (tbl == null) {
                // Drop tables handle by onDropTable
                return Collections.emptySet();
            }

            GridCacheContext cctx = tbl.cacheContext();

            if (cctx == null)
                return Collections.emptySet();

            AffinityTopologyVersion topVer0 = cctx.affinity().affinityReadyFuture(topVer).get();

            final Set<Integer> parts = cctx.affinity().primaryPartitions(cctx.localNodeId(), topVer0);

            if (F.isEmpty(parts)) {
                // There is no data on the node for specified cache.
                // Remove oll data
                dropColumnsOnLocalStatistics(cfg, cfg.columns().keySet());

                return Collections.emptySet();
            }

            final Set<Integer> partsOwn = new HashSet<>(
                cctx.affinity().backupPartitions(cctx.localNodeId(), topVer0)
            );

            partsOwn.addAll(parts);

            if (log.isDebugEnabled())
                log.debug("Check local statistics [key=" + cfg + ", parts=" + parts + ']');

            Collection<ObjectPartitionStatisticsImpl> partStats = repo.getLocalPartitionsStatistics(cfg.key());

            Set<Integer> partsToRmv = new HashSet<>();
            Set<Integer> partsToCollect = new HashSet<>(parts);
            Map<String, StatisticsColumnConfiguration> colsToCollect = new HashMap<>();
            Set<String> colsToRmv = new HashSet<>();

            if (!F.isEmpty(partStats)) {
                for (ObjectPartitionStatisticsImpl pstat : partStats) {
                    if (!partsOwn.contains(pstat.partId()))
                        partsToRmv.add(pstat.partId());

                    boolean partExists = true;

                    for (StatisticsColumnConfiguration colCfg : cfg.columnsAll().values()) {
                        ColumnStatistics colStat = pstat.columnStatistics(colCfg.name());

                        if (colCfg.tombstone()) {
                            if (colStat != null)
                                colsToRmv.add(colCfg.name());
                        }
                        else {
                            if (colStat == null || colStat.version() < colCfg.version()) {
                                colsToCollect.put(colCfg.name(), colCfg);

                                partsToCollect.add(pstat.partId());

                                partExists = false;
                            }
                        }
                    }

                    if (partExists)
                        partsToCollect.remove(pstat.partId());
                }
            }

            if (!F.isEmpty(partsToRmv)) {
                if (log.isDebugEnabled()) {
                    log.debug("Remove local partitioned statistics [key=" + cfg.key() +
                        ", part=" + partsToRmv + ']');
                }

                partsToRmv.forEach(p -> {
                    assert !partsToCollect.contains(p);

                    repo.clearLocalPartitionStatistics(cfg.key(), p);
                });
            }

            if (!F.isEmpty(colsToRmv))
                dropColumnsOnLocalStatistics(cfg, colsToRmv);

            if (!F.isEmpty(partsToCollect))
                gatherLocalStatistics(cfg, tbl, parts, partsToCollect, colsToCollect);
            else {
                // All local statistics by partition are available.
                // Only refresh aggregated local statistics.
                gatherer.aggregateStatisticsAsync(cfg.key(), () -> aggregateLocalGathering(cfg.key(), parts));
            }

            return parts;
        }
        catch (Throwable ex) {
            log.error("Unexpected error on check local statistics", ex);

            return Collections.emptySet();
        }
    }

    /**
     * Match local statistic with changes of statistic configuration:
     * - update statistics;
     * - drop columns;
     * - add new columns to collect statistics.
     *
     * The method is called on change statistic configuration object at the distributed metastorage.
     */
    private void onChangeStatisticConfiguration(
        StatisticsObjectConfiguration oldCfg,
        StatisticsObjectConfiguration newCfg
    ) {
        synchronized (mux) {
            if (log.isDebugEnabled())
                log.debug("Statistic configuration changed [old=" + oldCfg + ", new=" + newCfg + ']');

            StatisticsObjectConfiguration.Diff diff = StatisticsObjectConfiguration.diff(oldCfg, newCfg);

            if (!F.isEmpty(diff.dropCols()))
                dropColumnsOnLocalStatistics(newCfg, diff.dropCols());

            if (!F.isEmpty(diff.updateCols())) {
                GridH2Table tbl = schemaMgr.dataTable(newCfg.key().schema(), newCfg.key().obj());

                // Drop table handles by dropTblLsnr.
                if (tbl == null)
                    return;

                GridCacheContext cctx = tbl.cacheContext();

                // Not affinity node (e.g. client node)
                if (cctx == null)
                    return;

                Set<Integer> parts = cctx.affinity().primaryPartitions(
                    cctx.localNodeId(), cctx.affinity().affinityTopologyVersion());

                gatherLocalStatistics(
                    newCfg,
                    tbl,
                    parts,
                    parts,
                    diff.updateCols()
                );
            }
        }
    }

    /**
     * Gather local statistics for specified object and partitions.
     *
     * @param cfg Statistics object configuration.
     * @param tbl Table.
     * @param partsToAggregate Set of partition ids to aggregate.
     * @param partsToCollect Set of partition ids to gather statistics from.
     * @param colsToCollect If specified - collect statistics only for this columns,
     *                      otherwise - collect to all columns from object configuration.
     */
    public void gatherLocalStatistics(
        StatisticsObjectConfiguration cfg,
        GridH2Table tbl,
        Set<Integer> partsToAggregate,
        Set<Integer> partsToCollect,
        Map<String, StatisticsColumnConfiguration> colsToCollect
    ) {
        if (F.isEmpty(colsToCollect))
            colsToCollect = cfg.columns();

        gatherer.gatherLocalObjectsStatisticsAsync(tbl, cfg, colsToCollect, partsToCollect);

        gatherer.aggregateStatisticsAsync(cfg.key(), () -> aggregateLocalGathering(cfg.key(), partsToAggregate));
    }

    /** */
    private void dropColumnsOnLocalStatistics(StatisticsObjectConfiguration cfg, Set<String> cols) {
        if (log.isDebugEnabled()) {
            log.debug("Remove local statistics [key=" + cfg.key() +
                ", columns=" + cols + ']');
        }

        LocalStatisticsGatheringContext gCtx = gatherer.gatheringInProgress(cfg.key());

        if (gCtx != null) {
            gCtx.futureAggregate().thenAccept((v) -> {
                repo.clearLocalStatistics(cfg.key(), cols);
                repo.clearLocalPartitionsStatistics(cfg.key(), cols);
            });
        }
        else {
            repo.clearLocalStatistics(cfg.key(), cols);
            repo.clearLocalPartitionsStatistics(cfg.key(), cols);
        }
    }

    /** */
    private ObjectStatisticsImpl aggregateLocalGathering(StatisticsKey key, Set<Integer> partsToAggregate) {
        synchronized (mux) {
            try {
                StatisticsObjectConfiguration cfg = distrMetaStorage.read(key2String(key));

                return repo.aggregatedLocalStatistics(partsToAggregate, cfg);
            }
            catch (Throwable e) {
                if (!X.hasCause(e, NodeStoppingException.class)) {
                    log.error("Error on aggregate statistic on finish local statistics collection" +
                        " [key=" + key + ", parts=" + partsToAggregate, e);
                }

                return null;
            }
        }
    }

    /**
     * Read statistics object configuration by key.
     *
     * @param key Statistics key to read configuration by.
     * @return Statistics object configuration of {@code null} if there are no such configuration.
     * @throws IgniteCheckedException In case of errors.
     */
    public StatisticsObjectConfiguration config(StatisticsKey key) throws IgniteCheckedException {
        return distrMetaStorage.read(key2String(key));
    }

    /**
     * Validate specified configuration: check that specified table exist and contains all specified columns.
     *
     * @param cfg Statistics object configuration to check.
     * @param tbl Corresponding GridH2Table (if exists).
     */
    private void validate(StatisticsObjectConfiguration cfg, GridH2Table tbl) {
        if (tbl == null) {
            throw new IgniteSQLException(
                "Table doesn't exist [schema=" + cfg.key().schema() + ", table=" + cfg.key().obj() + ']',
                IgniteQueryErrorCode.TABLE_NOT_FOUND);
        }

        if (!F.isEmpty(cfg.columns())) {
            for (String col : cfg.columns().keySet()) {
                if (!tbl.doesColumnExist(col)) {
                    throw new IgniteSQLException(
                        "Column doesn't exist [schema=" + cfg.key().schema() +
                            ", table=" + cfg.key().obj() +
                            ", column=" + col + ']',
                        IgniteQueryErrorCode.COLUMN_NOT_FOUND);
                }
            }
        }
    }

    /**
     * Generate metastorage key by specified statistics key.
     *
     * @param key Statistics key.
     * @return Metastorage key.
     */
    private static String key2String(StatisticsKey key) {
        StringBuilder sb = new StringBuilder(STAT_OBJ_PREFIX);

        sb.append(key.schema()).append('.').append(key.obj());

        return sb.toString();
    }
}<|MERGE_RESOLUTION|>--- conflicted
+++ resolved
@@ -218,10 +218,7 @@
     public IgniteStatisticsConfigurationManager(
         SchemaManager schemaMgr,
         GridInternalSubscriptionProcessor subscriptionProcessor,
-<<<<<<< HEAD
         GridSystemViewManager sysViewMgr,
-=======
->>>>>>> 656a3744
         GridClusterStateProcessor cluster,
         GridCachePartitionExchangeManager exchange,
         IgniteStatisticsRepository repo,
@@ -238,7 +235,6 @@
         this.subscriptionProcessor = subscriptionProcessor;
         this.exchange = exchange;
 
-<<<<<<< HEAD
         this.subscriptionProcessor.registerDistributedMetastorageListener(distrMetaStoreLsnr);
 
         sysViewMgr.registerFiltrableView(STAT_CFG_VIEW_NAME, STAT_CFG_VIEW_DESCRIPTION,
@@ -296,9 +292,6 @@
         distrMetaStorage.iterate(STAT_OBJ_PREFIX, (k, v) -> res.add((StatisticsObjectConfiguration) v));
 
         return res;
-=======
-        subscriptionProcessor.registerDistributedMetastorageListener(distrMetaStoreLsnr);
->>>>>>> 656a3744
     }
 
     /**
@@ -369,20 +362,10 @@
             log.debug("Update statistics [targets=" + targets + ']');
 
         for (StatisticsObjectConfiguration target : targets) {
-<<<<<<< HEAD
 
             GridH2Table tbl = schemaMgr.dataTable(target.key().schema(), target.key().obj());
-=======
->>>>>>> 656a3744
-
-            GridH2Table tbl = schemaMgr.dataTable(target.key().schema(), target.key().obj());
-
-<<<<<<< HEAD
-            //Column[] cols = IgniteStatisticsHelper.filterColumns(tbl.getColumns(),
-            //    F.isEmpty(target.columns()) ? Collections.emptyList() : new ArrayList<>(target.columns().keySet()));
-=======
+
             validate(target, tbl);
->>>>>>> 656a3744
 
             List<StatisticsColumnConfiguration> colCfgs;
             if (F.isEmpty(target.columns()))
