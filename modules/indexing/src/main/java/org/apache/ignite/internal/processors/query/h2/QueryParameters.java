--- conflicted
+++ resolved
@@ -84,11 +84,7 @@
 
             batchedArgs = qry0.batchedArguments();
 
-<<<<<<< HEAD
-            maxMem = qry0.maxMemory();
-=======
             maxMem = qry0.getMaxMemory();
->>>>>>> 436e1253
         }
 
         return new QueryParameters(
