--- conflicted
+++ resolved
@@ -17,10 +17,7 @@
 
 import org.apache.ignite.IgniteLogger;
 import org.apache.ignite.internal.processors.cache.persistence.IgniteCacheDatabaseSharedManager;
-<<<<<<< HEAD
 import org.apache.ignite.internal.processors.query.stat.messages.StatsKeyMessage;
-=======
->>>>>>> c29e87fe
 import org.apache.ignite.internal.processors.subscription.GridInternalSubscriptionProcessor;
 import org.apache.ignite.internal.util.typedef.F;
 
@@ -135,28 +132,19 @@
             return;
         }
         if (F.isEmpty(colNames))
-<<<<<<< HEAD
             store.clearLocalPartitionsStatistics(key);
-=======
-                store.clearLocalPartitionsStatistics(key);
->>>>>>> c29e87fe
         else {
             Collection<ObjectPartitionStatisticsImpl> oldStatistics = store.getLocalPartitionsStatistics(key);
             if (oldStatistics.isEmpty())
                 return;
 
             Collection<ObjectPartitionStatisticsImpl> newStatistics = new ArrayList<>(oldStatistics.size());
-<<<<<<< HEAD
             Collection<Integer> partitionsToRmv = new ArrayList<>();
-=======
-            Collection<Integer> partitionsToRemove = new ArrayList<>();
->>>>>>> c29e87fe
             for (ObjectPartitionStatisticsImpl oldStat : oldStatistics) {
                 ObjectPartitionStatisticsImpl newStat = subtract(oldStat, colNames);
                 if (!newStat.columnsStatistics().isEmpty())
                     newStatistics.add(newStat);
                 else
-<<<<<<< HEAD
                     partitionsToRmv.add(oldStat.partId());
             }
 
@@ -168,21 +156,6 @@
 
                 store.replaceLocalPartitionsStatistics(key, newStatistics);
             }
-
-=======
-                    partitionsToRemove.add(oldStat.partId());
-            }
-
-            if (newStatistics.isEmpty())
-                store.clearLocalPartitionsStatistics(key);
-            else {
-                if (!partitionsToRemove.isEmpty())
-                    store.clearLocalPartitionsStatistics(key, partitionsToRemove);
-
-                store.replaceLocalPartitionsStatistics(key, newStatistics);
-            }
-
->>>>>>> c29e87fe
         }
     }
 
@@ -236,9 +209,7 @@
         locStats.put(key, statistics);
     }
 
-    // TODO
-    /** {@inheritDoc} */
-<<<<<<< HEAD
+    /** {@inheritDoc} */
     @Override public ObjectStatisticsImpl mergeLocalStatistics(StatsKey key, ObjectStatisticsImpl statistics) {
         if (locStats == null) {
             log.warning("Unable to merge local statistics for " + key + " on non server node.");
@@ -254,16 +225,6 @@
             return v;
         });
         return res[0];
-=======
-    @Override public void mergeLocalStatistics(StatsKey key, ObjectStatisticsImpl statistics) {
-        if (locStats == null) {
-            log.warning("Unable to merge local statistics for " + key + " on non server node.");
-
-            return;
-        }
-
-        locStats.compute(key, (k, v) -> (v == null) ? statistics : add(v, statistics));
->>>>>>> c29e87fe
     }
 
     /** {@inheritDoc} */
@@ -273,27 +234,14 @@
 
             return;
         }
-<<<<<<< HEAD
         StatsKeyMessage keyMsg = new StatsKeyMessage(key.schema(), key.obj(), null);
         locStats.put(key, statisticsMgr.aggregateLocalStatistics(keyMsg, statistics));
-=======
-
-        locStats.put(key, statisticsMgr.aggregateLocalStatistics(key, statistics));
->>>>>>> c29e87fe
     }
 
     /** {@inheritDoc} */
     @Override public ObjectStatisticsImpl getLocalStatistics(StatsKey key) {
-<<<<<<< HEAD
-        if (locStats == null) {
-            log.warning("Unable to get local statistics for " + key + " on non server node.");
-
-            return null;
-        }
-=======
         if (locStats == null)
             return null;
->>>>>>> c29e87fe
 
         return locStats.get(key);
     }
