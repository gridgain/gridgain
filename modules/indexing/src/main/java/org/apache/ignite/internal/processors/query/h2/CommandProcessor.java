--- conflicted
+++ resolved
@@ -1188,21 +1188,17 @@
 
         if (!F.isEmpty(notNullFields))
             res.setNotNullFields(notNullFields);
-<<<<<<< HEAD
+
+        res.setUnwrapPrimaryKeyFields(createTbl.unwrapPrimaryKeyFields());
+
+        if (Objects.nonNull(createTbl.primaryKeyInlineSize()))
+            res.setPrimaryKeyInlineSize(createTbl.primaryKeyInlineSize());
+
+        if (Objects.nonNull(createTbl.affinityKeyInlineSize()))
+            res.setAffinityKeyInlineSize(createTbl.affinityKeyInlineSize());
         
         res.forceFillAbsentPKsWithDefaults(true);
         
-=======
-
-        res.setUnwrapPrimaryKeyFields(createTbl.unwrapPrimaryKeyFields());
-
-        if (Objects.nonNull(createTbl.primaryKeyInlineSize()))
-            res.setPrimaryKeyInlineSize(createTbl.primaryKeyInlineSize());
-
-        if (Objects.nonNull(createTbl.affinityKeyInlineSize()))
-            res.setAffinityKeyInlineSize(createTbl.affinityKeyInlineSize());
-
->>>>>>> 1435bf64
         return res;
     }
 
