/*
 * Copyright 2019 GridGain Systems, Inc. and Contributors.
 *
 * Licensed under the GridGain Community Edition License (the "License");
 * you may not use this file except in compliance with the License.
 * You may obtain a copy of the License at
 *
 *     https://www.gridgain.com/products/software/community-edition/gridgain-community-edition-license
 *
 * Unless required by applicable law or agreed to in writing, software
 * distributed under the License is distributed on an "AS IS" BASIS,
 * WITHOUT WARRANTIES OR CONDITIONS OF ANY KIND, either express or implied.
 * See the License for the specific language governing permissions and
 * limitations under the License.
 */

package org.apache.ignite.internal.processors.query.h2;

import java.io.ByteArrayInputStream;
import java.io.IOException;
import java.security.NoSuchAlgorithmException;
import java.util.ArrayList;
import java.util.Collections;
import java.util.HashMap;
import java.util.HashSet;
import java.util.Iterator;
import java.util.LinkedHashMap;
import java.util.List;
import java.util.Map;
import java.util.Set;
import java.util.UUID;
import java.util.concurrent.ConcurrentHashMap;
import java.util.concurrent.ConcurrentMap;
import java.util.concurrent.atomic.AtomicLong;
import java.util.concurrent.locks.ReadWriteLock;
import java.util.concurrent.locks.ReentrantReadWriteLock;

import org.apache.ignite.IgniteCheckedException;
import org.apache.ignite.IgniteCluster;
import org.apache.ignite.IgniteDataStreamer;
import org.apache.ignite.IgniteException;
import org.apache.ignite.IgniteLogger;
import org.apache.ignite.IgniteSystemProperties;
import org.apache.ignite.cache.CacheMode;
import org.apache.ignite.cache.QueryEntity;
import org.apache.ignite.cache.QueryIndex;
import org.apache.ignite.cache.QueryIndexType;
import org.apache.ignite.cache.query.BulkLoadContextCursor;
import org.apache.ignite.cache.query.FieldsQueryCursor;
import org.apache.ignite.cluster.ClusterNode;
import org.apache.ignite.configuration.CacheConfiguration;
import org.apache.ignite.events.DiscoveryEvent;
import org.apache.ignite.events.Event;
import org.apache.ignite.events.EventType;
import org.apache.ignite.internal.GridKernalContext;
import org.apache.ignite.internal.GridTopic;
import org.apache.ignite.internal.IgniteFeatures;
import org.apache.ignite.internal.IgniteInternalFuture;
import org.apache.ignite.internal.managers.communication.GridIoPolicy;
import org.apache.ignite.internal.managers.discovery.IgniteDiscoverySpi;
import org.apache.ignite.internal.managers.eventstorage.GridLocalEventListener;
import org.apache.ignite.internal.processors.bulkload.BulkLoadAckClientParameters;
import org.apache.ignite.internal.processors.bulkload.BulkLoadCacheWriter;
import org.apache.ignite.internal.processors.bulkload.BulkLoadParser;
import org.apache.ignite.internal.processors.bulkload.BulkLoadProcessor;
import org.apache.ignite.internal.processors.bulkload.BulkLoadStreamerWriter;
import org.apache.ignite.internal.processors.cache.GridCacheContext;
import org.apache.ignite.internal.processors.cache.distributed.near.GridNearTxLocal;
import org.apache.ignite.internal.processors.cache.mvcc.MvccUtils;
import org.apache.ignite.internal.processors.cache.query.IgniteQueryErrorCode;
import org.apache.ignite.internal.processors.query.GridQueryProperty;
import org.apache.ignite.internal.processors.query.GridQueryTypeDescriptor;
import org.apache.ignite.internal.processors.query.GridRunningQueryInfo;
import org.apache.ignite.internal.processors.query.IgniteSQLException;
import org.apache.ignite.internal.processors.query.NestedTxMode;
import org.apache.ignite.internal.processors.query.QueryEntityEx;
import org.apache.ignite.internal.processors.query.QueryField;
import org.apache.ignite.internal.processors.query.QueryUtils;
import org.apache.ignite.internal.processors.query.SqlClientContext;
import org.apache.ignite.internal.processors.query.h2.dml.DmlBulkLoadDataConverter;
import org.apache.ignite.internal.processors.query.h2.dml.UpdatePlan;
import org.apache.ignite.internal.processors.query.h2.dml.UpdatePlanBuilder;
import org.apache.ignite.internal.processors.query.h2.opt.GridH2Table;
import org.apache.ignite.internal.processors.query.h2.sql.GridSqlAlterTableAddColumn;
import org.apache.ignite.internal.processors.query.h2.sql.GridSqlAlterTableDropColumn;
import org.apache.ignite.internal.processors.query.h2.sql.GridSqlColumn;
import org.apache.ignite.internal.processors.query.h2.sql.GridSqlCreateIndex;
import org.apache.ignite.internal.processors.query.h2.sql.GridSqlCreateTable;
import org.apache.ignite.internal.processors.query.h2.sql.GridSqlDropIndex;
import org.apache.ignite.internal.processors.query.h2.sql.GridSqlDropTable;
import org.apache.ignite.internal.processors.query.h2.sql.GridSqlStatement;
import org.apache.ignite.internal.processors.query.messages.GridQueryKillRequest;
import org.apache.ignite.internal.processors.query.messages.GridQueryKillResponse;
import org.apache.ignite.internal.processors.query.schema.SchemaOperationException;
import org.apache.ignite.internal.processors.query.stat.StatisticsKey;
import org.apache.ignite.internal.processors.query.stat.StatisticsTarget;
import org.apache.ignite.internal.processors.query.stat.config.StatisticsObjectConfiguration;
import org.apache.ignite.internal.sql.command.SqlAlterTableCommand;
import org.apache.ignite.internal.sql.command.SqlAlterUserCommand;
import org.apache.ignite.internal.sql.command.SqlAnalyzeCommand;
import org.apache.ignite.internal.sql.command.SqlBeginTransactionCommand;
import org.apache.ignite.internal.sql.command.SqlBulkLoadCommand;
import org.apache.ignite.internal.sql.command.SqlCommand;
import org.apache.ignite.internal.sql.command.SqlCommitTransactionCommand;
import org.apache.ignite.internal.sql.command.SqlCreateIndexCommand;
import org.apache.ignite.internal.sql.command.SqlCreateUserCommand;
import org.apache.ignite.internal.sql.command.SqlDropIndexCommand;
import org.apache.ignite.internal.sql.command.SqlDropStatisticsCommand;
import org.apache.ignite.internal.sql.command.SqlDropUserCommand;
import org.apache.ignite.internal.sql.command.SqlIndexColumn;
import org.apache.ignite.internal.sql.command.SqlKillQueryCommand;
import org.apache.ignite.internal.sql.command.SqlRefreshStatitsicsCommand;
import org.apache.ignite.internal.sql.command.SqlRollbackTransactionCommand;
import org.apache.ignite.internal.sql.command.SqlSetStreamingCommand;
import org.apache.ignite.internal.util.future.GridFinishedFuture;
import org.apache.ignite.internal.util.future.GridFutureAdapter;
import org.apache.ignite.internal.util.lang.IgniteClosureX;
import org.apache.ignite.internal.util.typedef.CIX2;
import org.apache.ignite.internal.util.typedef.F;
import org.apache.ignite.internal.util.typedef.internal.U;
import org.apache.ignite.lang.IgniteBiTuple;
import org.apache.ignite.lang.IgniteProductVersion;
import org.apache.ignite.plugin.extensions.communication.Message;
import org.apache.ignite.plugin.security.SecurityPermission;
import org.gridgain.internal.h2.command.Prepared;
import org.gridgain.internal.h2.command.ddl.AlterTableAlterColumn;
import org.gridgain.internal.h2.command.ddl.CreateIndex;
import org.gridgain.internal.h2.command.ddl.CreateTable;
import org.gridgain.internal.h2.command.ddl.DropIndex;
import org.gridgain.internal.h2.command.ddl.DropTable;
import org.gridgain.internal.h2.command.dml.NoOperation;
import org.gridgain.internal.h2.table.Column;
import org.gridgain.internal.h2.value.DataType;
import org.gridgain.internal.h2.value.Value;
import org.jetbrains.annotations.NotNull;
import org.jetbrains.annotations.Nullable;

import static org.apache.ignite.internal.processors.cache.mvcc.MvccUtils.mvccEnabled;
import static org.apache.ignite.internal.processors.cache.mvcc.MvccUtils.tx;
import static org.apache.ignite.internal.processors.cache.mvcc.MvccUtils.txStart;
import static org.apache.ignite.internal.processors.query.h2.sql.GridSqlQueryParser.PARAM_WRAP_VALUE;

/**
 * Processor responsible for execution of all non-SELECT and non-DML commands.
 */
public class CommandProcessor {
    /** Kernal context. */
    private final GridKernalContext ctx;

    /** Schema manager. */
    private final SchemaManager schemaMgr;

    /** H2 Indexing. */
    private final IgniteH2Indexing idx;

    /** Logger. */
    private final IgniteLogger log;

    /** Is backward compatible handling of UUID through DDL enabled. */
    private static final boolean handleUuidAsByte =
            IgniteSystemProperties.getBoolean(IgniteSystemProperties.IGNITE_SQL_UUID_DDL_BYTE_FORMAT, false);

    /** Query cancel request counter. */
    private final AtomicLong qryCancelReqCntr = new AtomicLong();

    /** Cancellation runs. */
    private ConcurrentMap<Long, KillQueryRun> cancellationRuns = new ConcurrentHashMap<>();

    /** Flag indicate that node is stopped or not. */
    private volatile boolean stopped;

    /** */
    private final ReadWriteLock lock = new ReentrantReadWriteLock();

    /** KILL COMMAND support added since. */
    private static final IgniteProductVersion KILL_COMMAND_SINCE_VER = IgniteProductVersion.fromString("2.8.0");

    /** Local node message handler */
    private final CIX2<ClusterNode, Message> locNodeMsgHnd = new CIX2<ClusterNode, Message>() {
        @Override public void applyx(ClusterNode locNode, Message msg) {
            onMessage(locNode.id(), msg);
        }
    };

    /**
     * Constructor.
     *
     * @param ctx Kernal context.
     * @param schemaMgr Schema manager.
     */
    public CommandProcessor(GridKernalContext ctx, SchemaManager schemaMgr, IgniteH2Indexing idx) {
        this.ctx = ctx;
        this.schemaMgr = schemaMgr;
        this.idx = idx;

        log = ctx.log(CommandProcessor.class);
    }

    /**
     * Start executor.
     */
    public void start() {
        ctx.io().addMessageListener(GridTopic.TOPIC_QUERY, (nodeId, msg, plc) -> onMessage(nodeId, msg));

        ctx.event().addLocalEventListener(new GridLocalEventListener() {
            @Override public void onEvent(final Event evt) {
                UUID nodeId = ((DiscoveryEvent)evt).eventNode().id();

                List<GridFutureAdapter<String>> futs = new ArrayList<>();

                lock.writeLock().lock();

                try {
                    Iterator<KillQueryRun> it = cancellationRuns.values().iterator();

                    while (it.hasNext()) {
                        KillQueryRun qryRun = it.next();

                        if (qryRun.nodeId().equals(nodeId)) {
                            futs.add(qryRun.cancelFuture());

                            it.remove();
                        }
                    }
                }
                finally {
                    lock.writeLock().unlock();
                }

                futs.forEach(f -> f.onDone("Query node has left the grid: [nodeId=" + nodeId + "]"));
            }
        }, EventType.EVT_NODE_FAILED, EventType.EVT_NODE_LEFT);
    }

    /**
     * Close executor.
     */
    public void stop() {
        stopped = true;

        completeCancellationFutures("Local node is stopping: [nodeId=" + ctx.localNodeId() + "]");
    }

    /**
     * Client disconnected callback.
     */
    public void onDisconnected() {
        completeCancellationFutures("Failed to cancel query because local client node has been disconnected from the cluster");
    }

    /**
     * @param err Text of error to complete futures.
     */
    private void completeCancellationFutures(@Nullable String err) {
        lock.writeLock().lock();

        try {
            Iterator<KillQueryRun> it = cancellationRuns.values().iterator();

            while (it.hasNext()) {
                KillQueryRun qryRun = it.next();

                qryRun.cancelFuture().onDone(err);

                it.remove();
            }
        }
        finally {
            lock.writeLock().unlock();
        }
    }

    /**
     * @param nodeId Node ID.
     * @param msg Message.
     */
    public void onMessage(UUID nodeId, Object msg) {
        assert msg != null;

        ClusterNode node = ctx.discovery().node(nodeId);

        if (node == null)
            return; // Node left, ignore.

        boolean processed = true;

        if (msg instanceof GridQueryKillRequest)
            onQueryKillRequest((GridQueryKillRequest)msg, node);
        if (msg instanceof GridQueryKillResponse)
            onQueryKillResponse((GridQueryKillResponse)msg);
        else
            processed = false;

        if (processed && log.isDebugEnabled())
            log.debug("Processed response: " + nodeId + "->" + ctx.localNodeId() + " " + msg);
    }

    /**
     * Process request to kill query.
     *
     * @param msg Message.
     * @param node Cluster node.
     */
    private void onQueryKillRequest(GridQueryKillRequest msg, ClusterNode node) {
        final long qryId = msg.nodeQryId();

        String err = null;

        GridRunningQueryInfo runningQryInfo = idx.runningQueryManager().runningQueryInfo(qryId);

        if (runningQryInfo == null)
            err = "Query with provided ID doesn't exist " +
                "[nodeId=" + ctx.localNodeId() + ", qryId=" + qryId + "]";
        else if (!runningQryInfo.cancelable())
            err = "Query doesn't support cancellation " +
                "[nodeId=" + ctx.localNodeId() + ", qryId=" + qryId + "]";

        if (msg.asyncResponse() || err != null)
            sendKillResponse(msg, node, err);

        if (err == null) {
            try {
                runningQryInfo.cancel();
            }
            catch (Exception e) {
                U.warn(log, "Cancellation of query failed: [qryId=" + qryId + "]", e);

                if (!msg.asyncResponse())
                    sendKillResponse(msg, node, e.getMessage());

                return;
            }

            if (!msg.asyncResponse())
                runningQryInfo.runningFuture().listen((f) -> sendKillResponse(msg, node, f.result()));
        }
    }

    /**
     * @param msg Kill request message.
     * @param node Initial kill request node.
     * @param err Error message
     */
    private void sendKillResponse(GridQueryKillRequest msg, ClusterNode node, @Nullable String err) {
        boolean snd = idx.send(GridTopic.TOPIC_QUERY,
            GridTopic.TOPIC_QUERY.ordinal(),
            Collections.singleton(node),
            new GridQueryKillResponse(msg.requestId(), err),
            null,
            locNodeMsgHnd,
            GridIoPolicy.MANAGEMENT_POOL,
            false);

        if (!snd)
            U.warn(log, "Resposne on query cancellation wasn't send back: [qryId=" + msg.nodeQryId() + "]");
    }

    /**
     * Process response to kill query request.
     *
     * @param msg Message.
     */
    private void onQueryKillResponse(GridQueryKillResponse msg) {
        KillQueryRun qryRun;

        lock.readLock().lock();

        try {
            qryRun = cancellationRuns.remove(msg.requestId());
        }
        finally {
            lock.readLock().unlock();
        }

        if (qryRun != null)
            qryRun.cancelFuture().onDone(msg.error());
    }

    /**
     * @param cmd Command.
     * @return {@code True} if this is supported DDL command.
     */
    private static boolean isDdl(SqlCommand cmd) {
        return cmd instanceof SqlCreateIndexCommand
            || cmd instanceof SqlDropIndexCommand
            || cmd instanceof SqlAlterTableCommand
            || cmd instanceof SqlCreateUserCommand
            || cmd instanceof SqlAlterUserCommand
            || cmd instanceof SqlDropUserCommand
            || cmd instanceof SqlAnalyzeCommand
            || cmd instanceof SqlRefreshStatitsicsCommand
            || cmd instanceof SqlDropStatisticsCommand;
    }

    /**
     * Execute command.
     *
     * @param sql SQL.
     * @param cmdNative Native command (if any).
     * @param cmdH2 H2 command (if any).
     * @param params Parameters.
     * @param cliCtx Client context.
     * @param qryId Running query ID.
     * @return Result.
     */
    public CommandResult runCommand(String sql, SqlCommand cmdNative, GridSqlStatement cmdH2,
        QueryParameters params, @Nullable SqlClientContext cliCtx, Long qryId) throws IgniteCheckedException {
        assert cmdNative != null || cmdH2 != null;

        // Do execute.
        FieldsQueryCursor<List<?>> res = H2Utils.zeroCursor();
        boolean unregister = true;

        if (cmdNative != null) {
            assert cmdH2 == null;

            if (isDdl(cmdNative))
                runCommandNativeDdl(sql, cmdNative);
            else if (cmdNative instanceof SqlBulkLoadCommand) {
                res = processBulkLoadCommand((SqlBulkLoadCommand) cmdNative, qryId);

                unregister = false;
            }
            else if (cmdNative instanceof SqlSetStreamingCommand)
                processSetStreamingCommand((SqlSetStreamingCommand)cmdNative, cliCtx);
            else if (cmdNative instanceof SqlKillQueryCommand)
                processKillQueryCommand((SqlKillQueryCommand) cmdNative);
            else
                processTxCommand(cmdNative, params);
        }
        else {
            assert cmdH2 != null;

            runCommandH2(sql, cmdH2);
        }

        return new CommandResult(res, unregister);
    }

    /**
     * Process kill query command
     *
     * @param cmd Command.
     */
    private void processKillQueryCommand(SqlKillQueryCommand cmd) {
        ctx.security().authorize(SecurityPermission.KILL_QUERY);

        GridFutureAdapter<String> fut = new GridFutureAdapter<>();

        lock.readLock().lock();

        try {
            if (stopped)
                throw new IgniteSQLException("Failed to cancel query due to node is stopped [nodeId=" + cmd.nodeId() +
                    ",qryId=" + cmd.nodeQueryId() + "]");

            ClusterNode node = ctx.discovery().node(cmd.nodeId());

            if (node != null) {
                if (node.version().compareTo(KILL_COMMAND_SINCE_VER) < 0)
                    throw new IgniteSQLException("Failed to cancel query: KILL QUERY operation is supported in " +
                        "versions 2.8.0 and newer");

                KillQueryRun qryRun = new KillQueryRun(cmd.nodeId(), cmd.nodeQueryId(), fut);

                long reqId = qryCancelReqCntr.incrementAndGet();

                cancellationRuns.put(reqId, qryRun);

                boolean snd = idx.send(GridTopic.TOPIC_QUERY,
                    GridTopic.TOPIC_QUERY.ordinal(),
                    Collections.singleton(node),
                    new GridQueryKillRequest(reqId, cmd.nodeQueryId(), cmd.async()),
                    null,
                    locNodeMsgHnd,
                    GridIoPolicy.MANAGEMENT_POOL,
                    cmd.async()
                );

                if (!snd) {
                    cancellationRuns.remove(reqId);

                    throw new IgniteSQLException("Failed to cancel query due communication problem " +
                        "[nodeId=" + cmd.nodeId() + ",qryId=" + cmd.nodeQueryId() + "]");
                }
            }
            else
                throw new IgniteSQLException("Failed to cancel query, node is not alive [nodeId=" + cmd.nodeId() + ",qryId="
                    + cmd.nodeQueryId() + "]");
        }
        finally {
            lock.readLock().unlock();
        }

        try {
            String err = fut.get();

            if (err != null)
                throw new IgniteSQLException("Failed to cancel query [nodeId=" + cmd.nodeId() + ",qryId="
                    + cmd.nodeQueryId() + ",err=" + err + "]");
        }
        catch (IgniteCheckedException e) {
            throw new IgniteSQLException("Failed to cancel query [nodeId=" + cmd.nodeId() + ",qryId="
                + cmd.nodeQueryId() + ",err=" + e + "]", e);
        }
    }

    /**
     * Process analyze command.
     *
     * @param cmd Sql analyze command.
     */
    private void processAnalyzeCommand(SqlAnalyzeCommand cmd) throws IgniteCheckedException {
        ctx.security().authorize(SecurityPermission.CHANGE_STATISTICS);

        IgniteH2Indexing indexing = (IgniteH2Indexing)ctx.query().getIndexing();

        StatisticsObjectConfiguration objCfgs[] = cmd.configurations().stream()
            .map(t -> {
                if (t.key().schema() == null) {
                    StatisticsKey key = new StatisticsKey(cmd.schemaName(), t.key().obj());

                    return new StatisticsObjectConfiguration(key, t.columns().values(),
                        t.maxPartitionObsolescencePercent());
                }
                else
                    return t;
            }).toArray(StatisticsObjectConfiguration[]::new);

        indexing.statsManager().collectStatistics(objCfgs);
    }

    /**
     * Process refresh statistics command.
     *
     * @param cmd Refresh statistics command.
     */
    private void processRefreshStatisticsCommand(SqlRefreshStatitsicsCommand cmd) throws IgniteCheckedException {
        ctx.security().authorize(SecurityPermission.REFRESH_STATISTICS);

        IgniteH2Indexing indexing = (IgniteH2Indexing)ctx.query().getIndexing();

        StatisticsTarget[] targets = cmd.targets().stream()
            .map(t -> (t.schema() == null) ? new StatisticsTarget(cmd.schemaName(), t.obj(), t.columns()) : t)
            .toArray(StatisticsTarget[]::new);

        indexing.statsManager().refreshStatistics(targets);
    }

    /**
     * Process drop statistics command.
     *
     * @param cmd Drop statistics command.
     */
    private void processDropStatisticsCommand(SqlDropStatisticsCommand cmd) throws IgniteCheckedException {
        ctx.security().authorize(SecurityPermission.CHANGE_STATISTICS);

        IgniteH2Indexing indexing = (IgniteH2Indexing)ctx.query().getIndexing();

        StatisticsTarget[] targets = cmd.targets().stream()
            .map(t -> (t.schema() == null) ? new StatisticsTarget(cmd.schemaName(), t.obj(), t.columns()) : t)
            .toArray(StatisticsTarget[]::new);

        indexing.statsManager().dropStatistics(targets);
    }

    /**
     * Run DDL statement.
     *
     * @param sql Original SQL.
     * @param cmd Command.
     */
    private void runCommandNativeDdl(String sql, SqlCommand cmd) {
        IgniteInternalFuture fut = null;

        try {
            isDdlOnSchemaSupported(cmd.schemaName());

            finishActiveTxIfNecessary();

            if (cmd instanceof SqlCreateIndexCommand) {
                SqlCreateIndexCommand cmd0 = (SqlCreateIndexCommand)cmd;

                GridH2Table tbl = schemaMgr.dataTable(cmd0.schemaName(), cmd0.tableName());

                if (tbl == null)
                    throw new SchemaOperationException(SchemaOperationException.CODE_TABLE_NOT_FOUND, cmd0.tableName());

                assert tbl.rowDescriptor() != null;

                ensureDdlSupported(tbl);

                QueryIndex newIdx = new QueryIndex();

                newIdx.setName(cmd0.indexName());

                newIdx.setIndexType(cmd0.spatial() ? QueryIndexType.GEOSPATIAL : QueryIndexType.SORTED);

                LinkedHashMap<String, Boolean> flds = new LinkedHashMap<>();

                // Let's replace H2's table and property names by those operated by GridQueryProcessor.
                GridQueryTypeDescriptor typeDesc = tbl.rowDescriptor().type();

                for (SqlIndexColumn col : cmd0.columns()) {
                    GridQueryProperty prop = typeDesc.property(col.name());

                    if (prop == null)
                        throw new SchemaOperationException(SchemaOperationException.CODE_COLUMN_NOT_FOUND, col.name());

                    flds.put(prop.name(), !col.descending());
                }

                newIdx.setFields(flds);
                newIdx.setInlineSize(cmd0.inlineSize());

                fut = ctx.query().dynamicIndexCreate(tbl.cacheName(), cmd.schemaName(), typeDesc.tableName(),
                    newIdx, cmd0.ifNotExists(), cmd0.parallel());
            }
            else if (cmd instanceof SqlDropIndexCommand) {
                SqlDropIndexCommand cmd0 = (SqlDropIndexCommand)cmd;

                GridH2Table tbl = schemaMgr.dataTableForIndex(cmd0.schemaName(), cmd0.indexName());

                if (tbl != null) {
                    ensureDdlSupported(tbl);

                    fut = ctx.query().dynamicIndexDrop(tbl.cacheName(), cmd0.schemaName(), cmd0.indexName(),
                        cmd0.ifExists());
                }
                else {
                    if (cmd0.ifExists())
                        fut = new GridFinishedFuture();
                    else
                        throw new SchemaOperationException(SchemaOperationException.CODE_INDEX_NOT_FOUND,
                            cmd0.indexName());
                }
            }
            else if (cmd instanceof SqlAlterTableCommand) {
                SqlAlterTableCommand cmd0 = (SqlAlterTableCommand)cmd;

                GridH2Table tbl = schemaMgr.dataTable(cmd0.schemaName(), cmd0.tableName());

                if (tbl == null) {
                    throw new SchemaOperationException(SchemaOperationException.CODE_TABLE_NOT_FOUND,
                        cmd0.tableName());
                }

                Boolean logging = cmd0.logging();

                assert logging != null : "Only LOGGING/NOLOGGING are supported at the moment.";

                IgniteCluster cluster = ctx.grid().cluster();

                if (logging) {
                    boolean res = cluster.enableWal(tbl.cacheName());

                    if (!res)
                        throw new IgniteSQLException("Logging already enabled for table: " + cmd0.tableName());
                }
                else {
                    boolean res = cluster.disableWal(tbl.cacheName());

                    if (!res)
                        throw new IgniteSQLException("Logging already disabled for table: " + cmd0.tableName());
                }

                fut = new GridFinishedFuture();
            }
            else if (cmd instanceof SqlCreateUserCommand) {
                SqlCreateUserCommand addCmd = (SqlCreateUserCommand)cmd;

                ctx.authentication().addUser(addCmd.userName(), addCmd.password());
            }
            else if (cmd instanceof SqlAlterUserCommand) {
                SqlAlterUserCommand altCmd = (SqlAlterUserCommand)cmd;

                ctx.authentication().updateUser(altCmd.userName(), altCmd.password());
            }
            else if (cmd instanceof SqlDropUserCommand) {
                SqlDropUserCommand dropCmd = (SqlDropUserCommand)cmd;

                ctx.authentication().removeUser(dropCmd.userName());
            }
            else if (cmd instanceof SqlAnalyzeCommand)
                processAnalyzeCommand((SqlAnalyzeCommand) cmd);
            else if (cmd instanceof SqlRefreshStatitsicsCommand)
                processRefreshStatisticsCommand((SqlRefreshStatitsicsCommand) cmd);
            else if (cmd instanceof SqlDropStatisticsCommand)
                processDropStatisticsCommand((SqlDropStatisticsCommand) cmd);
            else
                throw new IgniteSQLException("Unsupported DDL operation: " + sql,
                    IgniteQueryErrorCode.UNSUPPORTED_OPERATION);

            if (fut != null)
                fut.get();
        }
        catch (SchemaOperationException e) {
            throw convert(e);
        }
        catch (IgniteSQLException e) {
            throw e;
        }
        catch (Exception e) {
            throw new IgniteSQLException(e.getMessage(), e);
        }
    }

    /**
     * Execute DDL statement.
     *
     * @param sql SQL.
     * @param cmdH2 Command.
     */
    private void runCommandH2(String sql, GridSqlStatement cmdH2) {
        IgniteInternalFuture fut = null;

        try {
            finishActiveTxIfNecessary();

            if (cmdH2 instanceof GridSqlCreateIndex) {
                GridSqlCreateIndex cmd = (GridSqlCreateIndex)cmdH2;

                isDdlOnSchemaSupported(cmd.schemaName());

                GridH2Table tbl = schemaMgr.dataTable(cmd.schemaName(), cmd.tableName());

                if (tbl == null)
                    throw new SchemaOperationException(SchemaOperationException.CODE_TABLE_NOT_FOUND, cmd.tableName());

                assert tbl.rowDescriptor() != null;

                ensureDdlSupported(tbl);

                QueryIndex newIdx = new QueryIndex();

                newIdx.setName(cmd.index().getName());

                newIdx.setIndexType(cmd.index().getIndexType());

                LinkedHashMap<String, Boolean> flds = new LinkedHashMap<>();

                // Let's replace H2's table and property names by those operated by GridQueryProcessor.
                GridQueryTypeDescriptor typeDesc = tbl.rowDescriptor().type();

                for (Map.Entry<String, Boolean> e : cmd.index().getFields().entrySet()) {
                    GridQueryProperty prop = typeDesc.property(e.getKey());

                    if (prop == null)
                        throw new SchemaOperationException(SchemaOperationException.CODE_COLUMN_NOT_FOUND, e.getKey());

                    flds.put(prop.name(), e.getValue());
                }

                newIdx.setFields(flds);

                fut = ctx.query().dynamicIndexCreate(tbl.cacheName(), cmd.schemaName(), typeDesc.tableName(),
                    newIdx, cmd.ifNotExists(), 0);
            }
            else if (cmdH2 instanceof GridSqlDropIndex) {
                GridSqlDropIndex cmd = (GridSqlDropIndex) cmdH2;

                isDdlOnSchemaSupported(cmd.schemaName());

                GridH2Table tbl = schemaMgr.dataTableForIndex(cmd.schemaName(), cmd.indexName());

                if (tbl != null) {
                    ensureDdlSupported(tbl);

                    fut = ctx.query().dynamicIndexDrop(tbl.cacheName(), cmd.schemaName(), cmd.indexName(),
                        cmd.ifExists());
                }
                else {
                    if (cmd.ifExists())
                        fut = new GridFinishedFuture();
                    else
                        throw new SchemaOperationException(SchemaOperationException.CODE_INDEX_NOT_FOUND,
                            cmd.indexName());
                }
            }
            else if (cmdH2 instanceof GridSqlCreateTable) {
                GridSqlCreateTable cmd = (GridSqlCreateTable)cmdH2;

                ctx.security().authorize(cmd.cacheName(), SecurityPermission.CACHE_CREATE);

                isDdlOnSchemaSupported(cmd.schemaName());

                GridH2Table tbl = schemaMgr.dataTable(cmd.schemaName(), cmd.tableName());

                if (tbl != null) {
                    if (!cmd.ifNotExists())
                        throw new SchemaOperationException(SchemaOperationException.CODE_TABLE_EXISTS,
                            cmd.tableName());
                }
                else {
                    QueryEntity e = toQueryEntity(ctx, cmd);

                    CacheConfiguration<?, ?> ccfg = new CacheConfiguration<>(cmd.tableName());

                    ccfg.setQueryEntities(Collections.singleton(e));
                    ccfg.setSqlSchema(cmd.schemaName());

                    SchemaOperationException err =
                        QueryUtils.checkQueryEntityConflicts(ccfg, ctx.cache().cacheDescriptors().values());

                    if (err != null)
                        throw err;

                    if (!F.isEmpty(cmd.cacheName()) && ctx.cache().cacheDescriptor(cmd.cacheName()) != null) {
                        ctx.query().dynamicAddQueryEntity(
                                cmd.cacheName(),
                                cmd.schemaName(),
                                e,
                                cmd.parallelism(),
                                true
                        ).get();
                    }
                    else {
                        ctx.query().dynamicTableCreate(
                            cmd.schemaName(),
                            e,
                            cmd.templateName(),
                            cmd.cacheName(),
                            cmd.cacheGroup(),
                            cmd.dataRegionName(),
                            cmd.affinityKey(),
                            cmd.atomicityMode(),
                            cmd.writeSynchronizationMode(),
                            cmd.backups(),
                            cmd.ifNotExists(),
                            cmd.encrypted(),
                            cmd.parallelism()
                        );
                    }
                }
            }
            else if (cmdH2 instanceof GridSqlDropTable) {
                GridSqlDropTable cmd = (GridSqlDropTable)cmdH2;

                isDdlOnSchemaSupported(cmd.schemaName());

                GridH2Table tbl = schemaMgr.dataTable(cmd.schemaName(), cmd.tableName());

                if (tbl == null) {
                    if (!cmd.ifExists())
                        throw new SchemaOperationException(SchemaOperationException.CODE_TABLE_NOT_FOUND,
                            cmd.tableName());
                }
                else {
                    ctx.security().authorize(tbl.cacheName(), SecurityPermission.CACHE_DESTROY);

                    String schema = tbl.getSchema().getName();
                    String tblName = tbl.getName();

                    ctx.query().dynamicTableDrop(tbl.cacheName(), cmd.tableName(), cmd.ifExists());
                }
            }
            else if (cmdH2 instanceof GridSqlAlterTableAddColumn) {
                GridSqlAlterTableAddColumn cmd = (GridSqlAlterTableAddColumn)cmdH2;

                isDdlOnSchemaSupported(cmd.schemaName());

                GridH2Table tbl = schemaMgr.dataTable(cmd.schemaName(), cmd.tableName());

                if (tbl == null) {
                    if (!cmd.ifTableExists())
                        throw new SchemaOperationException(SchemaOperationException.CODE_TABLE_NOT_FOUND,
                            cmd.tableName());
                }
                else {
                    if (QueryUtils.isSqlType(tbl.rowDescriptor().type().valueClass()))
                        throw new SchemaOperationException("Cannot add column(s) because table was created " +
                            "with " + PARAM_WRAP_VALUE + "=false option.");

                    List<QueryField> cols = new ArrayList<>(cmd.columns().length);

                    boolean allFieldsNullable = true;

                    for (GridSqlColumn col : cmd.columns()) {
                        if (tbl.doesColumnExist(col.columnName())) {
                            if ((!cmd.ifNotExists() || cmd.columns().length != 1)) {
                                throw new SchemaOperationException(SchemaOperationException.CODE_COLUMN_EXISTS,
                                    col.columnName());
                            }
                            else {
                                cols = null;

                                break;
                            }
                        }

                        QueryField field = new QueryField(col.columnName(),
                            getTypeClassName(col),
                            col.column().isNullable(), col.defaultValue(),
                            col.precision(), col.scale());

                        cols.add(field);

                        allFieldsNullable &= field.isNullable();
                    }

                    if (cols != null) {
                        assert tbl.rowDescriptor() != null;

                        if (!allFieldsNullable)
                            QueryUtils.checkNotNullAllowed(tbl.cacheInfo().config());

                        fut = ctx.query().dynamicColumnAdd(tbl.cacheName(), cmd.schemaName(),
                            tbl.rowDescriptor().type().tableName(), cols, cmd.ifTableExists(), cmd.ifNotExists());
                    }
                }
            }
            else if (cmdH2 instanceof GridSqlAlterTableDropColumn) {
                GridSqlAlterTableDropColumn cmd = (GridSqlAlterTableDropColumn)cmdH2;

                isDdlOnSchemaSupported(cmd.schemaName());

                GridH2Table tbl = schemaMgr.dataTable(cmd.schemaName(), cmd.tableName());

                if (tbl == null) {
                    if (!cmd.ifTableExists())
                        throw new SchemaOperationException(SchemaOperationException.CODE_TABLE_NOT_FOUND,
                            cmd.tableName());
                }
                else {
                    assert tbl.rowDescriptor() != null;

                    GridCacheContext cctx = tbl.cacheContext();

                    assert cctx != null;

                    if (cctx.mvccEnabled())
                        throw new IgniteSQLException("Cannot drop column(s) with enabled MVCC. " +
                            "Operation is unsupported at the moment.", IgniteQueryErrorCode.UNSUPPORTED_OPERATION);

                    if (QueryUtils.isSqlType(tbl.rowDescriptor().type().valueClass()))
                        throw new SchemaOperationException("Cannot drop column(s) because table was created " +
                            "with " + PARAM_WRAP_VALUE + "=false option.");

                    List<String> cols = new ArrayList<>(cmd.columns().length);

                    GridQueryTypeDescriptor type = tbl.rowDescriptor().type();

                    for (String colName : cmd.columns()) {
                        if (!tbl.doesColumnExist(colName)) {
                            if ((!cmd.ifExists() || cmd.columns().length != 1)) {
                                throw new SchemaOperationException(SchemaOperationException.CODE_COLUMN_NOT_FOUND,
                                    colName);
                            }
                            else {
                                cols = null;

                                break;
                            }
                        }

                        SchemaOperationException err = QueryUtils.validateDropColumn(type, colName);

                        if (err != null)
                            throw err;

                        cols.add(colName);
                    }

                    if (cols != null) {
                        fut = ctx.query().dynamicColumnRemove(tbl.cacheName(), cmd.schemaName(),
                            type.tableName(), cols, cmd.ifTableExists(), cmd.ifExists());
                    }
                }
            }
            else
                throw new IgniteSQLException("Unsupported DDL operation: " + sql,
                    IgniteQueryErrorCode.UNSUPPORTED_OPERATION);

            if (fut != null)
                fut.get();
        }
        catch (SchemaOperationException e) {
            U.error(null, "DDL operation failure", e);
            throw convert(e);
        }
        catch (IgniteSQLException e) {
            throw e;
        }
        catch (Exception e) {
            throw new IgniteSQLException(e.getMessage(), e);
        }
    }

    /**
     * Check if schema supports DDL statement.
     *
     * @param schemaName Schema name.
     */
    private static void isDdlOnSchemaSupported(String schemaName) {
        if (F.eq(QueryUtils.sysSchemaName(), schemaName))
            throw new IgniteSQLException("DDL statements are not supported on " + schemaName + " schema",
                IgniteQueryErrorCode.UNSUPPORTED_OPERATION);
    }

    /**
     * Check if table supports DDL statement.
     *
     * @param tbl Table.
     * @throws IgniteSQLException If failed.
     */
    private static void ensureDdlSupported(GridH2Table tbl) throws IgniteSQLException {
        if (tbl.cacheInfo().config().getCacheMode() == CacheMode.LOCAL)
            throw new IgniteSQLException("DDL statements are not supported on LOCAL caches",
                IgniteQueryErrorCode.UNSUPPORTED_OPERATION);
    }

    /**
     * Commits active transaction if exists.
     *
     * @throws IgniteCheckedException If failed.
     */
    private void finishActiveTxIfNecessary() throws IgniteCheckedException {
        try (GridNearTxLocal tx = MvccUtils.tx(ctx)) {
            if (tx == null)
                return;

            if (!tx.isRollbackOnly())
                tx.commit();
            else
                tx.rollback();
        }
    }

    /**
     * @return {@link IgniteSQLException} with the message same as of {@code this}'s and
     */
    private IgniteSQLException convert(SchemaOperationException e) {
        int sqlCode;

        switch (e.code()) {
            case SchemaOperationException.CODE_CACHE_NOT_FOUND:
                sqlCode = IgniteQueryErrorCode.CACHE_NOT_FOUND;

                break;

            case SchemaOperationException.CODE_TABLE_NOT_FOUND:
                sqlCode = IgniteQueryErrorCode.TABLE_NOT_FOUND;

                break;

            case SchemaOperationException.CODE_TABLE_EXISTS:
                sqlCode = IgniteQueryErrorCode.TABLE_ALREADY_EXISTS;

                break;

            case SchemaOperationException.CODE_COLUMN_NOT_FOUND:
                sqlCode = IgniteQueryErrorCode.COLUMN_NOT_FOUND;

                break;

            case SchemaOperationException.CODE_COLUMN_EXISTS:
                sqlCode = IgniteQueryErrorCode.COLUMN_ALREADY_EXISTS;

                break;

            case SchemaOperationException.CODE_INDEX_NOT_FOUND:
                sqlCode = IgniteQueryErrorCode.INDEX_NOT_FOUND;

                break;

            case SchemaOperationException.CODE_INDEX_EXISTS:
                sqlCode = IgniteQueryErrorCode.INDEX_ALREADY_EXISTS;

                break;

            default:
                sqlCode = IgniteQueryErrorCode.UNKNOWN;
        }

        return new IgniteSQLException(e.getMessage(), sqlCode, e);
    }

    /**
     * Convert this statement to query entity and do Ignite specific sanity checks on the way.
     * @return Query entity mimicking this SQL statement.
     */
    private static QueryEntity toQueryEntity(GridKernalContext ctx, GridSqlCreateTable createTbl) {
        QueryEntityEx res = new QueryEntityEx();

        res.setTableName(createTbl.tableName());

        Set<String> notNullFields = null;

        HashMap<String, Object> dfltValues = new HashMap<>();

        Map<String, Integer> precision = new HashMap<>();
        Map<String, Integer> scale = new HashMap<>();

        for (Map.Entry<String, GridSqlColumn> e : createTbl.columns().entrySet()) {
            GridSqlColumn gridCol = e.getValue();

            Column col = gridCol.column();

            res.addQueryField(e.getKey(), getTypeClassName(gridCol), null);

            if (!col.isNullable()) {
                if (notNullFields == null)
                    notNullFields = new HashSet<>();

                notNullFields.add(e.getKey());
            }

            Object dfltVal = gridCol.defaultValue();

            if (dfltVal != null)
                dfltValues.put(e.getKey(), dfltVal);

            if (col.getType().getValueType() == Value.DECIMAL) {
                if (col.getType().getPrecision() < H2Utils.DECIMAL_DEFAULT_PRECISION)
                    precision.put(e.getKey(), (int)col.getType().getPrecision());

                if (col.getType().getScale() < H2Utils.DECIMAL_DEFAULT_SCALE)
                    scale.put(e.getKey(), col.getType().getScale());
            }

            if (col.getType().getValueType() == Value.STRING ||
                col.getType().getValueType() == Value.STRING_FIXED ||
                col.getType().getValueType() == Value.STRING_IGNORECASE)
                if (col.getType().getPrecision() < H2Utils.STRING_DEFAULT_PRECISION)
                    precision.put(e.getKey(), (int)col.getType().getPrecision());
        }

        if (!F.isEmpty(dfltValues))
            res.setDefaultFieldValues(dfltValues);

        if (!F.isEmpty(precision))
            res.setFieldsPrecision(precision);

        if (!F.isEmpty(scale))
            res.setFieldsScale(scale);

        String digest = createFieldsDigest(createTbl);
        String valTypeName = QueryUtils.createTableValueTypeName(createTbl.schemaName(), createTbl.tableName(), digest);

        String keyTypeName = QueryUtils.createTableKeyTypeName(valTypeName);

        if (!F.isEmpty(createTbl.keyTypeName()))
            keyTypeName = createTbl.keyTypeName();

        if (!F.isEmpty(createTbl.valueTypeName()))
            valTypeName = createTbl.valueTypeName();

        assert createTbl.wrapKey() != null;
        assert createTbl.wrapValue() != null;

        if (!createTbl.wrapKey()) {
            GridSqlColumn pkCol = createTbl.columns().get(createTbl.primaryKeyColumns().iterator().next());

            keyTypeName = getTypeClassName(pkCol);

            res.setKeyFieldName(pkCol.columnName());
        }
        else {
            res.setKeyFields(createTbl.primaryKeyColumns());

            if (IgniteFeatures.allNodesSupports(ctx, F.view(ctx.discovery().allNodes(),
                IgniteDiscoverySpi.SRV_NODES), IgniteFeatures.SPECIFIED_SEQ_PK_KEYS)
            )
                res.setPreserveKeysOrder(true);
        }

        if (!createTbl.wrapValue()) {
            GridSqlColumn valCol = null;

            for (Map.Entry<String, GridSqlColumn> e : createTbl.columns().entrySet()) {
                if (!createTbl.primaryKeyColumns().contains(e.getKey())) {
                    valCol = e.getValue();

                    break;
                }
            }

            assert valCol != null;

            valTypeName = getTypeClassName(valCol);

            res.setValueFieldName(valCol.columnName());
        }

        res.setValueType(valTypeName);
        res.setKeyType(keyTypeName);

        if (!F.isEmpty(notNullFields))
            res.setNotNullFields(notNullFields);

<<<<<<< HEAD
        res.setUnwrapPrimaryKeyFields(createTbl.unwrapPrimaryKeyFields());

        if (Objects.nonNull(createTbl.primaryKeyInlineSize()))
            res.setPrimaryKeyInlineSize(createTbl.primaryKeyInlineSize());

        if (Objects.nonNull(createTbl.affinityKeyInlineSize()))
            res.setAffinityKeyInlineSize(createTbl.affinityKeyInlineSize());
        
        if (IgniteFeatures.allNodesSupports(ctx, F.view(ctx.discovery().allNodes(),
                IgniteDiscoverySpi.SRV_NODES), IgniteFeatures.FORCE_FILLS_ABSENT_PKS_WITH_DEFAULTS)
        )
            res.forceFillAbsentPKsWithDefaults(true);
        
=======
>>>>>>> dccf4f36
        return res;
    }

    /**
     * @param cmd Statement.
     * @return Whether {@code cmd} is a DDL statement we're able to handle.
     */
    public static boolean isCommand(Prepared cmd) {
        return cmd instanceof CreateIndex || cmd instanceof DropIndex || cmd instanceof CreateTable ||
            cmd instanceof DropTable || cmd instanceof AlterTableAlterColumn;
    }

    /**
     * @param cmd Statement.
     * @return Whether {@code cmd} is a no-op.
     */
    public static boolean isCommandNoOp(Prepared cmd) {
        return cmd instanceof NoOperation;
    }

    /**
     * Creates table digest as MD5 hash from sorted list of column names and types.
     *
     * @param tbl Create table command.
     * @return Digest from sorted list of column names and types.
     */
    private static String createFieldsDigest(GridSqlCreateTable tbl) {
        try {
            String concatedFields = concatFields(tbl);

           return U.calculateMD5(new ByteArrayInputStream(concatedFields.getBytes()));
        }
        catch (NoSuchAlgorithmException | IOException e) {
            throw new IgniteException(e);
        }
    }

    /**
     * @param tbl Table.
     * @return Concated table fields and their types.
     */
    private static String concatFields(GridSqlCreateTable tbl) {
        List<String> fieldDigests = new ArrayList<>(tbl.columns().size());

        for (Map.Entry<String, GridSqlColumn> e : tbl.columns().entrySet()) {
            String colName = e.getKey();
            String colType = getTypeClassName(e.getValue());

            String fd = "[" + colName + ":" + colType + "]";

            fieldDigests.add(fd.toUpperCase());
        }

        Collections.sort(fieldDigests);

        return String.join(", ", fieldDigests);
    }

    /**
     * Helper function for obtaining type class name for H2.
     *
     * @param col Column.
     * @return Type class name.
     */
    private static String getTypeClassName(GridSqlColumn col) {
        int type = col.column().getType().getValueType();

        switch (type) {
            case Value.UUID :
                if (!handleUuidAsByte)
                    return UUID.class.getName();

            default:
                return DataType.getTypeClassName(type, false);
        }
    }

    /**
     * Process transactional command.
     * @param cmd Command.
     * @param params Parameters.
     * @throws IgniteCheckedException if failed.
     */
    private void processTxCommand(SqlCommand cmd, QueryParameters params)
        throws IgniteCheckedException {
        NestedTxMode nestedTxMode = params.nestedTxMode();

        GridNearTxLocal tx = tx(ctx);

        if (cmd instanceof SqlBeginTransactionCommand) {
            if (!mvccEnabled(ctx))
                throw new IgniteSQLException("MVCC must be enabled in order to start transaction.",
                    IgniteQueryErrorCode.MVCC_DISABLED);

            if (tx != null) {
                if (nestedTxMode == null)
                    nestedTxMode = NestedTxMode.DEFAULT;

                switch (nestedTxMode) {
                    case COMMIT:
                        doCommit(tx);

                        txStart(ctx, params.timeout());

                        break;

                    case IGNORE:
                        log.warning("Transaction has already been started, ignoring BEGIN command.");

                        break;

                    case ERROR:
                        throw new IgniteSQLException("Transaction has already been started.",
                            IgniteQueryErrorCode.TRANSACTION_EXISTS);

                    default:
                        throw new IgniteSQLException("Unexpected nested transaction handling mode: " +
                            nestedTxMode.name());
                }
            }
            else
                txStart(ctx, params.timeout());
        }
        else if (cmd instanceof SqlCommitTransactionCommand) {
            // Do nothing if there's no transaction.
            if (tx != null)
                doCommit(tx);
        }
        else {
            assert cmd instanceof SqlRollbackTransactionCommand;

            // Do nothing if there's no transaction.
            if (tx != null)
                doRollback(tx);
        }
    }

    /**
     * Commit and properly close transaction.
     * @param tx Transaction.
     * @throws IgniteCheckedException if failed.
     */
    private void doCommit(@NotNull GridNearTxLocal tx) throws IgniteCheckedException {
        try {
            tx.commit();
        }
        finally {
            closeTx(tx);
        }
    }

    /**
     * Rollback and properly close transaction.
     * @param tx Transaction.
     * @throws IgniteCheckedException if failed.
     */
    public void doRollback(@NotNull GridNearTxLocal tx) throws IgniteCheckedException {
        try {
            tx.rollback();
        }
        finally {
            closeTx(tx);
        }
    }

    /**
     * Properly close transaction.
     * @param tx Transaction.
     * @throws IgniteCheckedException if failed.
     */
    private void closeTx(@NotNull GridNearTxLocal tx) throws IgniteCheckedException {
        try {
            tx.close();
        }
        finally {
            ctx.cache().context().tm().resetContext();
        }
    }

    /**
     * Process SET STREAMING command.
     *
     * @param cmd Command.
     * @param cliCtx Client context.
     */
    private void processSetStreamingCommand(SqlSetStreamingCommand cmd,
        @Nullable SqlClientContext cliCtx) {
        if (cliCtx == null)
            throw new IgniteSQLException("SET STREAMING command can only be executed from JDBC or ODBC driver.");

        if (cmd.isTurnOn())
            cliCtx.enableStreaming(
                cmd.allowOverwrite(),
                cmd.flushFrequency(),
                cmd.perNodeBufferSize(),
                cmd.perNodeParallelOperations(),
                cmd.isOrdered()
            );
        else
            cliCtx.disableStreaming();
    }

    /**
     * Process bulk load COPY command.
     *
     * @param cmd The command.
     * @param qryId Query id.
     * @return The context (which is the result of the first request/response).
     * @throws IgniteCheckedException If something failed.
     */
    private FieldsQueryCursor<List<?>> processBulkLoadCommand(SqlBulkLoadCommand cmd, Long qryId)
        throws IgniteCheckedException {
        if (cmd.packetSize() == null)
            cmd.packetSize(BulkLoadAckClientParameters.DFLT_PACKET_SIZE);

        GridH2Table tbl = schemaMgr.dataTable(cmd.schemaName(), cmd.tableName());

        if (tbl == null) {
            throw new IgniteSQLException("Table does not exist: " + cmd.tableName(),
                IgniteQueryErrorCode.TABLE_NOT_FOUND);
        }

        H2Utils.checkAndStartNotStartedCache(ctx, tbl);

        UpdatePlan plan = UpdatePlanBuilder.planForBulkLoad(cmd, tbl);

        IgniteClosureX<List<?>, IgniteBiTuple<?, ?>> dataConverter = new DmlBulkLoadDataConverter(plan);

        IgniteDataStreamer<Object, Object> streamer = ctx.grid().dataStreamer(tbl.cacheName());

        BulkLoadCacheWriter outputWriter = new BulkLoadStreamerWriter(streamer);

        BulkLoadParser inputParser = BulkLoadParser.createParser(cmd.inputFormat());

        BulkLoadProcessor processor = new BulkLoadProcessor(inputParser, dataConverter, outputWriter,
            idx.runningQueryManager(), qryId, ctx.tracing());

        BulkLoadAckClientParameters params = new BulkLoadAckClientParameters(cmd.localFileName(), cmd.packetSize());

        return new BulkLoadContextCursor(processor, params);
    }
}<|MERGE_RESOLUTION|>--- conflicted
+++ resolved
@@ -1187,23 +1187,12 @@
 
         if (!F.isEmpty(notNullFields))
             res.setNotNullFields(notNullFields);
-
-<<<<<<< HEAD
-        res.setUnwrapPrimaryKeyFields(createTbl.unwrapPrimaryKeyFields());
-
-        if (Objects.nonNull(createTbl.primaryKeyInlineSize()))
-            res.setPrimaryKeyInlineSize(createTbl.primaryKeyInlineSize());
-
-        if (Objects.nonNull(createTbl.affinityKeyInlineSize()))
-            res.setAffinityKeyInlineSize(createTbl.affinityKeyInlineSize());
         
         if (IgniteFeatures.allNodesSupports(ctx, F.view(ctx.discovery().allNodes(),
                 IgniteDiscoverySpi.SRV_NODES), IgniteFeatures.FORCE_FILLS_ABSENT_PKS_WITH_DEFAULTS)
         )
             res.forceFillAbsentPKsWithDefaults(true);
-        
-=======
->>>>>>> dccf4f36
+    
         return res;
     }
 
