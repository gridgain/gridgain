/*
 * Copyright 2019 GridGain Systems, Inc. and Contributors.
 *
 * Licensed under the GridGain Community Edition License (the "License");
 * you may not use this file except in compliance with the License.
 * You may obtain a copy of the License at
 *
 *     https://www.gridgain.com/products/software/community-edition/gridgain-community-edition-license
 *
 * Unless required by applicable law or agreed to in writing, software
 * distributed under the License is distributed on an "AS IS" BASIS,
 * WITHOUT WARRANTIES OR CONDITIONS OF ANY KIND, either express or implied.
 * See the License for the specific language governing permissions and
 * limitations under the License.
 */

package org.apache.ignite.internal.processors.query.h2;

import java.sql.BatchUpdateException;
import java.sql.PreparedStatement;
import java.sql.ResultSet;
import java.sql.SQLException;
import java.sql.Statement;
import java.util.ArrayList;
import java.util.Arrays;
import java.util.Collection;
import java.util.Collections;
import java.util.HashSet;
import java.util.Iterator;
import java.util.LinkedHashMap;
import java.util.List;
import java.util.Map;
import java.util.Objects;
import java.util.Set;
import java.util.UUID;
import java.util.concurrent.TimeUnit;
import java.util.stream.Stream;
import javax.cache.CacheException;
import org.apache.ignite.IgniteCheckedException;
import org.apache.ignite.IgniteDataStreamer;
import org.apache.ignite.IgniteException;
import org.apache.ignite.IgniteLogger;
import org.apache.ignite.IgniteSystemProperties;
import org.apache.ignite.cache.CacheServerNotFoundException;
import org.apache.ignite.cache.query.FieldsQueryCursor;
import org.apache.ignite.cache.query.QueryCancelledException;
import org.apache.ignite.cache.query.SqlFieldsQuery;
import org.apache.ignite.cache.query.SqlQuery;
import org.apache.ignite.cluster.ClusterNode;
import org.apache.ignite.events.DiscoveryEvent;
import org.apache.ignite.events.EventType;
import org.apache.ignite.internal.GridKernalContext;
import org.apache.ignite.internal.GridTopic;
import org.apache.ignite.internal.IgniteInternalFuture;
import org.apache.ignite.internal.cluster.ClusterTopologyServerNotFoundException;
import org.apache.ignite.internal.managers.IgniteMBeansManager;
import org.apache.ignite.internal.managers.communication.GridMessageListener;
import org.apache.ignite.internal.managers.eventstorage.GridLocalEventListener;
import org.apache.ignite.internal.mxbean.SqlQueryMXBean;
import org.apache.ignite.internal.mxbean.SqlQueryMXBeanImpl;
import org.apache.ignite.internal.pagemem.PageMemory;
import org.apache.ignite.internal.pagemem.store.IgnitePageStoreManager;
import org.apache.ignite.internal.processors.affinity.AffinityTopologyVersion;
import org.apache.ignite.internal.processors.cache.CacheGroupDescriptor;
import org.apache.ignite.internal.processors.cache.CacheObjectValueContext;
import org.apache.ignite.internal.processors.cache.CacheOperationContext;
import org.apache.ignite.internal.processors.cache.DynamicCacheDescriptor;
import org.apache.ignite.internal.processors.cache.GridCacheContext;
import org.apache.ignite.internal.processors.cache.GridCacheContextInfo;
import org.apache.ignite.internal.processors.cache.KeyCacheObject;
import org.apache.ignite.internal.processors.cache.QueryCursorImpl;
import org.apache.ignite.internal.processors.cache.distributed.dht.IgniteClusterReadOnlyException;
import org.apache.ignite.internal.processors.cache.distributed.dht.preloader.GridDhtPartitionsExchangeFuture;
import org.apache.ignite.internal.processors.cache.distributed.near.GridNearTxLocal;
import org.apache.ignite.internal.processors.cache.mvcc.MvccQueryTracker;
import org.apache.ignite.internal.processors.cache.mvcc.MvccSnapshot;
import org.apache.ignite.internal.processors.cache.mvcc.MvccUtils;
import org.apache.ignite.internal.processors.cache.mvcc.StaticMvccQueryTracker;
import org.apache.ignite.internal.processors.cache.persistence.CacheDataRow;
import org.apache.ignite.internal.processors.cache.persistence.RootPage;
import org.apache.ignite.internal.processors.cache.persistence.tree.BPlusTree;
import org.apache.ignite.internal.processors.cache.persistence.tree.io.BPlusIO;
import org.apache.ignite.internal.processors.cache.persistence.tree.io.BPlusMetaIO;
import org.apache.ignite.internal.processors.cache.persistence.tree.io.PageIO;
import org.apache.ignite.internal.processors.cache.persistence.tree.reuse.ReuseList;
import org.apache.ignite.internal.processors.cache.persistence.tree.util.PageLockListener;
import org.apache.ignite.internal.processors.cache.query.GridCacheQueryMarshallable;
import org.apache.ignite.internal.processors.cache.query.GridCacheQueryType;
import org.apache.ignite.internal.processors.cache.query.GridCacheTwoStepQuery;
import org.apache.ignite.internal.processors.cache.query.IgniteQueryErrorCode;
import org.apache.ignite.internal.processors.cache.query.RegisteredQueryCursor;
import org.apache.ignite.internal.processors.cache.query.SqlFieldsQueryEx;
import org.apache.ignite.internal.processors.cache.transactions.IgniteTxAdapter;
import org.apache.ignite.internal.processors.cache.tree.CacheDataTree;
import org.apache.ignite.internal.processors.odbc.SqlStateCode;
import org.apache.ignite.internal.processors.odbc.jdbc.JdbcParameterMeta;
import org.apache.ignite.internal.processors.query.ColumnInformation;
import org.apache.ignite.internal.processors.query.EnlistOperation;
import org.apache.ignite.internal.processors.query.GridQueryCacheObjectsIterator;
import org.apache.ignite.internal.processors.query.GridQueryCancel;
import org.apache.ignite.internal.processors.query.GridQueryFieldMetadata;
import org.apache.ignite.internal.processors.query.GridQueryFieldsResult;
import org.apache.ignite.internal.processors.query.GridQueryFieldsResultAdapter;
import org.apache.ignite.internal.processors.query.GridQueryIndexing;
import org.apache.ignite.internal.processors.query.GridQueryMemoryMetricProvider;
import org.apache.ignite.internal.processors.query.GridQueryProperty;
import org.apache.ignite.internal.processors.query.GridQueryRowCacheCleaner;
import org.apache.ignite.internal.processors.query.GridQueryTypeDescriptor;
import org.apache.ignite.internal.processors.query.GridRunningQueryInfo;
import org.apache.ignite.internal.processors.query.IgniteSQLException;
import org.apache.ignite.internal.processors.query.QueryField;
import org.apache.ignite.internal.processors.query.QueryIndexDescriptorImpl;
import org.apache.ignite.internal.processors.query.QueryUtils;
import org.apache.ignite.internal.processors.query.RunningQueryManager;
import org.apache.ignite.internal.processors.query.SqlClientContext;
import org.apache.ignite.internal.processors.query.TableInformation;
import org.apache.ignite.internal.processors.query.UpdateSourceIterator;
import org.apache.ignite.internal.processors.query.h2.affinity.H2PartitionResolver;
import org.apache.ignite.internal.processors.query.h2.affinity.PartitionExtractor;
import org.apache.ignite.internal.processors.query.h2.database.H2TreeClientIndex;
import org.apache.ignite.internal.processors.query.h2.database.H2TreeIndex;
import org.apache.ignite.internal.processors.query.h2.database.io.H2ExtrasInnerIO;
import org.apache.ignite.internal.processors.query.h2.database.io.H2ExtrasLeafIO;
import org.apache.ignite.internal.processors.query.h2.database.io.H2InnerIO;
import org.apache.ignite.internal.processors.query.h2.database.io.H2LeafIO;
import org.apache.ignite.internal.processors.query.h2.database.io.H2MvccInnerIO;
import org.apache.ignite.internal.processors.query.h2.database.io.H2MvccLeafIO;
import org.apache.ignite.internal.processors.query.h2.dml.DmlDistributedPlanInfo;
import org.apache.ignite.internal.processors.query.h2.dml.DmlUpdateResultsIterator;
import org.apache.ignite.internal.processors.query.h2.dml.DmlUpdateSingleEntryIterator;
import org.apache.ignite.internal.processors.query.h2.dml.DmlUtils;
import org.apache.ignite.internal.processors.query.h2.dml.UpdateMode;
import org.apache.ignite.internal.processors.query.h2.dml.UpdatePlan;
import org.apache.ignite.internal.processors.query.h2.opt.GridH2IndexBase;
import org.apache.ignite.internal.processors.query.h2.opt.GridH2Table;
import org.apache.ignite.internal.processors.query.h2.opt.H2Row;
import org.apache.ignite.internal.processors.query.h2.opt.QueryContext;
import org.apache.ignite.internal.processors.query.h2.opt.QueryContextRegistry;
import org.apache.ignite.internal.processors.query.h2.sql.GridFirstValueFunction;
import org.apache.ignite.internal.processors.query.h2.sql.GridLastValueFunction;
import org.apache.ignite.internal.processors.query.h2.sql.GridSqlStatement;
import org.apache.ignite.internal.processors.query.h2.twostep.GridMapQueryExecutor;
import org.apache.ignite.internal.processors.query.h2.twostep.GridReduceQueryExecutor;
import org.apache.ignite.internal.processors.query.h2.twostep.PartitionReservationManager;
import org.apache.ignite.internal.processors.query.h2.twostep.messages.GridQueryCancelRequest;
import org.apache.ignite.internal.processors.query.h2.twostep.messages.GridQueryFailResponse;
import org.apache.ignite.internal.processors.query.h2.twostep.messages.GridQueryNextPageRequest;
import org.apache.ignite.internal.processors.query.h2.twostep.messages.GridQueryNextPageResponse;
import org.apache.ignite.internal.processors.query.h2.twostep.msg.GridH2DmlRequest;
import org.apache.ignite.internal.processors.query.h2.twostep.msg.GridH2DmlResponse;
import org.apache.ignite.internal.processors.query.h2.twostep.msg.GridH2QueryRequest;
import org.apache.ignite.internal.processors.query.schema.SchemaIndexCacheVisitor;
import org.apache.ignite.internal.processors.query.schema.SchemaIndexCacheVisitorClosure;
import org.apache.ignite.internal.processors.query.schema.SchemaIndexCacheVisitorImpl;
import org.apache.ignite.internal.sql.command.SqlCommand;
import org.apache.ignite.internal.sql.command.SqlCommitTransactionCommand;
import org.apache.ignite.internal.sql.command.SqlRollbackTransactionCommand;
import org.apache.ignite.internal.sql.optimizer.affinity.PartitionResult;
import org.apache.ignite.internal.util.GridAtomicLong;
import org.apache.ignite.internal.util.GridEmptyCloseableIterator;
import org.apache.ignite.internal.util.GridSpinBusyLock;
import org.apache.ignite.internal.util.IgniteUtils;
import org.apache.ignite.internal.util.future.GridFutureAdapter;
import org.apache.ignite.internal.util.lang.GridCloseableIterator;
import org.apache.ignite.internal.util.lang.GridPlainRunnable;
import org.apache.ignite.internal.util.lang.IgniteInClosure2X;
import org.apache.ignite.internal.util.lang.IgniteSingletonIterator;
import org.apache.ignite.internal.util.typedef.F;
import org.apache.ignite.internal.util.typedef.X;
import org.apache.ignite.internal.util.typedef.internal.CU;
import org.apache.ignite.internal.util.typedef.internal.U;
import org.apache.ignite.lang.IgniteBiClosure;
import org.apache.ignite.lang.IgniteBiTuple;
import org.apache.ignite.lang.IgniteFuture;
import org.apache.ignite.lang.IgniteInClosure;
import org.apache.ignite.marshaller.Marshaller;
import org.apache.ignite.plugin.extensions.communication.Message;
import org.apache.ignite.plugin.security.SecurityPermission;
import org.apache.ignite.resources.LoggerResource;
import org.apache.ignite.spi.indexing.IndexingQueryFilter;
import org.apache.ignite.spi.indexing.IndexingQueryFilterImpl;
import org.h2.api.AggregateFunction;
import org.h2.api.ErrorCode;
import org.h2.api.JavaObjectSerializer;
import org.h2.engine.Session;
import org.h2.engine.SysProperties;
import org.h2.store.DataHandler;
import org.h2.table.Column;
import org.h2.table.IndexColumn;
import org.h2.table.TableType;
import org.h2.util.JdbcUtils;
import org.h2.value.DataType;
import org.jetbrains.annotations.Nullable;

import static java.lang.Math.max;
import static java.lang.Math.min;
import static java.util.Collections.singletonList;
import static java.util.Objects.isNull;
import static java.util.Objects.nonNull;
import static org.apache.ignite.IgniteSystemProperties.IGNITE_MVCC_TX_SIZE_CACHING_THRESHOLD;
import static org.apache.ignite.internal.processors.cache.mvcc.MvccCachingManager.TX_SIZE_THRESHOLD;
import static org.apache.ignite.internal.processors.cache.mvcc.MvccUtils.checkActive;
import static org.apache.ignite.internal.processors.cache.mvcc.MvccUtils.mvccEnabled;
import static org.apache.ignite.internal.processors.cache.mvcc.MvccUtils.requestSnapshot;
import static org.apache.ignite.internal.processors.cache.mvcc.MvccUtils.tx;
import static org.apache.ignite.internal.processors.cache.mvcc.MvccUtils.txStart;
import static org.apache.ignite.internal.processors.cache.query.GridCacheQueryType.TEXT;
import static org.apache.ignite.internal.processors.query.QueryUtils.matches;
import static org.apache.ignite.internal.processors.query.h2.H2Utils.UPDATE_RESULT_META;
import static org.apache.ignite.internal.processors.query.h2.H2Utils.generateFieldsQueryString;
import static org.apache.ignite.internal.processors.query.h2.H2Utils.session;
import static org.apache.ignite.internal.processors.query.h2.H2Utils.validateTypeDescriptor;
import static org.apache.ignite.internal.processors.query.h2.H2Utils.zeroCursor;

/**
 * Indexing implementation based on H2 database engine. In this implementation main query language is SQL,
 * fulltext indexing can be performed using Lucene.
 * <p>
 * For each registered {@link GridQueryTypeDescriptor} this SPI will create respective SQL table with
 * {@code '_key'} and {@code '_val'} fields for key and value, and fields from
 * {@link GridQueryTypeDescriptor#fields()}.
 * For each table it will create indexes declared in {@link GridQueryTypeDescriptor#indexes()}.
 */
public class IgniteH2Indexing implements GridQueryIndexing {
    /*
     * Register IO for indexes.
     */
    static {
        PageIO.registerH2(H2InnerIO.VERSIONS, H2LeafIO.VERSIONS, H2MvccInnerIO.VERSIONS, H2MvccLeafIO.VERSIONS);

        H2ExtrasInnerIO.register();
        H2ExtrasLeafIO.register();
    }

    /** Default number of attempts to re-run DELETE and UPDATE queries in case of concurrent modifications of values. */
    private static final int DFLT_UPDATE_RERUN_ATTEMPTS = 4;

    /** Cached value of {@code IgniteSystemProperties.IGNITE_ALLOW_DML_INSIDE_TRANSACTION}. */
    private final boolean updateInTxAllowed =
        Boolean.getBoolean(IgniteSystemProperties.IGNITE_ALLOW_DML_INSIDE_TRANSACTION);

    /** Logger. */
    @LoggerResource
    private IgniteLogger log;

    /** Node ID. */
    private UUID nodeId;

    /** */
    private Marshaller marshaller;

    /** */
    private GridMapQueryExecutor mapQryExec;

    /** */
    private GridReduceQueryExecutor rdcQryExec;

    /** */
    private GridSpinBusyLock busyLock;

    /** Row cache. */
    private final H2RowCacheRegistry rowCache = new H2RowCacheRegistry();

    /** */
    protected volatile GridKernalContext ctx;

    /** Query context registry. */
    private final QueryContextRegistry qryCtxRegistry = new QueryContextRegistry();

    /** Processor to execute commands which are neither SELECT, nor DML. */
    private CommandProcessor cmdProc;

    /** Partition reservation manager. */
    protected PartitionReservationManager partReservationMgr;

    /** Partition extractor. */
    private PartitionExtractor partExtractor;

    /** Running query manager. */
    private RunningQueryManager runningQryMgr;

    /** Parser. */
    private QueryParser parser;

    /** Memory manager */
    private QueryMemoryManager memoryMgr;

    /** */
    private final IgniteInClosure<? super IgniteInternalFuture<?>> logger = new IgniteInClosure<IgniteInternalFuture<?>>() {
        @Override public void apply(IgniteInternalFuture<?> fut) {
            try {
                fut.get();
            }
            catch (IgniteCheckedException e) {
                U.error(log, e.getMessage(), e);
            }
        }
    };

    /** Query executor. */
    private ConnectionManager connMgr;

    /** Schema manager. */
    private SchemaManager schemaMgr;

    /** H2 Connection manager. */
    private LongRunningQueryManager longRunningQryMgr;

    /** Discovery event listener. */
    private GridLocalEventListener discoLsnr;

    /** Query message listener. */
    private GridMessageListener qryLsnr;

    /**
     * @return Kernal context.
     */
    public GridKernalContext kernalContext() {
        return ctx;
    }

    /** {@inheritDoc} */
    @Override public List<JdbcParameterMeta> parameterMetaData(String schemaName, SqlFieldsQuery qry)
        throws IgniteSQLException {
        assert qry != null;

        ArrayList<JdbcParameterMeta> metas = new ArrayList<>();

        SqlFieldsQuery curQry = qry;

        while (curQry != null) {
            QueryParserResult parsed = parser.parse(schemaName, curQry, true);

            metas.addAll(parsed.parametersMeta());

            curQry = parsed.remainingQuery();
        }

        return metas;
    }

    /** {@inheritDoc} */
    @Override public List<GridQueryFieldMetadata> resultMetaData(String schemaName, SqlFieldsQuery qry)
        throws IgniteSQLException{
        QueryParserResult parsed = parser.parse(schemaName, qry, true);

        if (parsed.remainingQuery() != null)
            return null;

        if (parsed.isSelect())
            return parsed.select().meta();

        return null;
    }

    /** {@inheritDoc} */
    @Override public void store(GridCacheContext cctx,
        GridQueryTypeDescriptor type,
        CacheDataRow row,
        @Nullable CacheDataRow prevRow,
        boolean prevRowAvailable
    ) throws IgniteCheckedException {
        String cacheName = cctx.name();

        H2TableDescriptor tbl = schemaMgr.tableForType(schema(cacheName), cacheName, type.name());

        if (tbl == null)
            return; // Type was rejected.

        tbl.table().update(row, prevRow,  prevRowAvailable);

        if (tbl.luceneIndex() != null) {
            long expireTime = row.expireTime();

            if (expireTime == 0L)
                expireTime = Long.MAX_VALUE;

            tbl.luceneIndex().store(row.key(), row.value(), row.version(), expireTime);
        }
    }

    /** {@inheritDoc} */
    @Override public void remove(GridCacheContext cctx, GridQueryTypeDescriptor type, CacheDataRow row)
        throws IgniteCheckedException {
        if (log.isDebugEnabled()) {
            log.debug("Removing key from cache query index [locId=" + nodeId +
                ", key=" + row.key() +
                ", val=" + row.value() + ']');
        }

        String cacheName = cctx.name();

        H2TableDescriptor tbl = schemaMgr.tableForType(schema(cacheName), cacheName, type.name());

        if (tbl == null)
            return;

        if (tbl.table().remove(row)) {
            if (tbl.luceneIndex() != null)
                tbl.luceneIndex().remove(row.key());
        }
    }

    /** {@inheritDoc} */
    @Override public void dynamicIndexCreate(String schemaName, String tblName, QueryIndexDescriptorImpl idxDesc,
        boolean ifNotExists, SchemaIndexCacheVisitor cacheVisitor) throws IgniteCheckedException {
        schemaMgr.createIndex(schemaName, tblName, idxDesc, ifNotExists, cacheVisitor);
    }

    /** {@inheritDoc} */
    @Override public void dynamicIndexDrop(String schemaName, String idxName, boolean ifExists)
        throws IgniteCheckedException{
        schemaMgr.dropIndex(schemaName, idxName, ifExists);
    }

    /** {@inheritDoc} */
    @Override public void dynamicAddColumn(String schemaName, String tblName, List<QueryField> cols,
        boolean ifTblExists, boolean ifColNotExists) throws IgniteCheckedException {
        schemaMgr.addColumn(schemaName, tblName, cols, ifTblExists, ifColNotExists);

        clearPlanCache();
    }

    /** {@inheritDoc} */
    @Override public void dynamicDropColumn(String schemaName, String tblName, List<String> cols, boolean ifTblExists,
        boolean ifColExists) throws IgniteCheckedException {
        schemaMgr.dropColumn(schemaName, tblName, cols, ifTblExists, ifColExists);

        clearPlanCache();
    }

    /**
     * Create sorted index.
     *
     * @param name Index name,
     * @param tbl Table.
     * @param pk Primary key flag.
     * @param affinityKey Affinity key flag.
     * @param unwrappedCols Unwrapped index columns for complex types.
     * @param wrappedCols Index columns as is complex types.
     * @param inlineSize Index inline size.
     * @return Index.
     */
    @SuppressWarnings("ConstantConditions")
    GridH2IndexBase createSortedIndex(String name, GridH2Table tbl, boolean pk, boolean affinityKey,
        List<IndexColumn> unwrappedCols, List<IndexColumn> wrappedCols, int inlineSize) {
        try {
            GridCacheContextInfo cacheInfo = tbl.cacheInfo();

            if (log.isDebugEnabled())
                log.debug("Creating cache index [cacheId=" + cacheInfo.cacheId() + ", idxName=" + name + ']');

            if (cacheInfo.affinityNode()) {
                final int segments = tbl.rowDescriptor().context().config().getQueryParallelism();

                H2RowCache cache = rowCache.forGroup(cacheInfo.groupId());

                return H2TreeIndex.createIndex(
                    cacheInfo.cacheContext(),
                    cache,
                    tbl,
                    name,
                    pk,
                    affinityKey,
                    unwrappedCols,
                    wrappedCols,
                    inlineSize,
                    segments,
                    log
                );
            }
            else
                return H2TreeClientIndex.createIndex(tbl, name, pk, unwrappedCols, inlineSize, log);
        }
        catch (IgniteCheckedException e) {
            throw new IgniteException(e);
        }
    }

    /** {@inheritDoc} */
    @Override public <K, V> GridCloseableIterator<IgniteBiTuple<K, V>> queryLocalText(String schemaName,
        String cacheName, String qry, String typeName, IndexingQueryFilter filters) throws IgniteCheckedException {
        H2TableDescriptor tbl = schemaMgr.tableForType(schemaName, cacheName, typeName);

        if (tbl != null && tbl.luceneIndex() != null) {
            Long qryId = runningQueryManager().register(qry, TEXT, schemaName, true, null, null);

            Throwable failReason = null;
            try {
                return tbl.luceneIndex().query(qry.toUpperCase(), filters);
            }
            catch (Throwable t) {
                failReason = t;

                throw t;
            }
            finally {
                runningQueryManager().unregister(qryId, failReason);
            }
        }

        return new GridEmptyCloseableIterator<>();
    }

    /**
     * Queries individual fields (generally used by JDBC drivers).
     *
     * @param qryDesc Query descriptor.
     * @param qryParams Query parameters.
     * @param select Select.
     * @param filter Cache name and key filter.
     * @param mvccTracker Query tracker.
     * @param cancel Query cancel.
     * @param inTx Flag whether the query is executed in transaction.
     * @param timeout Timeout.
     * @return Query result.
     */
    private GridQueryFieldsResult executeSelectLocal(
        @Nullable Long qryId,
        QueryDescriptor qryDesc,
        QueryParameters qryParams,
        QueryParserResultSelect select,
        final IndexingQueryFilter filter,
        MvccQueryTracker mvccTracker,
        GridQueryCancel cancel,
        boolean inTx,
        int timeout
    ) {
        assert !select.mvccEnabled() || mvccTracker != null;

        String qry;

        if (select.forUpdate())
            qry = inTx ? select.forUpdateQueryTx() : select.forUpdateQueryOutTx();
        else
            qry = qryDesc.sql();

        boolean mvccEnabled = mvccTracker != null;

        try {
            assert select != null;

            if (ctx.security().enabled())
                checkSecurity(select.cacheIds());

            MvccSnapshot mvccSnapshot = null;

            if (mvccEnabled)
                mvccSnapshot = mvccTracker.snapshot();

            long maxMem = qryParams.maxMemory();

            final QueryContext qctx = new QueryContext(
                0,
                filter,
                null,
                mvccSnapshot,
                null,
                true);

            return new GridQueryFieldsResultAdapter(select.meta(), null) {
                @Override public GridCloseableIterator<List<?>> iterator() throws IgniteCheckedException {
                    H2PooledConnection conn = connections().connection(qryDesc.schemaName());

                    try {
                        H2Utils.setupConnection(conn, qctx,
                            qryDesc.distributedJoins(), qryDesc.enforceJoinOrder(), qryParams.lazy());

                        List<Object> args = F.asList(qryParams.arguments());

                        PreparedStatement stmt = conn.prepareStatement(qry, H2StatementCache.queryFlags(qryDesc));

                        H2Utils.bindParameters(stmt, args);

                        H2QueryInfo qryInfo = new H2QueryInfo(H2QueryInfo.QueryType.LOCAL, stmt, qry, qryId);

                        ResultSet rs = executeSqlQueryWithTimer(
                            stmt,
                            conn,
                            qry,
                            timeout,
                            cancel,
                            qryParams.dataPageScanEnabled(),
                            qryInfo,
                            maxMem
                        );

                        return new H2FieldsIterator(rs, mvccTracker, conn, qryParams.pageSize(), log, IgniteH2Indexing.this, qryInfo);
                    }
                    catch (IgniteCheckedException | RuntimeException | Error e) {
                        conn.close();

                        try {
                            if (mvccTracker != null)
                                mvccTracker.onDone();
                        }
                        catch (Exception e0) {
                            e.addSuppressed(e0);
                        }

                        throw e;
                    }
                }
            };
        }
        catch (Exception e) {
            GridNearTxLocal tx = null;

            if (mvccEnabled && (tx != null || (tx = tx(ctx)) != null))
                tx.setRollbackOnly();

            throw e;
        }
    }

    /**
     * @param qryTimeout Query timeout in milliseconds.
     * @param tx Transaction.
     * @return Timeout for operation in milliseconds based on query and tx timeouts.
     */
    public static int operationTimeout(int qryTimeout, IgniteTxAdapter tx) {
        if (tx != null) {
            int remaining = (int)tx.remainingTime();

            return remaining > 0 && qryTimeout > 0 ? min(remaining, qryTimeout) : max(remaining, qryTimeout);
        }

        return qryTimeout;
    }

    /** {@inheritDoc} */
    @Override public long streamUpdateQuery(
        String schemaName,
        String qry,
        @Nullable Object[] params,
        IgniteDataStreamer<?, ?> streamer
    ) throws IgniteCheckedException {
        QueryParserResultDml dml = streamerParse(schemaName, qry);

        return streamQuery0(qry, schemaName, streamer, dml, params);
    }

    /** {@inheritDoc} */
    @SuppressWarnings({"ForLoopReplaceableByForEach", "ConstantConditions"})
    @Override public List<Long> streamBatchedUpdateQuery(
        String schemaName,
        String qry,
        List<Object[]> params,
        SqlClientContext cliCtx
    ) throws IgniteCheckedException {
        if (cliCtx == null || !cliCtx.isStream()) {
            U.warn(log, "Connection is not in streaming mode.");

            return zeroBatchedStreamedUpdateResult(params.size());
        }

        QueryParserResultDml dml = streamerParse(schemaName, qry);

        IgniteDataStreamer<?, ?> streamer = cliCtx.streamerForCache(dml.streamTable().cacheName());

        assert streamer != null;

        List<Long> ress = new ArrayList<>(params.size());

        for (int i = 0; i < params.size(); i++) {
            long res = streamQuery0(qry, schemaName, streamer, dml, params.get(i));

            ress.add(res);
        }

        return ress;
    }

    /**
     * Perform given statement against given data streamer. Only rows based INSERT is supported.
     *
     * @param qry Query.
     * @param schemaName Schema name.
     * @param streamer Streamer to feed data to.
     * @param dml DML statement.
     * @param args Statement arguments.
     * @return Number of rows in given INSERT statement.
     * @throws IgniteCheckedException if failed.
     */
    @SuppressWarnings({"unchecked"})
    private long streamQuery0(String qry, String schemaName, IgniteDataStreamer streamer, QueryParserResultDml dml,
        final Object[] args) throws IgniteCheckedException {
        Long qryId = runningQryMgr.register(qry, GridCacheQueryType.SQL_FIELDS, schemaName, true, null, null);

        Exception failReason = null;

        try {
            UpdatePlan plan = dml.plan();

            List<List<?>> planRows = plan.createRows(args != null ? args : X.EMPTY_OBJECT_ARRAY);

            Iterator<List<?>> iter = new GridQueryCacheObjectsIterator(
                planRows.iterator(),
                objectContext(),
                true
            );

            if (planRows.size() == 1) {
                IgniteBiTuple t = plan.processRow(iter.next());

                streamer.addData(t.getKey(), t.getValue());

                return 1;
            }
            else {
                Map<Object, Object> rows = new LinkedHashMap<>(plan.rowCount());

                while (iter.hasNext()) {
                    List<?> row = iter.next();

                    IgniteBiTuple t = plan.processRow(row);

                    rows.put(t.getKey(), t.getValue());
                }

                streamer.addData(rows);

                return rows.size();
            }
        }
        catch (IgniteException | IgniteCheckedException e) {
            failReason = e;

            throw e;
        }
        finally {
            runningQryMgr.unregister(qryId, failReason);
        }
    }

    /**
     * Parse statement for streamer.
     *
     * @param schemaName Schema name.
     * @param qry Query.
     * @return DML.
     */
    private QueryParserResultDml streamerParse(String schemaName, String qry) {
        QueryParserResult parseRes = parser.parse(schemaName, new SqlFieldsQuery(qry), false);

        QueryParserResultDml dml = parseRes.dml();

        if (dml == null || !dml.streamable()) {
            throw new IgniteSQLException("Streaming mode supports only INSERT commands without subqueries.",
                IgniteQueryErrorCode.UNSUPPORTED_OPERATION);
        }

        return dml;
    }

    /**
     * @param size Result size.
     * @return List of given size filled with 0Ls.
     */
    private static List<Long> zeroBatchedStreamedUpdateResult(int size) {
        Long[] res = new Long[size];

        Arrays.fill(res, 0L);

        return Arrays.asList(res);
    }

    /**
     * Executes sql query statement.
     *
     * @param conn Connection,.
     * @param stmt Statement.
     * @param timeoutMillis Query timeout.
     * @param cancel Query cancel.
     * @return Result.
     * @throws IgniteCheckedException If failed.
     */
    private ResultSet executeSqlQuery(final H2PooledConnection conn, final PreparedStatement stmt,
        int timeoutMillis, @Nullable GridQueryCancel cancel) throws IgniteCheckedException  {
        if (cancel != null)
            cancel.add(() -> cancelStatement(stmt));

        Session ses = session(conn);

        if (timeoutMillis > 0)
            ses.setQueryTimeout(timeoutMillis);
        else
            ses.setQueryTimeout(0);

        try {
            return stmt.executeQuery();
        }
        catch (SQLException e) {
            if (X.hasCause(e, QueryMemoryTracker.TrackerWasClosedException.class))
                cancel.checkCancelled();

            // Throw special exception.
            if (e.getErrorCode() == ErrorCode.STATEMENT_WAS_CANCELED)
                throw new QueryCancelledException();

            if (e.getCause() instanceof IgniteSQLException)
                throw (IgniteSQLException)e.getCause();

            throw new IgniteSQLException(e);
        }
    }

    /**
     * Cancel prepared statement.
     *
     * @param stmt Statement.
     */
    private static void cancelStatement(PreparedStatement stmt) {
        try {
            stmt.cancel();
        }
        catch (SQLException ignored) {
            // No-op.
        }
    }

    /**
     * Executes sql query and prints warning if query is too slow..
     *
     * @param conn Connection,
     * @param sql Sql query.
     * @param params Parameters.
     * @param timeoutMillis Query timeout.
     * @param cancel Query cancel.
     * @param dataPageScanEnabled If data page scan is enabled.
     * @return Result.
     * @throws IgniteCheckedException If failed.
     */
    public ResultSet executeSqlQueryWithTimer(
        H2PooledConnection conn,
        String sql,
        @Nullable Collection<Object> params,
        int timeoutMillis,
        @Nullable GridQueryCancel cancel,
        Boolean dataPageScanEnabled,
        final H2QueryInfo qryInfo,
        long maxMem
    ) throws IgniteCheckedException {
        PreparedStatement stmt = conn.prepareStatementNoCache(sql);

        H2Utils.bindParameters(stmt, params);

        return executeSqlQueryWithTimer(stmt,
            conn, sql, timeoutMillis, cancel, dataPageScanEnabled, qryInfo, maxMem);
    }

    /**
     * @param dataPageScanEnabled If data page scan is enabled.
     */
    public void enableDataPageScan(Boolean dataPageScanEnabled) {
        // Data page scan is enabled by default for SQL.
        // TODO https://ggsystems.atlassian.net/browse/GG-20800
        CacheDataTree.setDataPageScanEnabled(false);
    }

    /**
     * Executes sql query and prints warning if query is too slow.
     *
     * @param stmt Prepared statement for query.
     * @param conn Connection.
     * @param sql Sql query.
     * @param timeoutMillis Query timeout.
     * @param cancel Query cancel.
     * @param dataPageScanEnabled If data page scan is enabled.
     * @return Result.
     * @throws IgniteCheckedException If failed.
     */
    public ResultSet executeSqlQueryWithTimer(
        PreparedStatement stmt,
        H2PooledConnection conn,
        String sql,
        int timeoutMillis,
        @Nullable GridQueryCancel cancel,
        Boolean dataPageScanEnabled,
        final H2QueryInfo qryInfo,
        long maxMem
    ) throws IgniteCheckedException {
        if (qryInfo != null) {
            longRunningQryMgr.registerQuery(qryInfo);

            initSession(conn, qryInfo, maxMem);
        }

        enableDataPageScan(dataPageScanEnabled);

        try {
            if (log.isDebugEnabled())
                log.debug("Start execute query: " + qryInfo);

            ResultSet rs = executeSqlQuery(conn, stmt, timeoutMillis, cancel);

            if (qryInfo != null && qryInfo.time() > longRunningQryMgr.getTimeout())
                qryInfo.printLogMessage(log, "Long running query is finished", null);

            return rs;
        }
        catch (Throwable e) {
            if (qryInfo != null && qryInfo.time() > longRunningQryMgr.getTimeout()) {
                qryInfo.printLogMessage(log, "Long running query is finished with error: "
                    + e.getMessage(), null);
            }

            throw e;
        }
        finally {
            CacheDataTree.setDataPageScanEnabled(false);

            if (qryInfo != null) {
                longRunningQryMgr.unregisterQuery(qryInfo);

                H2Utils.session(conn).queryDescription(null);
            }
        }
    }

    /**
     * @param conn Connection.
     * @param qryInfo Query info.
     * @param maxMem Max memory.
     */
    public void initSession(H2PooledConnection conn, H2QueryInfo qryInfo, long maxMem) {
        Session s = H2Utils.session(conn);

        s.groupByDataFactory(memoryMgr);
        s.queryDescription(qryInfo::description);

        GridRunningQueryInfo runningQryInfo = null;

        if (qryInfo.runningQueryId() != null)
            runningQryInfo = runningQryMgr.runningQueryInfo(qryInfo.runningQueryId());

        if (runningQryInfo != null && runningQryInfo.memoryMetricProvider() != null
            && !(runningQryInfo.memoryMetricProvider() instanceof H2MemoryTracker))
            return;

        H2MemoryTracker tracker = null;

        if (runningQryInfo != null && runningQryInfo.memoryMetricProvider() instanceof H2MemoryTracker)
            tracker = ((H2MemoryTracker)runningQryInfo.memoryMetricProvider()).createChildTracker();

        if (tracker == null)
            tracker = (H2MemoryTracker)memoryMgr.createQueryMemoryTracker(maxMem);

        s.memoryTracker(tracker);
    }

    /** {@inheritDoc} */
    @SuppressWarnings("deprecation")
    @Override public SqlFieldsQuery generateFieldsQuery(String cacheName, SqlQuery qry) {
        String schemaName = schema(cacheName);

        String type = qry.getType();

        H2TableDescriptor tblDesc = schemaMgr.tableForType(schemaName, cacheName, type);

        if (tblDesc == null)
            throw new IgniteSQLException("Failed to find SQL table for type: " + type,
                IgniteQueryErrorCode.TABLE_NOT_FOUND);

        String sql;

        try {
            sql = generateFieldsQueryString(qry.getSql(), qry.getAlias(), tblDesc);
        }
        catch (IgniteCheckedException e) {
            throw new IgniteException(e);
        }

        SqlFieldsQuery res = new SqlFieldsQuery(sql);

        res.setArgs(qry.getArgs());
        res.setDistributedJoins(qry.isDistributedJoins());
        res.setLocal(qry.isLocal());
        res.setPageSize(qry.getPageSize());
        res.setPartitions(qry.getPartitions());
        res.setReplicatedOnly(qry.isReplicatedOnly());
        res.setSchema(schemaName);
        res.setSql(sql);

        if (qry.getTimeout() > 0)
            res.setTimeout(qry.getTimeout(), TimeUnit.MILLISECONDS);

        return res;
    }

    /**
     * Execute command.
     *
     * @param qryDesc Query descriptor.
     * @param qryParams Query parameters.
     * @param cliCtx CLient context.
     * @param cmd Command (native).
     * @return Result.
     */
    private FieldsQueryCursor<List<?>> executeCommand(
        QueryDescriptor qryDesc,
        QueryParameters qryParams,
        @Nullable SqlClientContext cliCtx,
        QueryParserResultCommand cmd
    ) {
        if (cmd.noOp())
            return zeroCursor();

        SqlCommand cmdNative = cmd.commandNative();
        GridSqlStatement cmdH2 = cmd.commandH2();

        if (qryDesc.local()) {
            throw new IgniteSQLException("DDL statements are not supported for LOCAL caches",
                IgniteQueryErrorCode.UNSUPPORTED_OPERATION);
        }

        Long qryId = registerRunningQuery(qryDesc, qryParams, null);

        CommandResult res = null;

        Exception failReason = null;

        try {
            res = cmdProc.runCommand(qryDesc.sql(), cmdNative, cmdH2, qryParams, cliCtx, qryId);

            return res.cursor();
        }
        catch (IgniteException e) {
            failReason = e;

            throw e;
        }
        catch (IgniteCheckedException e) {
            failReason = e;

            throw new IgniteSQLException("Failed to execute DDL statement [stmt=" + qryDesc.sql() +
                ", err=" + e.getMessage() + ']', e);
        }
        finally {
            if (res == null || res.unregisterRunningQuery())
                runningQryMgr.unregister(qryId, failReason);
        }
    }

    /**
     * Check whether command could be executed with the given cluster state.
     *
     * @param parseRes Parsing result.
     */
    private void checkClusterState(QueryParserResult parseRes) {
        if (!ctx.state().publicApiActiveState(true)) {
            if (parseRes.isCommand()) {
                QueryParserResultCommand cmd = parseRes.command();

                assert cmd != null;

                SqlCommand cmd0 = cmd.commandNative();

                if (cmd0 instanceof SqlCommitTransactionCommand || cmd0 instanceof SqlRollbackTransactionCommand)
                    return;
            }

            throw new IgniteException("Can not perform the operation because the cluster is inactive. Note, " +
                "that the cluster is considered inactive by default if Ignite Persistent Store is used to " +
                "let all the nodes join the cluster. To activate the cluster call Ignite.active(true).");
        }
    }

    /** {@inheritDoc} */
    @SuppressWarnings("StringEquality")
    @Override public List<FieldsQueryCursor<List<?>>> querySqlFields(
        String schemaName,
        SqlFieldsQuery qry,
        @Nullable SqlClientContext cliCtx,
        boolean keepBinary,
        boolean failOnMultipleStmts,
        GridQueryCancel cancel
    ) {
        try {
            List<FieldsQueryCursor<List<?>>> res = new ArrayList<>(1);

            SqlFieldsQuery remainingQry = qry;

            while (remainingQry != null) {
                // Parse.
                QueryParserResult parseRes = parser.parse(schemaName, remainingQry, !failOnMultipleStmts);

                remainingQry = parseRes.remainingQuery();

                // Get next command.
                QueryDescriptor newQryDesc = parseRes.queryDescriptor();
                QueryParameters newQryParams = parseRes.queryParameters();

                // Check if there is enough parameters. Batched statements are not checked at this point
                // since they pass parameters differently.
                if (!newQryDesc.batched()) {
                    int qryParamsCnt = F.isEmpty(newQryParams.arguments()) ? 0 : newQryParams.arguments().length;

                    if (qryParamsCnt < parseRes.parametersCount())
                        throw new IgniteSQLException("Invalid number of query parameters [expected=" +
                            parseRes.parametersCount() + ", actual=" + qryParamsCnt + ']');
                }

                // Check if cluster state is valid.
                checkClusterState(parseRes);

                // Execute.
                if (parseRes.isCommand()) {
                    QueryParserResultCommand cmd = parseRes.command();

                    assert cmd != null;

                    FieldsQueryCursor<List<?>> cmdRes = executeCommand(
                        newQryDesc,
                        newQryParams,
                        cliCtx,
                        cmd
                    );

                    res.add(cmdRes);
                }
                else if (parseRes.isDml()) {
                    QueryParserResultDml dml = parseRes.dml();

                    assert dml != null;

                    List<? extends FieldsQueryCursor<List<?>>> dmlRes = executeDml(
                        newQryDesc,
                        newQryParams,
                        dml,
                        cancel
                    );

                    res.addAll(dmlRes);
                }
                else {
                    assert parseRes.isSelect();

                    QueryParserResultSelect select = parseRes.select();

                    assert select != null;

                    List<? extends FieldsQueryCursor<List<?>>> qryRes = executeSelect(
                        newQryDesc,
                        newQryParams,
                        select,
                        keepBinary,
                        cancel
                    );

                    res.addAll(qryRes);
                }
            }

            return res;
        }
        catch (RuntimeException | Error e) {
            GridNearTxLocal tx = ctx.cache().context().tm().tx();

            if (tx != null && tx.mvccSnapshot() != null &&
                (!(e instanceof IgniteSQLException) || /* Parsing errors should not rollback Tx. */
                    ((IgniteSQLException)e).sqlState() != SqlStateCode.PARSING_EXCEPTION)
            )
                tx.setRollbackOnly();

            throw e;
        }
    }

    /**
     * Execute an all-ready {@link SqlFieldsQuery}.
     *
     * @param qryDesc Plan key.
     * @param qryParams Parameters.
     * @param dml DML.
     * @param cancel Query cancel state holder.
     * @return Query result.
     */
    private List<? extends FieldsQueryCursor<List<?>>> executeDml(
        QueryDescriptor qryDesc,
        QueryParameters qryParams,
        QueryParserResultDml dml,
        GridQueryCancel cancel
    ) {
        IndexingQueryFilter filter = (qryDesc.local() ? backupFilter(null, qryParams.partitions()) : null);

        Long qryId = registerRunningQuery(qryDesc, qryParams, cancel);

        Exception failReason = null;

        try {
            if (!dml.mvccEnabled() && !updateInTxAllowed && ctx.cache().context().tm().inUserTx()) {
                throw new IgniteSQLException("DML statements are not allowed inside a transaction over " +
                    "cache(s) with TRANSACTIONAL atomicity mode (change atomicity mode to " +
                    "TRANSACTIONAL_SNAPSHOT or disable this error message with system property " +
                    "\"-DIGNITE_ALLOW_DML_INSIDE_TRANSACTION=true\")");
            }

            if (!qryDesc.local()) {
                return executeUpdateDistributed(
                    qryId,
                    qryDesc,
                    qryParams,
                    dml,
                    cancel
                );
            }
            else {
                UpdateResult updRes = executeUpdate(
                    qryId,
                    qryDesc,
                    qryParams,
                    dml,
                    true,
                    filter,
                    cancel
                );

                return singletonList(new QueryCursorImpl<>(new Iterable<List<?>>() {
                    @Override public Iterator<List<?>> iterator() {
                        return new IgniteSingletonIterator<>(singletonList(updRes.counter()));
                    }
                }, cancel, true, false));
            }
        }
        catch (IgniteException e) {
            failReason = e;

            throw e;
        }
        catch (IgniteCheckedException e) {
            failReason = e;

            IgniteClusterReadOnlyException roEx = X.cause(e, IgniteClusterReadOnlyException.class);

            if (roEx != null) {
                throw new IgniteSQLException(
                    "Failed to execute DML statement. Cluster in read-only mode [stmt=" + qryDesc.sql() +
                    ", params=" + Arrays.deepToString(qryParams.arguments()) + "]",
                    IgniteQueryErrorCode.CLUSTER_READ_ONLY_MODE_ENABLED,
                    e
                );
            }

            throw new IgniteSQLException("Failed to execute DML statement [stmt=" + qryDesc.sql() +
                ", params=" + Arrays.deepToString(qryParams.arguments()) + "]", e);
        }
        finally {
            runningQryMgr.unregister(qryId, failReason);
        }
    }

    /**
     * Execute an all-ready {@link SqlFieldsQuery}.
     *
     * @param qryDesc Plan key.
     * @param qryParams Parameters.
     * @param select Select.
     * @param keepBinary Whether binary objects must not be deserialized automatically.
     * @param cancel Query cancel state holder.
     * @return Query result.
     */
    private List<? extends FieldsQueryCursor<List<?>>> executeSelect(
        QueryDescriptor qryDesc,
        QueryParameters qryParams,
        QueryParserResultSelect select,
        boolean keepBinary,
        GridQueryCancel cancel
    ) {
        assert cancel != null;

        // Register query.
        Long qryId = registerRunningQuery(qryDesc, qryParams, cancel);

        try {
            GridNearTxLocal tx = null;
            MvccQueryTracker tracker = null;
            GridCacheContext mvccCctx = null;

            boolean inTx = false;

            if (select.mvccEnabled()) {
                mvccCctx = ctx.cache().context().cacheContext(select.mvccCacheId());

                if (mvccCctx == null)
                    throw new IgniteCheckedException("Cache has been stopped concurrently [cacheId=" +
                        select.mvccCacheId() + ']');

                boolean autoStartTx = !qryParams.autoCommit() && tx(ctx) == null;

                // Start new user tx in case of autocommit == false.
                if (autoStartTx)
                    txStart(ctx, qryParams.timeout());

                tx = tx(ctx);

                checkActive(tx);

                inTx = tx != null;

                tracker = MvccUtils.mvccTracker(mvccCctx, tx);
            }

            int timeout = operationTimeout(qryParams.timeout(), tx);

            Iterable<List<?>> iter = executeSelect0(
                qryId,
                qryDesc,
                qryParams,
                select,
                keepBinary,
                tracker,
                cancel,
                inTx,
                timeout
            );

            // Execute SELECT FOR UPDATE if needed.
            if (select.forUpdate() && inTx)
                iter = lockSelectedRows(iter, mvccCctx, timeout, qryParams.pageSize());

            RegisteredQueryCursor<List<?>> cursor =
                new RegisteredQueryCursor<>(iter, cancel, runningQueryManager(), qryParams.lazy(), qryId);

            cancel.add(cursor::cancel);

            cursor.fieldsMeta(select.meta());

            cursor.partitionResult(select.twoStepQuery() != null ? select.twoStepQuery().derivedPartitions(): null);

            return singletonList(cursor);
        }
        catch (Exception e) {
            runningQryMgr.unregister(qryId, e);

            if (e instanceof IgniteCheckedException)
                throw U.convertException((IgniteCheckedException)e);

            if (e instanceof RuntimeException)
                throw (RuntimeException)e;

            throw new IgniteSQLException("Failed to execute SELECT statement: " + qryDesc.sql(), e);
        }
    }

    /**
     * Execute SELECT statement for DML.
     *
     * @param schema Schema.
     * @param selectQry Select query.
     * @param mvccTracker MVCC tracker.
     * @param cancel Cancel.
     * @param timeout Timeout.
     * @return Fields query.
     * @throws IgniteCheckedException On error.
     */
    private QueryCursorImpl<List<?>> executeSelectForDml(
        @Nullable Long qryId,
        String schema,
        SqlFieldsQuery selectQry,
        MvccQueryTracker mvccTracker,
        GridQueryCancel cancel,
        int timeout
    ) throws IgniteCheckedException {
        QueryParserResult parseRes = parser.parse(schema, selectQry, false);

        QueryParserResultSelect select = parseRes.select();

        assert select != null;

        Iterable<List<?>> iter = executeSelect0(
            qryId,
            parseRes.queryDescriptor(),
            parseRes.queryParameters(),
            select,
            true,
            mvccTracker,
            cancel,
            false,
            timeout
        );

        QueryCursorImpl<List<?>> cursor = new QueryCursorImpl<>(iter, cancel, true, parseRes.queryParameters().lazy());

        cursor.fieldsMeta(select.meta());

        cursor.partitionResult(select.twoStepQuery() != null ? select.twoStepQuery().derivedPartitions(): null);

        return cursor;
    }

    /**
     * Execute an all-ready {@link SqlFieldsQuery}.
     *
     * @param qryDesc Plan key.
     * @param qryParams Parameters.
     * @param select Select.
     * @param keepBinary Whether binary objects must not be deserialized automatically.
     * @param mvccTracker MVCC tracker.
     * @param cancel Query cancel state holder.
     * @param inTx Flag whether query is executed within transaction.
     * @param timeout Timeout.
     * @return Query result.
     * @throws IgniteCheckedException On error.
     */
    private Iterable<List<?>> executeSelect0(
        @Nullable Long qryId,
        QueryDescriptor qryDesc,
        QueryParameters qryParams,
        QueryParserResultSelect select,
        boolean keepBinary,
        MvccQueryTracker mvccTracker,
        GridQueryCancel cancel,
        boolean inTx,
        int timeout
    ) throws IgniteCheckedException {
        assert !select.mvccEnabled() || mvccTracker != null;

        // Check security.
        if (ctx.security().enabled())
            checkSecurity(select.cacheIds());

        Iterable<List<?>> iter;

        if (select.splitNeeded()) {
            // Distributed query.
            GridCacheTwoStepQuery twoStepQry = select.forUpdate() && inTx ?
                select.forUpdateTwoStepQuery() : select.twoStepQuery();

            assert twoStepQry != null;

            iter = executeSelectDistributed(
                qryId,
                qryDesc,
                qryParams,
                twoStepQry,
                keepBinary,
                mvccTracker,
                cancel,
                timeout
            );
        }
        else {
            // Local query.
            IndexingQueryFilter filter = (qryDesc.local() ? backupFilter(null, qryParams.partitions()) : null);

            GridQueryFieldsResult res = executeSelectLocal(
                qryId,
                qryDesc,
                qryParams,
                select,
                filter,
                mvccTracker,
                cancel,
                inTx,
                timeout
            );

            iter = () -> {
                try {
                    return new GridQueryCacheObjectsIterator(res.iterator(), objectContext(), keepBinary);
                }
                catch (IgniteCheckedException | IgniteSQLException e) {
                    throw new CacheException(e);
                }
            };
        }

        return iter;
    }

    /**
     * Locks rows from query cursor and returns the select result.
     *
     * @param cur Query cursor.
     * @param cctx Cache context.
     * @param pageSize Page size.
     * @param timeout Timeout.
     * @return Query results cursor.
     */
    private Iterable<List<?>> lockSelectedRows(Iterable<List<?>> cur, GridCacheContext cctx, int pageSize, long timeout) {
        assert cctx != null && cctx.mvccEnabled();

        GridNearTxLocal tx = tx(ctx);

        if (tx == null)
            throw new IgniteSQLException("Failed to perform SELECT FOR UPDATE operation: transaction has already finished.");

        Collection<List<?>> rowsCache = new ArrayList<>();

        UpdateSourceIterator srcIt = new UpdateSourceIterator<KeyCacheObject>() {
            private Iterator<List<?>> it = cur.iterator();

            @Override public EnlistOperation operation() {
                return EnlistOperation.LOCK;
            }

            @Override public boolean hasNextX() throws IgniteCheckedException {
                return it.hasNext();
            }

            @Override public KeyCacheObject nextX() throws IgniteCheckedException {
                List<?> res = it.next();

                // nextX() can be called from the different threads.
                synchronized (rowsCache) {
                    rowsCache.add(res.subList(0, res.size() - 1));

                    if (rowsCache.size() > TX_SIZE_THRESHOLD) {
                        throw new IgniteCheckedException("Too many rows are locked by SELECT FOR UPDATE statement. " +
                            "Consider locking fewer keys or increase the limit by setting a " +
                            IGNITE_MVCC_TX_SIZE_CACHING_THRESHOLD + " system property. Current value is " +
                            TX_SIZE_THRESHOLD + " rows.");
                    }
                }

                // The last column is expected to be a _key.
                return cctx.toCacheKeyObject(res.get(res.size() - 1));
            }
        };

        IgniteInternalFuture<Long> fut = tx.updateAsync(cctx, srcIt, pageSize,
            timeout, true);

        try {
            fut.get();
        }
        catch (IgniteCheckedException e) {
            throw U.convertException(e);
        }

        return rowsCache;
    }

    /**
     * Register running query.
     *
     * @param qryDesc Query descriptor.
     * @param cancel Query cancel state holder.
     * @return Id of registered query or {@code null} if query wasn't registered.
     */
    private Long registerRunningQuery(QueryDescriptor qryDesc, QueryParameters qryParams, GridQueryCancel cancel) {
        return runningQryMgr.register(
            qryDesc.sql(),
            GridCacheQueryType.SQL_FIELDS,
            qryDesc.schemaName(),
            qryDesc.local(),
            memoryMgr.createQueryMemoryTracker(qryParams.maxMemory()),
            cancel
        );
    }

    /**
     * Check security access for caches.
     *
     * @param cacheIds Cache IDs.
     */
    private void checkSecurity(Collection<Integer> cacheIds) {
        if (F.isEmpty(cacheIds))
            return;

        for (Integer cacheId : cacheIds) {
            DynamicCacheDescriptor desc = ctx.cache().cacheDescriptor(cacheId);

            if (desc != null)
                ctx.security().authorize(desc.cacheName(), SecurityPermission.CACHE_READ);
        }
    }

    /** {@inheritDoc} */
    @Override public UpdateSourceIterator<?> executeUpdateOnDataNodeTransactional(
        GridCacheContext<?, ?> cctx,
        int[] ids,
        int[] parts,
        String schema,
        String qry,
        Object[] params,
        int flags,
        int pageSize,
        int timeout,
        AffinityTopologyVersion topVer,
        MvccSnapshot mvccSnapshot,
        GridQueryCancel cancel
    ) throws IgniteCheckedException {
        SqlFieldsQuery fldsQry = new SqlFieldsQuery(qry);

        if (params != null)
            fldsQry.setArgs(params);

        fldsQry.setEnforceJoinOrder(U.isFlagSet(flags, GridH2QueryRequest.FLAG_ENFORCE_JOIN_ORDER));
        fldsQry.setTimeout(timeout, TimeUnit.MILLISECONDS);
        fldsQry.setPageSize(pageSize);
        fldsQry.setLocal(true);
        fldsQry.setLazy(U.isFlagSet(flags, GridH2QueryRequest.FLAG_LAZY));

        boolean loc = true;

        final boolean replicated = U.isFlagSet(flags, GridH2QueryRequest.FLAG_REPLICATED);

        GridCacheContext<?, ?> cctx0;

        if (!replicated
            && !F.isEmpty(ids)
            && (cctx0 = CU.firstPartitioned(cctx.shared(), ids)) != null
            && cctx0.config().getQueryParallelism() > 1) {
            fldsQry.setDistributedJoins(true);

            loc = false;
        }

        QueryParserResult parseRes = parser.parse(schema, fldsQry, false);

        assert parseRes.remainingQuery() == null;

        QueryParserResultDml dml = parseRes.dml();

        assert dml != null;

        IndexingQueryFilter filter = backupFilter(topVer, parts);

        UpdatePlan plan = dml.plan();

        GridCacheContext planCctx = plan.cacheContext();

        // Force keepBinary for operation context to avoid binary deserialization inside entry processor
        DmlUtils.setKeepBinaryContext(planCctx);

        SqlFieldsQuery selectFieldsQry = new SqlFieldsQuery(plan.selectQuery(), fldsQry.isCollocated())
            .setArgs(fldsQry.getArgs())
            .setDistributedJoins(fldsQry.isDistributedJoins())
            .setEnforceJoinOrder(fldsQry.isEnforceJoinOrder())
            .setLocal(fldsQry.isLocal())
            .setPageSize(fldsQry.getPageSize())
            .setTimeout(fldsQry.getTimeout(), TimeUnit.MILLISECONDS)
            .setLazy(fldsQry.isLazy());

        QueryCursorImpl<List<?>> cur;

        // Do a two-step query only if locality flag is not set AND if plan's SELECT corresponds to an actual
        // sub-query and not some dummy stuff like "select 1, 2, 3;"
        if (!loc && !plan.isLocalSubquery()) {
            cur = executeSelectForDml(
                null,
                schema,
                selectFieldsQry,
                new StaticMvccQueryTracker(planCctx, mvccSnapshot),
                cancel,
                timeout
            );
        }
        else {
            selectFieldsQry.setLocal(true);

            QueryParserResult selectParseRes = parser.parse(schema, selectFieldsQry, false);

            GridQueryFieldsResult res = executeSelectLocal(
                null,
                selectParseRes.queryDescriptor(),
                selectParseRes.queryParameters(),
                selectParseRes.select(),
                filter,
                new StaticMvccQueryTracker(planCctx, mvccSnapshot),
                cancel,
                true,
                timeout
            );

            cur = new QueryCursorImpl<>(new Iterable<List<?>>() {
                @Override public Iterator<List<?>> iterator() {
                    try {
                        return res.iterator();
                    }
                    catch (IgniteCheckedException e) {
                        throw new IgniteException(e);
                    }
                }
            }, cancel, true, selectParseRes.queryParameters().lazy());
        }

        return plan.iteratorForTransaction(connections(), cur);
    }

    /**
     * Run distributed query on detected set of partitions.
     *
     * @param qryDesc Query descriptor.
     * @param qryParams Query parameters.
     * @param twoStepQry Two-step query.
     * @param keepBinary Keep binary flag.
     * @param mvccTracker Query tracker.
     * @param cancel Cancel handler.
     * @param timeout Timeout.
     * @return Cursor representing distributed query result.
     */
    private Iterable<List<?>> executeSelectDistributed(
        @Nullable final Long qryId,
        final QueryDescriptor qryDesc,
        final QueryParameters qryParams,
        final GridCacheTwoStepQuery twoStepQry,
        final boolean keepBinary,
        MvccQueryTracker mvccTracker,
        final GridQueryCancel cancel,
        int timeout
    ) {
        // When explicit partitions are set, there must be an owning cache they should be applied to.
        PartitionResult derivedParts = twoStepQry.derivedPartitions();

        final int parts[] = PartitionResult.calculatePartitions(
            qryParams.partitions(),
            derivedParts,
            qryParams.arguments()
        );

        Iterable<List<?>> iter;

        if (parts != null && parts.length == 0) {
            iter = new Iterable<List<?>>() {
                @Override public Iterator<List<?>> iterator() {
                    return new Iterator<List<?>>() {
                        @Override public boolean hasNext() {
                            return false;
                        }

                        @SuppressWarnings("IteratorNextCanNotThrowNoSuchElementException")
                        @Override public List<?> next() {
                            return null;
                        }
                    };
                }
            };
        }
        else {
            assert !twoStepQry.mvccEnabled() || !F.isEmpty(twoStepQry.cacheIds());
            assert twoStepQry.mvccEnabled() == (mvccTracker != null);

            iter = new Iterable<List<?>>() {
                @Override public Iterator<List<?>> iterator() {
                    try {
                        return rdcQryExec.query(
                            qryId,
                            qryDesc.schemaName(),
                            twoStepQry,
                            keepBinary,
                            qryDesc.enforceJoinOrder(),
                            timeout,
                            cancel,
                            qryParams.arguments(),
                            parts,
                            qryParams.lazy(),
                            mvccTracker,
                            qryParams.dataPageScanEnabled(),
                            qryParams.pageSize(),
                            qryParams.maxMemory()
                        );
                    }
                    catch (Throwable e) {
                        if (mvccTracker != null)
                            mvccTracker.onDone();

                        throw e;
                    }
                }
            };
        }

        return iter;
    }

    /**
     * Executes DML request on map node. Happens only for "skip reducer" mode.
     *
     * @param schemaName Schema name.
     * @param qry Query.
     * @param filter Filter.
     * @param cancel Cancel state.
     * @param loc Locality flag.
     * @return Update result.
     * @throws IgniteCheckedException if failed.
     */
    public UpdateResult executeUpdateOnDataNode(
        String schemaName,
        SqlFieldsQuery qry,
        IndexingQueryFilter filter,
        GridQueryCancel cancel,
        boolean loc
    ) throws IgniteCheckedException {
        QueryParserResult parseRes = parser.parse(schemaName, qry, false);

        assert parseRes.remainingQuery() == null;

        QueryParserResultDml dml = parseRes.dml();

        assert dml != null;

        return executeUpdate(
            null,
            parseRes.queryDescriptor(),
            parseRes.queryParameters(),
            dml,
            loc,
            filter,
            cancel
        );
    }

    /**
     * Registers new class description.
     *
     * This implementation doesn't support type reregistration.
     *
     * @param cacheInfo Cache context info.
     * @param type Type description.
     * @param isSql {@code true} in case table has been created from SQL.
     * @throws IgniteCheckedException In case of error.
     */
    @Override public boolean registerType(GridCacheContextInfo cacheInfo, GridQueryTypeDescriptor type, boolean isSql)
        throws IgniteCheckedException {
        validateTypeDescriptor(type);
        schemaMgr.onCacheTypeCreated(cacheInfo, this, type, isSql);

        return true;
    }

    /** {@inheritDoc} */
    @Override public GridCacheContextInfo registeredCacheInfo(String cacheName) {
        for (H2TableDescriptor tbl : schemaMgr.tablesForCache(cacheName)) {
            if (F.eq(tbl.cacheName(), cacheName))
                return tbl.cacheInfo();
        }

        return null;
    }

    /** {@inheritDoc} */
    @Override public void closeCacheOnClient(String cacheName) {
        GridCacheContextInfo cacheInfo = registeredCacheInfo(cacheName);

        // Only for SQL caches.
        if (cacheInfo != null) {
            parser.clearCache();

            cacheInfo.clearCacheContext();
        }
    }

    /** {@inheritDoc} */
    @Override public String schema(String cacheName) {
        return schemaMgr.schemaName(cacheName);
    }

    /** {@inheritDoc} */
    @Override public Set<String> schemasNames(){
        return schemaMgr.schemaNames();
    }

    /** {@inheritDoc} */
    @Override public Collection<TableInformation> tablesInformation(String schemaNamePtrn, String tblNamePtrn,
        String... tblTypes) {
        Set<String> types = F.isEmpty(tblTypes) ? Collections.emptySet() : new HashSet<>(Arrays.asList(tblTypes));

        Collection<TableInformation> infos = new ArrayList<>();

        boolean allTypes = F.isEmpty(tblTypes);

        if (allTypes || types.contains(TableType.TABLE.name())) {
            schemaMgr.dataTables().stream()
                .filter(t -> matches(t.getSchema().getName(), schemaNamePtrn))
                .filter(t -> matches(t.getName(), tblNamePtrn))
                .map(t -> {
                    int cacheGrpId = t.cacheInfo().groupId();

                    CacheGroupDescriptor cacheGrpDesc = ctx.cache().cacheGroupDescriptors().get(cacheGrpId);

                    // We should skip table in case regarding cache group has been removed.
                    if (cacheGrpDesc == null)
                        return null;

                    GridQueryTypeDescriptor type = t.rowDescriptor().type();

                    IndexColumn affCol = t.getExplicitAffinityKeyColumn();

                    String affinityKeyCol = affCol != null ? affCol.columnName : null;

                    return new TableInformation(t.getSchema().getName(), t.getName(), TableType.TABLE.name(), cacheGrpId,
                        cacheGrpDesc.cacheOrGroupName(), t.cacheId(), t.cacheName(), affinityKeyCol,
                        type.keyFieldAlias(), type.valueFieldAlias(), type.keyTypeName(), type.valueTypeName());
                })
                .filter(Objects::nonNull)
                .forEach(infos::add);
        }

        if ((allTypes || types.contains(TableType.VIEW.name()))
            && matches(QueryUtils.SCHEMA_SYS, schemaNamePtrn)) {
            schemaMgr.systemViews().stream()
                .filter(t -> matches(t.getTableName(), tblNamePtrn))
                .map(v -> new TableInformation(QueryUtils.SCHEMA_SYS, v.getTableName(), TableType.VIEW.name()))
                .forEach(infos::add);
        }

        return infos;
    }

    /** {@inheritDoc} */
    @Override public Collection<ColumnInformation> columnsInformation(String schemaNamePtrn, String tblNamePtrn,
        String colNamePtrn) {
        Collection<ColumnInformation> infos = new ArrayList<>();

        // Gather information about tables.
        schemaMgr.dataTables().stream()
            .filter(t -> matches(t.getSchema().getName(), schemaNamePtrn))
            .filter(t -> matches(t.getName(), tblNamePtrn))
            .flatMap(
                tbl -> {
                    IndexColumn affCol = tbl.getAffinityKeyColumn();

                    return Stream.of(tbl.getColumns())
                        .filter(Column::getVisible)
                        .filter(c -> matches(c.getName(), colNamePtrn))
                        .map(c -> {
                            GridQueryProperty prop = tbl.rowDescriptor().type().property(c.getName());

                            boolean isAff = affCol != null && c.getColumnId() == affCol.column.getColumnId();

                            return new ColumnInformation(
                                c.getColumnId() - QueryUtils.DEFAULT_COLUMNS_COUNT + 1,
                                tbl.getSchema().getName(),
                                tbl.getName(),
                                c.getName(),
                                prop.type(),
                                c.isNullable(),
                                prop.defaultValue(),
                                prop.precision(),
                                prop.scale(),
                                isAff);
                        });
                }
            ).forEach(infos::add);

        // Gather information about system views.
        if (matches(QueryUtils.SCHEMA_SYS, schemaNamePtrn)) {
            schemaMgr.systemViews().stream()
                .filter(v -> matches(v.getTableName(), tblNamePtrn))
                .flatMap(
                    view ->
                        Stream.of(view.getColumns())
                            .filter(c -> matches(c.getName(), colNamePtrn))
                            .map(c -> new ColumnInformation(
                                c.getColumnId() + 1,
                                QueryUtils.SCHEMA_SYS,
                                view.getTableName(),
                                c.getName(),
                                IgniteUtils.classForName(
                                    DataType.getTypeClassName(c.getType().getValueType(), false), Object.class),
                                c.isNullable(),
                                null,
                                (int)c.getType().getPrecision(),
                                c.getType().getScale(),
                                false))
                ).forEach(infos::add);
        }

        return infos;
    }

    /** {@inheritDoc} */
    @Override public boolean isStreamableInsertStatement(String schemaName, SqlFieldsQuery qry) throws SQLException{
        QueryParserResult parsed = parser.parse(schemaName, qry, true);

        return parsed.isDml() && parsed.dml().streamable() && parsed.remainingQuery() == null;
    }

    /** {@inheritDoc} */
    @Override public GridQueryRowCacheCleaner rowCacheCleaner(int grpId) {
        return rowCache.forGroup(grpId);
    }

    /** {@inheritDoc} */
    @Override public void markAsRebuildNeeded(GridCacheContext cctx) {
        assert cctx.group().persistenceEnabled(): cctx;

        markIndexRebuild(cctx.name(), true);
    }

    /** {@inheritDoc} */
    @Override public IgniteInternalFuture<?> rebuildIndexesFromHash(GridCacheContext cctx) {
        assert nonNull(cctx);

        // No data in fresh in-memory cache.
        if (!cctx.group().persistenceEnabled())
            return null;

        IgnitePageStoreManager pageStore = cctx.shared().pageStore();

        assert nonNull(pageStore);

        SchemaIndexCacheVisitorClosure clo;

        String cacheName = cctx.name();

        if (!pageStore.hasIndexStore(cctx.groupId())) {
            // If there are no index store, rebuild all indexes.
            clo = new IndexRebuildFullClosure(cctx.queries(), cctx.mvccEnabled());
        }
        else {
            // Otherwise iterate over tables looking for missing indexes.
            IndexRebuildPartialClosure clo0 = new IndexRebuildPartialClosure(cctx);

            for (H2TableDescriptor tblDesc : schemaMgr.tablesForCache(cacheName)) {
                GridH2Table tbl = tblDesc.table();

                assert nonNull(tbl);

                tbl.collectIndexesForPartialRebuild(clo0);
            }

            if (clo0.hasIndexes())
                clo = clo0;
            else
                return null;
        }

        // Closure prepared, do rebuild.
        markIndexRebuild(cacheName, true);

        GridFutureAdapter<Void> rebuildCacheIdxFut = new GridFutureAdapter<>();

<<<<<<< HEAD
        if (cctx.group().metrics() != null)
            cctx.group().metrics().addIndexBuildCountPartitionsLeft(cctx.topology().localPartitions().size());
=======
        rebuildCacheIdxFut.listen(fut -> {
            Throwable err = fut.error();
>>>>>>> 12b1eb1e

            if (isNull(err)) {
                try {
                    markIndexRebuild(cacheName, false);
                }
                catch (Throwable t) {
                    err = t;

                    rebuildCacheIdxFut.onDone(t);
                }
            }

            if (nonNull(err))
                U.error(log, "Failed to rebuild indexes for cache: " + cacheName, err);
        });

        rebuildIndexesFromHash0(cctx, clo, rebuildCacheIdxFut);

        return rebuildCacheIdxFut;
    }

    /**
     * Do index rebuild.
     *
     * @param cctx Cache context.
     * @param clo Closure.
     * @param rebuildIdxFut Future for rebuild indexes.
     */
    protected void rebuildIndexesFromHash0(
        GridCacheContext cctx,
        SchemaIndexCacheVisitorClosure clo,
        GridFutureAdapter<Void> rebuildIdxFut
    ) {
        new SchemaIndexCacheVisitorImpl(cctx, null, rebuildIdxFut).visit(clo);
    }

    /**
     * Mark tables for index rebuild, so that their indexes are not used.
     *
     * @param cacheName Cache name.
     * @param val Value.
     */
    private void markIndexRebuild(String cacheName, boolean val) {
        for (H2TableDescriptor tblDesc : schemaMgr.tablesForCache(cacheName)) {
            assert tblDesc.table() != null;

            tblDesc.table().markRebuildFromHashInProgress(val);
        }
    }

    /**
     * @return Busy lock.
     */
    public GridSpinBusyLock busyLock() {
        return busyLock;
    }

    /**
     * @return Map query executor.
     */
    public GridMapQueryExecutor mapQueryExecutor() {
        return mapQryExec;
    }

    /**
     * @return Reduce query executor.
     */
    public GridReduceQueryExecutor reduceQueryExecutor() {
        return rdcQryExec;
    }

    /**
     * Return Running query manager.
     *
     * @return Running query manager.
     */
    public RunningQueryManager runningQueryManager() {
        return runningQryMgr;
    }

    /**
     * @return Reduce query executor.
     */
    public QueryMemoryManager memoryManager() {
        return memoryMgr;
    }

    /** {@inheritDoc} */
    @SuppressWarnings({"deprecation"})
    @Override public void start(GridKernalContext ctx, GridSpinBusyLock busyLock) throws IgniteCheckedException {
        if (log.isDebugEnabled())
            log.debug("Starting cache query index...");

        this.busyLock = busyLock;

        if (SysProperties.serializeJavaObject) {
            U.warn(log, "Serialization of Java objects in H2 was enabled.");

            SysProperties.serializeJavaObject = false;
        }

        this.ctx = ctx;

        partReservationMgr = new PartitionReservationManager(ctx);

        connMgr = new ConnectionManager(ctx);

        longRunningQryMgr = new LongRunningQueryManager(ctx);

        parser = new QueryParser(this, connections());

        schemaMgr = new SchemaManager(ctx, connections());
        schemaMgr.start(ctx.config().getSqlSchemas());

        nodeId = ctx.localNodeId();
        marshaller = ctx.config().getMarshaller();

        memoryMgr = new QueryMemoryManager(ctx);
        runningQryMgr = new RunningQueryManager(ctx);

        mapQryExec = new GridMapQueryExecutor();
        rdcQryExec = new GridReduceQueryExecutor();

        mapQryExec.start(ctx, this);
        rdcQryExec.start(ctx, this);

        discoLsnr = evt -> {
            mapQryExec.onNodeLeft((DiscoveryEvent)evt);
            rdcQryExec.onNodeLeft((DiscoveryEvent)evt);
        };

        ctx.event().addLocalEventListener(discoLsnr, EventType.EVT_NODE_FAILED, EventType.EVT_NODE_LEFT);

        qryLsnr = (nodeId, msg, plc) -> onMessage(nodeId, msg);

        ctx.io().addMessageListener(GridTopic.TOPIC_QUERY, qryLsnr);

        partExtractor = new PartitionExtractor(new H2PartitionResolver(this), ctx);

        cmdProc = new CommandProcessor(ctx, schemaMgr, this);
        cmdProc.start();

        if (JdbcUtils.serializer != null)
            U.warn(log, "Custom H2 serialization is already configured, will override.");

        JavaObjectSerializer h2Serializer = h2Serializer();

        JdbcUtils.serializer = h2Serializer;

        connMgr.setH2Serializer(h2Serializer);

        registerAggregateFunctions();
    }

    /** {@inheritDoc} */
    @Override public void onKernalStart() {
        memoryMgr.cleanSpillDirectory();
    }

    /**
     * @param nodeId Node ID.
     * @param msg Message.
     */
    public void onMessage(UUID nodeId, Object msg) {
        assert msg != null;

        ClusterNode node = ctx.discovery().node(nodeId);

        if (node == null)
            return; // Node left, ignore.

        if (!busyLock.enterBusy())
            return;

        try {
            if (msg instanceof GridCacheQueryMarshallable)
                ((GridCacheQueryMarshallable)msg).unmarshall(ctx.config().getMarshaller(), ctx);

            try {
                boolean processed = true;

                boolean tracebleMsg = false;

                if (msg instanceof GridQueryNextPageRequest) {
                    mapQueryExecutor().onNextPageRequest(node, (GridQueryNextPageRequest)msg);

                    tracebleMsg = true;
                }
                else if (msg instanceof GridQueryNextPageResponse) {
                    reduceQueryExecutor().onNextPage(node, (GridQueryNextPageResponse)msg);

                    tracebleMsg = true;
                }
                else if (msg instanceof GridH2QueryRequest)
                    mapQueryExecutor().onQueryRequest(node, (GridH2QueryRequest)msg);
                else if (msg instanceof GridH2DmlRequest)
                    mapQueryExecutor().onDmlRequest(node, (GridH2DmlRequest)msg);
                else if (msg instanceof GridH2DmlResponse)
                    reduceQueryExecutor().onDmlResponse(node, (GridH2DmlResponse)msg);
                else if (msg instanceof GridQueryFailResponse)
                    reduceQueryExecutor().onFail(node, (GridQueryFailResponse)msg);
                else if (msg instanceof GridQueryCancelRequest)
                    mapQueryExecutor().onCancel(node, (GridQueryCancelRequest)msg);
                else
                    processed = false;

                if (processed && log.isDebugEnabled() && (!tracebleMsg || log.isTraceEnabled()))
                    log.debug("Processed message: [srcNodeId=" + nodeId + ", msg=" + msg + ']');
            }
            catch (Throwable th) {
                U.error(log, "Failed to process message: [srcNodeId=" + nodeId + ", msg=" + msg + ']', th);
            }
        }
        finally {
            busyLock.leaveBusy();
        }
    }

    /**
     * @return Value object context.
     */
    public CacheObjectValueContext objectContext() {
        return ctx.query().objectContext();
    }

    /**
     * @param topic Topic.
     * @param topicOrd Topic ordinal for {@link GridTopic}.
     * @param nodes Nodes.
     * @param msg Message.
     * @param specialize Optional closure to specialize message for each node.
     * @param locNodeHnd Handler for local node.
     * @param plc Policy identifying the executor service which will process message.
     * @param runLocParallel Run local handler in parallel thread.
     * @return {@code true} If all messages sent successfully.
     */
    public boolean send(
        Object topic,
        int topicOrd,
        Collection<ClusterNode> nodes,
        Message msg,
        @Nullable IgniteBiClosure<ClusterNode, Message, Message> specialize,
        @Nullable final IgniteInClosure2X<ClusterNode, Message> locNodeHnd,
        byte plc,
        boolean runLocParallel
    ) {
        boolean ok = true;

        if (specialize == null && msg instanceof GridCacheQueryMarshallable)
            ((GridCacheQueryMarshallable)msg).marshall(marshaller);

        ClusterNode locNode = null;

        for (ClusterNode node : nodes) {
            if (node.isLocal()) {
                if (locNode != null)
                    throw new IllegalStateException();

                locNode = node;

                continue;
            }

            try {
                if (specialize != null) {
                    msg = specialize.apply(node, msg);

                    if (msg instanceof GridCacheQueryMarshallable)
                        ((GridCacheQueryMarshallable)msg).marshall(marshaller);
                }

                ctx.io().sendGeneric(node, topic, topicOrd, msg, plc);
            }
            catch (IgniteCheckedException e) {
                ok = false;

                U.warn(log, "Failed to send message [node=" + node + ", msg=" + msg +
                    ", errMsg=" + e.getMessage() + "]");
            }
        }

        // Local node goes the last to allow parallel execution.
        if (locNode != null) {
            assert locNodeHnd != null;

            if (specialize != null) {
                msg = specialize.apply(locNode, msg);

                if (msg instanceof GridCacheQueryMarshallable)
                    ((GridCacheQueryMarshallable)msg).marshall(marshaller);
            }

            if (runLocParallel) {
                final ClusterNode finalLocNode = locNode;
                final Message finalMsg = msg;

                try {
                    // We prefer runLocal to runLocalSafe, because the latter can produce deadlock here.
                    ctx.closure().runLocal(new GridPlainRunnable() {
                        @Override public void run() {
                            if (!busyLock.enterBusy())
                                return;

                            try {
                                locNodeHnd.apply(finalLocNode, finalMsg);
                            }
                            finally {
                                busyLock.leaveBusy();
                            }
                        }
                    }, plc).listen(logger);
                }
                catch (IgniteCheckedException e) {
                    ok = false;

                    U.error(log, "Failed to execute query locally.", e);
                }
            }
            else
                locNodeHnd.apply(locNode, msg);
        }

        return ok;
    }

    /**
     * @return Serializer.
     */
    private JavaObjectSerializer h2Serializer() {
        return new H2JavaObjectSerializer(ctx);
    }

    /**
     * @return Data handler.
     */
    public DataHandler dataHandler() {
        return connMgr.dataHandler();
    }

    /** {@inheritDoc} */
    @Override public void stop() {
        if (log.isDebugEnabled())
            log.debug("Stopping cache query index...");

        mapQryExec.stop();

        qryCtxRegistry.clearSharedOnLocalNodeStop();

        runningQryMgr.stop();
        schemaMgr.stop();
        longRunningQryMgr.stop();
        connMgr.stop();

        cmdProc.stop();

        memoryMgr.close();

        if (log.isDebugEnabled())
            log.debug("Cache query index stopped.");
    }

    /** {@inheritDoc} */
    @Override public void onClientDisconnect() throws IgniteCheckedException {
        if (!mvccEnabled(ctx))
            return;

        GridNearTxLocal tx = tx(ctx);

        if (tx != null)
            cmdProc.doRollback(tx);
    }

    /** {@inheritDoc} */
    @SuppressWarnings("unchecked")
    @Override public boolean initCacheContext(GridCacheContext cacheCtx) {
        GridCacheContextInfo cacheInfo = registeredCacheInfo(cacheCtx.name());

        if (cacheInfo != null) {
            assert !cacheInfo.isCacheContextInited() : cacheInfo.name();
            assert cacheInfo.name().equals(cacheCtx.name()) : cacheInfo.name() + " != " + cacheCtx.name();

            cacheInfo.initCacheContext(cacheCtx);

            return true;
        }

        return false;
    }

    /** {@inheritDoc} */
    @Override public void registerCache(String cacheName, String schemaName, GridCacheContextInfo<?, ?> cacheInfo)
        throws IgniteCheckedException {
        rowCache.onCacheRegistered(cacheInfo);

        schemaMgr.onCacheCreated(cacheName, schemaName, cacheInfo.config().getSqlFunctionClasses());
    }

    /** {@inheritDoc} */
    @Override public void unregisterCache(GridCacheContextInfo cacheInfo, boolean rmvIdx) {
        rowCache.onCacheUnregistered(cacheInfo);

        String cacheName = cacheInfo.name();

        partReservationMgr.onCacheStop(cacheName);

        // Drop schema (needs to be called after callback to DML processor because the latter depends on schema).
        schemaMgr.onCacheDestroyed(cacheName, rmvIdx);

        // Unregister connection.
        connMgr.onCacheDestroyed();

        // Clear query cache.
        clearPlanCache();
    }

    /** {@inheritDoc} */
    @Override public void destroyOrphanIndex(
        RootPage page,
        String indexName,
        int grpId,
        PageMemory pageMemory,
        final GridAtomicLong removeId,
        final ReuseList reuseList,
        boolean mvccEnabled
    ) throws IgniteCheckedException {
        assert ctx.cache().context().database().checkpointLockIsHeldByThread();

        long metaPageId = page.pageId().pageId();

        int inlineSize = getInlineSize(page, grpId, pageMemory);

        String grpName = ctx.cache().cacheGroup(grpId).cacheOrGroupName();

        PageLockListener lockLsnr = ctx.cache().context().diagnostic()
            .pageLockTracker().createPageLockTracker(grpName + "IndexTree##" + indexName);

        BPlusTree<H2Row, H2Row> tree = new BPlusTree<H2Row, H2Row>(
            indexName,
            grpId,
            grpName,
            pageMemory,
            ctx.cache().context().wal(),
            removeId,
            metaPageId,
            reuseList,
            H2ExtrasInnerIO.getVersions(inlineSize, mvccEnabled),
            H2ExtrasLeafIO.getVersions(inlineSize, mvccEnabled),
            ctx.failure(),
            lockLsnr
        ) {
            @Override protected int compare(BPlusIO io, long pageAddr, int idx, H2Row row) {
                throw new AssertionError();
            }

            @Override public H2Row getRow(BPlusIO io, long pageAddr, int idx, Object x) {
                throw new AssertionError();
            }
        };

        tree.destroy();
    }

    /**
     * @param page Root page.
     * @param grpId Cache group id.
     * @param pageMemory Page memory.
     * @return Inline size.
     * @throws IgniteCheckedException If something went wrong.
     */
    private int getInlineSize(RootPage page, int grpId, PageMemory pageMemory) throws IgniteCheckedException {
        long metaPageId = page.pageId().pageId();

        final long metaPage = pageMemory.acquirePage(grpId, metaPageId);

        try {
            long pageAddr = pageMemory.readLock(grpId, metaPageId, metaPage); // Meta can't be removed.

            assert pageAddr != 0 : "Failed to read lock meta page [metaPageId=" +
                U.hexLong(metaPageId) + ']';

            try {
                BPlusMetaIO io = BPlusMetaIO.VERSIONS.forPage(pageAddr);

                return io.getInlineSize(pageAddr);
            }
            finally {
                pageMemory.readUnlock(grpId, metaPageId, metaPage);
            }
        }
        finally {
            pageMemory.releasePage(grpId, metaPageId, metaPage);
        }
    }

    /**
     * Remove all cached queries from cached two-steps queries.
     */
    private void clearPlanCache() {
        parser.clearCache();
    }

    /** {@inheritDoc} */
    @Override public IndexingQueryFilter backupFilter(@Nullable final AffinityTopologyVersion topVer,
        @Nullable final int[] parts) {
        return new IndexingQueryFilterImpl(ctx, topVer, parts);
    }

    /**
     * @return Ready topology version.
     */
    public AffinityTopologyVersion readyTopologyVersion() {
        return ctx.cache().context().exchange().readyAffinityVersion();
    }

    /**
     * @param readyVer Ready topology version.
     *
     * @return {@code true} If pending distributed exchange exists because server topology is changed.
     */
    public boolean serverTopologyChanged(AffinityTopologyVersion readyVer) {
        GridDhtPartitionsExchangeFuture fut = ctx.cache().context().exchange().lastTopologyFuture();

        if (fut.isDone())
            return false;

        AffinityTopologyVersion initVer = fut.initialVersion();

        return initVer.compareTo(readyVer) > 0 && !fut.firstEvent().node().isClient();
    }

    /**
     * @param topVer Topology version.
     * @throws IgniteCheckedException If failed.
     */
    public void awaitForReadyTopologyVersion(AffinityTopologyVersion topVer) throws IgniteCheckedException {
        ctx.cache().context().exchange().affinityReadyFuture(topVer).get();
    }

    /** {@inheritDoc} */
    @Override public void onDisconnected(IgniteFuture<?> reconnectFut) {
        rdcQryExec.onDisconnected(reconnectFut);

        cmdProc.onDisconnected();
    }

    /**
     * Return SQL running queries.
     *
     * @return SQL running queries.
     */
    public List<GridRunningQueryInfo> runningSqlQueries() {
        return runningQryMgr.runningSqlQueries();
    }

    /** {@inheritDoc} */
    @Override public Collection<GridRunningQueryInfo> runningQueries(long duration) {
        return runningQryMgr.longRunningQueries(duration);
    }

    /** {@inheritDoc} */
    @Override public void cancelQueries(Collection<Long> queries) {
        if (!F.isEmpty(queries)) {
            for (Long qryId : queries)
                runningQryMgr.cancel(qryId);
        }
    }

    /** {@inheritDoc} */
    @Override public void onKernalStop() {
        connMgr.onKernalStop();

        ctx.io().removeMessageListener(GridTopic.TOPIC_QUERY, qryLsnr);
        ctx.event().removeLocalEventListener(discoLsnr);
    }

    /**
     * @return Query context registry.
     */
    public QueryContextRegistry queryContextRegistry() {
        return qryCtxRegistry;
    }

    /**
     * @return Connection manager.
     */
    public ConnectionManager connections() {
        return connMgr;
    }

    /**
     * @return Parser.
     */
    public QueryParser parser() {
        return parser;
    }

    /**
     * @return Schema manager.
     */
    public SchemaManager schemaManager() {
        return schemaMgr;
    }

    /**
     * @return Partition extractor.
     */
    public PartitionExtractor partitionExtractor() {
        return partExtractor;
    }

    /**
     * @return Partition reservation manager.
     */
    public PartitionReservationManager partitionReservationManager() {
        return partReservationMgr;
    }

    /**
     * Returns memory tracker for query with given id or {@code null}
     * if id is {@code null} or there is no registered query with such id.
     */
    public H2MemoryTracker memoryTrackerForQry(Long qryId) {
        if (qryId == null)
            return null;

        GridRunningQueryInfo info = runningQryMgr.runningQueryInfo(qryId);

        if (info == null)
            return null;

        final GridQueryMemoryMetricProvider memTracker = info.memoryMetricProvider();

        assert memTracker == null || memTracker instanceof H2MemoryTracker : "Memory tracker either should be null" +
            " or should be instance of " + H2MemoryTracker.class.getName() + ", but it is " + memTracker.getClass().getName();

        return (H2MemoryTracker) memTracker;
    }

    /**
     * @param qryDesc Query descriptor.
     * @param qryParams Query parameters.
     * @param dml DML statement.
     * @param cancel Query cancel.
     * @return Update result wrapped into {@link GridQueryFieldsResult}
     * @throws IgniteCheckedException if failed.
     */
    @SuppressWarnings("unchecked")
    private List<QueryCursorImpl<List<?>>> executeUpdateDistributed(
        @Nullable Long qryId,
        QueryDescriptor qryDesc,
        QueryParameters qryParams,
        QueryParserResultDml dml,
        GridQueryCancel cancel
    ) throws IgniteCheckedException {
        if (qryDesc.batched()) {
            Collection<UpdateResult> ress;

            List<Object[]> argss = qryParams.batchedArguments();

            UpdatePlan plan = dml.plan();

            GridCacheContext<?, ?> cctx = plan.cacheContext();

            // For MVCC case, let's enlist batch elements one by one.
            if (plan.hasRows() && plan.mode() == UpdateMode.INSERT && !cctx.mvccEnabled()) {
                CacheOperationContext opCtx = DmlUtils.setKeepBinaryContext(cctx);

                try {
                    List<List<List<?>>> cur = plan.createRows(argss);

                    //TODO: IGNITE-11176 - Need to support cancellation
                    ress = DmlUtils.processSelectResultBatched(plan, cur, qryParams.updateBatchSize());
                }
                finally {
                    DmlUtils.restoreKeepBinaryContext(cctx, opCtx);
                }
            }
            else {
                // Fallback to previous mode.
                ress = new ArrayList<>(argss.size());

                SQLException batchException = null;

                int[] cntPerRow = new int[argss.size()];

                int cntr = 0;

                for (Object[] args : argss) {
                    UpdateResult res;

                    try {
                        res = executeUpdate(
                            qryId,
                            qryDesc,
                            qryParams.toSingleBatchedArguments(args),
                            dml,
                            false,
                            null,
                            cancel
                        );

                        cntPerRow[cntr++] = (int)res.counter();

                        ress.add(res);
                    }
                    catch (Exception e ) {
                        SQLException sqlEx = QueryUtils.toSqlException(e);

                        batchException = DmlUtils.chainException(batchException, sqlEx);

                        cntPerRow[cntr++] = Statement.EXECUTE_FAILED;
                    }
                }

                if (batchException != null) {
                    BatchUpdateException e = new BatchUpdateException(batchException.getMessage(),
                        batchException.getSQLState(), batchException.getErrorCode(), cntPerRow, batchException);

                    throw new IgniteCheckedException(e);
                }
            }

            ArrayList<QueryCursorImpl<List<?>>> resCurs = new ArrayList<>(ress.size());

            for (UpdateResult res : ress) {
                res.throwIfError();

                QueryCursorImpl<List<?>> resCur = (QueryCursorImpl<List<?>>)new QueryCursorImpl(singletonList
                    (singletonList(res.counter())), cancel, false, false);

                resCur.fieldsMeta(UPDATE_RESULT_META);

                resCurs.add(resCur);
            }

            return resCurs;
        }
        else {
            UpdateResult res = executeUpdate(
                qryId,
                qryDesc,
                qryParams,
                dml,
                false,
                null,
                cancel
            );

            res.throwIfError();

            QueryCursorImpl<List<?>> resCur = (QueryCursorImpl<List<?>>)new QueryCursorImpl(singletonList
                (singletonList(res.counter())), cancel, false, false);

            resCur.fieldsMeta(UPDATE_RESULT_META);

            resCur.partitionResult(res.partitionResult());

            return singletonList(resCur);
        }
    }

    /**
     * Execute DML statement, possibly with few re-attempts in case of concurrent data modifications.
     *
     * @param qryDesc Query descriptor.
     * @param qryParams Query parameters.
     * @param dml DML command.
     * @param loc Query locality flag.
     * @param filters Cache name and key filter.
     * @param cancel Cancel.
     * @return Update result (modified items count and failed keys).
     * @throws IgniteCheckedException if failed.
     */
    @SuppressWarnings("IfMayBeConditional")
    private UpdateResult executeUpdate(
        @Nullable Long qryId,
        QueryDescriptor qryDesc,
        QueryParameters qryParams,
        QueryParserResultDml dml,
        boolean loc,
        IndexingQueryFilter filters,
        GridQueryCancel cancel
    ) throws IgniteCheckedException {
        Object[] errKeys = null;

        long items = 0;

        PartitionResult partRes = null;

        GridCacheContext<?, ?> cctx = dml.plan().cacheContext();

        boolean transactional = cctx != null && cctx.mvccEnabled();

        int maxRetryCnt = transactional ? 1 : DFLT_UPDATE_RERUN_ATTEMPTS;

        for (int i = 0; i < maxRetryCnt; i++) {
            CacheOperationContext opCtx = cctx != null ? DmlUtils.setKeepBinaryContext(cctx) : null;

            UpdateResult r;

            try {
                if (transactional)
                    r = executeUpdateTransactional(
                        qryId,
                        qryDesc,
                        qryParams,
                        dml,
                        loc,
                        cancel
                    );
                else
                    r = executeUpdateNonTransactional(
                        qryId,
                        qryDesc,
                        qryParams,
                        dml,
                        loc,
                        filters,
                        cancel
                    );
            }
            finally {
                if (opCtx != null)
                    DmlUtils.restoreKeepBinaryContext(cctx, opCtx);
            }

            items += r.counter();
            errKeys = r.errorKeys();
            partRes = r.partitionResult();

            if (F.isEmpty(errKeys))
                break;
        }

        if (F.isEmpty(errKeys) && partRes == null) {
            if (items == 1L)
                return UpdateResult.ONE;
            else if (items == 0L)
                return UpdateResult.ZERO;
        }

        return new UpdateResult(items, errKeys, partRes);
    }

    /**
     * Execute update in non-transactional mode.
     *
     * @param qryDesc Query descriptor.
     * @param qryParams Query parameters.
     * @param dml Plan.
     * @param loc Local flag.
     * @param filters Filters.
     * @param cancel Cancel hook.
     * @return Update result.
     * @throws IgniteCheckedException If failed.
     */
    private UpdateResult executeUpdateNonTransactional(
        @Nullable Long qryId,
        QueryDescriptor qryDesc,
        QueryParameters qryParams,
        QueryParserResultDml dml,
        boolean loc,
        IndexingQueryFilter filters,
        GridQueryCancel cancel
    ) throws IgniteCheckedException {
        UpdatePlan plan = dml.plan();

        UpdateResult fastUpdateRes = plan.processFast(qryParams.arguments());

        if (fastUpdateRes != null)
            return fastUpdateRes;

        DmlDistributedPlanInfo distributedPlan = loc ? null : plan.distributedPlan();

        if (distributedPlan != null) {
            if (cancel == null)
                cancel = new GridQueryCancel();

            UpdateResult result = rdcQryExec.update(
                qryDesc.schemaName(),
                distributedPlan.getCacheIds(),
                qryDesc.sql(),
                qryParams.arguments(),
                qryDesc.enforceJoinOrder(),
                qryParams.pageSize(),
                qryParams.timeout(),
                qryParams.partitions(),
                distributedPlan.isReplicatedOnly(),
                cancel
            );

            // Null is returned in case not all nodes support distributed DML.
            if (result != null)
                return result;
        }

        SqlFieldsQuery selectFieldsQry = new SqlFieldsQueryEx(plan.selectQuery() == null ? "" : plan.selectQuery(), true)
            .setCollocated(qryDesc.collocated())
            .setArgs(qryParams.arguments())
            .setDistributedJoins(qryDesc.distributedJoins())
            .setEnforceJoinOrder(qryDesc.enforceJoinOrder())
            .setLocal(qryDesc.local())
            .setPageSize(qryParams.pageSize())
            .setTimeout(qryParams.timeout(), TimeUnit.MILLISECONDS)
            .setMaxMemory(qryParams.maxMemory())
            // On no MVCC mode we cannot use lazy mode when UPDATE query contains updated columns
            // in WHERE condition because it may be cause of update one entry several times
            // (when index for such columns is selected for scan):
            // e.g. : UPDATE test SET val = val + 1 WHERE val >= ?
            .setLazy(qryParams.lazy() && plan.canSelectBeLazy());

        Iterable<List<?>> cur;

        // Do a two-step query only if locality flag is not set AND if plan's SELECT corresponds to an actual
        // sub-query and not some dummy stuff like "select 1, 2, 3;"
        if (!loc && !plan.isLocalSubquery()) {
            assert !F.isEmpty(plan.selectQuery());

            cur = executeSelectForDml(
                qryId,
                qryDesc.schemaName(),
                selectFieldsQry,
                null,
                cancel,
                qryParams.timeout()
            );
        }
        else if (plan.hasRows())
            cur = plan.createRows(qryParams.arguments());
        else {
            selectFieldsQry.setLocal(true);

            QueryParserResult selectParseRes = parser.parse(qryDesc.schemaName(), selectFieldsQry, false);

            final GridQueryFieldsResult res = executeSelectLocal(
                qryId,
                selectParseRes.queryDescriptor(),
                selectParseRes.queryParameters(),
                selectParseRes.select(),
                filters,
                null,
                cancel,
                false,
                qryParams.timeout()
            );

            cur = new QueryCursorImpl<>(new Iterable<List<?>>() {
                @Override public Iterator<List<?>> iterator() {
                    try {
                        return new GridQueryCacheObjectsIterator(res.iterator(), objectContext(), true);
                    }
                    catch (IgniteCheckedException e) {
                        throw new IgniteException(e);
                    }
                }
            }, cancel, true, qryParams.lazy());
        }

        int pageSize = qryParams.updateBatchSize();

        //TODO: IGNITE-11176 - Need to support cancellation
        return DmlUtils.processSelectResult(plan, cur, pageSize);
    }

    /**
     * Execute update in transactional mode.
     *
     * @param qryDesc Query descriptor.
     * @param qryParams Query parameters.
     * @param dml Plan.
     * @param loc Local flag.
     * @param cancel Cancel hook.
     * @return Update result.
     * @throws IgniteCheckedException If failed.
     */
    private UpdateResult executeUpdateTransactional(
        @Nullable Long qryId,
        QueryDescriptor qryDesc,
        QueryParameters qryParams,
        QueryParserResultDml dml,
        boolean loc,
        GridQueryCancel cancel
    ) throws IgniteCheckedException {
        UpdatePlan plan = dml.plan();

        GridCacheContext cctx = plan.cacheContext();

        assert cctx != null;
        assert cctx.transactional();

        GridNearTxLocal tx = tx(ctx);

        boolean implicit = (tx == null);

        boolean commit = implicit && qryParams.autoCommit();

        if (implicit)
            tx = txStart(cctx, qryParams.timeout());

        requestSnapshot(tx);

        try (GridNearTxLocal toCommit = commit ? tx : null) {
            DmlDistributedPlanInfo distributedPlan = loc ? null : plan.distributedPlan();

            long timeout = implicit
                ? tx.remainingTime()
                : operationTimeout(qryParams.timeout(), tx);

            if (cctx.isReplicated() || distributedPlan == null || ((plan.mode() == UpdateMode.INSERT
                || plan.mode() == UpdateMode.MERGE) && !plan.isLocalSubquery())) {

                boolean sequential = true;

                UpdateSourceIterator<?> it;

                if (plan.fastResult()) {
                    IgniteBiTuple row = plan.getFastRow(qryParams.arguments());

                    assert row != null;

                    EnlistOperation op = UpdatePlan.enlistOperation(plan.mode());

                    it = new DmlUpdateSingleEntryIterator<>(op, op.isDeleteOrLock() ? row.getKey() : row);
                }
                else if (plan.hasRows()) {
                    it = new DmlUpdateResultsIterator(
                        UpdatePlan.enlistOperation(plan.mode()),
                        plan,
                        plan.createRows(qryParams.arguments())
                    );
                }
                else {
                    SqlFieldsQuery selectFieldsQry = new SqlFieldsQuery(plan.selectQuery(), qryDesc.collocated())
                        .setArgs(qryParams.arguments())
                        .setDistributedJoins(qryDesc.distributedJoins())
                        .setEnforceJoinOrder(qryDesc.enforceJoinOrder())
                        .setLocal(qryDesc.local())
                        .setPageSize(qryParams.pageSize())
                        .setTimeout((int)timeout, TimeUnit.MILLISECONDS)
                        // In MVCC mode we can use lazy mode always (when is set up) without dependency on
                        // updated columns and WHERE condition.
                        .setLazy(qryParams.lazy());

                    FieldsQueryCursor<List<?>> cur = executeSelectForDml(
                        qryId,
                        qryDesc.schemaName(),
                        selectFieldsQry,
                        MvccUtils.mvccTracker(cctx, tx),
                        cancel,
                        (int)timeout
                    );

                    it = plan.iteratorForTransaction(connections(), cur);
                }

                //TODO: IGNITE-11176 - Need to support cancellation
                IgniteInternalFuture<Long> fut = tx.updateAsync(
                    cctx,
                    it,
                    qryParams.pageSize(),
                    timeout,
                    sequential
                );

                UpdateResult res = new UpdateResult(fut.get(), X.EMPTY_OBJECT_ARRAY,
                    plan.distributedPlan() != null ? plan.distributedPlan().derivedPartitions() : null);

                if (commit)
                    toCommit.commit();

                return res;
            }

            int[] ids = U.toIntArray(distributedPlan.getCacheIds());

            int flags = 0;

            if (qryDesc.enforceJoinOrder())
                flags |= GridH2QueryRequest.FLAG_ENFORCE_JOIN_ORDER;

            if (distributedPlan.isReplicatedOnly())
                flags |= GridH2QueryRequest.FLAG_REPLICATED;

            if (qryParams.lazy())
                flags |= GridH2QueryRequest.FLAG_LAZY;

            flags = GridH2QueryRequest.setDataPageScanEnabled(flags,
                qryParams.dataPageScanEnabled());

            int[] parts = PartitionResult.calculatePartitions(
                qryParams.partitions(),
                distributedPlan.derivedPartitions(),
                qryParams.arguments()
            );

            if (parts != null && parts.length == 0)
                return new UpdateResult(0, X.EMPTY_OBJECT_ARRAY, distributedPlan.derivedPartitions());
            else {
                //TODO: IGNITE-11176 - Need to support cancellation
                IgniteInternalFuture<Long> fut = tx.updateAsync(
                    cctx,
                    ids,
                    parts,
                    qryDesc.schemaName(),
                    qryDesc.sql(),
                    qryParams.arguments(),
                    flags,
                    qryParams.pageSize(),
                    timeout
                );

                UpdateResult res = new UpdateResult(fut.get(), X.EMPTY_OBJECT_ARRAY,
                    distributedPlan.derivedPartitions());

                if (commit)
                    toCommit.commit();

                return res;
            }
        }
        catch (ClusterTopologyServerNotFoundException e) {
            throw new CacheServerNotFoundException(e.getMessage(), e);
        }
        catch (IgniteCheckedException e) {
            IgniteSQLException sqlEx = X.cause(e, IgniteSQLException.class);

            if(sqlEx != null)
                throw sqlEx;

            Exception ex = IgniteUtils.convertExceptionNoWrap(e);

            if (ex instanceof IgniteException)
                throw (IgniteException)ex;

            U.error(log, "Error during update [localNodeId=" + ctx.localNodeId() + "]", ex);

            throw new IgniteSQLException("Failed to run SQL update query. " + ex.getMessage(), ex);
        }
        finally {
            if (commit)
                cctx.tm().resetContext();
        }
    }

    /** {@inheritDoc} */
    @Override public void registerMxBeans(IgniteMBeansManager mbMgr) throws IgniteCheckedException {
        SqlQueryMXBean qryMXBean = new SqlQueryMXBeanImpl(ctx);

        mbMgr.registerMBean("SQL Query", qryMXBean.getClass().getSimpleName(), qryMXBean, SqlQueryMXBean.class);
    }

    /**
     * @return Long running queries manager.
     */
    public LongRunningQueryManager longRunningQueries() {
        return longRunningQryMgr;
    }

    /** {@inheritDoc} */
    @Override public long indexSize(String schemaName, String tblName, String idxName) throws IgniteCheckedException {
        GridH2Table tbl = schemaMgr.dataTable(schemaName, tblName);

        if (tbl == null)
            return 0;

        H2TreeIndex idx = (H2TreeIndex)tbl.userIndex(idxName);

        return idx == null ? 0 : idx.size();
    }

    /**
     * Register predefined custom aggregate functions.
     *
     * @throws IgniteCheckedException If failed.
     */
    private void registerAggregateFunctions() throws IgniteCheckedException {
        registerAggregateFunction(GridFirstValueFunction.NAME, GridFirstValueFunction.class);
        registerAggregateFunction(GridLastValueFunction.NAME, GridLastValueFunction.class);
    }

    /**
     * Register custom aggregate function.
     *
     * @param fnName SQL function name.
     * @param cls Function implementation class.
     * @throws IgniteCheckedException If failed.
     */
    public void registerAggregateFunction(String fnName,
        Class<? extends AggregateFunction> cls) throws IgniteCheckedException {
        Objects.requireNonNull(fnName, "Function name can't be null");
        Objects.requireNonNull(cls, "Class name can't be null");

        if (!AggregateFunction.class.isAssignableFrom(cls))
            throw new IgniteSQLException("Aggregate function '" + cls.getName() + "' should implement '" + AggregateFunction.class.getName() + "'");

        connections().executeStatement(null, "CREATE AGGREGATE " + fnName + " FOR \"" + cls.getName() + "\"");

        if (log.isDebugEnabled())
            log.debug("Aggregation function " + fnName + "(" + cls.getName() + ") has been registered.");
    }
}<|MERGE_RESOLUTION|>--- conflicted
+++ resolved
@@ -2024,13 +2024,11 @@
 
         GridFutureAdapter<Void> rebuildCacheIdxFut = new GridFutureAdapter<>();
 
-<<<<<<< HEAD
         if (cctx.group().metrics() != null)
             cctx.group().metrics().addIndexBuildCountPartitionsLeft(cctx.topology().localPartitions().size());
-=======
+
         rebuildCacheIdxFut.listen(fut -> {
             Throwable err = fut.error();
->>>>>>> 12b1eb1e
 
             if (isNull(err)) {
                 try {
