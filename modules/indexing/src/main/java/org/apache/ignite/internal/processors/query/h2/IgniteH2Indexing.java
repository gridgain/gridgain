/*
 * Copyright 2019 GridGain Systems, Inc. and Contributors.
 *
 * Licensed under the GridGain Community Edition License (the "License");
 * you may not use this file except in compliance with the License.
 * You may obtain a copy of the License at
 *
 *     https://www.gridgain.com/products/software/community-edition/gridgain-community-edition-license
 *
 * Unless required by applicable law or agreed to in writing, software
 * distributed under the License is distributed on an "AS IS" BASIS,
 * WITHOUT WARRANTIES OR CONDITIONS OF ANY KIND, either express or implied.
 * See the License for the specific language governing permissions and
 * limitations under the License.
 */

package org.apache.ignite.internal.processors.query.h2;

import java.sql.BatchUpdateException;
import java.sql.Connection;
import java.sql.PreparedStatement;
import java.sql.ResultSet;
import java.sql.SQLException;
import java.sql.Statement;
import java.util.ArrayList;
import java.util.Arrays;
import java.util.Collection;
import java.util.Iterator;
import java.util.LinkedHashMap;
import java.util.List;
import java.util.Map;
import java.util.Set;
import java.util.UUID;
import java.util.concurrent.TimeUnit;
import javax.cache.CacheException;
import org.apache.ignite.IgniteCheckedException;
import org.apache.ignite.IgniteDataStreamer;
import org.apache.ignite.IgniteException;
import org.apache.ignite.IgniteLogger;
import org.apache.ignite.IgniteSystemProperties;
import org.apache.ignite.cache.CacheServerNotFoundException;
import org.apache.ignite.cache.query.FieldsQueryCursor;
import org.apache.ignite.cache.query.QueryCancelledException;
import org.apache.ignite.cache.query.SqlFieldsQuery;
import org.apache.ignite.cache.query.SqlQuery;
import org.apache.ignite.cluster.ClusterNode;
import org.apache.ignite.events.DiscoveryEvent;
import org.apache.ignite.events.EventType;
import org.apache.ignite.internal.GridKernalContext;
import org.apache.ignite.internal.GridTopic;
import org.apache.ignite.internal.IgniteInternalFuture;
import org.apache.ignite.internal.cluster.ClusterTopologyServerNotFoundException;
import org.apache.ignite.internal.managers.IgniteMBeansManager;
import org.apache.ignite.internal.managers.communication.GridMessageListener;
import org.apache.ignite.internal.managers.eventstorage.GridLocalEventListener;
import org.apache.ignite.internal.mxbean.SqlQueryMXBean;
import org.apache.ignite.internal.mxbean.SqlQueryMXBeanImpl;
import org.apache.ignite.internal.pagemem.PageMemory;
import org.apache.ignite.internal.pagemem.store.IgnitePageStoreManager;
import org.apache.ignite.internal.processors.affinity.AffinityTopologyVersion;
import org.apache.ignite.internal.processors.cache.CacheObjectValueContext;
import org.apache.ignite.internal.processors.cache.CacheOperationContext;
import org.apache.ignite.internal.processors.cache.DynamicCacheDescriptor;
import org.apache.ignite.internal.processors.cache.GridCacheContext;
import org.apache.ignite.internal.processors.cache.GridCacheContextInfo;
import org.apache.ignite.internal.processors.cache.KeyCacheObject;
import org.apache.ignite.internal.processors.cache.QueryCursorImpl;
import org.apache.ignite.internal.processors.cache.distributed.dht.preloader.GridDhtPartitionsExchangeFuture;
import org.apache.ignite.internal.processors.cache.distributed.near.GridNearTxLocal;
import org.apache.ignite.internal.processors.cache.mvcc.MvccQueryTracker;
import org.apache.ignite.internal.processors.cache.mvcc.MvccSnapshot;
import org.apache.ignite.internal.processors.cache.mvcc.MvccUtils;
import org.apache.ignite.internal.processors.cache.mvcc.StaticMvccQueryTracker;
import org.apache.ignite.internal.processors.cache.persistence.CacheDataRow;
import org.apache.ignite.internal.processors.cache.persistence.RootPage;
import org.apache.ignite.internal.processors.cache.persistence.tree.BPlusTree;
import org.apache.ignite.internal.processors.cache.persistence.tree.io.BPlusIO;
import org.apache.ignite.internal.processors.cache.persistence.tree.io.BPlusMetaIO;
import org.apache.ignite.internal.processors.cache.persistence.tree.io.PageIO;
import org.apache.ignite.internal.processors.cache.persistence.tree.reuse.ReuseList;
import org.apache.ignite.internal.processors.cache.query.GridCacheQueryMarshallable;
import org.apache.ignite.internal.processors.cache.query.GridCacheQueryType;
import org.apache.ignite.internal.processors.cache.query.GridCacheTwoStepQuery;
import org.apache.ignite.internal.processors.cache.query.IgniteQueryErrorCode;
import org.apache.ignite.internal.processors.cache.query.RegisteredQueryCursor;
import org.apache.ignite.internal.processors.cache.transactions.IgniteTxAdapter;
import org.apache.ignite.internal.processors.cache.tree.CacheDataTree;
import org.apache.ignite.internal.processors.odbc.SqlStateCode;
import org.apache.ignite.internal.processors.odbc.jdbc.JdbcParameterMeta;
import org.apache.ignite.internal.processors.query.EnlistOperation;
import org.apache.ignite.internal.processors.query.GridQueryCacheObjectsIterator;
import org.apache.ignite.internal.processors.query.GridQueryCancel;
import org.apache.ignite.internal.processors.query.GridQueryFieldMetadata;
import org.apache.ignite.internal.processors.query.GridQueryFieldsResult;
import org.apache.ignite.internal.processors.query.GridQueryFieldsResultAdapter;
import org.apache.ignite.internal.processors.query.GridQueryIndexing;
import org.apache.ignite.internal.processors.query.GridQueryRowCacheCleaner;
import org.apache.ignite.internal.processors.query.GridQueryTypeDescriptor;
import org.apache.ignite.internal.processors.query.GridRunningQueryInfo;
import org.apache.ignite.internal.processors.query.IgniteSQLException;
import org.apache.ignite.internal.processors.query.QueryField;
import org.apache.ignite.internal.processors.query.QueryIndexDescriptorImpl;
import org.apache.ignite.internal.processors.query.QueryUtils;
import org.apache.ignite.internal.processors.query.RunningQueryManager;
import org.apache.ignite.internal.processors.query.SqlClientContext;
import org.apache.ignite.internal.processors.query.UpdateSourceIterator;
import org.apache.ignite.internal.processors.query.h2.affinity.H2PartitionResolver;
import org.apache.ignite.internal.processors.query.h2.affinity.PartitionExtractor;
import org.apache.ignite.internal.processors.query.h2.database.H2TreeClientIndex;
import org.apache.ignite.internal.processors.query.h2.database.H2TreeIndex;
import org.apache.ignite.internal.processors.query.h2.database.io.H2ExtrasInnerIO;
import org.apache.ignite.internal.processors.query.h2.database.io.H2ExtrasLeafIO;
import org.apache.ignite.internal.processors.query.h2.database.io.H2InnerIO;
import org.apache.ignite.internal.processors.query.h2.database.io.H2LeafIO;
import org.apache.ignite.internal.processors.query.h2.database.io.H2MvccInnerIO;
import org.apache.ignite.internal.processors.query.h2.database.io.H2MvccLeafIO;
import org.apache.ignite.internal.processors.query.h2.dml.DmlDistributedPlanInfo;
import org.apache.ignite.internal.processors.query.h2.dml.DmlUpdateResultsIterator;
import org.apache.ignite.internal.processors.query.h2.dml.DmlUpdateSingleEntryIterator;
import org.apache.ignite.internal.processors.query.h2.dml.DmlUtils;
import org.apache.ignite.internal.processors.query.h2.dml.UpdateMode;
import org.apache.ignite.internal.processors.query.h2.dml.UpdatePlan;
import org.apache.ignite.internal.processors.query.h2.opt.GridH2IndexBase;
import org.apache.ignite.internal.processors.query.h2.opt.GridH2Table;
import org.apache.ignite.internal.processors.query.h2.opt.H2Row;
import org.apache.ignite.internal.processors.query.h2.opt.QueryContext;
import org.apache.ignite.internal.processors.query.h2.opt.QueryContextRegistry;
import org.apache.ignite.internal.processors.query.h2.sql.GridSqlStatement;
import org.apache.ignite.internal.processors.query.h2.twostep.GridMapQueryExecutor;
import org.apache.ignite.internal.processors.query.h2.twostep.GridReduceQueryExecutor;
import org.apache.ignite.internal.processors.query.h2.twostep.PartitionReservationManager;
import org.apache.ignite.internal.processors.query.h2.twostep.messages.GridQueryCancelRequest;
import org.apache.ignite.internal.processors.query.h2.twostep.messages.GridQueryFailResponse;
import org.apache.ignite.internal.processors.query.h2.twostep.messages.GridQueryNextPageRequest;
import org.apache.ignite.internal.processors.query.h2.twostep.messages.GridQueryNextPageResponse;
import org.apache.ignite.internal.processors.query.h2.twostep.msg.GridH2DmlRequest;
import org.apache.ignite.internal.processors.query.h2.twostep.msg.GridH2DmlResponse;
import org.apache.ignite.internal.processors.query.h2.twostep.msg.GridH2QueryRequest;
import org.apache.ignite.internal.processors.query.schema.SchemaIndexCacheVisitor;
import org.apache.ignite.internal.processors.query.schema.SchemaIndexCacheVisitorClosure;
import org.apache.ignite.internal.processors.query.schema.SchemaIndexCacheVisitorImpl;
import org.apache.ignite.internal.sql.command.SqlCommand;
import org.apache.ignite.internal.sql.command.SqlCommitTransactionCommand;
import org.apache.ignite.internal.sql.command.SqlRollbackTransactionCommand;
import org.apache.ignite.internal.sql.optimizer.affinity.PartitionResult;
import org.apache.ignite.internal.util.GridAtomicLong;
import org.apache.ignite.internal.util.GridEmptyCloseableIterator;
import org.apache.ignite.internal.util.GridSpinBusyLock;
import org.apache.ignite.internal.util.IgniteUtils;
import org.apache.ignite.internal.util.lang.GridCloseableIterator;
import org.apache.ignite.internal.util.lang.GridPlainRunnable;
import org.apache.ignite.internal.util.lang.IgniteInClosure2X;
import org.apache.ignite.internal.util.lang.IgniteSingletonIterator;
import org.apache.ignite.internal.util.typedef.F;
import org.apache.ignite.internal.util.typedef.X;
import org.apache.ignite.internal.util.typedef.internal.CU;
import org.apache.ignite.internal.util.typedef.internal.U;
import org.apache.ignite.internal.util.worker.GridWorker;
import org.apache.ignite.internal.util.worker.GridWorkerFuture;
import org.apache.ignite.lang.IgniteBiClosure;
import org.apache.ignite.lang.IgniteBiTuple;
import org.apache.ignite.lang.IgniteFuture;
import org.apache.ignite.lang.IgniteInClosure;
import org.apache.ignite.marshaller.Marshaller;
import org.apache.ignite.plugin.extensions.communication.Message;
import org.apache.ignite.plugin.security.SecurityPermission;
import org.apache.ignite.resources.LoggerResource;
import org.apache.ignite.spi.indexing.IndexingQueryFilter;
import org.apache.ignite.spi.indexing.IndexingQueryFilterImpl;
import org.h2.api.ErrorCode;
import org.h2.api.JavaObjectSerializer;
import org.h2.engine.Session;
import org.h2.engine.SysProperties;
import org.h2.table.IndexColumn;
import org.h2.util.JdbcUtils;
import org.jetbrains.annotations.Nullable;

import static java.lang.Boolean.FALSE;
import static java.util.Collections.singletonList;
import static org.apache.ignite.IgniteSystemProperties.IGNITE_MVCC_TX_SIZE_CACHING_THRESHOLD;
import static org.apache.ignite.internal.processors.cache.mvcc.MvccCachingManager.TX_SIZE_THRESHOLD;
import static org.apache.ignite.internal.processors.cache.mvcc.MvccUtils.checkActive;
import static org.apache.ignite.internal.processors.cache.mvcc.MvccUtils.mvccEnabled;
import static org.apache.ignite.internal.processors.cache.mvcc.MvccUtils.requestSnapshot;
import static org.apache.ignite.internal.processors.cache.mvcc.MvccUtils.tx;
import static org.apache.ignite.internal.processors.cache.mvcc.MvccUtils.txStart;
import static org.apache.ignite.internal.processors.cache.query.GridCacheQueryType.TEXT;
import static org.apache.ignite.internal.processors.query.h2.H2Utils.UPDATE_RESULT_META;
import static org.apache.ignite.internal.processors.query.h2.H2Utils.generateFieldsQueryString;
import static org.apache.ignite.internal.processors.query.h2.H2Utils.session;
import static org.apache.ignite.internal.processors.query.h2.H2Utils.validateTypeDescriptor;
import static org.apache.ignite.internal.processors.query.h2.H2Utils.zeroCursor;
import static org.apache.ignite.internal.processors.query.h2.twostep.msg.GridH2QueryRequest.isDataPageScanEnabled;

/**
 * Indexing implementation based on H2 database engine. In this implementation main query language is SQL,
 * fulltext indexing can be performed using Lucene.
 * <p>
 * For each registered {@link GridQueryTypeDescriptor} this SPI will create respective SQL table with
 * {@code '_key'} and {@code '_val'} fields for key and value, and fields from
 * {@link GridQueryTypeDescriptor#fields()}.
 * For each table it will create indexes declared in {@link GridQueryTypeDescriptor#indexes()}.
 */
public class IgniteH2Indexing implements GridQueryIndexing {
    /*
     * Register IO for indexes.
     */
    static {
        PageIO.registerH2(H2InnerIO.VERSIONS, H2LeafIO.VERSIONS, H2MvccInnerIO.VERSIONS, H2MvccLeafIO.VERSIONS);

        H2ExtrasInnerIO.register();
        H2ExtrasLeafIO.register();
    }

    /** Default number of attempts to re-run DELETE and UPDATE queries in case of concurrent modifications of values. */
    private static final int DFLT_UPDATE_RERUN_ATTEMPTS = 4;

    /** Cached value of {@code IgniteSystemProperties.IGNITE_ALLOW_DML_INSIDE_TRANSACTION}. */
    private final boolean updateInTxAllowed =
        Boolean.getBoolean(IgniteSystemProperties.IGNITE_ALLOW_DML_INSIDE_TRANSACTION);

    /** Logger. */
    @LoggerResource
    private IgniteLogger log;

    /** Node ID. */
    private UUID nodeId;

    /** */
    private Marshaller marshaller;

    /** */
    private GridMapQueryExecutor mapQryExec;

    /** */
    private GridReduceQueryExecutor rdcQryExec;

    /** */
    private GridSpinBusyLock busyLock;

    /** Row cache. */
    private final H2RowCacheRegistry rowCache = new H2RowCacheRegistry();

    /** */
    protected volatile GridKernalContext ctx;

    /** Query context registry. */
    private final QueryContextRegistry qryCtxRegistry = new QueryContextRegistry();

    /** Processor to execute commands which are neither SELECT, nor DML. */
    private CommandProcessor cmdProc;

    /** Partition reservation manager. */
    private PartitionReservationManager partReservationMgr;

    /** Partition extractor. */
    private PartitionExtractor partExtractor;

    /** Running query manager. */
    private RunningQueryManager runningQryMgr;

    /** Parser. */
    private QueryParser parser;

    /** */
    private final IgniteInClosure<? super IgniteInternalFuture<?>> logger = new IgniteInClosure<IgniteInternalFuture<?>>() {
        @Override public void apply(IgniteInternalFuture<?> fut) {
            try {
                fut.get();
            }
            catch (IgniteCheckedException e) {
                U.error(log, e.getMessage(), e);
            }
        }
    };

    /** Query executor. */
    private ConnectionManager connMgr;

    /** Schema manager. */
    private SchemaManager schemaMgr;

    /** H2 Connection manager. */
    private LongRunningQueryManager longRunningQryMgr;

    /** Discovery event listener. */
    private GridLocalEventListener discoLsnr;

    /** Query message listener. */
    private GridMessageListener qryLsnr;

    /**
     * @return Kernal context.
     */
    public GridKernalContext kernalContext() {
        return ctx;
    }

    /** {@inheritDoc} */
    @Override public List<JdbcParameterMeta> parameterMetaData(String schemaName, SqlFieldsQuery qry)
        throws IgniteSQLException {
        assert qry != null;

        ArrayList<JdbcParameterMeta> metas = new ArrayList<>();

        SqlFieldsQuery curQry = qry;

        while (curQry != null) {
            QueryParserResult parsed = parser.parse(schemaName, curQry, true);

            metas.addAll(parsed.parametersMeta());

            curQry = parsed.remainingQuery();
        }

        return metas;
    }

    /** {@inheritDoc} */
    @Override public List<GridQueryFieldMetadata> resultMetaData(String schemaName, SqlFieldsQuery qry)
        throws IgniteSQLException{
        QueryParserResult parsed = parser.parse(schemaName, qry, true);

        if (parsed.remainingQuery() != null)
            return null;

        if (parsed.isSelect())
            return parsed.select().meta();

        return null;
    }

    /** {@inheritDoc} */
    @Override public void store(GridCacheContext cctx,
        GridQueryTypeDescriptor type,
        CacheDataRow row,
        @Nullable CacheDataRow prevRow,
        boolean prevRowAvailable
    ) throws IgniteCheckedException {
        String cacheName = cctx.name();

        H2TableDescriptor tbl = schemaMgr.tableForType(schema(cacheName), cacheName, type.name());

        if (tbl == null)
            return; // Type was rejected.

        tbl.table().update(row, prevRow,  prevRowAvailable);

        if (tbl.luceneIndex() != null) {
            long expireTime = row.expireTime();

            if (expireTime == 0L)
                expireTime = Long.MAX_VALUE;

            tbl.luceneIndex().store(row.key(), row.value(), row.version(), expireTime);
        }
    }

    /** {@inheritDoc} */
    @Override public void remove(GridCacheContext cctx, GridQueryTypeDescriptor type, CacheDataRow row)
        throws IgniteCheckedException {
        if (log.isDebugEnabled()) {
            log.debug("Removing key from cache query index [locId=" + nodeId +
                ", key=" + row.key() +
                ", val=" + row.value() + ']');
        }

        String cacheName = cctx.name();

        H2TableDescriptor tbl = schemaMgr.tableForType(schema(cacheName), cacheName, type.name());

        if (tbl == null)
            return;

        if (tbl.table().remove(row)) {
            if (tbl.luceneIndex() != null)
                tbl.luceneIndex().remove(row.key());
        }
    }

    /** {@inheritDoc} */
    @Override public void dynamicIndexCreate(String schemaName, String tblName, QueryIndexDescriptorImpl idxDesc,
        boolean ifNotExists, SchemaIndexCacheVisitor cacheVisitor) throws IgniteCheckedException {
        schemaMgr.createIndex(schemaName, tblName, idxDesc, ifNotExists, cacheVisitor);
    }

    /** {@inheritDoc} */
    @Override public void dynamicIndexDrop(String schemaName, String idxName, boolean ifExists)
        throws IgniteCheckedException{
        schemaMgr.dropIndex(schemaName, idxName, ifExists);
    }

    /** {@inheritDoc} */
    @Override public void dynamicAddColumn(String schemaName, String tblName, List<QueryField> cols,
        boolean ifTblExists, boolean ifColNotExists) throws IgniteCheckedException {
        schemaMgr.addColumn(schemaName, tblName, cols, ifTblExists, ifColNotExists);

        clearPlanCache();
    }

    /** {@inheritDoc} */
    @Override public void dynamicDropColumn(String schemaName, String tblName, List<String> cols, boolean ifTblExists,
        boolean ifColExists) throws IgniteCheckedException {
        schemaMgr.dropColumn(schemaName, tblName, cols, ifTblExists, ifColExists);

        clearPlanCache();
    }

    /**
     * Create sorted index.
     *
     * @param name Index name,
     * @param tbl Table.
     * @param pk Primary key flag.
     * @param affinityKey Affinity key flag.
     * @param unwrappedCols Unwrapped index columns for complex types.
     * @param wrappedCols Index columns as is complex types.
     * @param inlineSize Index inline size.
     * @return Index.
     */
    @SuppressWarnings("ConstantConditions")
    GridH2IndexBase createSortedIndex(String name, GridH2Table tbl, boolean pk, boolean affinityKey,
        List<IndexColumn> unwrappedCols, List<IndexColumn> wrappedCols, int inlineSize) {
        try {
            GridCacheContextInfo cacheInfo = tbl.cacheInfo();

            if (log.isDebugEnabled())
                log.debug("Creating cache index [cacheId=" + cacheInfo.cacheId() + ", idxName=" + name + ']');

            if (cacheInfo.affinityNode()) {
                final int segments = tbl.rowDescriptor().context().config().getQueryParallelism();

                H2RowCache cache = rowCache.forGroup(cacheInfo.groupId());

                return H2TreeIndex.createIndex(
                    cacheInfo.cacheContext(),
                    cache,
                    tbl,
                    name,
                    pk,
                    affinityKey,
                    unwrappedCols,
                    wrappedCols,
                    inlineSize,
                    segments,
                    log
                );
            }
            else
                return H2TreeClientIndex.createIndex(tbl, name, pk, unwrappedCols, inlineSize, log);
        }
        catch (IgniteCheckedException e) {
            throw new IgniteException(e);
        }
    }

    /** {@inheritDoc} */
    @Override public <K, V> GridCloseableIterator<IgniteBiTuple<K, V>> queryLocalText(String schemaName,
        String cacheName, String qry, String typeName, IndexingQueryFilter filters) throws IgniteCheckedException {
        H2TableDescriptor tbl = schemaMgr.tableForType(schemaName, cacheName, typeName);

        if (tbl != null && tbl.luceneIndex() != null) {
            Long qryId = runningQueryManager().register(qry, TEXT, schemaName, true, null);

            try {
                return tbl.luceneIndex().query(qry.toUpperCase(), filters);
            }
            finally {
                runningQueryManager().unregister(qryId, false);
            }
        }

        return new GridEmptyCloseableIterator<>();
    }

    /**
     * Queries individual fields (generally used by JDBC drivers).
     *
     * @param qryDesc Query descriptor.
     * @param qryParams Query parameters.
     * @param select Select.
     * @param filter Cache name and key filter.
     * @param mvccTracker Query tracker.
     * @param cancel Query cancel.
     * @param inTx Flag whether the query is executed in transaction.
     * @param timeout Timeout.
     * @return Query result.
     * @throws IgniteCheckedException If failed.
     */
    private GridQueryFieldsResult executeSelectLocal(
        QueryDescriptor qryDesc,
        QueryParameters qryParams,
        QueryParserResultSelect select,
        final IndexingQueryFilter filter,
        MvccQueryTracker mvccTracker,
        GridQueryCancel cancel,
        boolean inTx,
        int timeout
    ) throws IgniteCheckedException {
        assert !select.mvccEnabled() || mvccTracker != null;

        String qry;

        if (select.forUpdate())
            qry = inTx ? select.forUpdateQueryTx() : select.forUpdateQueryOutTx();
        else
            qry = qryDesc.sql();

        boolean mvccEnabled = mvccTracker != null;

        try {
            assert select != null;

            if (ctx.security().enabled())
                checkSecurity(select.cacheIds());

            MvccSnapshot mvccSnapshot = null;

            if (mvccEnabled)
                mvccSnapshot = mvccTracker.snapshot();

            long maxMem = qryParams.maxMemory();

            final QueryContext qctx = new QueryContext(
                0,
                filter,
                null,
                mvccSnapshot,
                null,
<<<<<<< HEAD
                maxMem != Long.MAX_VALUE ? new QueryMemoryTracker(maxMem) : null);
=======
                maxMem < 0 ? null : new QueryMemoryTracker(maxMem));
>>>>>>> 436e1253

            return new GridQueryFieldsResultAdapter(select.meta(), null) {
                @Override public GridCloseableIterator<List<?>> iterator() throws IgniteCheckedException {
                    assert qryCtxRegistry.getThreadLocal() == null;

                    qryCtxRegistry.setThreadLocal(qctx);

                    ThreadLocalObjectPool<H2ConnectionWrapper>.Reusable conn = connMgr.detachThreadConnection();

                    try {
                        Connection conn0 = conn.object().connection(qryDesc.schemaName());

                        H2Utils.setupConnection(conn0, qctx,
                            qryDesc.distributedJoins(), qryDesc.enforceJoinOrder(), qryParams.lazy());

                        List<Object> args = F.asList(qryParams.arguments());

                        PreparedStatement stmt = preparedStatementWithParams(
                            conn0,
                            qry,
                            args,
                            true
                        );

                        ResultSet rs = executeSqlQueryWithTimer(
                            stmt,
                            conn0,
                            qry,
                            args,
                            timeout,
                            cancel,
                            qryParams.dataPageScanEnabled(),
                            new H2QueryInfo(H2QueryInfo.QueryType.LOCAL, stmt, qry)
                        );

                        return new H2FieldsIterator(rs, mvccTracker, qctx, conn);
                    }
                    catch (IgniteCheckedException | RuntimeException | Error e) {
                        U.closeQuiet(qctx.queryMemoryManager());

                        conn.recycle();

                        try {
                            if (mvccTracker != null)
                                mvccTracker.onDone();
                        }
                        catch (Exception e0) {
                            e.addSuppressed(e0);
                        }

                        throw e;
                    }
                    finally {
                        qryCtxRegistry.clearThreadLocal();
                    }
                }
            };
        }
        catch (Exception e) {
            GridNearTxLocal tx = null;

            if (mvccEnabled && (tx != null || (tx = tx(ctx)) != null))
                tx.setRollbackOnly();

            throw e;
        }
    }

    /**
     * @param qryTimeout Query timeout in milliseconds.
     * @param tx Transaction.
     * @return Timeout for operation in milliseconds based on query and tx timeouts.
     */
    public static int operationTimeout(int qryTimeout, IgniteTxAdapter tx) {
        if (tx != null) {
            int remaining = (int)tx.remainingTime();

            return remaining > 0 && qryTimeout > 0 ? Math.min(remaining, qryTimeout) : Math.max(remaining, qryTimeout);
        }

        return qryTimeout;
    }

    /** {@inheritDoc} */
    @Override public long streamUpdateQuery(
        String schemaName,
        String qry,
        @Nullable Object[] params,
        IgniteDataStreamer<?, ?> streamer
    ) throws IgniteCheckedException {
        QueryParserResultDml dml = streamerParse(schemaName, qry);

        return streamQuery0(qry, schemaName, streamer, dml, params);
    }

    /** {@inheritDoc} */
    @SuppressWarnings({"ForLoopReplaceableByForEach", "ConstantConditions"})
    @Override public List<Long> streamBatchedUpdateQuery(
        String schemaName,
        String qry,
        List<Object[]> params,
        SqlClientContext cliCtx
    ) throws IgniteCheckedException {
        if (cliCtx == null || !cliCtx.isStream()) {
            U.warn(log, "Connection is not in streaming mode.");

            return zeroBatchedStreamedUpdateResult(params.size());
        }

        QueryParserResultDml dml = streamerParse(schemaName, qry);

        IgniteDataStreamer<?, ?> streamer = cliCtx.streamerForCache(dml.streamTable().cacheName());

        assert streamer != null;

        List<Long> ress = new ArrayList<>(params.size());

        for (int i = 0; i < params.size(); i++) {
            long res = streamQuery0(qry, schemaName, streamer, dml, params.get(i));

            ress.add(res);
        }

        return ress;
    }

    /**
     * Perform given statement against given data streamer. Only rows based INSERT is supported.
     *
     * @param qry Query.
     * @param schemaName Schema name.
     * @param streamer Streamer to feed data to.
     * @param dml DML statement.
     * @param args Statement arguments.
     * @return Number of rows in given INSERT statement.
     * @throws IgniteCheckedException if failed.
     */
    @SuppressWarnings({"unchecked", "Anonymous2MethodRef"})
    private long streamQuery0(String qry, String schemaName, IgniteDataStreamer streamer, QueryParserResultDml dml,
        final Object[] args) throws IgniteCheckedException {
        Long qryId = runningQryMgr.register(qry, GridCacheQueryType.SQL_FIELDS, schemaName, true, null);

        boolean fail = false;

        try {
            UpdatePlan plan = dml.plan();

            List<List<?>> planRows = plan.createRows(args != null ? args : X.EMPTY_OBJECT_ARRAY);

            Iterator<List<?>> iter = new GridQueryCacheObjectsIterator(
                planRows.iterator(),
                objectContext(),
                true
            );

            if (planRows.size() == 1) {
                IgniteBiTuple t = plan.processRow(iter.next());

                streamer.addData(t.getKey(), t.getValue());

                return 1;
            }
            else {
                Map<Object, Object> rows = new LinkedHashMap<>(plan.rowCount());

                while (iter.hasNext()) {
                    List<?> row = iter.next();

                    IgniteBiTuple t = plan.processRow(row);

                    rows.put(t.getKey(), t.getValue());
                }

                streamer.addData(rows);

                return rows.size();
            }
        }
        catch (IgniteCheckedException e) {
            fail = true;

            throw e;
        }
        finally {
            runningQryMgr.unregister(qryId, fail);
        }
    }

    /**
     * Parse statement for streamer.
     *
     * @param schemaName Schema name.
     * @param qry Query.
     * @return DML.
     */
    private QueryParserResultDml streamerParse(String schemaName, String qry) {
        QueryParserResult parseRes = parser.parse(schemaName, new SqlFieldsQuery(qry), false);

        QueryParserResultDml dml = parseRes.dml();

        if (dml == null || !dml.streamable()) {
            throw new IgniteSQLException("Streaming mode supports only INSERT commands without subqueries.",
                IgniteQueryErrorCode.UNSUPPORTED_OPERATION);
        }

        return dml;
    }

    /**
     * @param size Result size.
     * @return List of given size filled with 0Ls.
     */
    private static List<Long> zeroBatchedStreamedUpdateResult(int size) {
        Long[] res = new Long[size];

        Arrays.fill(res, 0L);

        return Arrays.asList(res);
    }

    /**
     * Prepares sql statement.
     *
     * @param conn Connection.
     * @param sql Sql.
     * @param params Params.
     * @param useStmtCache If {@code true} use stmt cache.
     * @return Prepared statement with set parameters.
     * @throws IgniteCheckedException If failed.
     */
    public PreparedStatement preparedStatementWithParams(Connection conn, String sql, Collection<Object> params,
        boolean useStmtCache) throws IgniteCheckedException {
        final PreparedStatement stmt;

        try {
            stmt = useStmtCache ? connMgr.prepareStatement(conn, sql) : connMgr.prepareStatementNoCache(conn, sql);
        }
        catch (SQLException e) {
            throw new IgniteCheckedException("Failed to parse SQL query: " + sql, e);
        }

        H2Utils.bindParameters(stmt, params);

        return stmt;
    }

    /**
     * Executes sql query statement.
     *
     * @param conn Connection,.
     * @param stmt Statement.
     * @param timeoutMillis Query timeout.
     * @param cancel Query cancel.
     * @return Result.
     * @throws IgniteCheckedException If failed.
     */
    private ResultSet executeSqlQuery(final Connection conn, final PreparedStatement stmt,
        int timeoutMillis, @Nullable GridQueryCancel cancel) throws IgniteCheckedException {
        if (cancel != null)
            cancel.set(() -> cancelStatement(stmt));

        Session ses = session(conn);

        if (timeoutMillis > 0)
            ses.setQueryTimeout(timeoutMillis);
        else
            ses.setQueryTimeout(0);

        try {
            return stmt.executeQuery();
        }
        catch (SQLException e) {
            // Throw special exception.
            if (e.getErrorCode() == ErrorCode.STATEMENT_WAS_CANCELED)
                throw new QueryCancelledException();

            throw new IgniteCheckedException("Failed to execute SQL query. " + e.getMessage(), e);
        }
    }

    /**
     * Cancel prepared statement.
     *
     * @param stmt Statement.
     */
    private static void cancelStatement(PreparedStatement stmt) {
        try {
            stmt.cancel();
        }
        catch (SQLException ignored) {
            // No-op.
        }
    }

    /**
     * Executes sql query and prints warning if query is too slow..
     *
     * @param conn Connection,
     * @param sql Sql query.
     * @param params Parameters.
     * @param timeoutMillis Query timeout.
     * @param cancel Query cancel.
     * @param dataPageScanEnabled If data page scan is enabled.
     * @return Result.
     * @throws IgniteCheckedException If failed.
     */
    public ResultSet executeSqlQueryWithTimer(
        Connection conn,
        String sql,
        @Nullable Collection<Object> params,
        int timeoutMillis,
        @Nullable GridQueryCancel cancel,
        Boolean dataPageScanEnabled,
        final H2QueryInfo qryInfo
    ) throws IgniteCheckedException {
        return executeSqlQueryWithTimer(preparedStatementWithParams(conn, sql, params, false),
            conn, sql, params, timeoutMillis, cancel, dataPageScanEnabled, qryInfo);
    }

    /**
     * @param dataPageScanEnabled If data page scan is enabled.
     */
    public void enableDataPageScan(Boolean dataPageScanEnabled) {
        // Data page scan is enabled by default for SQL.
        CacheDataTree.setDataPageScanEnabled(dataPageScanEnabled != FALSE);
    }

    /**
     * Executes sql query and prints warning if query is too slow.
     *
     * @param stmt Prepared statement for query.
     * @param conn Connection.
     * @param sql Sql query.
     * @param params Parameters.
     * @param timeoutMillis Query timeout.
     * @param cancel Query cancel.
     * @param dataPageScanEnabled If data page scan is enabled.
     * @return Result.
     * @throws IgniteCheckedException If failed.
     */
    public ResultSet executeSqlQueryWithTimer(
        PreparedStatement stmt,
        Connection conn,
        String sql,
        @Nullable Collection<Object> params,
        int timeoutMillis,
        @Nullable GridQueryCancel cancel,
        Boolean dataPageScanEnabled,
        final H2QueryInfo qryInfo
    ) throws IgniteCheckedException {
        if (qryInfo != null)
            longRunningQryMgr.registerQuery(qryInfo);

        enableDataPageScan(dataPageScanEnabled);

        try {
            ResultSet rs = executeSqlQuery(conn, stmt, timeoutMillis, cancel);

            if (qryInfo != null && qryInfo.time() > longRunningQryMgr.getTimeout())
                qryInfo.printLogMessage(log, connMgr, "Long running query is finished");

            return rs;
        }
        catch (Throwable e) {
            if (qryInfo != null && qryInfo.time() > longRunningQryMgr.getTimeout()) {
                qryInfo.printLogMessage(log, connMgr, "Long running query is finished with error: "
                    + e.getMessage());
            }

            throw  e;
        }
        finally {
            CacheDataTree.setDataPageScanEnabled(false);

            if (qryInfo != null)
                longRunningQryMgr.unregisterQuery(qryInfo);
        }
    }

    /** {@inheritDoc} */
    @SuppressWarnings("deprecation")
    @Override public SqlFieldsQuery generateFieldsQuery(String cacheName, SqlQuery qry) {
        String schemaName = schema(cacheName);

        String type = qry.getType();

        H2TableDescriptor tblDesc = schemaMgr.tableForType(schemaName, cacheName, type);

        if (tblDesc == null)
            throw new IgniteSQLException("Failed to find SQL table for type: " + type,
                IgniteQueryErrorCode.TABLE_NOT_FOUND);

        String sql;

        try {
            sql = generateFieldsQueryString(qry.getSql(), qry.getAlias(), tblDesc);
        }
        catch (IgniteCheckedException e) {
            throw new IgniteException(e);
        }

        SqlFieldsQuery res = new SqlFieldsQuery(sql);

        res.setArgs(qry.getArgs());
        res.setDistributedJoins(qry.isDistributedJoins());
        res.setLocal(qry.isLocal());
        res.setPageSize(qry.getPageSize());
        res.setPartitions(qry.getPartitions());
        res.setReplicatedOnly(qry.isReplicatedOnly());
        res.setSchema(schemaName);
        res.setSql(sql);
        res.setDataPageScanEnabled(qry.isDataPageScanEnabled());

        if (qry.getTimeout() > 0)
            res.setTimeout(qry.getTimeout(), TimeUnit.MILLISECONDS);

        return res;
    }

    /**
     * Execute command.
     *
     * @param qryDesc Query descriptor.
     * @param qryParams Query parameters.
     * @param cliCtx CLient context.
     * @param cmd Command (native).
     * @return Result.
     */
    private FieldsQueryCursor<List<?>> executeCommand(
        QueryDescriptor qryDesc,
        QueryParameters qryParams,
        @Nullable SqlClientContext cliCtx,
        QueryParserResultCommand cmd
    ) {
        if (cmd.noOp())
            return zeroCursor();

        SqlCommand cmdNative = cmd.commandNative();
        GridSqlStatement cmdH2 = cmd.commandH2();

        if (qryDesc.local()) {
            throw new IgniteSQLException("DDL statements are not supported for LOCAL caches",
                IgniteQueryErrorCode.UNSUPPORTED_OPERATION);
        }

        Long qryId = registerRunningQuery(qryDesc, null);

        CommandResult res = null;

        try {
            res = cmdProc.runCommand(qryDesc.sql(), cmdNative, cmdH2, qryParams, cliCtx, qryId);

            return res.cursor();
        }
        catch (IgniteCheckedException e) {
            throw new IgniteSQLException("Failed to execute DDL statement [stmt=" + qryDesc.sql() +
                ", err=" + e.getMessage() + ']', e);
        }
        finally {
            if (res == null || res.unregisterRunningQuery())
                runningQryMgr.unregister(qryId, res == null);
        }
    }

    /**
     * Check whether command could be executed with the given cluster state.
     *
     * @param parseRes Parsing result.
     */
    private void checkClusterState(QueryParserResult parseRes) {
        if (!ctx.state().publicApiActiveState(true)) {
            if (parseRes.isCommand()) {
                QueryParserResultCommand cmd = parseRes.command();

                assert cmd != null;

                SqlCommand cmd0 = cmd.commandNative();

                if (cmd0 instanceof SqlCommitTransactionCommand || cmd0 instanceof SqlRollbackTransactionCommand)
                    return;
            }

            throw new IgniteException("Can not perform the operation because the cluster is inactive. Note, " +
                "that the cluster is considered inactive by default if Ignite Persistent Store is used to " +
                "let all the nodes join the cluster. To activate the cluster call Ignite.active(true).");
        }
    }

    /** {@inheritDoc} */
    @SuppressWarnings({"StringEquality", "unchecked"})
    @Override public List<FieldsQueryCursor<List<?>>> querySqlFields(
        String schemaName,
        SqlFieldsQuery qry,
        @Nullable SqlClientContext cliCtx,
        boolean keepBinary,
        boolean failOnMultipleStmts,
        GridQueryCancel cancel
    ) {
        try {
            List<FieldsQueryCursor<List<?>>> res = new ArrayList<>(1);

            SqlFieldsQuery remainingQry = qry;

            while (remainingQry != null) {
                // Parse.
                QueryParserResult parseRes = parser.parse(schemaName, remainingQry, !failOnMultipleStmts);

                remainingQry = parseRes.remainingQuery();

                // Get next command.
                QueryDescriptor newQryDesc = parseRes.queryDescriptor();
                QueryParameters newQryParams = parseRes.queryParameters();

                // Check if there is enough parameters. Batched statements are not checked at this point
                // since they pass parameters differently.
                if (!newQryDesc.batched()) {
                    int qryParamsCnt = F.isEmpty(newQryParams.arguments()) ? 0 : newQryParams.arguments().length;

                    if (qryParamsCnt < parseRes.parametersCount())
                        throw new IgniteSQLException("Invalid number of query parameters [expected=" +
                            parseRes.parametersCount() + ", actual=" + qryParamsCnt + ']');
                }

                // Check if cluster state is valid.
                checkClusterState(parseRes);

                // Execute.
                if (parseRes.isCommand()) {
                    QueryParserResultCommand cmd = parseRes.command();

                    assert cmd != null;

                    FieldsQueryCursor<List<?>> cmdRes = executeCommand(
                        newQryDesc,
                        newQryParams,
                        cliCtx,
                        cmd
                    );

                    res.add(cmdRes);
                }
                else if (parseRes.isDml()) {
                    QueryParserResultDml dml = parseRes.dml();

                    assert dml != null;

                    List<? extends FieldsQueryCursor<List<?>>> dmlRes = executeDml(
                        newQryDesc,
                        newQryParams,
                        dml,
                        cancel
                    );

                    res.addAll(dmlRes);
                }
                else {
                    assert parseRes.isSelect();

                    QueryParserResultSelect select = parseRes.select();

                    assert select != null;

                    List<? extends FieldsQueryCursor<List<?>>> qryRes = executeSelect(
                        newQryDesc,
                        newQryParams,
                        select,
                        keepBinary,
                        cancel
                    );

                    res.addAll(qryRes);
                }
            }

            return res;
        }
        catch (RuntimeException | Error e) {
            GridNearTxLocal tx = ctx.cache().context().tm().tx();

            if (tx != null && tx.mvccSnapshot() != null &&
                (!(e instanceof IgniteSQLException) || /* Parsing errors should not rollback Tx. */
                    ((IgniteSQLException)e).sqlState() != SqlStateCode.PARSING_EXCEPTION)) {

                tx.setRollbackOnly();
            }

            throw e;
        }
    }

    /**
     * Execute an all-ready {@link SqlFieldsQuery}.
     *
     * @param qryDesc Plan key.
     * @param qryParams Parameters.
     * @param dml DML.
     * @param cancel Query cancel state holder.
     * @return Query result.
     */
    private List<? extends FieldsQueryCursor<List<?>>> executeDml(
        QueryDescriptor qryDesc,
        QueryParameters qryParams,
        QueryParserResultDml dml,
        GridQueryCancel cancel
    ) {
        IndexingQueryFilter filter = (qryDesc.local() ? backupFilter(null, qryParams.partitions()) : null);

        Long qryId = registerRunningQuery(qryDesc, cancel);

        boolean fail = false;

        try {
            if (!dml.mvccEnabled() && !updateInTxAllowed && ctx.cache().context().tm().inUserTx()) {
                throw new IgniteSQLException("DML statements are not allowed inside a transaction over " +
                    "cache(s) with TRANSACTIONAL atomicity mode (change atomicity mode to " +
                    "TRANSACTIONAL_SNAPSHOT or disable this error message with system property " +
                    "\"-DIGNITE_ALLOW_DML_INSIDE_TRANSACTION=true\")");
            }

            if (!qryDesc.local()) {
                return executeUpdateDistributed(
                    qryDesc,
                    qryParams,
                    dml,
                    cancel
                );
            }
            else {
                UpdateResult updRes = executeUpdate(
                    qryDesc,
                    qryParams,
                    dml,
                    true,
                    filter,
                    cancel
                );

                return singletonList(new QueryCursorImpl<>(new Iterable<List<?>>() {
                    @SuppressWarnings("NullableProblems")
                    @Override public Iterator<List<?>> iterator() {
                        return new IgniteSingletonIterator<>(singletonList(updRes.counter()));
                    }
                }, cancel));
            }
        }
        catch (IgniteCheckedException e) {
            fail = true;

            throw new IgniteSQLException("Failed to execute DML statement [stmt=" + qryDesc.sql() +
                ", params=" + Arrays.deepToString(qryParams.arguments()) + "]", e);
        }
        finally {
            runningQryMgr.unregister(qryId, fail);
        }
    }

    /**
     * Execute an all-ready {@link SqlFieldsQuery}.
     *
     * @param qryDesc Plan key.
     * @param qryParams Parameters.
     * @param select Select.
     * @param keepBinary Whether binary objects must not be deserialized automatically.
     * @param cancel Query cancel state holder.
     * @return Query result.
     */
    private List<? extends FieldsQueryCursor<List<?>>> executeSelect(
        QueryDescriptor qryDesc,
        QueryParameters qryParams,
        QueryParserResultSelect select,
        boolean keepBinary,
        GridQueryCancel cancel
    ) {
        assert cancel != null;

        // Register query.
        Long qryId = registerRunningQuery(qryDesc, cancel);

        try {
            GridNearTxLocal tx = null;
            MvccQueryTracker tracker = null;
            GridCacheContext mvccCctx = null;

            boolean inTx = false;

            if (select.mvccEnabled()) {
                mvccCctx = ctx.cache().context().cacheContext(select.mvccCacheId());

                if (mvccCctx == null)
                    throw new IgniteCheckedException("Cache has been stopped concurrently [cacheId=" +
                        select.mvccCacheId() + ']');

                boolean autoStartTx = !qryParams.autoCommit() && tx(ctx) == null;

                // Start new user tx in case of autocommit == false.
                if (autoStartTx)
                    txStart(ctx, qryParams.timeout());

                tx = tx(ctx);

                checkActive(tx);

                inTx = tx != null;

                tracker = MvccUtils.mvccTracker(mvccCctx, tx);
            }

            int timeout = operationTimeout(qryParams.timeout(), tx);

            Iterable<List<?>> iter = executeSelect0(
                qryDesc,
                qryParams,
                select,
                keepBinary,
                tracker,
                cancel,
                inTx,
                timeout);

            // Execute SELECT FOR UPDATE if needed.
            if (select.forUpdate() && inTx)
                iter = lockSelectedRows(iter, mvccCctx, timeout, qryParams.pageSize());

            QueryCursorImpl<List<?>> cursor = qryId != null
                ? new RegisteredQueryCursor<>(iter, cancel, runningQueryManager(), qryId)
                : new QueryCursorImpl<>(iter, cancel);

            cursor.fieldsMeta(select.meta());

            cursor.partitionResult(select.twoStepQuery() != null ? select.twoStepQuery().derivedPartitions(): null);

            return singletonList(cursor);
        }
        catch (Exception e) {
            runningQryMgr.unregister(qryId, true);

            if (e instanceof IgniteCheckedException)
                throw U.convertException((IgniteCheckedException)e);

            if (e instanceof RuntimeException)
                throw (RuntimeException)e;

            throw new IgniteSQLException("Failed to execute SELECT statement: " + qryDesc.sql(), e);
        }
    }

    /**
     * Execute SELECT statement for DML.
     *
     * @param schema Schema.
     * @param selectQry Select query.
     * @param mvccTracker MVCC tracker.
     * @param cancel Cancel.
     * @param timeout Timeout.
     * @return Fields query.
     * @throws IgniteCheckedException On error.
     */
    private QueryCursorImpl<List<?>> executeSelectForDml(
        String schema,
        SqlFieldsQuery selectQry,
        MvccQueryTracker mvccTracker,
        GridQueryCancel cancel,
        int timeout
    ) throws IgniteCheckedException {
        QueryParserResult parseRes = parser.parse(schema, selectQry, false);

        QueryParserResultSelect select = parseRes.select();

        assert select != null;

        Iterable<List<?>> iter = executeSelect0(
            parseRes.queryDescriptor(),
            parseRes.queryParameters(),
            select,
            true,
            mvccTracker,
            cancel,
            false,
            timeout
        );

        QueryCursorImpl<List<?>> cursor = new QueryCursorImpl<>(iter, cancel);

        cursor.fieldsMeta(select.meta());

        cursor.partitionResult(select.twoStepQuery() != null ? select.twoStepQuery().derivedPartitions(): null);

        return cursor;
    }

    /**
     * Execute an all-ready {@link SqlFieldsQuery}.
     *
     * @param qryDesc Plan key.
     * @param qryParams Parameters.
     * @param select Select.
     * @param keepBinary Whether binary objects must not be deserialized automatically.
     * @param mvccTracker MVCC tracker.
     * @param cancel Query cancel state holder.
     * @param inTx Flag whether query is executed within transaction.
     * @param timeout Timeout.
     * @return Query result.
     * @throws IgniteCheckedException On error.
     */
    private Iterable<List<?>> executeSelect0(
        QueryDescriptor qryDesc,
        QueryParameters qryParams,
        QueryParserResultSelect select,
        boolean keepBinary,
        MvccQueryTracker mvccTracker,
        GridQueryCancel cancel,
        boolean inTx,
        int timeout
    ) throws IgniteCheckedException {
        assert !select.mvccEnabled() || mvccTracker != null;

        // Check security.
        if (ctx.security().enabled())
            checkSecurity(select.cacheIds());

        Iterable<List<?>> iter;

        if (select.splitNeeded()) {
            // Distributed query.
            GridCacheTwoStepQuery twoStepQry = select.forUpdate() && inTx ?
                select.forUpdateTwoStepQuery() : select.twoStepQuery();

            assert twoStepQry != null;

            iter = executeSelectDistributed(
                qryDesc,
                qryParams,
                twoStepQry,
                keepBinary,
                mvccTracker,
                cancel,
                timeout
            );
        }
        else {
            // Local query.
            IndexingQueryFilter filter = (qryDesc.local() ? backupFilter(null, qryParams.partitions()) : null);

            GridQueryFieldsResult res = executeSelectLocal(
                qryDesc,
                qryParams,
                select,
                filter,
                mvccTracker,
                cancel,
                inTx,
                timeout
            );

            iter = () -> {
                try {
                    return new GridQueryCacheObjectsIterator(res.iterator(), objectContext(), keepBinary);
                }
                catch (IgniteCheckedException e) {
                    throw new CacheException(e);
                }
            };
        }

        return iter;
    }

    /**
     * Locks rows from query cursor and returns the select result.
     *
     * @param cur Query cursor.
     * @param cctx Cache context.
     * @param pageSize Page size.
     * @param timeout Timeout.
     * @return Query results cursor.
     */
    private Iterable<List<?>> lockSelectedRows(Iterable<List<?>> cur, GridCacheContext cctx, int pageSize, long timeout) {
        assert cctx != null && cctx.mvccEnabled();

        GridNearTxLocal tx = tx(ctx);

        if (tx == null)
            throw new IgniteSQLException("Failed to perform SELECT FOR UPDATE operation: transaction has already finished.");

        Collection<List<?>> rowsCache = new ArrayList<>();

        UpdateSourceIterator srcIt = new UpdateSourceIterator<KeyCacheObject>() {
            private Iterator<List<?>> it = cur.iterator();

            @Override public EnlistOperation operation() {
                return EnlistOperation.LOCK;
            }

            @Override public boolean hasNextX() throws IgniteCheckedException {
                return it.hasNext();
            }

            @Override public KeyCacheObject nextX() throws IgniteCheckedException {
                List<?> res = it.next();

                // nextX() can be called from the different threads.
                synchronized (rowsCache) {
                    rowsCache.add(res.subList(0, res.size() - 1));

                    if (rowsCache.size() > TX_SIZE_THRESHOLD) {
                        throw new IgniteCheckedException("Too many rows are locked by SELECT FOR UPDATE statement. " +
                            "Consider locking fewer keys or increase the limit by setting a " +
                            IGNITE_MVCC_TX_SIZE_CACHING_THRESHOLD + " system property. Current value is " +
                            TX_SIZE_THRESHOLD + " rows.");
                    }
                }

                // The last column is expected to be a _key.
                return cctx.toCacheKeyObject(res.get(res.size() - 1));
            }
        };

        IgniteInternalFuture<Long> fut = tx.updateAsync(cctx, srcIt, pageSize,
            timeout, true);

        try {
            fut.get();
        }
        catch (IgniteCheckedException e) {
            throw U.convertException(e);
        }

        return rowsCache;
    }

    /**
     * Register running query.
     *
     * @param qryDesc Query descriptor.
     * @param cancel Query cancel state holder.
     * @return Id of registered query or {@code null} if query wasn't registered.
     */
    private Long registerRunningQuery(QueryDescriptor qryDesc, GridQueryCancel cancel) {
        return runningQryMgr.register(
            qryDesc.sql(),
            GridCacheQueryType.SQL_FIELDS,
            qryDesc.schemaName(),
            qryDesc.local(),
            cancel
        );
    }

    /**
     * Check security access for caches.
     *
     * @param cacheIds Cache IDs.
     */
    private void checkSecurity(Collection<Integer> cacheIds) {
        if (F.isEmpty(cacheIds))
            return;

        for (Integer cacheId : cacheIds) {
            DynamicCacheDescriptor desc = ctx.cache().cacheDescriptor(cacheId);

            if (desc != null)
                ctx.security().authorize(desc.cacheName(), SecurityPermission.CACHE_READ, null);
        }
    }

    /** {@inheritDoc} */
    @Override public UpdateSourceIterator<?> executeUpdateOnDataNodeTransactional(
        GridCacheContext<?, ?> cctx,
        int[] ids,
        int[] parts,
        String schema,
        String qry,
        Object[] params,
        int flags,
        int pageSize,
        int timeout,
        AffinityTopologyVersion topVer,
        MvccSnapshot mvccSnapshot,
        GridQueryCancel cancel
    ) throws IgniteCheckedException {
        SqlFieldsQuery fldsQry = new SqlFieldsQuery(qry);

        if (params != null)
            fldsQry.setArgs(params);

        fldsQry.setEnforceJoinOrder(U.isFlagSet(flags, GridH2QueryRequest.FLAG_ENFORCE_JOIN_ORDER));
        fldsQry.setTimeout(timeout, TimeUnit.MILLISECONDS);
        fldsQry.setPageSize(pageSize);
        fldsQry.setLocal(true);
        fldsQry.setDataPageScanEnabled(isDataPageScanEnabled(flags));

        boolean loc = true;

        final boolean replicated = U.isFlagSet(flags, GridH2QueryRequest.FLAG_REPLICATED);

        GridCacheContext<?, ?> cctx0;

        if (!replicated
            && !F.isEmpty(ids)
            && (cctx0 = CU.firstPartitioned(cctx.shared(), ids)) != null
            && cctx0.config().getQueryParallelism() > 1) {
            fldsQry.setDistributedJoins(true);

            loc = false;
        }

        QueryParserResult parseRes = parser.parse(schema, fldsQry, false);

        assert parseRes.remainingQuery() == null;

        QueryParserResultDml dml = parseRes.dml();

        assert dml != null;

        IndexingQueryFilter filter = backupFilter(topVer, parts);

        UpdatePlan plan = dml.plan();

        GridCacheContext planCctx = plan.cacheContext();

        // Force keepBinary for operation context to avoid binary deserialization inside entry processor
        DmlUtils.setKeepBinaryContext(planCctx);

        SqlFieldsQuery selectFieldsQry = new SqlFieldsQuery(plan.selectQuery(), fldsQry.isCollocated())
            .setArgs(fldsQry.getArgs())
            .setDistributedJoins(fldsQry.isDistributedJoins())
            .setEnforceJoinOrder(fldsQry.isEnforceJoinOrder())
            .setLocal(fldsQry.isLocal())
            .setPageSize(fldsQry.getPageSize())
            .setTimeout(fldsQry.getTimeout(), TimeUnit.MILLISECONDS)
            .setDataPageScanEnabled(fldsQry.isDataPageScanEnabled());

        QueryCursorImpl<List<?>> cur;

        // Do a two-step query only if locality flag is not set AND if plan's SELECT corresponds to an actual
        // sub-query and not some dummy stuff like "select 1, 2, 3;"
        if (!loc && !plan.isLocalSubquery()) {
            cur = executeSelectForDml(
                schema,
                selectFieldsQry,
                new StaticMvccQueryTracker(planCctx, mvccSnapshot),
                cancel,
                timeout
            );
        }
        else {
            selectFieldsQry.setLocal(true);

            QueryParserResult selectParseRes = parser.parse(schema, selectFieldsQry, false);

            GridQueryFieldsResult res = executeSelectLocal(
                selectParseRes.queryDescriptor(),
                selectParseRes.queryParameters(),
                selectParseRes.select(),
                filter,
                new StaticMvccQueryTracker(planCctx, mvccSnapshot),
                cancel,
                true,
                timeout
            );

            cur = new QueryCursorImpl<>(new Iterable<List<?>>() {
                @SuppressWarnings("NullableProblems")
                @Override public Iterator<List<?>> iterator() {
                    try {
                        return res.iterator();
                    }
                    catch (IgniteCheckedException e) {
                        throw new IgniteException(e);
                    }
                }
            }, cancel);
        }

        return plan.iteratorForTransaction(connMgr, cur);
    }

    /**
     * Run distributed query on detected set of partitions.
     *
     * @param qryDesc Query descriptor.
     * @param qryParams Query parameters.
     * @param twoStepQry Two-step query.
     * @param keepBinary Keep binary flag.
     * @param mvccTracker Query tracker.
     * @param cancel Cancel handler.
     * @param timeout Timeout.
     * @return Cursor representing distributed query result.
     */
    @SuppressWarnings("IfMayBeConditional")
    private Iterable<List<?>> executeSelectDistributed(
        final QueryDescriptor qryDesc,
        final QueryParameters qryParams,
        final GridCacheTwoStepQuery twoStepQry,
        final boolean keepBinary,
        MvccQueryTracker mvccTracker,
        final GridQueryCancel cancel,
        int timeout
    ) {
        // When explicit partitions are set, there must be an owning cache they should be applied to.
        PartitionResult derivedParts = twoStepQry.derivedPartitions();

        final int parts[] = PartitionResult.calculatePartitions(
            qryParams.partitions(),
            derivedParts,
            qryParams.arguments()
        );

        Iterable<List<?>> iter;

        if (parts != null && parts.length == 0) {
            iter = new Iterable<List<?>>() {
                @SuppressWarnings("NullableProblems")
                @Override public Iterator<List<?>> iterator() {
                    return new Iterator<List<?>>() {
                        @Override public boolean hasNext() {
                            return false;
                        }

                        @SuppressWarnings("IteratorNextCanNotThrowNoSuchElementException")
                        @Override public List<?> next() {
                            return null;
                        }
                    };
                }
            };
        }
        else {
            assert !twoStepQry.mvccEnabled() || !F.isEmpty(twoStepQry.cacheIds());
            assert twoStepQry.mvccEnabled() == (mvccTracker != null);

            iter = new Iterable<List<?>>() {
                @SuppressWarnings("NullableProblems")
                @Override public Iterator<List<?>> iterator() {
                    try {
                        return IgniteH2Indexing.this.rdcQryExec.query(
                            qryDesc.schemaName(),
                            twoStepQry,
                            keepBinary,
                            qryDesc.enforceJoinOrder(),
                            timeout,
                            cancel,
                            qryParams.arguments(),
                            parts,
                            qryParams.lazy(),
                            mvccTracker,
                            qryParams.dataPageScanEnabled(),
                            qryParams.pageSize(),
                            qryParams.maxMemory()
                        );
                    }
                    catch (Throwable e) {
                        if (mvccTracker != null)
                            mvccTracker.onDone();

                        throw e;
                    }
                }
            };
        }

        return iter;
    }

    /**
     * Executes DML request on map node. Happens only for "skip reducer" mode.
     *
     * @param schemaName Schema name.
     * @param qry Query.
     * @param filter Filter.
     * @param cancel Cancel state.
     * @param loc Locality flag.
     * @return Update result.
     * @throws IgniteCheckedException if failed.
     */
    public UpdateResult executeUpdateOnDataNode(
        String schemaName,
        SqlFieldsQuery qry,
        IndexingQueryFilter filter,
        GridQueryCancel cancel,
        boolean loc
    ) throws IgniteCheckedException {
        QueryParserResult parseRes = parser.parse(schemaName, qry, false);

        assert parseRes.remainingQuery() == null;

        QueryParserResultDml dml = parseRes.dml();

        assert dml != null;

        return executeUpdate(
            parseRes.queryDescriptor(),
            parseRes.queryParameters(),
            dml,
            loc,
            filter,
            cancel
        );
    }

    /**
     * Registers new class description.
     *
     * This implementation doesn't support type reregistration.
     *
     * @param cacheInfo Cache context info.
     * @param type Type description.
     * @param isSql {@code true} in case table has been created from SQL.
     * @throws IgniteCheckedException In case of error.
     */
    @Override public boolean registerType(GridCacheContextInfo cacheInfo, GridQueryTypeDescriptor type, boolean isSql)
        throws IgniteCheckedException {
        validateTypeDescriptor(type);
        schemaMgr.onCacheTypeCreated(cacheInfo, this, type, isSql);

        return true;
    }

    /** {@inheritDoc} */
    @Override public GridCacheContextInfo registeredCacheInfo(String cacheName) {
        for (H2TableDescriptor tbl : schemaMgr.tablesForCache(cacheName)) {
            if (F.eq(tbl.cacheName(), cacheName))
                return tbl.cacheInfo();
        }

        return null;
    }

    /** {@inheritDoc} */
    @Override public String schema(String cacheName) {
        return schemaMgr.schemaName(cacheName);
    }

    /** {@inheritDoc} */
    @Override public Set<String> schemasNames(){
        return schemaMgr.schemaNames();
    }

    /** {@inheritDoc} */
    @Override public boolean isStreamableInsertStatement(String schemaName, SqlFieldsQuery qry) throws SQLException{
        QueryParserResult parsed = parser.parse(schemaName, qry, true);

        return parsed.isDml() && parsed.dml().streamable() && parsed.remainingQuery() == null;
    }

    /** {@inheritDoc} */
    @Override public GridQueryRowCacheCleaner rowCacheCleaner(int grpId) {
        return rowCache.forGroup(grpId);
    }

    /** {@inheritDoc} */
    @Override public void markAsRebuildNeeded(GridCacheContext cctx) {
        assert cctx.group().persistenceEnabled(): cctx;

        markIndexRebuild(cctx.name(), true);
    }

    /** {@inheritDoc} */
    @Override public IgniteInternalFuture<?> rebuildIndexesFromHash(GridCacheContext cctx) {
        // No data in fresh in-memory cache.
        if (!cctx.group().persistenceEnabled())
            return null;

        IgnitePageStoreManager pageStore = cctx.shared().pageStore();

        assert pageStore != null;

        SchemaIndexCacheVisitorClosure clo;

        if (!pageStore.hasIndexStore(cctx.groupId())) {
            // If there are no index store, rebuild all indexes.
            clo = new IndexRebuildFullClosure(cctx.queries(), cctx.mvccEnabled());
        }
        else {
            // Otherwise iterate over tables looking for missing indexes.
            IndexRebuildPartialClosure clo0 = new IndexRebuildPartialClosure();

            for (H2TableDescriptor tblDesc : schemaMgr.tablesForCache(cctx.name())) {
                assert tblDesc.table() != null;

                tblDesc.table().collectIndexesForPartialRebuild(clo0);
            }

            if (clo0.hasIndexes())
                clo = clo0;
            else
                return null;
        }

        // Closure prepared, do rebuild.
        final GridWorkerFuture<?> fut = new GridWorkerFuture<>();

        markIndexRebuild(cctx.name(), true);

        GridWorker worker = new GridWorker(ctx.igniteInstanceName(), "index-rebuild-worker-" + cctx.name(), log) {
            @Override protected void body() {
                try {
                    rebuildIndexesFromHash0(cctx, clo);

                    markIndexRebuild(cctx.name(), false);

                    fut.onDone();
                }
                catch (Exception e) {
                    fut.onDone(e);
                }
                catch (Throwable e) {
                    U.error(log, "Failed to rebuild indexes for cache: " + cctx.name(), e);

                    fut.onDone(e);

                    throw e;
                }
            }
        };

        fut.setWorker(worker);

        ctx.getExecutorService().execute(worker);

        return fut;
    }

    /**
     * Do index rebuild.
     *
     * @param cctx Cache context.
     * @param clo Closure.
     * @throws IgniteCheckedException If failed.
     */
    protected void rebuildIndexesFromHash0(GridCacheContext cctx, SchemaIndexCacheVisitorClosure clo)
        throws IgniteCheckedException {
        SchemaIndexCacheVisitor visitor = new SchemaIndexCacheVisitorImpl(cctx);

        visitor.visit(clo);
    }

    /**
     * Mark tables for index rebuild, so that their indexes are not used.
     *
     * @param cacheName Cache name.
     * @param val Value.
     */
    private void markIndexRebuild(String cacheName, boolean val) {
        for (H2TableDescriptor tblDesc : schemaMgr.tablesForCache(cacheName)) {
            assert tblDesc.table() != null;

            tblDesc.table().markRebuildFromHashInProgress(val);
        }
    }

    /**
     * @return Busy lock.
     */
    public GridSpinBusyLock busyLock() {
        return busyLock;
    }

    /**
     * @return Map query executor.
     */
    public GridMapQueryExecutor mapQueryExecutor() {
        return mapQryExec;
    }

    /**
     * @return Reduce query executor.
     */
    public GridReduceQueryExecutor reduceQueryExecutor() {
        return rdcQryExec;
    }

    /**
     * Return Running query manager.
     *
     * @return Running query manager.
     */
    public RunningQueryManager runningQueryManager() {
        return runningQryMgr;
    }

    /** {@inheritDoc} */
    @SuppressWarnings({"deprecation"})
    @Override public void start(GridKernalContext ctx, GridSpinBusyLock busyLock) throws IgniteCheckedException {
        if (log.isDebugEnabled())
            log.debug("Starting cache query index...");

        this.busyLock = busyLock;

        if (SysProperties.serializeJavaObject) {
            U.warn(log, "Serialization of Java objects in H2 was enabled.");

            SysProperties.serializeJavaObject = false;
        }

        this.ctx = ctx;

        partReservationMgr = new PartitionReservationManager(ctx);

        connMgr = new ConnectionManager(ctx);

        longRunningQryMgr = new LongRunningQueryManager(ctx);

        parser = new QueryParser(this, connMgr);

        schemaMgr = new SchemaManager(ctx, connMgr);
        schemaMgr.start(ctx.config().getSqlSchemas());

        nodeId = ctx.localNodeId();
        marshaller = ctx.config().getMarshaller();

        mapQryExec = new GridMapQueryExecutor();
        rdcQryExec = new GridReduceQueryExecutor();

        mapQryExec.start(ctx, this);
        rdcQryExec.start(ctx, this);

        discoLsnr = evt -> {
            mapQryExec.onNodeLeft((DiscoveryEvent)evt);
            rdcQryExec.onNodeLeft((DiscoveryEvent)evt);
        };

        ctx.event().addLocalEventListener(discoLsnr, EventType.EVT_NODE_FAILED, EventType.EVT_NODE_LEFT);

        qryLsnr = (nodeId, msg, plc) -> onMessage(nodeId, msg);

        ctx.io().addMessageListener(GridTopic.TOPIC_QUERY, qryLsnr);

        runningQryMgr = new RunningQueryManager(ctx);
        partExtractor = new PartitionExtractor(new H2PartitionResolver(this), ctx);

        cmdProc = new CommandProcessor(ctx, schemaMgr, this);
        cmdProc.start();

        if (JdbcUtils.serializer != null)
            U.warn(log, "Custom H2 serialization is already configured, will override.");

        JdbcUtils.serializer = h2Serializer();
    }

    /**
     * @param nodeId Node ID.
     * @param msg Message.
     */
    public void onMessage(UUID nodeId, Object msg) {
        assert msg != null;

        ClusterNode node = ctx.discovery().node(nodeId);

        if (node == null)
            return; // Node left, ignore.

        if (!busyLock.enterBusy())
            return;

        try {
            if (msg instanceof GridCacheQueryMarshallable)
                ((GridCacheQueryMarshallable)msg).unmarshall(ctx.config().getMarshaller(), ctx);

            try {
                boolean processed = true;

                boolean tracebleMsg = false;

                if (msg instanceof GridQueryNextPageRequest) {
                    mapQueryExecutor().onNextPageRequest(node, (GridQueryNextPageRequest)msg);

                    tracebleMsg = true;
                }
                else if (msg instanceof GridQueryNextPageResponse) {
                    reduceQueryExecutor().onNextPage(node, (GridQueryNextPageResponse)msg);

                    tracebleMsg = true;
                }
                else if (msg instanceof GridH2QueryRequest)
                    mapQueryExecutor().onQueryRequest(node, (GridH2QueryRequest)msg);
                else if (msg instanceof GridH2DmlRequest)
                    mapQueryExecutor().onDmlRequest(node, (GridH2DmlRequest)msg);
                else if (msg instanceof GridH2DmlResponse)
                    reduceQueryExecutor().onDmlResponse(node, (GridH2DmlResponse)msg);
                else if (msg instanceof GridQueryFailResponse)
                    reduceQueryExecutor().onFail(node, (GridQueryFailResponse)msg);
                else if (msg instanceof GridQueryCancelRequest)
                    mapQueryExecutor().onCancel(node, (GridQueryCancelRequest)msg);
                else
                    processed = false;

                if (processed && log.isDebugEnabled() && (!tracebleMsg || log.isTraceEnabled()))
                    log.debug("Processed message: [srcNodeId=" + nodeId + ", msg=" + msg + ']');
            }
            catch (Throwable th) {
                U.error(log, "Failed to process message: [srcNodeId=" + nodeId + ", msg=" + msg + ']', th);
            }
        }
        finally {
            busyLock.leaveBusy();
        }
    }

    /**
     * @return Value object context.
     */
    public CacheObjectValueContext objectContext() {
        return ctx.query().objectContext();
    }

    /**
     * @param topic Topic.
     * @param topicOrd Topic ordinal for {@link GridTopic}.
     * @param nodes Nodes.
     * @param msg Message.
     * @param specialize Optional closure to specialize message for each node.
     * @param locNodeHnd Handler for local node.
     * @param plc Policy identifying the executor service which will process message.
     * @param runLocParallel Run local handler in parallel thread.
     * @return {@code true} If all messages sent successfully.
     */
    public boolean send(
        Object topic,
        int topicOrd,
        Collection<ClusterNode> nodes,
        Message msg,
        @Nullable IgniteBiClosure<ClusterNode, Message, Message> specialize,
        @Nullable final IgniteInClosure2X<ClusterNode, Message> locNodeHnd,
        byte plc,
        boolean runLocParallel
    ) {
        boolean ok = true;

        if (specialize == null && msg instanceof GridCacheQueryMarshallable)
            ((GridCacheQueryMarshallable)msg).marshall(marshaller);

        ClusterNode locNode = null;

        for (ClusterNode node : nodes) {
            if (node.isLocal()) {
                if (locNode != null)
                    throw new IllegalStateException();

                locNode = node;

                continue;
            }

            try {
                if (specialize != null) {
                    msg = specialize.apply(node, msg);

                    if (msg instanceof GridCacheQueryMarshallable)
                        ((GridCacheQueryMarshallable)msg).marshall(marshaller);
                }

                ctx.io().sendGeneric(node, topic, topicOrd, msg, plc);
            }
            catch (IgniteCheckedException e) {
                ok = false;

                U.warn(log, "Failed to send message [node=" + node + ", msg=" + msg +
                    ", errMsg=" + e.getMessage() + "]");
            }
        }

        // Local node goes the last to allow parallel execution.
        if (locNode != null) {
            assert locNodeHnd != null;

            if (specialize != null)
                msg = specialize.apply(locNode, msg);

            if (runLocParallel) {
                final ClusterNode finalLocNode = locNode;
                final Message finalMsg = msg;

                try {
                    // We prefer runLocal to runLocalSafe, because the latter can produce deadlock here.
                    ctx.closure().runLocal(new GridPlainRunnable() {
                        @Override public void run() {
                            if (!busyLock.enterBusy())
                                return;

                            try {
                                locNodeHnd.apply(finalLocNode, finalMsg);
                            }
                            finally {
                                busyLock.leaveBusy();
                            }
                        }
                    }, plc).listen(logger);
                }
                catch (IgniteCheckedException e) {
                    ok = false;

                    U.error(log, "Failed to execute query locally.", e);
                }
            }
            else
                locNodeHnd.apply(locNode, msg);
        }

        return ok;
    }

    /**
     * @return Serializer.
     */
    private JavaObjectSerializer h2Serializer() {
        return new JavaObjectSerializer() {
            @Override public byte[] serialize(Object obj) throws Exception {
                return U.marshal(marshaller, obj);
            }

            @Override public Object deserialize(byte[] bytes) throws Exception {
                ClassLoader clsLdr = ctx != null ? U.resolveClassLoader(ctx.config()) : null;

                return U.unmarshal(marshaller, bytes, clsLdr);
            }
        };
    }

    /** {@inheritDoc} */
    @Override public void stop() {
        if (log.isDebugEnabled())
            log.debug("Stopping cache query index...");

        mapQryExec.stop();

        qryCtxRegistry.clearSharedOnLocalNodeStop();

        runningQryMgr.stop();
        schemaMgr.stop();
        longRunningQryMgr.stop();
        connMgr.stop();

        cmdProc.stop();

        if (log.isDebugEnabled())
            log.debug("Cache query index stopped.");
    }

    /** {@inheritDoc} */
    @Override public void onClientDisconnect() throws IgniteCheckedException {
        if (!mvccEnabled(ctx))
            return;

        GridNearTxLocal tx = tx(ctx);

        if (tx != null)
            cmdProc.doRollback(tx);
    }

    /** {@inheritDoc} */
    @SuppressWarnings("unchecked")
    @Override public boolean initCacheContext(GridCacheContext cacheCtx) {
        GridCacheContextInfo cacheInfo = registeredCacheInfo(cacheCtx.name());

        if (cacheInfo != null) {
            assert !cacheInfo.isCacheContextInited() : cacheInfo.name();
            assert cacheInfo.name().equals(cacheCtx.name()) : cacheInfo.name() + " != " + cacheCtx.name();

            cacheInfo.initCacheContext(cacheCtx);

            return true;
        }

        return false;
    }

    /** {@inheritDoc} */
    @Override public void registerCache(String cacheName, String schemaName, GridCacheContextInfo<?, ?> cacheInfo)
        throws IgniteCheckedException {
        rowCache.onCacheRegistered(cacheInfo);

        schemaMgr.onCacheCreated(cacheName, schemaName, cacheInfo.config().getSqlFunctionClasses());
    }

    /** {@inheritDoc} */
    @Override public void unregisterCache(GridCacheContextInfo cacheInfo, boolean rmvIdx) {
        rowCache.onCacheUnregistered(cacheInfo);

        String cacheName = cacheInfo.name();

        partReservationMgr.onCacheStop(cacheName);

        // Drop schema (needs to be called after callback to DML processor because the latter depends on schema).
        schemaMgr.onCacheDestroyed(cacheName, rmvIdx);

        // Unregister connection.
        connMgr.onCacheDestroyed();

        // Clear query cache.
        clearPlanCache();
    }

    /** {@inheritDoc} */
    @Override public void destroyOrphanIndex(
        RootPage page,
        String indexName,
        int grpId,
        PageMemory pageMemory,
        final GridAtomicLong removeId,
        final ReuseList reuseList,
        boolean mvccEnabled
    ) throws IgniteCheckedException {
        assert ctx.cache().context().database().checkpointLockIsHeldByThread();

        long metaPageId = page.pageId().pageId();

        int inlineSize = getInlineSize(page, grpId, pageMemory);

        BPlusTree<H2Row, H2Row> tree = new BPlusTree<H2Row, H2Row>(
            indexName,
            grpId,
            pageMemory,
            ctx.cache().context().wal(),
            removeId,
            metaPageId,
            reuseList,
            H2ExtrasInnerIO.getVersions(inlineSize, mvccEnabled),
            H2ExtrasLeafIO.getVersions(inlineSize, mvccEnabled),
            ctx.failure()
        ) {
            @Override protected int compare(BPlusIO io, long pageAddr, int idx, H2Row row) {
                throw new AssertionError();
            }

            @Override public H2Row getRow(BPlusIO io, long pageAddr, int idx, Object x) {
                throw new AssertionError();
            }
        };

        tree.destroy();
    }

    /**
     * @param page Root page.
     * @param grpId Cache group id.
     * @param pageMemory Page memory.
     * @return Inline size.
     * @throws IgniteCheckedException If something went wrong.
     */
    private int getInlineSize(RootPage page, int grpId, PageMemory pageMemory) throws IgniteCheckedException {
        long metaPageId = page.pageId().pageId();

        final long metaPage = pageMemory.acquirePage(grpId, metaPageId);

        try {
            long pageAddr = pageMemory.readLock(grpId, metaPageId, metaPage); // Meta can't be removed.

            assert pageAddr != 0 : "Failed to read lock meta page [metaPageId=" +
                U.hexLong(metaPageId) + ']';

            try {
                BPlusMetaIO io = BPlusMetaIO.VERSIONS.forPage(pageAddr);

                return io.getInlineSize(pageAddr);
            }
            finally {
                pageMemory.readUnlock(grpId, metaPageId, metaPage);
            }
        }
        finally {
            pageMemory.releasePage(grpId, metaPageId, metaPage);
        }
    }

    /**
     * Remove all cached queries from cached two-steps queries.
     */
    private void clearPlanCache() {
        parser.clearCache();
    }

    /** {@inheritDoc} */
    @Override public IndexingQueryFilter backupFilter(@Nullable final AffinityTopologyVersion topVer,
        @Nullable final int[] parts) {
        return new IndexingQueryFilterImpl(ctx, topVer, parts);
    }

    /**
     * @return Ready topology version.
     */
    public AffinityTopologyVersion readyTopologyVersion() {
        return ctx.cache().context().exchange().readyAffinityVersion();
    }

    /**
     * @param readyVer Ready topology version.
     *
     * @return {@code true} If pending distributed exchange exists because server topology is changed.
     */
    public boolean serverTopologyChanged(AffinityTopologyVersion readyVer) {
        GridDhtPartitionsExchangeFuture fut = ctx.cache().context().exchange().lastTopologyFuture();

        if (fut.isDone())
            return false;

        AffinityTopologyVersion initVer = fut.initialVersion();

        return initVer.compareTo(readyVer) > 0 && !fut.firstEvent().node().isClient();
    }

    /**
     * @param topVer Topology version.
     * @throws IgniteCheckedException If failed.
     */
    public void awaitForReadyTopologyVersion(AffinityTopologyVersion topVer) throws IgniteCheckedException {
        ctx.cache().context().exchange().affinityReadyFuture(topVer).get();
    }

    /** {@inheritDoc} */
    @Override public void onDisconnected(IgniteFuture<?> reconnectFut) {
        rdcQryExec.onDisconnected(reconnectFut);

        cmdProc.onDisconnected();
    }

    /**
     * Return SQL running queries.
     *
     * @return SQL running queries.
     */
    public List<GridRunningQueryInfo> runningSqlQueries() {
        return runningQryMgr.runningSqlQueries();
    }

    /** {@inheritDoc} */
    @Override public Collection<GridRunningQueryInfo> runningQueries(long duration) {
        return runningQryMgr.longRunningQueries(duration);
    }

    /** {@inheritDoc} */
    @Override public void cancelQueries(Collection<Long> queries) {
        if (!F.isEmpty(queries)) {
            for (Long qryId : queries)
                runningQryMgr.cancel(qryId);
        }
    }

    /** {@inheritDoc} */
    @Override public void onKernalStop() {
        connMgr.onKernalStop();

        ctx.io().removeMessageListener(GridTopic.TOPIC_QUERY, qryLsnr);
        ctx.event().removeLocalEventListener(discoLsnr);
    }

    /**
     * @return Query context registry.
     */
    public QueryContextRegistry queryContextRegistry() {
        return qryCtxRegistry;
    }

    /**
     * @return Connection manager.
     */
    public ConnectionManager connections() {
        return connMgr;
    }

    /**
     * @return Parser.
     */
    public QueryParser parser() {
        return parser;
    }

    /**
     * @return Schema manager.
     */
    public SchemaManager schemaManager() {
        return schemaMgr;
    }

    /**
     * @return Partition extractor.
     */
    public PartitionExtractor partitionExtractor() {
        return partExtractor;
    }

    /**
     * @return Partition reservation manager.
     */
    public PartitionReservationManager partitionReservationManager() {
        return partReservationMgr;
    }

    /**
     * @param qryDesc Query descriptor.
     * @param qryParams Query parameters.
     * @param dml DML statement.
     * @param cancel Query cancel.
     * @return Update result wrapped into {@link GridQueryFieldsResult}
     * @throws IgniteCheckedException if failed.
     */
    @SuppressWarnings("unchecked")
    private List<QueryCursorImpl<List<?>>> executeUpdateDistributed(
        QueryDescriptor qryDesc,
        QueryParameters qryParams,
        QueryParserResultDml dml,
        GridQueryCancel cancel
    ) throws IgniteCheckedException {
        if (qryDesc.batched()) {
            Collection<UpdateResult> ress;

            List<Object[]> argss = qryParams.batchedArguments();

            UpdatePlan plan = dml.plan();

            GridCacheContext<?, ?> cctx = plan.cacheContext();

            // For MVCC case, let's enlist batch elements one by one.
            if (plan.hasRows() && plan.mode() == UpdateMode.INSERT && !cctx.mvccEnabled()) {
                CacheOperationContext opCtx = DmlUtils.setKeepBinaryContext(cctx);

                try {
                    List<List<List<?>>> cur = plan.createRows(argss);

                    //TODO: IGNITE-11176 - Need to support cancellation
                    ress = DmlUtils.processSelectResultBatched(plan, cur, qryParams.updateBatchSize());
                }
                finally {
                    DmlUtils.restoreKeepBinaryContext(cctx, opCtx);
                }
            }
            else {
                // Fallback to previous mode.
                ress = new ArrayList<>(argss.size());

                SQLException batchException = null;

                int[] cntPerRow = new int[argss.size()];

                int cntr = 0;

                for (Object[] args : argss) {
                    UpdateResult res;

                    try {
                        res = executeUpdate(
                            qryDesc,
                            qryParams.toSingleBatchedArguments(args),
                            dml,
                            false,
                            null,
                            cancel
                        );

                        cntPerRow[cntr++] = (int)res.counter();

                        ress.add(res);
                    }
                    catch (Exception e ) {
                        SQLException sqlEx = QueryUtils.toSqlException(e);

                        batchException = DmlUtils.chainException(batchException, sqlEx);

                        cntPerRow[cntr++] = Statement.EXECUTE_FAILED;
                    }
                }

                if (batchException != null) {
                    BatchUpdateException e = new BatchUpdateException(batchException.getMessage(),
                        batchException.getSQLState(), batchException.getErrorCode(), cntPerRow, batchException);

                    throw new IgniteCheckedException(e);
                }
            }

            ArrayList<QueryCursorImpl<List<?>>> resCurs = new ArrayList<>(ress.size());

            for (UpdateResult res : ress) {
                res.throwIfError();

                QueryCursorImpl<List<?>> resCur = (QueryCursorImpl<List<?>>)new QueryCursorImpl(singletonList
                    (singletonList(res.counter())), cancel, false);

                resCur.fieldsMeta(UPDATE_RESULT_META);

                resCurs.add(resCur);
            }

            return resCurs;
        }
        else {
            UpdateResult res = executeUpdate(
                qryDesc,
                qryParams,
                dml,
                false,
                null,
                cancel
            );

            res.throwIfError();

            QueryCursorImpl<List<?>> resCur = (QueryCursorImpl<List<?>>)new QueryCursorImpl(singletonList
                (singletonList(res.counter())), cancel, false);

            resCur.fieldsMeta(UPDATE_RESULT_META);

            resCur.partitionResult(res.partitionResult());

            return singletonList(resCur);
        }
    }

    /**
     * Execute DML statement, possibly with few re-attempts in case of concurrent data modifications.
     *
     * @param qryDesc Query descriptor.
     * @param qryParams Query parameters.
     * @param dml DML command.
     * @param loc Query locality flag.
     * @param filters Cache name and key filter.
     * @param cancel Cancel.
     * @return Update result (modified items count and failed keys).
     * @throws IgniteCheckedException if failed.
     */
    @SuppressWarnings("IfMayBeConditional")
    private UpdateResult executeUpdate(
        QueryDescriptor qryDesc,
        QueryParameters qryParams,
        QueryParserResultDml dml,
        boolean loc,
        IndexingQueryFilter filters,
        GridQueryCancel cancel
    ) throws IgniteCheckedException {
        Object[] errKeys = null;

        long items = 0;

        PartitionResult partRes = null;

        GridCacheContext<?, ?> cctx = dml.plan().cacheContext();

        boolean transactional = cctx != null && cctx.mvccEnabled();

        int maxRetryCnt = transactional ? 1 : DFLT_UPDATE_RERUN_ATTEMPTS;

        for (int i = 0; i < maxRetryCnt; i++) {
            CacheOperationContext opCtx = cctx != null ? DmlUtils.setKeepBinaryContext(cctx) : null;

            UpdateResult r;

            try {
                if (transactional)
                    r = executeUpdateTransactional(
                        qryDesc,
                        qryParams,
                        dml,
                        loc,
                        cancel
                    );
                else
                    r = executeUpdateNonTransactional(
                        qryDesc,
                        qryParams,
                        dml,
                        loc,
                        filters,
                        cancel
                    );
            }
            finally {
                if (opCtx != null)
                    DmlUtils.restoreKeepBinaryContext(cctx, opCtx);
            }

            items += r.counter();
            errKeys = r.errorKeys();
            partRes = r.partitionResult();

            if (F.isEmpty(errKeys))
                break;
        }

        if (F.isEmpty(errKeys) && partRes == null) {
            if (items == 1L)
                return UpdateResult.ONE;
            else if (items == 0L)
                return UpdateResult.ZERO;
        }

        return new UpdateResult(items, errKeys, partRes);
    }

    /**
     * Execute update in non-transactional mode.
     *
     * @param qryDesc Query descriptor.
     * @param qryParams Query parameters.
     * @param dml Plan.
     * @param loc Local flag.
     * @param filters Filters.
     * @param cancel Cancel hook.
     * @return Update result.
     * @throws IgniteCheckedException If failed.
     */
    private UpdateResult executeUpdateNonTransactional(
        QueryDescriptor qryDesc,
        QueryParameters qryParams,
        QueryParserResultDml dml,
        boolean loc,
        IndexingQueryFilter filters,
        GridQueryCancel cancel
    ) throws IgniteCheckedException {
        UpdatePlan plan = dml.plan();

        UpdateResult fastUpdateRes = plan.processFast(qryParams.arguments());

        if (fastUpdateRes != null)
            return fastUpdateRes;

        DmlDistributedPlanInfo distributedPlan = loc ? null : plan.distributedPlan();

        if (distributedPlan != null) {
            if (cancel == null)
                cancel = new GridQueryCancel();

            UpdateResult result = rdcQryExec.update(
                qryDesc.schemaName(),
                distributedPlan.getCacheIds(),
                qryDesc.sql(),
                qryParams.arguments(),
                qryDesc.enforceJoinOrder(),
                qryParams.pageSize(),
                qryParams.timeout(),
                qryParams.partitions(),
                distributedPlan.isReplicatedOnly(),
                cancel
            );

            // Null is returned in case not all nodes support distributed DML.
            if (result != null)
                return result;
        }

        SqlFieldsQuery selectFieldsQry = new SqlFieldsQuery(plan.selectQuery(), qryDesc.collocated())
            .setArgs(qryParams.arguments())
            .setDistributedJoins(qryDesc.distributedJoins())
            .setEnforceJoinOrder(qryDesc.enforceJoinOrder())
            .setLocal(qryDesc.local())
            .setPageSize(qryParams.pageSize())
            .setTimeout(qryParams.timeout(), TimeUnit.MILLISECONDS)
            .setDataPageScanEnabled(qryParams.dataPageScanEnabled());

        Iterable<List<?>> cur;

        // Do a two-step query only if locality flag is not set AND if plan's SELECT corresponds to an actual
        // sub-query and not some dummy stuff like "select 1, 2, 3;"
        if (!loc && !plan.isLocalSubquery()) {
            assert !F.isEmpty(plan.selectQuery());

            cur = executeSelectForDml(
                qryDesc.schemaName(),
                selectFieldsQry,
                null,
                cancel,
                qryParams.timeout()
            );
        }
        else if (plan.hasRows())
            cur = plan.createRows(qryParams.arguments());
        else {
            selectFieldsQry.setLocal(true);

            QueryParserResult selectParseRes = parser.parse(qryDesc.schemaName(), selectFieldsQry, false);

            final GridQueryFieldsResult res = executeSelectLocal(
                selectParseRes.queryDescriptor(),
                selectParseRes.queryParameters(),
                selectParseRes.select(),
                filters,
                null,
                cancel,
                false,
                qryParams.timeout()
            );

            cur = new QueryCursorImpl<>(new Iterable<List<?>>() {
                @SuppressWarnings("NullableProblems")
                @Override public Iterator<List<?>> iterator() {
                    try {
                        return new GridQueryCacheObjectsIterator(res.iterator(), objectContext(), true);
                    }
                    catch (IgniteCheckedException e) {
                        throw new IgniteException(e);
                    }
                }
            }, cancel);
        }

        int pageSize = qryParams.updateBatchSize();

        //TODO: IGNITE-11176 - Need to support cancellation
        return DmlUtils.processSelectResult(plan, cur, pageSize);
    }

    /**
     * Execute update in transactional mode.
     *
     * @param qryDesc Query descriptor.
     * @param qryParams Query parameters.
     * @param dml Plan.
     * @param loc Local flag.
     * @param cancel Cancel hook.
     * @return Update result.
     * @throws IgniteCheckedException If failed.
     */
    private UpdateResult executeUpdateTransactional(
        QueryDescriptor qryDesc,
        QueryParameters qryParams,
        QueryParserResultDml dml,
        boolean loc,
        GridQueryCancel cancel
    ) throws IgniteCheckedException {
        UpdatePlan plan = dml.plan();

        GridCacheContext cctx = plan.cacheContext();

        assert cctx != null;
        assert cctx.transactional();

        GridNearTxLocal tx = tx(ctx);

        boolean implicit = (tx == null);

        boolean commit = implicit && qryParams.autoCommit();

        if (implicit)
            tx = txStart(cctx, qryParams.timeout());

        requestSnapshot(tx);

        try (GridNearTxLocal toCommit = commit ? tx : null) {
            DmlDistributedPlanInfo distributedPlan = loc ? null : plan.distributedPlan();

            long timeout = implicit
                ? tx.remainingTime()
                : operationTimeout(qryParams.timeout(), tx);

            if (cctx.isReplicated() || distributedPlan == null || ((plan.mode() == UpdateMode.INSERT
                || plan.mode() == UpdateMode.MERGE) && !plan.isLocalSubquery())) {

                boolean sequential = true;

                UpdateSourceIterator<?> it;

                if (plan.fastResult()) {
                    IgniteBiTuple row = plan.getFastRow(qryParams.arguments());

                    assert row != null;

                    EnlistOperation op = UpdatePlan.enlistOperation(plan.mode());

                    it = new DmlUpdateSingleEntryIterator<>(op, op.isDeleteOrLock() ? row.getKey() : row);
                }
                else if (plan.hasRows()) {
                    it = new DmlUpdateResultsIterator(
                        UpdatePlan.enlistOperation(plan.mode()),
                        plan,
                        plan.createRows(qryParams.arguments())
                    );
                }
                else {
                    SqlFieldsQuery selectFieldsQry = new SqlFieldsQuery(plan.selectQuery(), qryDesc.collocated())
                        .setArgs(qryParams.arguments())
                        .setDistributedJoins(qryDesc.distributedJoins())
                        .setEnforceJoinOrder(qryDesc.enforceJoinOrder())
                        .setLocal(qryDesc.local())
                        .setPageSize(qryParams.pageSize())
                        .setTimeout((int)timeout, TimeUnit.MILLISECONDS)
                        .setDataPageScanEnabled(qryParams.dataPageScanEnabled());

                    FieldsQueryCursor<List<?>> cur = executeSelectForDml(
                        qryDesc.schemaName(),
                        selectFieldsQry,
                        MvccUtils.mvccTracker(cctx, tx),
                        cancel,
                        (int)timeout
                    );

                    it = plan.iteratorForTransaction(connMgr, cur);
                }

                //TODO: IGNITE-11176 - Need to support cancellation
                IgniteInternalFuture<Long> fut = tx.updateAsync(
                    cctx,
                    it,
                    qryParams.pageSize(),
                    timeout,
                    sequential
                );

                UpdateResult res = new UpdateResult(fut.get(), X.EMPTY_OBJECT_ARRAY,
                    plan.distributedPlan() != null ? plan.distributedPlan().derivedPartitions() : null);

                if (commit)
                    toCommit.commit();

                return res;
            }

            int[] ids = U.toIntArray(distributedPlan.getCacheIds());

            int flags = 0;

            if (qryDesc.enforceJoinOrder())
                flags |= GridH2QueryRequest.FLAG_ENFORCE_JOIN_ORDER;

            if (distributedPlan.isReplicatedOnly())
                flags |= GridH2QueryRequest.FLAG_REPLICATED;

            flags = GridH2QueryRequest.setDataPageScanEnabled(flags,
                qryParams.dataPageScanEnabled());

            int[] parts = PartitionResult.calculatePartitions(
                qryParams.partitions(),
                distributedPlan.derivedPartitions(),
                qryParams.arguments()
            );

            if (parts != null && parts.length == 0)
                return new UpdateResult(0, X.EMPTY_OBJECT_ARRAY, distributedPlan.derivedPartitions());
            else {
                //TODO: IGNITE-11176 - Need to support cancellation
                IgniteInternalFuture<Long> fut = tx.updateAsync(
                    cctx,
                    ids,
                    parts,
                    qryDesc.schemaName(),
                    qryDesc.sql(),
                    qryParams.arguments(),
                    flags,
                    qryParams.pageSize(),
                    timeout
                );

                UpdateResult res = new UpdateResult(fut.get(), X.EMPTY_OBJECT_ARRAY,
                    distributedPlan.derivedPartitions());

                if (commit)
                    toCommit.commit();

                return res;
            }
        }
        catch (ClusterTopologyServerNotFoundException e) {
            throw new CacheServerNotFoundException(e.getMessage(), e);
        }
        catch (IgniteCheckedException e) {
            IgniteSQLException sqlEx = X.cause(e, IgniteSQLException.class);

            if(sqlEx != null)
                throw sqlEx;

            Exception ex = IgniteUtils.convertExceptionNoWrap(e);

            if (ex instanceof IgniteException)
                throw (IgniteException)ex;

            U.error(log, "Error during update [localNodeId=" + ctx.localNodeId() + "]", ex);

            throw new IgniteSQLException("Failed to run update. " + ex.getMessage(), ex);
        }
        finally {
            if (commit)
                cctx.tm().resetContext();
        }
    }

    /** {@inheritDoc} */
    @Override public void registerMxBeans(IgniteMBeansManager mbMgr) throws IgniteCheckedException {
        SqlQueryMXBean qryMXBean = new SqlQueryMXBeanImpl(ctx);

        mbMgr.registerMBean("SQL Query", qryMXBean.getClass().getSimpleName(), qryMXBean, SqlQueryMXBean.class);
    }

    /**
     * @return Long running queries manager.
     */
    public LongRunningQueryManager longRunningQueries() {
        return longRunningQryMgr;
    }
}<|MERGE_RESOLUTION|>--- conflicted
+++ resolved
@@ -527,11 +527,7 @@
                 null,
                 mvccSnapshot,
                 null,
-<<<<<<< HEAD
-                maxMem != Long.MAX_VALUE ? new QueryMemoryTracker(maxMem) : null);
-=======
                 maxMem < 0 ? null : new QueryMemoryTracker(maxMem));
->>>>>>> 436e1253
 
             return new GridQueryFieldsResultAdapter(select.meta(), null) {
                 @Override public GridCloseableIterator<List<?>> iterator() throws IgniteCheckedException {
