/*
 * Licensed to the Apache Software Foundation (ASF) under one or more
 * contributor license agreements.  See the NOTICE file distributed with
 * this work for additional information regarding copyright ownership.
 * The ASF licenses this file to You under the Apache License, Version 2.0
 * (the "License"); you may not use this file except in compliance with
 * the License.  You may obtain a copy of the License at
 *
 *      http://www.apache.org/licenses/LICENSE-2.0
 *
 * Unless required by applicable law or agreed to in writing, software
 * distributed under the License is distributed on an "AS IS" BASIS,
 * WITHOUT WARRANTIES OR CONDITIONS OF ANY KIND, either express or implied.
 * See the License for the specific language governing permissions and
 * limitations under the License.
 */

package org.apache.ignite.internal.processors.query.h2;

import java.lang.reflect.Method;
import java.lang.reflect.Modifier;
import java.sql.Connection;
import java.sql.DriverManager;
import java.sql.PreparedStatement;
import java.sql.ResultSet;
import java.sql.SQLException;
import java.sql.Statement;
import java.sql.Types;
import java.text.MessageFormat;
import java.util.ArrayList;
import java.util.Arrays;
import java.util.Collection;
import java.util.Collections;
import java.util.HashSet;
import java.util.Iterator;
import java.util.LinkedHashSet;
import java.util.List;
import java.util.Map;
import java.util.UUID;
import java.util.concurrent.ConcurrentHashMap;
import java.util.concurrent.ConcurrentMap;
import java.util.concurrent.TimeUnit;
import java.util.concurrent.atomic.AtomicLong;
import javax.cache.Cache;
import javax.cache.CacheException;
import org.apache.ignite.IgniteCheckedException;
import org.apache.ignite.IgniteDataStreamer;
import org.apache.ignite.IgniteException;
import org.apache.ignite.IgniteLogger;
import org.apache.ignite.cache.query.FieldsQueryCursor;
import org.apache.ignite.cache.query.QueryCancelledException;
import org.apache.ignite.cache.query.QueryCursor;
import org.apache.ignite.cache.query.SqlFieldsQuery;
import org.apache.ignite.cache.query.SqlQuery;
import org.apache.ignite.cache.query.annotations.QuerySqlFunction;
import org.apache.ignite.cluster.ClusterNode;
import org.apache.ignite.internal.GridKernalContext;
import org.apache.ignite.internal.GridTopic;
import org.apache.ignite.internal.IgniteInternalFuture;
import org.apache.ignite.internal.jdbc2.JdbcSqlFieldsQuery;
import org.apache.ignite.internal.processors.affinity.AffinityTopologyVersion;
import org.apache.ignite.internal.processors.cache.CacheEntryImpl;
import org.apache.ignite.internal.processors.cache.CacheObject;
import org.apache.ignite.internal.processors.cache.CacheObjectUtils;
import org.apache.ignite.internal.processors.cache.CacheObjectValueContext;
import org.apache.ignite.internal.processors.cache.GridCacheAdapter;
import org.apache.ignite.internal.processors.cache.GridCacheAffinityManager;
import org.apache.ignite.internal.processors.cache.GridCacheContext;
import org.apache.ignite.internal.processors.cache.GridCacheSharedContext;
import org.apache.ignite.internal.processors.cache.IgniteCacheOffheapManager;
import org.apache.ignite.internal.processors.cache.KeyCacheObject;
import org.apache.ignite.internal.processors.cache.GridCacheEntryEx;
import org.apache.ignite.internal.processors.cache.GridCacheEntryRemovedException;
import org.apache.ignite.internal.processors.cache.QueryCursorImpl;
import org.apache.ignite.internal.processors.cache.database.tree.io.PageIO;
<<<<<<< HEAD
import org.apache.ignite.internal.processors.cache.distributed.dht.GridDhtInvalidPartitionException;
=======
import org.apache.ignite.internal.processors.cache.query.CacheQueryPartitionInfo;
>>>>>>> 1d0b0765
import org.apache.ignite.internal.processors.cache.query.GridCacheQueryMarshallable;
import org.apache.ignite.internal.processors.cache.query.GridCacheTwoStepQuery;
import org.apache.ignite.internal.processors.cache.query.IgniteQueryErrorCode;
import org.apache.ignite.internal.processors.cache.query.QueryTable;
import org.apache.ignite.internal.processors.cache.version.GridCacheVersion;
import org.apache.ignite.internal.processors.query.CacheQueryObjectValueContext;
import org.apache.ignite.internal.processors.query.GridQueryCacheObjectsIterator;
import org.apache.ignite.internal.processors.query.GridQueryCancel;
import org.apache.ignite.internal.processors.query.GridQueryFieldMetadata;
import org.apache.ignite.internal.processors.query.GridQueryFieldsResult;
import org.apache.ignite.internal.processors.query.GridQueryFieldsResultAdapter;
import org.apache.ignite.internal.processors.query.GridQueryIndexing;
import org.apache.ignite.internal.processors.query.GridQueryTypeDescriptor;
import org.apache.ignite.internal.processors.query.GridRunningQueryInfo;
import org.apache.ignite.internal.processors.query.IgniteSQLException;
import org.apache.ignite.internal.processors.query.QueryIndexDescriptorImpl;
import org.apache.ignite.internal.processors.query.QueryUtils;
import org.apache.ignite.internal.processors.query.h2.ddl.DdlStatementsProcessor;
import org.apache.ignite.internal.processors.query.h2.opt.DistributedJoinMode;
import org.apache.ignite.internal.processors.query.h2.database.H2RowFactory;
import org.apache.ignite.internal.processors.query.h2.database.H2TreeIndex;
import org.apache.ignite.internal.processors.query.h2.database.io.H2ExtrasInnerIO;
import org.apache.ignite.internal.processors.query.h2.database.io.H2ExtrasLeafIO;
import org.apache.ignite.internal.processors.query.h2.database.io.H2InnerIO;
import org.apache.ignite.internal.processors.query.h2.database.io.H2LeafIO;
import org.apache.ignite.internal.processors.query.h2.opt.GridH2DefaultTableEngine;
import org.apache.ignite.internal.processors.query.h2.opt.GridH2IndexBase;
import org.apache.ignite.internal.processors.query.h2.opt.GridH2QueryContext;
import org.apache.ignite.internal.processors.query.h2.opt.GridH2Row;
import org.apache.ignite.internal.processors.query.h2.opt.GridH2RowDescriptor;
import org.apache.ignite.internal.processors.query.h2.opt.GridH2RowFactory;
import org.apache.ignite.internal.processors.query.h2.opt.GridH2Table;
import org.apache.ignite.internal.processors.query.h2.sql.GridSqlQueryParser;
import org.apache.ignite.internal.processors.query.h2.sql.GridSqlQuerySplitter;
import org.apache.ignite.internal.processors.query.h2.twostep.GridMapQueryExecutor;
import org.apache.ignite.internal.processors.query.h2.twostep.GridReduceQueryExecutor;
import org.apache.ignite.internal.processors.query.schema.SchemaIndexCacheVisitor;
import org.apache.ignite.internal.processors.query.schema.SchemaIndexCacheVisitorClosure;
import org.apache.ignite.internal.processors.timeout.GridTimeoutProcessor;
import org.apache.ignite.internal.util.GridBoundedConcurrentLinkedHashMap;
import org.apache.ignite.internal.util.GridEmptyCloseableIterator;
import org.apache.ignite.internal.util.GridSpinBusyLock;
import org.apache.ignite.internal.util.lang.GridCloseableIterator;
import org.apache.ignite.internal.util.lang.GridPlainRunnable;
import org.apache.ignite.internal.util.lang.IgniteInClosure2X;
import org.apache.ignite.internal.util.typedef.F;
import org.apache.ignite.internal.util.typedef.internal.CU;
import org.apache.ignite.internal.util.typedef.internal.LT;
import org.apache.ignite.internal.util.typedef.internal.SB;
import org.apache.ignite.internal.util.typedef.internal.U;
import org.apache.ignite.lang.IgniteBiClosure;
import org.apache.ignite.lang.IgniteBiPredicate;
import org.apache.ignite.lang.IgniteBiTuple;
import org.apache.ignite.lang.IgniteFuture;
import org.apache.ignite.lang.IgniteInClosure;
import org.apache.ignite.marshaller.Marshaller;
import org.apache.ignite.marshaller.jdk.JdkMarshaller;
import org.apache.ignite.plugin.extensions.communication.Message;
import org.apache.ignite.resources.LoggerResource;
import org.apache.ignite.spi.indexing.IndexingQueryFilter;
import org.h2.api.ErrorCode;
import org.h2.api.JavaObjectSerializer;
import org.h2.command.Prepared;
import org.h2.command.dml.Insert;
import org.h2.engine.SysProperties;
import org.h2.index.Index;
import org.h2.jdbc.JdbcPreparedStatement;
import org.h2.jdbc.JdbcStatement;
import org.h2.server.web.WebServer;
import org.h2.table.IndexColumn;
import org.h2.tools.Server;
import org.h2.util.JdbcUtils;
import org.jetbrains.annotations.Nullable;
import org.jsr166.ConcurrentHashMap8;

import static org.apache.ignite.IgniteSystemProperties.IGNITE_H2_DEBUG_CONSOLE;
import static org.apache.ignite.IgniteSystemProperties.IGNITE_H2_DEBUG_CONSOLE_PORT;
import static org.apache.ignite.IgniteSystemProperties.IGNITE_H2_INDEXING_CACHE_CLEANUP_PERIOD;
import static org.apache.ignite.IgniteSystemProperties.IGNITE_H2_INDEXING_CACHE_THREAD_USAGE_TIMEOUT;
import static org.apache.ignite.IgniteSystemProperties.getInteger;
import static org.apache.ignite.IgniteSystemProperties.getString;
import static org.apache.ignite.internal.processors.cache.query.GridCacheQueryType.SQL;
import static org.apache.ignite.internal.processors.cache.query.GridCacheQueryType.SQL_FIELDS;
import static org.apache.ignite.internal.processors.cache.query.GridCacheQueryType.TEXT;
import static org.apache.ignite.internal.processors.query.QueryUtils.KEY_FIELD_NAME;
import static org.apache.ignite.internal.processors.query.QueryUtils.VAL_FIELD_NAME;
import static org.apache.ignite.internal.processors.query.QueryUtils.VER_FIELD_NAME;
import static org.apache.ignite.internal.processors.query.h2.opt.DistributedJoinMode.OFF;
import static org.apache.ignite.internal.processors.query.h2.opt.DistributedJoinMode.distributedJoinMode;
import static org.apache.ignite.internal.processors.query.h2.opt.GridH2QueryType.LOCAL;
import static org.apache.ignite.internal.processors.query.h2.opt.GridH2QueryType.PREPARE;

/**
 * Indexing implementation based on H2 database engine. In this implementation main query language is SQL,
 * fulltext indexing can be performed using Lucene.
 * <p>
 * For each registered {@link GridQueryTypeDescriptor} this SPI will create respective SQL table with
 * {@code '_key'} and {@code '_val'} fields for key and value, and fields from
 * {@link GridQueryTypeDescriptor#fields()}.
 * For each table it will create indexes declared in {@link GridQueryTypeDescriptor#indexes()}.
 */
@SuppressWarnings({"UnnecessaryFullyQualifiedName", "NonFinalStaticVariableUsedInClassInitialization"})
public class IgniteH2Indexing implements GridQueryIndexing {
    /*
     * Register IO for indexes.
     */
    static {
        PageIO.registerH2(H2InnerIO.VERSIONS, H2LeafIO.VERSIONS);
        H2ExtrasInnerIO.register();
        H2ExtrasLeafIO.register();

        // Initialize system properties for H2.
        System.setProperty("h2.objectCache", "false");
        System.setProperty("h2.serializeJavaObject", "false");
        System.setProperty("h2.objectCacheMaxPerElementSize", "0"); // Avoid ValueJavaObject caching.
    }

    /** Default DB options. */
    private static final String DB_OPTIONS = ";LOCK_MODE=3;MULTI_THREADED=1;DB_CLOSE_ON_EXIT=FALSE" +
        ";DEFAULT_LOCK_TIMEOUT=10000;FUNCTIONS_IN_SCHEMA=true;OPTIMIZE_REUSE_RESULTS=0;QUERY_CACHE_SIZE=0" +
        ";RECOMPILE_ALWAYS=1;MAX_OPERATION_MEMORY=0;NESTED_JOINS=0;BATCH_JOINS=1" +
        ";ROW_FACTORY=\"" + GridH2RowFactory.class.getName() + "\"" +
        ";DEFAULT_TABLE_ENGINE=" + GridH2DefaultTableEngine.class.getName();

        // Uncomment this setting to get debug output from H2 to sysout.
//        ";TRACE_LEVEL_SYSTEM_OUT=3";

    /** Dummy metadata for update result. */
    public static final List<GridQueryFieldMetadata> UPDATE_RESULT_META = Collections.<GridQueryFieldMetadata>
        singletonList(new H2SqlFieldMetadata(null, null, "UPDATED", Long.class.getName()));

    /** */
    private static final int PREPARED_STMT_CACHE_SIZE = 256;

    /** */
    private static final int TWO_STEP_QRY_CACHE_SIZE = 1024;

    /** The period of clean up the {@link #stmtCache}. */
    private final Long CLEANUP_STMT_CACHE_PERIOD = Long.getLong(IGNITE_H2_INDEXING_CACHE_CLEANUP_PERIOD, 10_000);

    /** The timeout to remove entry from the {@link #stmtCache} if the thread doesn't perform any queries. */
    private final Long STATEMENT_CACHE_THREAD_USAGE_TIMEOUT =
        Long.getLong(IGNITE_H2_INDEXING_CACHE_THREAD_USAGE_TIMEOUT, 600 * 1000);

    /** */
    private GridTimeoutProcessor.CancelableTask stmtCacheCleanupTask;

    /** Logger. */
    @LoggerResource
    private IgniteLogger log;

    /** Node ID. */
    private UUID nodeId;

    /** */
    private Marshaller marshaller;

    /** Collection of schemaNames and registered tables. */
    private final ConcurrentMap<String, H2Schema> schemas = new ConcurrentHashMap8<>();

    /** */
    private String dbUrl = "jdbc:h2:mem:";

    /** */
    private final Collection<Connection> conns = Collections.synchronizedCollection(new ArrayList<Connection>());

    /** */
    private GridMapQueryExecutor mapQryExec;

    /** */
    private GridReduceQueryExecutor rdcQryExec;

    /** Cache name -> schema name */
    private final Map<String, String> cacheName2schema = new ConcurrentHashMap8<>();

    /** */
    private AtomicLong qryIdGen;

    /** */
    private GridSpinBusyLock busyLock;

    /** */
    private final ConcurrentMap<Long, GridRunningQueryInfo> runs = new ConcurrentHashMap8<>();

    /** */
    private final ThreadLocal<H2ConnectionWrapper> connCache = new ThreadLocal<H2ConnectionWrapper>() {
        @Nullable @Override public H2ConnectionWrapper get() {
            H2ConnectionWrapper c = super.get();

            boolean reconnect = true;

            try {
                reconnect = c == null || c.connection().isClosed();
            }
            catch (SQLException e) {
                U.warn(log, "Failed to check connection status.", e);
            }

            if (reconnect) {
                c = initialValue();

                set(c);

                // Reset statement cache when new connection is created.
                stmtCache.remove(Thread.currentThread());
            }

            return c;
        }

        @Nullable @Override protected H2ConnectionWrapper initialValue() {
            Connection c;

            try {
                c = DriverManager.getConnection(dbUrl);
            }
            catch (SQLException e) {
                throw new IgniteSQLException("Failed to initialize DB connection: " + dbUrl, e);
            }

            conns.add(c);

            return new H2ConnectionWrapper(c);
        }
    };

    /** */
    protected volatile GridKernalContext ctx;

    /** Cache object value context. */
    protected CacheQueryObjectValueContext valCtx;

    /** */
    private DmlStatementsProcessor dmlProc;

    /** */
    private DdlStatementsProcessor ddlProc;

    /** */
    private final ConcurrentMap<QueryTable, GridH2Table> dataTables = new ConcurrentHashMap8<>();

    /** Statement cache. */
    private final ConcurrentHashMap<Thread, H2StatementCache> stmtCache = new ConcurrentHashMap<>();

    /** */
    private final GridBoundedConcurrentLinkedHashMap<H2TwoStepCachedQueryKey, H2TwoStepCachedQuery> twoStepCache =
        new GridBoundedConcurrentLinkedHashMap<>(TWO_STEP_QRY_CACHE_SIZE);

    /** */
    private final IgniteInClosure<? super IgniteInternalFuture<?>> logger = new IgniteInClosure<IgniteInternalFuture<?>>() {
        @Override public void apply(IgniteInternalFuture<?> fut) {
            try {
                fut.get();
            }
            catch (IgniteCheckedException e) {
                U.error(log, e.getMessage(), e);
            }
        }
    };

    /**
     * @return Kernal context.
     */
    public GridKernalContext kernalContext() {
        return ctx;
    }

    /**
     * @param schema Schema.
     * @return Connection.
     */
    public Connection connectionForSchema(String schema) {
        try {
            return connectionForThread(schema);
        }
        catch (IgniteCheckedException e) {
            throw new IgniteException(e);
        }
    }

    /**
     * @param c Connection.
     * @param sql SQL.
     * @param useStmtCache If {@code true} uses statement cache.
     * @return Prepared statement.
     * @throws SQLException If failed.
     */
    private PreparedStatement prepareStatement(Connection c, String sql, boolean useStmtCache) throws SQLException {
        if (useStmtCache) {
            Thread curThread = Thread.currentThread();

            H2StatementCache cache = stmtCache.get(curThread);

            if (cache == null) {
                H2StatementCache cache0 = new H2StatementCache(PREPARED_STMT_CACHE_SIZE);

                cache = stmtCache.putIfAbsent(curThread, cache0);

                if (cache == null)
                    cache = cache0;
            }

            cache.updateLastUsage();

            PreparedStatement stmt = cache.get(sql);

            if (stmt != null && !stmt.isClosed() && !((JdbcStatement)stmt).isCancelled()) {
                assert stmt.getConnection() == c;

                return stmt;
            }

            stmt = c.prepareStatement(sql);

            cache.put(sql, stmt);

            return stmt;
        }
        else
            return c.prepareStatement(sql);
    }

    /** {@inheritDoc} */
    @Override public PreparedStatement prepareNativeStatement(String schemaName, String sql) throws SQLException {
        Connection conn = connectionForSchema(schemaName);

        return prepareStatement(conn, sql, true);
    }

    /**
     * Gets DB connection.
     *
     * @param schema Whether to set schema for connection or not.
     * @return DB connection.
     * @throws IgniteCheckedException In case of error.
     */
    private Connection connectionForThread(@Nullable String schema) throws IgniteCheckedException {
        H2ConnectionWrapper c = connCache.get();

        if (c == null)
            throw new IgniteCheckedException("Failed to get DB connection for thread (check log for details).");

        if (schema != null && !F.eq(c.schema(), schema)) {
            Statement stmt = null;

            try {
                stmt = c.connection().createStatement();

                stmt.executeUpdate("SET SCHEMA " + H2Utils.withQuotes(schema));

                if (log.isDebugEnabled())
                    log.debug("Set schema: " + schema);

                c.schema(schema);
            }
            catch (SQLException e) {
                throw new IgniteSQLException("Failed to set schema for DB connection for thread [schema=" +
                    schema + "]", e);
            }
            finally {
                U.close(stmt, log);
            }
        }

        return c.connection();
    }

    /**
     * Creates DB schema if it has not been created yet.
     *
     * @param schema Schema name.
     * @throws IgniteCheckedException If failed to create db schema.
     */
    private void createSchema(String schema) throws IgniteCheckedException {
        executeStatement("INFORMATION_SCHEMA", "CREATE SCHEMA IF NOT EXISTS " + H2Utils.withQuotes(schema));

        if (log.isDebugEnabled())
            log.debug("Created H2 schema for index database: " + schema);
    }

    /**
     * Creates DB schema if it has not been created yet.
     *
     * @param schema Schema name.
     * @throws IgniteCheckedException If failed to create db schema.
     */
    private void dropSchema(String schema) throws IgniteCheckedException {
        executeStatement("INFORMATION_SCHEMA", "DROP SCHEMA IF EXISTS " + H2Utils.withQuotes(schema));

        if (log.isDebugEnabled())
            log.debug("Dropped H2 schema for index database: " + schema);
    }

    /**
     * @param schema Schema
     * @param sql SQL statement.
     * @throws IgniteCheckedException If failed.
     */
    public void executeStatement(String schema, String sql) throws IgniteCheckedException {
        Statement stmt = null;

        try {
            Connection c = connectionForThread(schema);

            stmt = c.createStatement();

            stmt.executeUpdate(sql);
        }
        catch (SQLException e) {
            onSqlException();

            throw new IgniteSQLException("Failed to execute statement: " + sql, e);
        }
        finally {
            U.close(stmt, log);
        }
    }

    /**
     * Binds object to prepared statement.
     *
     * @param stmt SQL statement.
     * @param idx Index.
     * @param obj Value to store.
     * @throws IgniteCheckedException If failed.
     */
    private void bindObject(PreparedStatement stmt, int idx, @Nullable Object obj) throws IgniteCheckedException {
        try {
            if (obj == null)
                stmt.setNull(idx, Types.VARCHAR);
            else
                stmt.setObject(idx, obj);
        }
        catch (SQLException e) {
            throw new IgniteCheckedException("Failed to bind parameter [idx=" + idx + ", obj=" + obj + ", stmt=" +
                stmt + ']', e);
        }
    }

    /**
     * Handles SQL exception.
     */
    private void onSqlException() {
        Connection conn = connCache.get().connection();

        connCache.set(null);

        if (conn != null) {
            conns.remove(conn);

            // Reset connection to receive new one at next call.
            U.close(conn, log);
        }
    }

    /** {@inheritDoc} */
    @Override public void store(String cacheName,
        GridQueryTypeDescriptor type,
        KeyCacheObject k,
        int partId,
        CacheObject v,
        GridCacheVersion ver,
        long expirationTime,
        long link) throws IgniteCheckedException {
        H2TableDescriptor tbl = tableDescriptor(schema(cacheName), type.name());

        if (tbl == null)
            return; // Type was rejected.

        if (expirationTime == 0)
            expirationTime = Long.MAX_VALUE;

        tbl.table().update(k, partId, v, ver, expirationTime, false, link);

        if (tbl.luceneIndex() != null)
            tbl.luceneIndex().store(k, v, ver, expirationTime);
    }

    /** {@inheritDoc} */
    @Override public void remove(String cacheName,
        GridQueryTypeDescriptor type,
        KeyCacheObject key,
        int partId,
        CacheObject val,
        GridCacheVersion ver) throws IgniteCheckedException {
        if (log.isDebugEnabled())
            log.debug("Removing key from cache query index [locId=" + nodeId + ", key=" + key + ", val=" + val + ']');

        H2TableDescriptor tbl = tableDescriptor(schema(cacheName), type.name());

        if (tbl == null)
            return;

        if (tbl.table().update(key, partId, val, ver, 0, true, 0)) {
            if (tbl.luceneIndex() != null)
                tbl.luceneIndex().remove(key);
        }
    }

    /**
     * Drops table form h2 database and clear all related indexes (h2 text, lucene).
     *
     * @param tbl Table to unregister.
     * @throws IgniteCheckedException If failed to unregister.
     */
    private void dropTable(H2TableDescriptor tbl) throws IgniteCheckedException {
        assert tbl != null;

        if (log.isDebugEnabled())
            log.debug("Removing query index table: " + tbl.fullTableName());

        Connection c = connectionForThread(tbl.schemaName());

        Statement stmt = null;

        try {
            // NOTE: there is no method dropIndex() for lucene engine correctly working.
            // So we have to drop all lucene index.
            // FullTextLucene.dropAll(c); TODO: GG-4015: fix this

            stmt = c.createStatement();

            String sql = "DROP TABLE IF EXISTS " + tbl.fullTableName();

            if (log.isDebugEnabled())
                log.debug("Dropping database index table with SQL: " + sql);

            stmt.executeUpdate(sql);
        }
        catch (SQLException e) {
            onSqlException();

            throw new IgniteSQLException("Failed to drop database index table [type=" + tbl.type().name() +
                ", table=" + tbl.fullTableName() + "]", IgniteQueryErrorCode.TABLE_DROP_FAILED, e);
        }
        finally {
            U.close(stmt, log);
        }
    }

    /**
     * Add initial user index.
     *
     * @param schemaName Schema name.
     * @param desc Table descriptor.
     * @param h2Idx User index.
     * @throws IgniteCheckedException If failed.
     */
    private void addInitialUserIndex(String schemaName, H2TableDescriptor desc, GridH2IndexBase h2Idx)
        throws IgniteCheckedException {
        GridH2Table h2Tbl = desc.table();

        h2Tbl.proposeUserIndex(h2Idx);

        try {
            String sql = H2Utils.indexCreateSql(desc.fullTableName(), h2Idx, false);

            executeSql(schemaName, sql);
        }
        catch (Exception e) {
            // Rollback and re-throw.
            h2Tbl.rollbackUserIndex(h2Idx.getName());

            throw e;
        }
    }

    /** {@inheritDoc} */
    @Override public void dynamicIndexCreate(final String schemaName, final String tblName,
        final QueryIndexDescriptorImpl idxDesc, boolean ifNotExists, SchemaIndexCacheVisitor cacheVisitor)
        throws IgniteCheckedException {
        // Locate table.
        H2Schema schema = schemas.get(schemaName);

        H2TableDescriptor desc = (schema != null ? schema.tableByName(tblName) : null);

        if (desc == null)
            throw new IgniteCheckedException("Table not found in internal H2 database [schemaName=" + schemaName +
                ", tblName=" + tblName + ']');

        GridH2Table h2Tbl = desc.table();

        // Create index.
        final GridH2IndexBase h2Idx = desc.createUserIndex(idxDesc);

        h2Tbl.proposeUserIndex(h2Idx);

        try {
            // Populate index with existing cache data.
            final GridH2RowDescriptor rowDesc = h2Tbl.rowDescriptor();

            SchemaIndexCacheVisitorClosure clo = new SchemaIndexCacheVisitorClosure() {
                @Override public void apply(KeyCacheObject key, int part, CacheObject val, GridCacheVersion ver,
                    long expTime, long link) throws IgniteCheckedException {
                    if (expTime == 0L)
                        expTime = Long.MAX_VALUE;

                    GridH2Row row = rowDesc.createRow(key, part, val, ver, expTime);

                    row.link(link);

                    h2Idx.put(row);
                }
            };

            cacheVisitor.visit(clo);

            // At this point index is in consistent state, promote it through H2 SQL statement, so that cached
            // prepared statements are re-built.
            String sql = H2Utils.indexCreateSql(desc.fullTableName(), h2Idx, ifNotExists);

            executeSql(schemaName, sql);
        }
        catch (Exception e) {
            // Rollback and re-throw.
            h2Tbl.rollbackUserIndex(h2Idx.getName());

            throw e;
        }
    }

    /** {@inheritDoc} */
    @SuppressWarnings("SynchronizationOnLocalVariableOrMethodParameter")
    @Override public void dynamicIndexDrop(final String schemaName, String idxName, boolean ifExists)
        throws IgniteCheckedException{
        String sql = H2Utils.indexDropSql(schemaName, idxName, ifExists);

        executeSql(schemaName, sql);
    }

    /**
     * Execute DDL command.
     *
     * @param schemaName Schema name.
     * @param sql SQL.
     * @throws IgniteCheckedException If failed.
     */
    private void executeSql(String schemaName, String sql) throws IgniteCheckedException {
        try {
            Connection conn = connectionForSchema(schemaName);

            try (PreparedStatement stmt = prepareStatement(conn, sql, false)) {
                stmt.execute();
            }
        }
        catch (Exception e) {
            throw new IgniteCheckedException("Failed to execute SQL statement on internal H2 database: " + sql, e);
        }
    }

    /**
     * Create sorted index.
     *
     * @param schema Schema.
     * @param name Index name,
     * @param tbl Table.
     * @param pk Primary key flag.
     * @param cols Columns.
     * @return Index.
     */
    public GridH2IndexBase createSortedIndex(H2Schema schema, String name, GridH2Table tbl, boolean pk,
        List<IndexColumn> cols, int inlineSize) {
        try {
            GridCacheContext cctx = tbl.cache();

            if (log.isDebugEnabled())
                log.debug("Creating cache index [cacheId=" + cctx.cacheId() + ", idxName=" + name + ']');

            final int segments = tbl.rowDescriptor().context().config().getQueryParallelism();

            return new H2TreeIndex(cctx, tbl, name, pk, cols, inlineSize, segments);
        }
        catch (IgniteCheckedException e) {
            throw new IgniteException(e);
        }
    }

    @SuppressWarnings("unchecked")
    @Override public <K, V> GridCloseableIterator<IgniteBiTuple<K, V>> queryLocalText(String schemaName, String qry,
        String typeName, IndexingQueryFilter filters) throws IgniteCheckedException {
        H2TableDescriptor tbl = tableDescriptor(schemaName, typeName);

        if (tbl != null && tbl.luceneIndex() != null) {
            GridRunningQueryInfo run = new GridRunningQueryInfo(qryIdGen.incrementAndGet(), qry, TEXT, schemaName,
                U.currentTimeMillis(), null, true);

            try {
                runs.put(run.id(), run);

                return tbl.luceneIndex().query(qry, filters);
            }
            finally {
                runs.remove(run.id());
            }
        }

        return new GridEmptyCloseableIterator<>();
    }

    /**
     * Queries individual fields (generally used by JDBC drivers).
     *
     * @param schemaName Schema name.
     * @param qry Query.
     * @param params Query parameters.
     * @param filter Cache name and key filter.
     * @param enforceJoinOrder Enforce join order of tables in the query.
     * @param timeout Query timeout in milliseconds.
     * @param cancel Query cancel.
     * @return Query result.
     * @throws IgniteCheckedException If failed.
     */
    @SuppressWarnings("unchecked")
    public GridQueryFieldsResult queryLocalSqlFields(final String schemaName, final String qry,
        @Nullable final Collection<Object> params, final IndexingQueryFilter filter, boolean enforceJoinOrder,
        final int timeout, final GridQueryCancel cancel) throws IgniteCheckedException {
        final Connection conn = connectionForSchema(schemaName);

        H2Utils.setupConnection(conn, false, enforceJoinOrder);

        final PreparedStatement stmt = preparedStatementWithParams(conn, qry, params, true);

        Prepared p = GridSqlQueryParser.prepared(stmt);

        if (DmlStatementsProcessor.isDmlStatement(p)) {
            SqlFieldsQuery fldsQry = new SqlFieldsQuery(qry);

            if (params != null)
                fldsQry.setArgs(params.toArray());

            fldsQry.setEnforceJoinOrder(enforceJoinOrder);
            fldsQry.setTimeout(timeout, TimeUnit.MILLISECONDS);

            return dmlProc.updateSqlFieldsLocal(schemaName, stmt, fldsQry, filter, cancel);
        }
        else if (DdlStatementsProcessor.isDdlStatement(p))
            throw new IgniteSQLException("DDL statements are supported for the whole cluster only",
                IgniteQueryErrorCode.UNSUPPORTED_OPERATION);

        List<GridQueryFieldMetadata> meta;

        try {
            meta = H2Utils.meta(stmt.getMetaData());
        }
        catch (SQLException e) {
            throw new IgniteCheckedException("Cannot prepare query metadata", e);
        }

        final GridH2QueryContext ctx = new GridH2QueryContext(nodeId, nodeId, 0, LOCAL)
            .filter(filter).distributedJoinMode(OFF);

        return new GridQueryFieldsResultAdapter(meta, null) {
            @Override public GridCloseableIterator<List<?>> iterator() throws IgniteCheckedException {
                assert GridH2QueryContext.get() == null;

                GridH2QueryContext.set(ctx);

                GridRunningQueryInfo run = new GridRunningQueryInfo(qryIdGen.incrementAndGet(), qry, SQL_FIELDS,
                    schemaName, U.currentTimeMillis(), cancel, true);

                runs.putIfAbsent(run.id(), run);

                try {
                    ResultSet rs = executeSqlQueryWithTimer(stmt, conn, qry, params, timeout, cancel);

                    return new H2FieldsIterator(rs);
                }
                finally {
                    GridH2QueryContext.clearThreadLocal();

                    runs.remove(run.id());
                }
            }
        };
    }

    /** {@inheritDoc} */
    @Override public long streamUpdateQuery(String schemaName, String qry,
        @Nullable Object[] params, IgniteDataStreamer<?, ?> streamer) throws IgniteCheckedException {
        final Connection conn = connectionForSchema(schemaName);

        final PreparedStatement stmt;

        try {
            stmt = prepareStatement(conn, qry, true);
        }
        catch (SQLException e) {
            throw new IgniteSQLException(e);
        }

        return dmlProc.streamUpdateQuery(streamer, stmt, params);
    }

    /**
     * Prepares sql statement.
     *
     * @param conn Connection.
     * @param sql Sql.
     * @param params Params.
     * @param useStmtCache If {@code true} use stmt cache.
     * @return Prepared statement with set parameters.
     * @throws IgniteCheckedException If failed.
     */
    private PreparedStatement preparedStatementWithParams(Connection conn, String sql, Collection<Object> params,
        boolean useStmtCache) throws IgniteCheckedException {
        final PreparedStatement stmt;

        try {
            stmt = prepareStatement(conn, sql, useStmtCache);
        }
        catch (SQLException e) {
            throw new IgniteCheckedException("Failed to parse SQL query: " + sql, e);
        }

        bindParameters(stmt, params);

        return stmt;
    }

    /**
     * Executes sql query statement.
     *
     * @param conn Connection,.
     * @param stmt Statement.
     * @param cancel Query cancel.
     * @return Result.
     * @throws IgniteCheckedException If failed.
     */
    private ResultSet executeSqlQuery(final Connection conn, final PreparedStatement stmt,
        int timeoutMillis, @Nullable GridQueryCancel cancel)
        throws IgniteCheckedException {

        if (cancel != null) {
            cancel.set(new Runnable() {
                @Override public void run() {
                    try {
                        stmt.cancel();
                    }
                    catch (SQLException ignored) {
                        // No-op.
                    }
                }
            });
        }

        if (timeoutMillis > 0)
            H2Utils.session(conn).setQueryTimeout(timeoutMillis);

        try {
            return stmt.executeQuery();
        }
        catch (SQLException e) {
            // Throw special exception.
            if (e.getErrorCode() == ErrorCode.STATEMENT_WAS_CANCELED)
                throw new QueryCancelledException();

            throw new IgniteCheckedException("Failed to execute SQL query.", e);
        }
        finally {
            if (timeoutMillis > 0)
                H2Utils.session(conn).setQueryTimeout(0);
        }
    }

    /**
     * Executes sql query and prints warning if query is too slow..
     *
     * @param conn Connection,
     * @param sql Sql query.
     * @param params Parameters.
     * @param useStmtCache If {@code true} uses stmt cache.
     * @param cancel Query cancel.
     * @return Result.
     * @throws IgniteCheckedException If failed.
     */
    public ResultSet executeSqlQueryWithTimer(Connection conn, String sql, @Nullable Collection<Object> params,
        boolean useStmtCache, int timeoutMillis, @Nullable GridQueryCancel cancel) throws IgniteCheckedException {
        return executeSqlQueryWithTimer(preparedStatementWithParams(conn, sql, params, useStmtCache),
            conn, sql, params, timeoutMillis, cancel);
    }

    /**
     * Executes sql query and prints warning if query is too slow.
     *
     * @param stmt Prepared statement for query.
     * @param conn Connection.
     * @param sql Sql query.
     * @param params Parameters.
     * @param cancel Query cancel.
     * @return Result.
     * @throws IgniteCheckedException If failed.
     */
    private ResultSet executeSqlQueryWithTimer(PreparedStatement stmt, Connection conn, String sql,
        @Nullable Collection<Object> params, int timeoutMillis, @Nullable GridQueryCancel cancel)
        throws IgniteCheckedException {
        long start = U.currentTimeMillis();

        try {
            ResultSet rs = executeSqlQuery(conn, stmt, timeoutMillis, cancel);

            long time = U.currentTimeMillis() - start;

            long longQryExecTimeout = ctx.config().getLongQueryWarningTimeout();

            if (time > longQryExecTimeout) {
                String msg = "Query execution is too long (" + time + " ms): " + sql;

                ResultSet plan = executeSqlQuery(conn, preparedStatementWithParams(conn, "EXPLAIN " + sql,
                    params, false), 0, null);

                plan.next();

                // Add SQL explain result message into log.
                String longMsg = "Query execution is too long [time=" + time + " ms, sql='" + sql + '\'' +
                    ", plan=" + U.nl() + plan.getString(1) + U.nl() + ", parameters=" + params + "]";

                LT.warn(log, longMsg, msg);
            }

            return rs;
        }
        catch (SQLException e) {
            onSqlException();

            throw new IgniteCheckedException(e);
        }
    }

    /**
     * Binds parameters to prepared statement.
     *
     * @param stmt Prepared statement.
     * @param params Parameters collection.
     * @throws IgniteCheckedException If failed.
     */
    public void bindParameters(PreparedStatement stmt,
        @Nullable Collection<Object> params) throws IgniteCheckedException {
        if (!F.isEmpty(params)) {
            int idx = 1;

            for (Object arg : params)
                bindObject(stmt, idx++, arg);
        }
    }

    /** {@inheritDoc} */
    @Override public FieldsQueryCursor<List<?>> queryLocalSqlFields(String schemaName, SqlFieldsQuery qry,
        final boolean keepBinary, IndexingQueryFilter filter, GridQueryCancel cancel) throws IgniteCheckedException {
        String sql = qry.getSql();
        Object[] args = qry.getArgs();

        final GridQueryFieldsResult res = queryLocalSqlFields(schemaName, sql, F.asList(args), filter,
            qry.isEnforceJoinOrder(), qry.getTimeout(), cancel);

        QueryCursorImpl<List<?>> cursor = new QueryCursorImpl<>(new Iterable<List<?>>() {
            @Override public Iterator<List<?>> iterator() {
                try {
                    return new GridQueryCacheObjectsIterator(res.iterator(), objectContext(), keepBinary);
                }
                catch (IgniteCheckedException e) {
                    throw new IgniteException(e);
                }
            }
        }, cancel);

        cursor.fieldsMeta(res.metaData());

        return cursor;
    }

    /** {@inheritDoc} */
    @SuppressWarnings("unchecked")
    @Override public <K, V> QueryCursor<Cache.Entry<K,V>> queryLocalSql(String schemaName,
        final SqlQuery qry, final IndexingQueryFilter filter, final boolean keepBinary) throws IgniteCheckedException {
        String type = qry.getType();
        String sqlQry = qry.getSql();
        String alias = qry.getAlias();
        Object[] params = qry.getArgs();

        GridQueryCancel cancel = new GridQueryCancel();

        final GridCloseableIterator<IgniteBiTuple<K, V>> i = queryLocalSql(schemaName, sqlQry, alias,
            F.asList(params), type, filter, cancel);

        return new QueryCursorImpl<>(new Iterable<Cache.Entry<K, V>>() {
            @Override public Iterator<Cache.Entry<K, V>> iterator() {
                return new ClIter<Cache.Entry<K, V>>() {
                    @Override public void close() throws Exception {
                        i.close();
                    }

                    @Override public boolean hasNext() {
                        return i.hasNext();
                    }

                    @Override public Cache.Entry<K, V> next() {
                        IgniteBiTuple<K, V> t = i.next();

                        K key = (K)CacheObjectUtils.unwrapBinaryIfNeeded(objectContext(), t.get1(), keepBinary, false);
                        V val = (V)CacheObjectUtils.unwrapBinaryIfNeeded(objectContext(), t.get2(), keepBinary, false);

                        return new CacheEntryImpl<>(key, val);
                    }

                    @Override public void remove() {
                        throw new UnsupportedOperationException();
                    }
                };
            }
        }, cancel);
    }

    /**
     * Executes regular query.
     *
     * @param schemaName Schema name.
     * @param qry Query.
     * @param alias Table alias.
     * @param params Query parameters.
     * @param type Query return type.
     * @param filter Cache name and key filter.
     * @return Queried rows.
     * @throws IgniteCheckedException If failed.
     */
    @SuppressWarnings("unchecked")
    public <K, V> GridCloseableIterator<IgniteBiTuple<K, V>> queryLocalSql(String schemaName,
        final String qry, String alias, @Nullable final Collection<Object> params, String type,
        final IndexingQueryFilter filter, GridQueryCancel cancel) throws IgniteCheckedException {
        final H2TableDescriptor tbl = tableDescriptor(schemaName, type);

        if (tbl == null)
            throw new IgniteSQLException("Failed to find SQL table for type: " + type,
                IgniteQueryErrorCode.TABLE_NOT_FOUND);

        String sql = generateQuery(qry, alias, tbl);

        Connection conn = connectionForThread(tbl.schemaName());

        H2Utils.setupConnection(conn, false, false);

        GridH2QueryContext.set(new GridH2QueryContext(nodeId, nodeId, 0, LOCAL).filter(filter)
            .distributedJoinMode(OFF));

        GridRunningQueryInfo run = new GridRunningQueryInfo(qryIdGen.incrementAndGet(), qry, SQL, schemaName,
            U.currentTimeMillis(), null, true);

        runs.put(run.id(), run);

        try {
            ResultSet rs = executeSqlQueryWithTimer(conn, sql, params, true, 0, cancel);

            return new H2KeyValueIterator(rs);
        }
        finally {
            GridH2QueryContext.clearThreadLocal();

            runs.remove(run.id());
        }
    }

    /**
     * @param schemaName Schema name.
     * @param qry Query.
     * @param keepCacheObj Flag to keep cache object.
     * @param enforceJoinOrder Enforce join order of tables.
     * @param parts Partitions.
     * @return Iterable result.
     */
    private Iterable<List<?>> runQueryTwoStep(
        final String schemaName,
        final GridCacheTwoStepQuery qry,
        final boolean keepCacheObj,
        final boolean enforceJoinOrder,
        final int timeoutMillis,
        final GridQueryCancel cancel,
        final Object[] params,
        final int[] parts
    ) {
        return new Iterable<List<?>>() {
            @Override public Iterator<List<?>> iterator() {
                return rdcQryExec.query(schemaName, qry, keepCacheObj, enforceJoinOrder, timeoutMillis, cancel, params,
                    parts);
            }
        };
    }

    /** {@inheritDoc} */
    @SuppressWarnings("unchecked")
    @Override public <K, V> QueryCursor<Cache.Entry<K, V>> queryDistributedSql(String schemaName, SqlQuery qry,
        boolean keepBinary, int mainCacheId) {
        String type = qry.getType();

        H2TableDescriptor tblDesc = tableDescriptor(schemaName, type);

        if (tblDesc == null)
            throw new IgniteSQLException("Failed to find SQL table for type: " + type,
                IgniteQueryErrorCode.TABLE_NOT_FOUND);

        String sql;

        try {
            sql = generateQuery(qry.getSql(), qry.getAlias(), tblDesc);
        }
        catch (IgniteCheckedException e) {
            throw new IgniteException(e);
        }

        SqlFieldsQuery fqry = new SqlFieldsQuery(sql);

        fqry.setArgs(qry.getArgs());
        fqry.setPageSize(qry.getPageSize());
        fqry.setDistributedJoins(qry.isDistributedJoins());
        fqry.setPartitions(qry.getPartitions());
        fqry.setLocal(qry.isLocal());

        if (qry.getTimeout() > 0)
            fqry.setTimeout(qry.getTimeout(), TimeUnit.MILLISECONDS);

        final QueryCursor<List<?>> res = queryDistributedSqlFields(schemaName, fqry, keepBinary, null, mainCacheId);

        final Iterable<Cache.Entry<K, V>> converted = new Iterable<Cache.Entry<K, V>>() {
            @Override public Iterator<Cache.Entry<K, V>> iterator() {
                final Iterator<List<?>> iter0 = res.iterator();

                return new Iterator<Cache.Entry<K, V>>() {
                    @Override public boolean hasNext() {
                        return iter0.hasNext();
                    }

                    @Override public Cache.Entry<K, V> next() {
                        List<?> l = iter0.next();

                        return new CacheEntryImpl<>((K)l.get(0), (V)l.get(1));
                    }

                    @Override public void remove() {
                        throw new UnsupportedOperationException();
                    }
                };
            }
        };

        // No metadata for SQL queries.
        return new QueryCursorImpl<Cache.Entry<K, V>>(converted) {
            @Override public void close() {
                res.close();
            }
        };
    }

    /** {@inheritDoc} */
    @Override public FieldsQueryCursor<List<?>> queryDistributedSqlFields(String schemaName,
        SqlFieldsQuery qry, boolean keepBinary, GridQueryCancel cancel, @Nullable Integer mainCacheId) {
        final String sqlQry = qry.getSql();

        Connection c = connectionForSchema(schemaName);

        final boolean enforceJoinOrder = qry.isEnforceJoinOrder();
        final boolean distributedJoins = qry.isDistributedJoins();
        final boolean grpByCollocated = qry.isCollocated();

        final DistributedJoinMode distributedJoinMode = distributedJoinMode(qry.isLocal(), distributedJoins);

        GridCacheTwoStepQuery twoStepQry = null;
        List<GridQueryFieldMetadata> meta;

        final H2TwoStepCachedQueryKey cachedQryKey = new H2TwoStepCachedQueryKey(schemaName, sqlQry, grpByCollocated,
            distributedJoins, enforceJoinOrder, qry.isLocal());
        H2TwoStepCachedQuery cachedQry = twoStepCache.get(cachedQryKey);

        if (cachedQry != null) {
            twoStepQry = cachedQry.query().copy();
            meta = cachedQry.meta();
        }
        else {
            final UUID locNodeId = ctx.localNodeId();

            // Here we will just parse the statement, no need to optimize it at all.
            H2Utils.setupConnection(c, /*distributedJoins*/false, /*enforceJoinOrder*/true);

            GridH2QueryContext.set(new GridH2QueryContext(locNodeId, locNodeId, 0, PREPARE)
                .distributedJoinMode(distributedJoinMode));

            PreparedStatement stmt = null;
            Prepared prepared;

            boolean cachesCreated = false;

            try {
                try {
                    while (true) {
                        try {
                            // Do not cache this statement because the whole query object will be cached later on.
                            stmt = prepareStatement(c, sqlQry, false);

                            break;
                        }
                        catch (SQLException e) {
                            if (!cachesCreated && (
                                e.getErrorCode() == ErrorCode.SCHEMA_NOT_FOUND_1 ||
                                e.getErrorCode() == ErrorCode.TABLE_OR_VIEW_NOT_FOUND_1 ||
                                e.getErrorCode() == ErrorCode.INDEX_NOT_FOUND_1)
                            ) {
                                try {
                                    ctx.cache().createMissingQueryCaches();
                                }
                                catch (IgniteCheckedException ignored) {
                                    throw new CacheException("Failed to create missing caches.", e);
                                }

                                cachesCreated = true;
                            }
                            else
                                throw new IgniteSQLException("Failed to parse query: " + sqlQry,
                                    IgniteQueryErrorCode.PARSING, e);
                        }
                    }

                    prepared = GridSqlQueryParser.prepared(stmt);

                    if (qry instanceof JdbcSqlFieldsQuery && ((JdbcSqlFieldsQuery) qry).isQuery() != prepared.isQuery())
                        throw new IgniteSQLException("Given statement type does not match that declared by JDBC driver",
                            IgniteQueryErrorCode.STMT_TYPE_MISMATCH);

                    if (prepared.isQuery()) {
                        bindParameters(stmt, F.asList(qry.getArgs()));

                        twoStepQry = GridSqlQuerySplitter.split((JdbcPreparedStatement)stmt, qry.getArgs(),
                            grpByCollocated, distributedJoins, enforceJoinOrder, this);

                        assert twoStepQry != null;
                    }
                }
                finally {
                    GridH2QueryContext.clearThreadLocal();
                }

                // It is a DML statement if we did not create a twoStepQuery.
                if (twoStepQry == null) {
                    if (DmlStatementsProcessor.isDmlStatement(prepared)) {
                        try {
                            return dmlProc.updateSqlFieldsDistributed(schemaName, stmt, qry, cancel);
                        }
                        catch (IgniteCheckedException e) {
                            throw new IgniteSQLException("Failed to execute DML statement [stmt=" + sqlQry +
                                ", params=" + Arrays.deepToString(qry.getArgs()) + "]", e);
                        }
                    }

                    if (DdlStatementsProcessor.isDdlStatement(prepared)) {
                        try {
                            return ddlProc.runDdlStatement(sqlQry, stmt);
                        }
                        catch (IgniteCheckedException e) {
                            throw new IgniteSQLException("Failed to execute DDL statement [stmt=" + sqlQry + ']', e);
                        }
                    }
                }

                LinkedHashSet<Integer> caches0 = new LinkedHashSet<>();

                assert twoStepQry != null;

                int tblCnt = twoStepQry.tablesCount();

                if (mainCacheId != null)
                    caches0.add(mainCacheId);

                if (tblCnt > 0) {
                    for (QueryTable tblKey : twoStepQry.tables()) {
                        GridH2Table tbl = dataTable(tblKey);

                        int cacheId = CU.cacheId(tbl.cacheName());

                        caches0.add(cacheId);
                    }
                }

                if (caches0.isEmpty())
                    twoStepQry.local(true);
                else {
                    //Prohibit usage indices with different numbers of segments in same query.
                    List<Integer> cacheIds = new ArrayList<>(caches0);

                    checkCacheIndexSegmentation(cacheIds);
    
                    twoStepQry.cacheIds(cacheIds);
                    twoStepQry.local(qry.isLocal());
                }

                meta = H2Utils.meta(stmt.getMetaData());
            }
            catch (IgniteCheckedException e) {
                throw new CacheException("Failed to bind parameters: [qry=" + sqlQry + ", params=" +
                    Arrays.deepToString(qry.getArgs()) + "]", e);
            }
            catch (SQLException e) {
                throw new IgniteSQLException(e);
            }
            finally {
                U.close(stmt, log);
            }
        }

        if (log.isDebugEnabled())
            log.debug("Parsed query: `" + sqlQry + "` into two step query: " + twoStepQry);

        twoStepQry.pageSize(qry.getPageSize());

        if (cancel == null)
            cancel = new GridQueryCancel();

        int partitions[] = qry.getPartitions();

        if (partitions == null && twoStepQry.derivedPartitions() != null) {
            try {
                partitions = calculateQueryPartitions(twoStepQry.derivedPartitions(), qry.getArgs());
            } catch (IgniteCheckedException e) {
                throw new CacheException("Failed to calculate derived partitions: [qry=" + sqlQry + ", params=" +
                    Arrays.deepToString(qry.getArgs()) + "]", e);
            }
        }

        QueryCursorImpl<List<?>> cursor = new QueryCursorImpl<>(
            runQueryTwoStep(schemaName, twoStepQry, keepBinary, enforceJoinOrder, qry.getTimeout(), cancel,
                qry.getArgs(), partitions), cancel);

        cursor.fieldsMeta(meta);

        if (cachedQry == null && !twoStepQry.explain()) {
            cachedQry = new H2TwoStepCachedQuery(meta, twoStepQry.copy());

            twoStepCache.putIfAbsent(cachedQryKey, cachedQry);
        }

        return cursor;
    }

    /**
     * @throws IllegalStateException if segmented indices used with non-segmented indices.
     */
    private void checkCacheIndexSegmentation(List<Integer> cacheIds) {
        if (cacheIds.isEmpty())
            return; // Nothing to check

        GridCacheSharedContext sharedCtx = ctx.cache().context();

        int expectedParallelism = 0;

        for (Integer cacheId : cacheIds) {
            GridCacheContext cctx = sharedCtx.cacheContext(cacheId);

            assert cctx != null;

            if (!cctx.isPartitioned())
                continue;

            if (expectedParallelism == 0)
                expectedParallelism = cctx.config().getQueryParallelism();
            else if (cctx.config().getQueryParallelism() != expectedParallelism) {
                throw new IllegalStateException("Using indexes with different parallelism levels in same query is " +
                    "forbidden.");
            }
        }
    }

    /**
     * Prepares statement for query.
     *
     * @param qry Query string.
     * @param tableAlias table alias.
     * @param tbl Table to use.
     * @return Prepared statement.
     * @throws IgniteCheckedException In case of error.
     */
    private String generateQuery(String qry, String tableAlias, H2TableDescriptor tbl) throws IgniteCheckedException {
        assert tbl != null;

        final String qry0 = qry;

        String t = tbl.fullTableName();

        String from = " ";

        qry = qry.trim();

        String upper = qry.toUpperCase();

        if (upper.startsWith("SELECT")) {
            qry = qry.substring(6).trim();

            final int star = qry.indexOf('*');

            if (star == 0)
                qry = qry.substring(1).trim();
            else if (star > 0) {
                if (F.eq('.', qry.charAt(star - 1))) {
                    t = qry.substring(0, star - 1);

                    qry = qry.substring(star + 1).trim();
                }
                else
                    throw new IgniteCheckedException("Invalid query (missing alias before asterisk): " + qry0);
            }
            else
                throw new IgniteCheckedException("Only queries starting with 'SELECT *' and 'SELECT alias.*' " +
                    "are supported (rewrite your query or use SqlFieldsQuery instead): " + qry0);

            upper = qry.toUpperCase();
        }

        if (!upper.startsWith("FROM"))
            from = " FROM " + t + (tableAlias != null ? " as " + tableAlias : "") +
                (upper.startsWith("WHERE") || upper.startsWith("ORDER") || upper.startsWith("LIMIT") ?
                    " " : " WHERE ");

        if(tableAlias != null)
            t = tableAlias;

        qry = "SELECT " + t + "." + KEY_FIELD_NAME + ", " + t + "." + VAL_FIELD_NAME + from + qry;

        return qry;
    }

    /**
     * Registers new class description.
     *
     * This implementation doesn't support type reregistration.
     *
     * @param type Type description.
     * @throws IgniteCheckedException In case of error.
     */
    @Override public boolean registerType(GridCacheContext cctx, GridQueryTypeDescriptor type)
        throws IgniteCheckedException {
        validateTypeDescriptor(type);

        String schemaName = schema(cctx.name());

        H2Schema schema = schemas.get(schemaName);

        H2TableDescriptor tbl = new H2TableDescriptor(this, schema, type, cctx);

        try {
            Connection conn = connectionForThread(schemaName);

            createTable(schemaName, schema, tbl, conn);

            schema.add(tbl);
        }
        catch (SQLException e) {
            onSqlException();

            throw new IgniteCheckedException("Failed to register query type: " + type, e);
        }

        return true;
    }

    /**
     * Validates properties described by query types.
     *
     * @param type Type descriptor.
     * @throws IgniteCheckedException If validation failed.
     */
    private void validateTypeDescriptor(GridQueryTypeDescriptor type)
        throws IgniteCheckedException {
        assert type != null;

        Collection<String> names = new HashSet<>();

        names.addAll(type.fields().keySet());

        if (names.size() < type.fields().size())
            throw new IgniteCheckedException("Found duplicated properties with the same name [keyType=" +
                type.keyClass().getName() + ", valueType=" + type.valueClass().getName() + "]");

        String ptrn = "Name ''{0}'' is reserved and cannot be used as a field name [type=" + type.name() + "]";

        for (String name : names) {
            if (name.equalsIgnoreCase(KEY_FIELD_NAME) ||
                name.equalsIgnoreCase(VAL_FIELD_NAME) ||
                name.equalsIgnoreCase(VER_FIELD_NAME))
                throw new IgniteCheckedException(MessageFormat.format(ptrn, name));
        }
    }

    /**
     * Create db table by using given table descriptor.
     *
     * @param schemaName Schema name.
     * @param schema Schema.
     * @param tbl Table descriptor.
     * @param conn Connection.
     * @throws SQLException If failed to create db table.
     * @throws IgniteCheckedException If failed.
     */
    private void createTable(String schemaName, H2Schema schema, H2TableDescriptor tbl, Connection conn)
        throws SQLException, IgniteCheckedException {
        assert schema != null;
        assert tbl != null;

        String keyType = dbTypeFromClass(tbl.type().keyClass());
        String valTypeStr = dbTypeFromClass(tbl.type().valueClass());

        SB sql = new SB();

        String keyValVisibility = tbl.type().fields().isEmpty() ? " VISIBLE" : " INVISIBLE";

        sql.a("CREATE TABLE ").a(tbl.fullTableName()).a(" (")
            .a(KEY_FIELD_NAME).a(' ').a(keyType).a(keyValVisibility).a(" NOT NULL");

        sql.a(',').a(VAL_FIELD_NAME).a(' ').a(valTypeStr).a(keyValVisibility);
        sql.a(',').a(VER_FIELD_NAME).a(" OTHER INVISIBLE");

        for (Map.Entry<String, Class<?>> e : tbl.type().fields().entrySet())
            sql.a(',').a(H2Utils.withQuotes(e.getKey())).a(' ').a(dbTypeFromClass(e.getValue()));

        sql.a(')');

        if (log.isDebugEnabled())
            log.debug("Creating DB table with SQL: " + sql);

        GridH2RowDescriptor rowDesc = new H2RowDescriptor(this, tbl, tbl.type(), schema);

        H2RowFactory rowFactory = tbl.rowFactory(rowDesc);

        GridH2Table h2Tbl = H2TableEngine.createTable(conn, sql.toString(), rowDesc, rowFactory, tbl);

        for (GridH2IndexBase usrIdx : tbl.createUserIndexes())
            addInitialUserIndex(schemaName, tbl, usrIdx);

        if (dataTables.putIfAbsent(h2Tbl.identifier(), h2Tbl) != null)
            throw new IllegalStateException("Table already exists: " + h2Tbl.identifierString());
    }

    /**
     * Find table by name in given schema.
     *
     * @param schemaName Schema name.
     * @param tblName Table name.
     * @return Table or {@code null} if none found.
     */
    public GridH2Table dataTable(String schemaName, String tblName) {
        return dataTable(new QueryTable(schemaName, tblName));
    }

    /**
     * Find table by it's identifier.
     *
     * @param tbl Identifier.
     * @return Table or {@code null} if none found.
     */
    public GridH2Table dataTable(QueryTable tbl) {
        return dataTables.get(tbl);
    }

    /**
     * @param h2Tbl Remove data table.
     */
    public void removeDataTable(GridH2Table h2Tbl) {
        dataTables.remove(h2Tbl.identifier(), h2Tbl);
    }

    /**
     * Find table for index.
     *
     * @param schemaName Schema name.
     * @param idxName Index name.
     * @return Table or {@code null} if index is not found.
     */
    public GridH2Table dataTableForIndex(String schemaName, String idxName) {
        for (Map.Entry<QueryTable, GridH2Table> dataTableEntry : dataTables.entrySet()) {
            if (F.eq(dataTableEntry.getKey().schema(), schemaName)) {
                GridH2Table h2Tbl = dataTableEntry.getValue();

                if (h2Tbl.containsUserIndex(idxName))
                    return h2Tbl;
            }
        }

        return null;
    }

    /**
     * Gets corresponding DB type from java class.
     *
     * @param cls Java class.
     * @return DB type name.
     */
    private String dbTypeFromClass(Class<?> cls) {
        return H2DatabaseType.fromClass(cls).dBTypeAsString();
    }

    /**
     * Get table descriptor.
     *
     * @param schemaName Schema name.
     * @param type Type name.
     * @return Descriptor.
     */
    @Nullable private H2TableDescriptor tableDescriptor(String schemaName, String type) {
        H2Schema schema = schemas.get(schemaName);

        if (schema == null)
            return null;

        return schema.tableByTypeName(type);
    }

    /** {@inheritDoc} */
    @Override  public String schema(String cacheName) {
        String res = cacheName2schema.get(cacheName);

        if (res == null)
            res = "";

        return res;
    }

    /**
     * Gets collection of table for given schema name.
     *
     * @param cacheName Schema name.
     * @return Collection of table descriptors.
     */
    private Collection<H2TableDescriptor> tables(String cacheName) {
        H2Schema s = schemas.get(schema(cacheName));

        if (s == null)
            return Collections.emptySet();

        return s.tables();
    }

    /** {@inheritDoc} */
    @Override public boolean isInsertStatement(PreparedStatement nativeStmt) {
        Prepared prep = GridSqlQueryParser.prepared(nativeStmt);

        return prep instanceof Insert;
    }

    /**
     * Called periodically by {@link GridTimeoutProcessor} to clean up the {@link #stmtCache}.
     */
    private void cleanupStatementCache() {
        long cur = U.currentTimeMillis();

        for (Iterator<Map.Entry<Thread, H2StatementCache>> it = stmtCache.entrySet().iterator(); it.hasNext(); ) {
            Map.Entry<Thread, H2StatementCache> entry = it.next();

            Thread t = entry.getKey();

            if (t.getState() == Thread.State.TERMINATED
                || cur - entry.getValue().lastUsage() > STATEMENT_CACHE_THREAD_USAGE_TIMEOUT)
                it.remove();
        }
    }

    /**
     * Rebuild indexes from hash index.
     *
     * @param cacheName Cache name.
     * @throws IgniteCheckedException If failed.
     */
    @Override public void rebuildIndexesFromHash(String cacheName) throws IgniteCheckedException {
        int cacheId = CU.cacheId(cacheName);

        GridCacheContext cctx = ctx.cache().context().cacheContext(cacheId);

        IgniteCacheOffheapManager offheapMgr = cctx.isNear() ? cctx.near().dht().context().offheap() : cctx.offheap();

        for (int p = 0; p < cctx.affinity().partitions(); p++) {
            try (GridCloseableIterator<KeyCacheObject> keyIter = offheapMgr.cacheKeysIterator(cctx.cacheId(), p)) {
                while (keyIter.hasNext()) {
                    cctx.shared().database().checkpointReadLock();

                    try {
                        KeyCacheObject key = keyIter.next();

                        while (true) {
                            try {
                                GridCacheEntryEx entry = cctx.isNear() ?
                                    cctx.near().dht().entryEx(key) : cctx.cache().entryEx(key);

                                entry.ensureIndexed();

                                break;
                            }
                            catch (GridCacheEntryRemovedException ignore) {
                                // Retry.
                            }
                            catch (GridDhtInvalidPartitionException ignore) {
                                break;
                            }
                        }
                    }
                    finally {
                        cctx.shared().database().checkpointReadUnlock();
                    }
                }
            }
        }

        for (H2TableDescriptor tblDesc : tables(cacheName))
            tblDesc.table().markRebuildFromHashInProgress(false);
    }

    /** {@inheritDoc} */
    @Override public void markForRebuildFromHash(String cacheName) {
        for (H2TableDescriptor tblDesc : tables(cacheName)) {
            assert tblDesc.table() != null;

            tblDesc.table().markRebuildFromHashInProgress(true);
        }
    }

    /**
     * @return Busy lock.
     */
    public GridSpinBusyLock busyLock() {
        return busyLock;
    }

    /**
     * @return Map query executor.
     */
    public GridMapQueryExecutor mapQueryExecutor() {
        return mapQryExec;
    }

    /**
     * @return Reduce query executor.
     */
    public GridReduceQueryExecutor reduceQueryExecutor() {
        return rdcQryExec;
    }

    /** {@inheritDoc} */
    @SuppressWarnings("NonThreadSafeLazyInitialization")
    @Override public void start(GridKernalContext ctx, GridSpinBusyLock busyLock) throws IgniteCheckedException {
        if (log.isDebugEnabled())
            log.debug("Starting cache query index...");

        this.busyLock = busyLock;

        qryIdGen = new AtomicLong();

        if (SysProperties.serializeJavaObject) {
            U.warn(log, "Serialization of Java objects in H2 was enabled.");

            SysProperties.serializeJavaObject = false;
        }

        String dbName = (ctx != null ? ctx.localNodeId() : UUID.randomUUID()).toString();

        dbUrl = "jdbc:h2:mem:" + dbName + DB_OPTIONS;

        org.h2.Driver.load();

        try {
            if (getString(IGNITE_H2_DEBUG_CONSOLE) != null) {
                Connection c = DriverManager.getConnection(dbUrl);

                int port = getInteger(IGNITE_H2_DEBUG_CONSOLE_PORT, 0);

                WebServer webSrv = new WebServer();
                Server web = new Server(webSrv, "-webPort", Integer.toString(port));
                web.start();
                String url = webSrv.addSession(c);

                U.quietAndInfo(log, "H2 debug console URL: " + url);

                try {
                    Server.openBrowser(url);
                }
                catch (Exception e) {
                    U.warn(log, "Failed to open browser: " + e.getMessage());
                }
            }
        }
        catch (SQLException e) {
            throw new IgniteCheckedException(e);
        }

        if (ctx == null) {
            // This is allowed in some tests.
            nodeId = UUID.randomUUID();
            marshaller = new JdkMarshaller();
        }
        else {
            this.ctx = ctx;

            schemas.put(QueryUtils.DFLT_SCHEMA, new H2Schema(QueryUtils.DFLT_SCHEMA));

            valCtx = new CacheQueryObjectValueContext(ctx);

            nodeId = ctx.localNodeId();
            marshaller = ctx.config().getMarshaller();

            mapQryExec = new GridMapQueryExecutor(busyLock);
            rdcQryExec = new GridReduceQueryExecutor(qryIdGen, busyLock);

            mapQryExec.start(ctx, this);
            rdcQryExec.start(ctx, this);

            stmtCacheCleanupTask = ctx.timeout().schedule(new Runnable() {
                @Override public void run() {
                    cleanupStatementCache();
                }
            }, CLEANUP_STMT_CACHE_PERIOD, CLEANUP_STMT_CACHE_PERIOD);

            dmlProc = new DmlStatementsProcessor();
            ddlProc = new DdlStatementsProcessor();

            dmlProc.start(ctx, this);
            ddlProc.start(ctx, this);
        }

        if (JdbcUtils.serializer != null)
            U.warn(log, "Custom H2 serialization is already configured, will override.");

        JdbcUtils.serializer = h2Serializer();

        // TODO https://issues.apache.org/jira/browse/IGNITE-2139
        // registerMBean(igniteInstanceName, this, GridH2IndexingSpiMBean.class);
    }

    /**
     * @return Value object context.
     */
    public CacheObjectValueContext objectContext() {
        return ctx.query().objectContext();
    }

    /**
     * @param topic Topic.
     * @param topicOrd Topic ordinal for {@link GridTopic}.
     * @param nodes Nodes.
     * @param msg Message.
     * @param specialize Optional closure to specialize message for each node.
     * @param locNodeHnd Handler for local node.
     * @param plc Policy identifying the executor service which will process message.
     * @param runLocParallel Run local handler in parallel thread.
     * @return {@code true} If all messages sent successfully.
     */
    public boolean send(
        Object topic,
        int topicOrd,
        Collection<ClusterNode> nodes,
        Message msg,
        @Nullable IgniteBiClosure<ClusterNode, Message, Message> specialize,
        @Nullable final IgniteInClosure2X<ClusterNode, Message> locNodeHnd,
        byte plc,
        boolean runLocParallel
    ) {
        boolean ok = true;

        if (specialize == null && msg instanceof GridCacheQueryMarshallable)
            ((GridCacheQueryMarshallable)msg).marshall(marshaller);

        ClusterNode locNode = null;

        for (ClusterNode node : nodes) {
            if (node.isLocal()) {
                if (locNode != null)
                    throw new IllegalStateException();

                locNode = node;

                continue;
            }

            try {
                if (specialize != null) {
                    msg = specialize.apply(node, msg);

                    if (msg instanceof GridCacheQueryMarshallable)
                        ((GridCacheQueryMarshallable)msg).marshall(marshaller);
                }

                ctx.io().sendGeneric(node, topic, topicOrd, msg, plc);
            }
            catch (IgniteCheckedException e) {
                ok = false;

                U.warn(log, "Failed to send message [node=" + node + ", msg=" + msg +
                    ", errMsg=" + e.getMessage() + "]");
            }
        }

        // Local node goes the last to allow parallel execution.
        if (locNode != null) {
            assert locNodeHnd != null;

            if (specialize != null)
                msg = specialize.apply(locNode, msg);

            if (runLocParallel) {
                final ClusterNode finalLocNode = locNode;
                final Message finalMsg = msg;

                try {
                    // We prefer runLocal to runLocalSafe, because the latter can produce deadlock here.
                    ctx.closure().runLocal(new GridPlainRunnable() {
                        @Override public void run() {
                            if (!busyLock.enterBusy())
                                return;

                            try {
                                locNodeHnd.apply(finalLocNode, finalMsg);
                            }
                            finally {
                                busyLock.leaveBusy();
                            }
                        }
                    }, plc).listen(logger);
                }
                catch (IgniteCheckedException e) {
                    ok = false;

                    U.error(log, "Failed to execute query locally.", e);
                }
            }
            else
                locNodeHnd.apply(locNode, msg);
        }

        return ok;
    }

    /**
     * @return Serializer.
     */
    private JavaObjectSerializer h2Serializer() {
        return new JavaObjectSerializer() {
            @Override public byte[] serialize(Object obj) throws Exception {
                return U.marshal(marshaller, obj);
            }

            @Override public Object deserialize(byte[] bytes) throws Exception {
                ClassLoader clsLdr = ctx != null ? U.resolveClassLoader(ctx.config()) : null;

                return U.unmarshal(marshaller, bytes, clsLdr);
            }
        };
    }

    /**
     * Registers SQL functions.
     *
     * @param schema Schema.
     * @param clss Classes.
     * @throws IgniteCheckedException If failed.
     */
    private void createSqlFunctions(String schema, Class<?>[] clss) throws IgniteCheckedException {
        if (F.isEmpty(clss))
            return;

        for (Class<?> cls : clss) {
            for (Method m : cls.getDeclaredMethods()) {
                QuerySqlFunction ann = m.getAnnotation(QuerySqlFunction.class);

                if (ann != null) {
                    int modifiers = m.getModifiers();

                    if (!Modifier.isStatic(modifiers) || !Modifier.isPublic(modifiers))
                        throw new IgniteCheckedException("Method " + m.getName() + " must be public static.");

                    String alias = ann.alias().isEmpty() ? m.getName() : ann.alias();

                    String clause = "CREATE ALIAS IF NOT EXISTS " + alias + (ann.deterministic() ?
                        " DETERMINISTIC FOR \"" :
                        " FOR \"") +
                        cls.getName() + '.' + m.getName() + '"';

                    executeStatement(schema, clause);
                }
            }
        }
    }

    /** {@inheritDoc} */
    @Override public void stop() throws IgniteCheckedException {
        if (log.isDebugEnabled())
            log.debug("Stopping cache query index...");

//        unregisterMBean(); TODO https://issues.apache.org/jira/browse/IGNITE-2139
        if (ctx != null && !ctx.cache().context().database().persistenceEnabled()) {
            for (H2Schema schema : schemas.values())
                schema.dropAll();
        }

        for (Connection c : conns)
            U.close(c, log);

        conns.clear();
        schemas.clear();
        cacheName2schema.clear();

        try (Connection c = DriverManager.getConnection(dbUrl); Statement s = c.createStatement()) {
            s.execute("SHUTDOWN");
        }
        catch (SQLException e) {
            U.error(log, "Failed to shutdown database.", e);
        }

        if (stmtCacheCleanupTask != null)
            stmtCacheCleanupTask.close();

        GridH2QueryContext.clearLocalNodeStop(nodeId);

        if (log.isDebugEnabled())
            log.debug("Cache query index stopped.");
    }

    /**
     * Whether this is default schema.
     *
     * @param schemaName Schema name.
     * @return {@code True} if default.
     */
    private boolean isDefaultSchema(String schemaName) {
        return F.eq(schemaName, QueryUtils.DFLT_SCHEMA);
    }

    /** {@inheritDoc} */
    @Override public void registerCache(String cacheName, String schemaName, GridCacheContext<?, ?> cctx)
        throws IgniteCheckedException {
        if (!isDefaultSchema(schemaName)) {
            if (schemas.putIfAbsent(schemaName, new H2Schema(schemaName)) != null)
                throw new IgniteCheckedException("Schema already registered: " + U.maskName(schemaName));

            createSchema(schemaName);
        }

        cacheName2schema.put(cacheName, schemaName);

        createSqlFunctions(schemaName, cctx.config().getSqlFunctionClasses());
    }

    /** {@inheritDoc} */
    @Override public void unregisterCache(String cacheName) {
        String schemaName = schema(cacheName);

        boolean dflt = isDefaultSchema(schemaName);

        H2Schema schema = dflt ? schemas.get(schemaName) : schemas.remove(schemaName);

        if (schema != null) {
            mapQryExec.onCacheStop(cacheName);
            dmlProc.onCacheStop(cacheName);

            // Remove this mapping only after callback to DML proc - it needs that mapping internally
            cacheName2schema.remove(cacheName);

            // Drop tables.
            Collection<H2TableDescriptor> rmvTbls = new HashSet<>();

            for (H2TableDescriptor tbl : schema.tables()) {
                if (F.eq(tbl.cache().name(), cacheName)) {
                    try {
                        dropTable(tbl);
                    }
                    catch (IgniteCheckedException e) {
                        U.error(log, "Failed to drop table on cache stop (will ignore): " + tbl.fullTableName(), e);
                    }

                    schema.drop(tbl);

                    rmvTbls.add(tbl);
                }
            }

            if (!dflt) {
                try {
                    dropSchema(schemaName);
                }
                catch (IgniteCheckedException e) {
                    U.error(log, "Failed to drop schema on cache stop (will ignore): " + cacheName, e);
                }
            }

            for (H2TableDescriptor tbl : rmvTbls) {
                for (Index idx : tbl.table().getIndexes())
                    idx.close(null);
            }

            int cacheId = CU.cacheId(cacheName);

            for (Iterator<Map.Entry<H2TwoStepCachedQueryKey, H2TwoStepCachedQuery>> it =
                twoStepCache.entrySet().iterator(); it.hasNext();) {
                Map.Entry<H2TwoStepCachedQueryKey, H2TwoStepCachedQuery> e = it.next();

                GridCacheTwoStepQuery qry = e.getValue().query();

                if (!F.isEmpty(qry.cacheIds()) && qry.cacheIds().contains(cacheId))
                    it.remove();
            }
        }
    }

    /** {@inheritDoc} */
    @Override public IndexingQueryFilter backupFilter(@Nullable final AffinityTopologyVersion topVer,
        @Nullable final int[] parts) {
        final AffinityTopologyVersion topVer0 = topVer != null ? topVer : AffinityTopologyVersion.NONE;

        return new IndexingQueryFilter() {
            @Nullable @Override public <K, V> IgniteBiPredicate<K, V> forCache(String cacheName) {
                final GridCacheAdapter<Object, Object> cache = ctx.cache().internalCache(cacheName);

                if (cache.context().isReplicated())
                    return null;

                final GridCacheAffinityManager aff = cache.context().affinity();

                if (parts != null) {
                    if (parts.length < 64) { // Fast scan for small arrays.
                        return new IgniteBiPredicate<K, V>() {
                            @Override public boolean apply(K k, V v) {
                                int p = aff.partition(k);

                                for (int p0 : parts) {
                                    if (p0 == p)
                                        return true;

                                    if (p0 > p) // Array is sorted.
                                        return false;
                                }

                                return false;
                            }
                        };
                    }

                    return new IgniteBiPredicate<K, V>() {
                        @Override public boolean apply(K k, V v) {
                            int p = aff.partition(k);

                            return Arrays.binarySearch(parts, p) >= 0;
                        }
                    };
                }

                final ClusterNode locNode = ctx.discovery().localNode();

                return new IgniteBiPredicate<K, V>() {
                    @Override public boolean apply(K k, V v) {
                        return aff.primaryByKey(locNode, k, topVer0);
                    }
                };
            }

            @Override public boolean isValueRequired() {
                return false;
            }

            @Override public String toString() {
                return "IndexingQueryFilter [ver=" + topVer + ']';
            }
        };
    }

    /**
     * @return Ready topology version.
     */
    public AffinityTopologyVersion readyTopologyVersion() {
        return ctx.cache().context().exchange().readyAffinityVersion();
    }

    /**
     * @param topVer Topology version.
     * @throws IgniteCheckedException If failed.
     */
    public void awaitForReadyTopologyVersion(AffinityTopologyVersion topVer) throws IgniteCheckedException {
        IgniteInternalFuture<?> fut = ctx.cache().context().exchange().affinityReadyFuture(topVer);

        if (fut != null)
            fut.get();
    }

    /** {@inheritDoc} */
    @Override public void onDisconnected(IgniteFuture<?> reconnectFut) {
        rdcQryExec.onDisconnected(reconnectFut);
    }

    /**
     * Bind query parameters and calculate partitions derived from the query.
     *
     * @return Partitions.
     */
    private int[] calculateQueryPartitions(CacheQueryPartitionInfo[] partInfoList, Object[] params)
        throws IgniteCheckedException {

        ArrayList<Integer> list = new ArrayList<>(partInfoList.length);

        for (CacheQueryPartitionInfo partInfo: partInfoList) {
            int partId = partInfo.partition() < 0 ?
                kernalContext().affinity().partition(partInfo.cacheName(), params[partInfo.paramIdx()]) :
                partInfo.partition();

            int i = 0;

            while (i < list.size() && list.get(i) < partId)
                i++;

            if (i < list.size()) {
                if (list.get(i) > partId)
                    list.add(i, partId);
            }
            else
                list.add(partId);
        }

        int[] result = new int[list.size()];

        for (int i = 0; i < list.size(); i++)
            result[i] = list.get(i);

        return result;
    }

    /** {@inheritDoc} */
    @Override public Collection<GridRunningQueryInfo> runningQueries(long duration) {
        Collection<GridRunningQueryInfo> res = new ArrayList<>();

        res.addAll(runs.values());
        res.addAll(rdcQryExec.longRunningQueries(duration));

        return res;
    }

    /** {@inheritDoc} */
    @Override public void cancelQueries(Collection<Long> queries) {
        if (!F.isEmpty(queries)) {
            for (Long qryId : queries) {
                GridRunningQueryInfo run = runs.get(qryId);

                if (run != null)
                    run.cancel();
            }

            rdcQryExec.cancelQueries(queries);
        }
    }

    /** {@inheritDoc} */
    @Override public void cancelAllQueries() {
        for (Connection conn : conns)
            U.close(conn, log);
    }

    /**
     * Closeable iterator.
     */
    private interface ClIter<X> extends AutoCloseable, Iterator<X> {
        // No-op.
    }
}<|MERGE_RESOLUTION|>--- conflicted
+++ resolved
@@ -73,11 +73,8 @@
 import org.apache.ignite.internal.processors.cache.GridCacheEntryRemovedException;
 import org.apache.ignite.internal.processors.cache.QueryCursorImpl;
 import org.apache.ignite.internal.processors.cache.database.tree.io.PageIO;
-<<<<<<< HEAD
 import org.apache.ignite.internal.processors.cache.distributed.dht.GridDhtInvalidPartitionException;
-=======
 import org.apache.ignite.internal.processors.cache.query.CacheQueryPartitionInfo;
->>>>>>> 1d0b0765
 import org.apache.ignite.internal.processors.cache.query.GridCacheQueryMarshallable;
 import org.apache.ignite.internal.processors.cache.query.GridCacheTwoStepQuery;
 import org.apache.ignite.internal.processors.cache.query.IgniteQueryErrorCode;
@@ -1363,7 +1360,7 @@
                     List<Integer> cacheIds = new ArrayList<>(caches0);
 
                     checkCacheIndexSegmentation(cacheIds);
-    
+
                     twoStepQry.cacheIds(cacheIds);
                     twoStepQry.local(qry.isLocal());
                 }
