--- conflicted
+++ resolved
@@ -1235,11 +1235,7 @@
                                 sqlBuilder.a(column).a(" IS NOT NULL");
                             } else {
                                 // gte(null) - same as TRUE - no condition
-<<<<<<< HEAD
                                 sqlBuilder.a("TRUE");
-=======
-                                sqlBuilder.append(" TRUE");
->>>>>>> bd6f901e
                             }
                         } else if (upperNull) {
                             // lt(null) or lte(null), lowerIncl is always true.
@@ -1250,11 +1246,7 @@
 
                             if (!upperIncl) {
                                 // lt(null) - same as FALSE
-<<<<<<< HEAD
                                 sqlBuilder.a("FALSE");
-=======
-                                sqlBuilder.append(" FALSE");
->>>>>>> bd6f901e
                             }
                             else {
                                 // lte(null) - same as IS NULL
@@ -1329,12 +1321,6 @@
                 }
             }
         }
-<<<<<<< HEAD
-        if (qry.getLimit() != 0) {
-            sqlBuilder.a("LIMIT ").a(qry.getLimit());
-        }
-=======
->>>>>>> bd6f901e
 
         SqlFieldsQuery res = new SqlFieldsQuery(sqlBuilder.toString());
 
