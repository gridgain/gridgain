--- conflicted
+++ resolved
@@ -633,53 +633,6 @@
 
             Throwable failReason = null;
             try {
-<<<<<<< HEAD
-                return tbl.luceneIndex().textQuery(qry.toUpperCase(), filters);
-            }
-            catch (Throwable t) {
-                failReason = t;
-
-                throw t;
-            }
-            finally {
-                runningQueryManager().unregister(qryId, failReason);
-            }
-        }
-
-        return new GridEmptyCloseableIterator<>();
-    }
-
-    /** {@inheritDoc} */
-    @Override public <K, V> GridCloseableIterator<IgniteBiTuple<K, V>> queryLocalVector(
-        String schemaName,
-        String cacheName,
-        String field,
-        float[] qryVector,
-        int k,
-        float threshold,
-        String typeName,
-        IndexingQueryFilter filter
-    ) throws IgniteCheckedException {
-        H2TableDescriptor tbl = schemaMgr.tableForType(schemaName, cacheName, typeName);
-
-        if (tbl != null && tbl.luceneIndex() != null) {
-            Long qryId = runningQueryManager().register(
-                null,
-                VECTOR,
-                schemaName,
-                true,
-                null,
-                null,
-                null,
-                false,
-                false,
-                false
-            );
-
-            Throwable failReason = null;
-            try {
-=======
->>>>>>> 49143a70
                 return tbl.luceneIndex().vectorQuery(field.toUpperCase(), qryVector, k, threshold, filter);
             }
             catch (Throwable t) {
