--- conflicted
+++ resolved
@@ -176,7 +176,6 @@
         return new StatisticsTarget(msg.schema(), msg.obj(), cols);
     }
 
-<<<<<<< HEAD
     /** */
     public static StatisticsKeyMessage statisticsObjectConfiguration2Key(StatisticsObjectConfiguration cfg) {
         return new StatisticsKeyMessage(
@@ -184,16 +183,5 @@
             cfg.key().obj(),
             Arrays.stream(cfg.columns()).map(StatisticsColumnConfiguration::name).collect(Collectors.toList())
         );
-=======
-    /**
-     * Create statistics key message from statistics target.
-     *
-     * @param target Source statistics target.
-     * @return StatisticsKeyMessage.
-     */
-    public static StatisticsKeyMessage statisticsKeyMessage(StatisticsTarget target) {
-        List<String> cols = (target.columns() == null) ? null : Arrays.asList(target.columns());
-        return new StatisticsKeyMessage(target.schema(), target.obj(), cols);
->>>>>>> 9b12e864
     }
 }