--- conflicted
+++ resolved
@@ -20,10 +20,6 @@
 import java.util.Collection;
 import java.util.Collections;
 import java.util.List;
-<<<<<<< HEAD
-import org.apache.ignite.IgniteException;
-=======
->>>>>>> d98c6b27
 import org.apache.ignite.IgniteLogger;
 import org.apache.ignite.cache.QueryIndexType;
 import org.apache.ignite.internal.cache.query.LuceneIndex;
@@ -38,11 +34,6 @@
 import org.apache.ignite.internal.processors.query.h2.opt.GridH2IndexBase;
 import org.apache.ignite.internal.processors.query.h2.opt.GridH2RowDescriptor;
 import org.apache.ignite.internal.processors.query.h2.opt.GridH2Table;
-<<<<<<< HEAD
-import org.apache.ignite.internal.processors.query.h2.opt.LuceneIndex;
-import org.apache.ignite.internal.processors.query.h2.opt.LuceneIndexFactory;
-=======
->>>>>>> d98c6b27
 import org.apache.ignite.internal.util.typedef.internal.S;
 import org.apache.ignite.internal.util.typedef.internal.U;
 import org.gridgain.internal.h2.index.Index;
@@ -50,9 +41,6 @@
 import org.gridgain.internal.h2.table.Column;
 import org.gridgain.internal.h2.table.IndexColumn;
 import org.jetbrains.annotations.NotNull;
-import org.jetbrains.annotations.Nullable;
-
-import static java.util.Objects.nonNull;
 
 /**
  * Information about table in database.
@@ -255,19 +243,11 @@
 
         if (type().valueClass() == String.class
             && !idx.distributedConfiguration().isDisableCreateLuceneIndexForStringValueType()) {
-<<<<<<< HEAD
-            luceneIdx = createLuceneIndex(tbl.cacheName(), log);
-        }
-
-        if (type.textIndex() != null || type.vectorIndex() != null)
-            this.luceneIdx = createLuceneIndex(tbl.cacheName(), log);
-=======
             luceneIdx = idx.createLuceneIndex(tbl.cacheName(), type);
         }
 
         if (type.textIndex() != null || type.vectorIndex() != null)
             this.luceneIdx = idx.createLuceneIndex(tbl.cacheName(), type);
->>>>>>> d98c6b27
 
         // Locate index where affinity column is first (if any).
         if (affCol != null) {
@@ -472,29 +452,6 @@
     }
 
     /**
-     * Create Lucene index.
-     *
-     * @param cacheName Cache name.
-     * @param log Logger.
-     * @return Index.
-     */
-    private LuceneIndex createLuceneIndex(@Nullable String cacheName, IgniteLogger log) {
-        LuceneIndexFactory[] ext = idx.kernalContext().plugins().extensions(LuceneIndexFactory.class);
-
-        if (nonNull(ext)) {
-            if (ext.length > 1)
-                log.info("More than one LuceneIndexFactory extension is defined.");
-
-            LuceneIndexFactory factory = ext[0];
-
-            return factory.create(idx.kernalContext(), cacheName, type);
-        }
-
-        throw new IgniteException("Failed to create index because Lucene module is disabled (consider adding module " +
-            "gridgain-lucene to classpath or moving it from 'optional' to 'libs' folder).");
-    }
-
-    /**
      * Handle drop.
      */
     void onDrop() {
