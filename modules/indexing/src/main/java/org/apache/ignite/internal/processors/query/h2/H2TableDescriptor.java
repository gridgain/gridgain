--- conflicted
+++ resolved
@@ -20,10 +20,6 @@
 import java.util.Collection;
 import java.util.Collections;
 import java.util.List;
-<<<<<<< HEAD
-import org.apache.ignite.IgniteException;
-=======
->>>>>>> d98c6b27
 import org.apache.ignite.IgniteLogger;
 import org.apache.ignite.cache.QueryIndexType;
 import org.apache.ignite.internal.cache.query.LuceneIndex;
@@ -38,11 +34,6 @@
 import org.apache.ignite.internal.processors.query.h2.opt.GridH2IndexBase;
 import org.apache.ignite.internal.processors.query.h2.opt.GridH2RowDescriptor;
 import org.apache.ignite.internal.processors.query.h2.opt.GridH2Table;
-<<<<<<< HEAD
-import org.apache.ignite.internal.processors.query.h2.opt.LuceneIndex;
-import org.apache.ignite.internal.processors.query.h2.opt.LuceneIndexFactory;
-=======
->>>>>>> d98c6b27
 import org.apache.ignite.internal.util.typedef.internal.S;
 import org.apache.ignite.internal.util.typedef.internal.U;
 import org.gridgain.internal.h2.index.Index;
@@ -255,19 +246,11 @@
 
         if (type().valueClass() == String.class
             && !idx.distributedConfiguration().isDisableCreateLuceneIndexForStringValueType()) {
-<<<<<<< HEAD
-            luceneIdx = createLuceneIndex(tbl.cacheName(), log);
-        }
-
-        if (type.textIndex() != null || type.vectorIndex() != null)
-            this.luceneIdx = createLuceneIndex(tbl.cacheName(), log);
-=======
             luceneIdx = idx.createLuceneIndex(tbl.cacheName(), type);
         }
 
         if (type.textIndex() != null || type.vectorIndex() != null)
             this.luceneIdx = idx.createLuceneIndex(tbl.cacheName(), type);
->>>>>>> d98c6b27
 
         // Locate index where affinity column is first (if any).
         if (affCol != null) {
