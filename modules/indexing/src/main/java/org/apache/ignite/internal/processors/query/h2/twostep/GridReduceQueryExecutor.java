--- conflicted
+++ resolved
@@ -1079,14 +1079,8 @@
 
         GridCacheSqlQuery rdc = qry.reduceQuery();
 
-<<<<<<< HEAD
         ResultSet rs = h2.executeSqlQueryWithTimer(
             c,
-=======
-
-
-        ResultSet rs = h2.executeSqlQueryWithTimer(c,
->>>>>>> 8343ec86
             "EXPLAIN " + rdc.query(),
             F.asList(rdc.parameters(params)),
             0,
