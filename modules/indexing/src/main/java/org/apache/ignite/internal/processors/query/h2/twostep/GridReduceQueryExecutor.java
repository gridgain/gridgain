/*
 * Copyright 2019 GridGain Systems, Inc. and Contributors.
 *
 * Licensed under the GridGain Community Edition License (the "License");
 * you may not use this file except in compliance with the License.
 * You may obtain a copy of the License at
 *
 *     https://www.gridgain.com/products/software/community-edition/gridgain-community-edition-license
 *
 * Unless required by applicable law or agreed to in writing, software
 * distributed under the License is distributed on an "AS IS" BASIS,
 * WITHOUT WARRANTIES OR CONDITIONS OF ANY KIND, either express or implied.
 * See the License for the specific language governing permissions and
 * limitations under the License.
 */

package org.apache.ignite.internal.processors.query.h2.twostep;

import java.sql.PreparedStatement;
import java.sql.ResultSet;
import java.sql.SQLException;
import java.util.ArrayList;
import java.util.Collection;
import java.util.Collections;
import java.util.Iterator;
import java.util.LinkedHashMap;
import java.util.List;
import java.util.Map;
import java.util.UUID;
import java.util.concurrent.ConcurrentHashMap;
import java.util.concurrent.ConcurrentMap;
import java.util.concurrent.CountDownLatch;
import java.util.concurrent.TimeUnit;
import java.util.concurrent.atomic.AtomicLong;
import java.util.concurrent.locks.Lock;
import java.util.concurrent.locks.ReentrantLock;
import javax.cache.CacheException;
import org.apache.ignite.IgniteCheckedException;
import org.apache.ignite.IgniteClientDisconnectedException;
import org.apache.ignite.IgniteException;
import org.apache.ignite.IgniteLogger;
import org.apache.ignite.IgniteSystemProperties;
import org.apache.ignite.cache.query.QueryCancelledException;
import org.apache.ignite.cache.query.QueryRetryException;
import org.apache.ignite.cluster.ClusterNode;
import org.apache.ignite.events.DiscoveryEvent;
import org.apache.ignite.internal.GridKernalContext;
import org.apache.ignite.internal.GridTopic;
import org.apache.ignite.internal.IgniteInterruptedCheckedException;
import org.apache.ignite.internal.managers.communication.GridIoPolicy;
import org.apache.ignite.internal.processors.affinity.AffinityTopologyVersion;
import org.apache.ignite.internal.processors.cache.GridCacheContext;
import org.apache.ignite.internal.processors.cache.mvcc.MvccQueryTracker;
import org.apache.ignite.internal.processors.cache.query.GridCacheSqlQuery;
import org.apache.ignite.internal.processors.cache.query.GridCacheTwoStepQuery;
import org.apache.ignite.internal.processors.query.GridQueryCacheObjectsIterator;
import org.apache.ignite.internal.processors.query.GridQueryCancel;
import org.apache.ignite.internal.processors.query.IgniteSQLException;
import org.apache.ignite.internal.processors.query.IgniteSQLMapStepException;
import org.apache.ignite.internal.processors.query.QueryUtils;
import org.apache.ignite.internal.processors.query.h2.H2FieldsIterator;
import org.apache.ignite.internal.processors.query.h2.H2PooledConnection;
import org.apache.ignite.internal.processors.query.h2.H2Utils;
import org.apache.ignite.internal.processors.query.h2.IgniteH2Indexing;
import org.apache.ignite.internal.processors.query.h2.ReduceH2QueryInfo;
import org.apache.ignite.internal.processors.query.h2.UpdateResult;
import org.apache.ignite.internal.processors.query.h2.dml.DmlDistributedUpdateRun;
import org.apache.ignite.internal.processors.query.h2.opt.QueryContext;
import org.apache.ignite.internal.processors.query.h2.sql.GridSqlSortColumn;
import org.apache.ignite.internal.processors.query.h2.sql.GridSqlType;
import org.apache.ignite.internal.processors.query.h2.twostep.messages.GridQueryCancelRequest;
import org.apache.ignite.internal.processors.query.h2.twostep.messages.GridQueryFailResponse;
import org.apache.ignite.internal.processors.query.h2.twostep.messages.GridQueryNextPageRequest;
import org.apache.ignite.internal.processors.query.h2.twostep.messages.GridQueryNextPageResponse;
import org.apache.ignite.internal.processors.query.h2.twostep.msg.GridH2DmlRequest;
import org.apache.ignite.internal.processors.query.h2.twostep.msg.GridH2DmlResponse;
import org.apache.ignite.internal.processors.query.h2.twostep.msg.GridH2QueryRequest;
import org.apache.ignite.internal.transactions.IgniteTxAlreadyCompletedCheckedException;
import org.apache.ignite.internal.util.typedef.C2;
import org.apache.ignite.internal.util.typedef.CIX2;
import org.apache.ignite.internal.util.typedef.F;
import org.apache.ignite.internal.util.typedef.X;
import org.apache.ignite.internal.util.typedef.internal.U;
import org.apache.ignite.lang.IgniteBiClosure;
import org.apache.ignite.lang.IgniteFuture;
import org.apache.ignite.plugin.extensions.communication.Message;
import org.apache.ignite.transactions.TransactionAlreadyCompletedException;
import org.apache.ignite.transactions.TransactionException;
import org.h2.command.ddl.CreateTableData;
import org.h2.engine.Session;
import org.h2.index.Index;
import org.h2.table.Column;
import org.h2.util.IntArray;
import org.h2.value.Value;
import org.jetbrains.annotations.Nullable;

import static java.util.Collections.singletonList;
import static org.apache.ignite.IgniteSystemProperties.IGNITE_SQL_RETRY_TIMEOUT;
import static org.apache.ignite.internal.processors.cache.mvcc.MvccUtils.checkActive;
import static org.apache.ignite.internal.processors.cache.mvcc.MvccUtils.tx;
import static org.apache.ignite.internal.processors.cache.query.GridCacheSqlQuery.EMPTY_PARAMS;
import static org.apache.ignite.internal.processors.query.h2.sql.GridSqlQuerySplitter.mergeTableIdentifier;
import static org.apache.ignite.internal.processors.query.h2.twostep.msg.GridH2QueryRequest.setDataPageScanEnabled;

/**
 * Reduce query executor.
 */
@SuppressWarnings("IfMayBeConditional")
public class GridReduceQueryExecutor {
    /** Default retry timeout. */
    public static final long DFLT_RETRY_TIMEOUT = 30_000L;

    /** */
    private static final String MERGE_INDEX_UNSORTED = "merge_scan";

    /** */
    private static final String MERGE_INDEX_SORTED = "merge_sorted";

    /** */
    private GridKernalContext ctx;

    /** */
    private IgniteH2Indexing h2;

    /** */
    private IgniteLogger log;

    /** */
    private final AtomicLong qryIdGen = new AtomicLong();

    /** */
    private final ConcurrentMap<Long, ReduceQueryRun> runs = new ConcurrentHashMap<>();

    /** Contexts of running DML requests. */
    private final ConcurrentMap<Long, DmlDistributedUpdateRun> updRuns = new ConcurrentHashMap<>();

    /** */
    private volatile List<ReduceTableWrapper> fakeTbls = Collections.emptyList();

    /** */
    private final Lock fakeTblsLock = new ReentrantLock();

    /** */
    private final CIX2<ClusterNode,Message> locNodeHnd = new CIX2<ClusterNode,Message>() {
        @Override public void applyx(ClusterNode locNode, Message msg) {
            assert msg instanceof GridQueryNextPageRequest || msg instanceof GridH2QueryRequest ||
                msg instanceof GridH2DmlRequest || msg instanceof GridQueryCancelRequest : msg.getClass();

            h2.onMessage(locNode.id(), msg);
        }
    };

    /** Partition mapper. */
    private ReducePartitionMapper mapper;

    /** Default query timeout. */
    private long dfltQueryTimeout;

    /**
     * @param ctx Context.
     * @param h2 H2 Indexing.
     * @throws IgniteCheckedException If failed.
     */
    public void start(final GridKernalContext ctx, final IgniteH2Indexing h2) throws IgniteCheckedException {
        this.ctx = ctx;
        this.h2 = h2;

        dfltQueryTimeout = IgniteSystemProperties.getLong(IGNITE_SQL_RETRY_TIMEOUT, DFLT_RETRY_TIMEOUT);

        log = ctx.log(GridReduceQueryExecutor.class);

        mapper = new ReducePartitionMapper(ctx, log);
    }

    /**
     * Node left event handling method..
     * @param evt Discovery event.
     */
    public void onNodeLeft(DiscoveryEvent evt) {
        UUID nodeId = evt.eventNode().id();

        for (ReduceQueryRun r : runs.values()) {
            for (ReduceIndex idx : r.indexes()) {
                if (idx.hasSource(nodeId)) {
                    handleNodeLeft(r, nodeId);

                    break;
                }
            }
        }

        for (DmlDistributedUpdateRun r : updRuns.values())
            r.handleNodeLeft(nodeId);
    }

    /**
     * @param r Query run.
     * @param nodeId Left node ID.
     */
    private void handleNodeLeft(ReduceQueryRun r, UUID nodeId) {
        r.setStateOnNodeLeave(nodeId, h2.readyTopologyVersion());
    }

    /**
     * @param node Node.
     * @param msg Message.
     */
    public void onFail(ClusterNode node, GridQueryFailResponse msg) {
        ReduceQueryRun r = runs.get(msg.queryRequestId());

        fail(r, node.id(), msg.error(), msg.failCode(), msg.sqlErrCode());
    }

    /**
     * @param r Query run.
     * @param nodeId Failed node ID.
     * @param msg Error message.
     * @param failCode Fail code.
     */
    private void fail(ReduceQueryRun r, UUID nodeId, String msg, byte failCode, int sqlErrCode) {
        if (r != null) {
            CacheException e;

            String mapperFailedMsg = "Failed to execute map query on remote node [nodeId=" + nodeId +
                ", errMsg=" + msg + ']';

            if (failCode == GridQueryFailResponse.CANCELLED_BY_ORIGINATOR)
                e = new CacheException(mapperFailedMsg, new QueryCancelledException());
            else if (failCode == GridQueryFailResponse.RETRY_QUERY)
                e = new CacheException(mapperFailedMsg, new QueryRetryException(msg));
            else {
                Throwable mapExc = sqlErrCode > 0
                    ? new IgniteSQLMapStepException(mapperFailedMsg, new IgniteSQLException(msg, sqlErrCode))
                    : null;

                e = new CacheException(mapperFailedMsg, mapExc);
            }

            r.setStateOnException(nodeId, e);
        }
    }

    /**
     * @param node Node.
     * @param msg Message.
     */
    public void onNextPage(final ClusterNode node, final GridQueryNextPageResponse msg) {
        final long qryReqId = msg.queryRequestId();
        final int qry = msg.query();
        final int seg = msg.segmentId();

        final ReduceQueryRun r = runs.get(qryReqId);

        if (r == null) // Already finished with error or canceled.
            return;

        final int pageSize = r.pageSize();

        ReduceIndex idx = r.indexes().get(msg.query());

        ReduceResultPage page;

        try {
            page = new ReduceResultPage(ctx, node.id(), msg) {
                @Override public void fetchNextPage() {
                    if (r.hasErrorOrRetry()) {
                        if (r.exception() != null)
                            throw r.exception();

                        assert r.retryCause() != null;

                        throw new CacheException(r.retryCause());
                    }

                    try {
                        GridQueryNextPageRequest msg0 = new GridQueryNextPageRequest(qryReqId, qry, seg, pageSize,
                            (byte)setDataPageScanEnabled(0, r.isDataPageScanEnabled()));

                        if (node.isLocal())
                            h2.mapQueryExecutor().onNextPageRequest(node, msg0);
                        else
                            ctx.io().sendToGridTopic(node, GridTopic.TOPIC_QUERY, msg0, GridIoPolicy.QUERY_POOL);
                    }
                    catch (IgniteCheckedException e) {
                        throw new CacheException("Failed to fetch data from node: " + node.id(), e);
                    }
                }
            };
        }
        catch (Exception e) {
            U.error(log, "Error in message.", e);

            IgniteSQLException sqlCause = X.cause(e, IgniteSQLException.class);

            fail(r, node.id(), "Error in message.", GridQueryFailResponse.GENERAL_ERROR,
                sqlCause == null ? 0 : sqlCause.statusCode());

            return;
        }

        idx.addPage(page);

        if (msg.retry() != null)
            r.setStateOnRetry(node.id(), msg.retry(), msg.retryCause());
        else if (msg.page() == 0) // Count down only on each first page received.
            r.latch().countDown();
    }

    /**
     * @param cacheId Cache ID.
     * @return Cache context.
     */
    private GridCacheContext<?,?> cacheContext(Integer cacheId) {
        GridCacheContext<?, ?> cctx = ctx.cache().context().cacheContext(cacheId);

        if (cctx == null)
            throw new CacheException(String.format("Cache not found on local node (was concurrently destroyed?) " +
                "[cacheId=%d]", cacheId));

        return cctx;
    }

    /**
     * @param schemaName Schema name.
     * @param qry Query.
     * @param keepBinary Keep binary.
     * @param enforceJoinOrder Enforce join order of tables.
     * @param timeoutMillis Timeout in milliseconds.
     * @param cancel Query cancel.
     * @param params Query parameters.
     * @param parts Partitions.
     * @param lazy Lazy execution flag.
     * @param mvccTracker Query tracker.
     * @param dataPageScanEnabled If data page scan is enabled.
     * @param pageSize Page size.
     * @param maxMem Query memory limit.
     * @return Rows iterator.
     */
    @SuppressWarnings({"BusyWait", "IfMayBeConditional"})
    public Iterator<List<?>> query(
        String schemaName,
        final GridCacheTwoStepQuery qry,
        boolean keepBinary,
        boolean enforceJoinOrder,
        int timeoutMillis,
        GridQueryCancel cancel,
        Object[] params,
        int[] parts,
        boolean lazy,
        MvccQueryTracker mvccTracker,
        Boolean dataPageScanEnabled,
        int pageSize,
        long maxMem
    ) {
        // If explicit partitions are set, but there are no real tables, ignore.
        if (!qry.hasCacheIds() && parts != null)
            parts = null;

        assert !qry.mvccEnabled() || mvccTracker != null;

        try {
            if (qry.mvccEnabled())
                checkActive(tx(ctx));
        }
        catch (IgniteTxAlreadyCompletedCheckedException e) {
            throw new TransactionAlreadyCompletedException(e.getMessage(), e);
        }

        final boolean singlePartMode = parts != null && parts.length == 1;

        if (F.isEmpty(params))
            params = EMPTY_PARAMS;

        List<GridCacheSqlQuery> mapQueries;

        if (singlePartMode)
            mapQueries = prepareMapQueryForSinglePartition(qry, params);
        else {
            mapQueries = new ArrayList<>(qry.mapQueries().size());

            // Copy queries here because node ID will be changed below.
            for (GridCacheSqlQuery mapQry : qry.mapQueries())
                mapQueries.add(mapQry.copy());
        }

        final boolean isReplicatedOnly = qry.isReplicatedOnly();

        long retryTimeout = retryTimeout(timeoutMillis);

        final long startTime = U.currentTimeMillis();

        ReduceQueryRun lastRun = null;

        for (int attempt = 0;; attempt++) {
            try {
                cancel.checkCancelled();
            }
            catch (QueryCancelledException cancelEx) {
                throw new CacheException("Failed to run reduce query locally. " + cancelEx.getMessage(),  cancelEx);
            }

            if (attempt > 0 && retryTimeout > 0 && (U.currentTimeMillis() - startTime > retryTimeout)) {
                UUID retryNodeId = lastRun.retryNodeId();
                String retryCause = lastRun.retryCause();

                assert !F.isEmpty(retryCause);

                throw new CacheException("Failed to map SQL query to topology on data node [dataNodeId=" + retryNodeId +
                    ", msg=" + retryCause + ']');
            }

            if (attempt != 0) {
                try {
                    Thread.sleep(attempt * 10); // Wait for exchange.
                }
                catch (InterruptedException e) {
                    Thread.currentThread().interrupt();

                    throw new CacheException("Query was interrupted.", e);
                }
            }

            List<Integer> cacheIds = qry.cacheIds();

            AffinityTopologyVersion topVer = h2.readyTopologyVersion();

            // Check if topology has changed while retrying on locked topology.
            if (h2.serverTopologyChanged(topVer) && ctx.cache().context().lockedTopologyVersion(null) != null) {
                throw new CacheException(new TransactionException("Server topology is changed during query " +
                    "execution inside a transaction. It's recommended to rollback and retry transaction."));
            }

            long qryReqId = qryIdGen.incrementAndGet();

            Collection<ClusterNode> nodes;

            // Explicit partition mapping for unstable topology.
            Map<ClusterNode, IntArray> partsMap = null;

            // Explicit partitions mapping for query.
            Map<ClusterNode, IntArray> qryMap = null;

            // Partitions are not supported for queries over all replicated caches.
            if (parts != null) {
                boolean replicatedOnly = true;

                for (Integer cacheId : cacheIds) {
                    if (!cacheContext(cacheId).isReplicated()) {
                        replicatedOnly = false;

                        break;
                    }
                }

                if (replicatedOnly)
                    throw new CacheException("Partitions are not supported for replicated caches");
            }

            if (qry.isLocalSplit() || !qry.hasCacheIds())
                nodes = singletonList(ctx.discovery().localNode());
            else {
                ReducePartitionMapResult nodesParts =
                    mapper.nodesForPartitions(cacheIds, topVer, parts, isReplicatedOnly, qryReqId);

                nodes = nodesParts.nodes();
                partsMap = nodesParts.partitionsMap();
                qryMap = nodesParts.queryPartitionsMap();

                if (nodes == null)
                    continue; // Retry.

                assert !nodes.isEmpty();

                if (isReplicatedOnly || qry.explain()) {
                    ClusterNode locNode = ctx.discovery().localNode();

                    // Always prefer local node if possible.
                    if (nodes.contains(locNode))
                        nodes = singletonList(locNode);
                    else {
                        // Select random data node to run query on a replicated data or
                        // get EXPLAIN PLAN from a single node.
                        nodes = singletonList(F.rand(nodes));
                    }
                }
            }

            int tblIdx = 0;

            final boolean skipMergeTbl = !qry.explain() && qry.skipMergeTable() || singlePartMode;

            final int segmentsPerIndex = qry.explain() || isReplicatedOnly ? 1 :
                mapper.findFirstPartitioned(cacheIds).config().getQueryParallelism();

            int replicatedQrysCnt = 0;

            final Collection<ClusterNode> finalNodes = nodes;

            H2PooledConnection conn = h2.connections().connection(schemaName);

            boolean retry = false;
            boolean release = true;

            try {
                final ReduceQueryRun r = new ReduceQueryRun(
                    mapQueries.size(),
                    pageSize,
                    dataPageScanEnabled
                );

                for (GridCacheSqlQuery mapQry : mapQueries) {
                    ReduceIndex idx;

                    if (!skipMergeTbl) {
                        ReduceTable tbl;

                        try {
                            tbl = createMergeTable(conn, mapQry, qry.explain());
                        }
                        catch (IgniteCheckedException e) {
                            throw new IgniteException(e);
                        }

                        idx = tbl.getMergeIndex();

                        fakeTable(conn, tblIdx++).innerTable(tbl);
                    }
                    else
                        idx = ReduceIndexUnsorted.createDummy(ctx, fakeTable(conn, tblIdx++));

                    // If the query has only replicated tables, we have to run it on a single node only.
                    if (!mapQry.isPartitioned()) {
                        ClusterNode node = F.rand(nodes);

                        mapQry.node(node.id());

                        replicatedQrysCnt++;

                        idx.setSources(singletonList(node), 1); // Replicated tables can have only 1 segment.
                    }
                    else
                        idx.setSources(nodes, segmentsPerIndex);

                    idx.setPageSize(r.pageSize());

                    r.indexes().add(idx);
                }

                r.latch(new CountDownLatch(isReplicatedOnly ? 1 :
                    (r.indexes().size() - replicatedQrysCnt) * nodes.size() * segmentsPerIndex + replicatedQrysCnt));

                runs.put(qryReqId, r);

                release = true;

                try {
                    cancel.checkCancelled();

                    if (ctx.clientDisconnected()) {
                        throw new CacheException("Query was cancelled, client node disconnected.",
                            new IgniteClientDisconnectedException(ctx.cluster().clientReconnectFuture(),
                                "Client node disconnected."));
                    }

                    List<GridCacheSqlQuery> mapQrys = mapQueries;

                    if (qry.explain()) {
                        mapQrys = new ArrayList<>(mapQueries.size());

                        for (GridCacheSqlQuery mapQry : mapQueries)
                            mapQrys.add(new GridCacheSqlQuery(singlePartMode ? mapQry.query() : "EXPLAIN " + mapQry.query())
                                .parameterIndexes(mapQry.parameterIndexes()));
                    }

                    final long qryReqId0 = qryReqId;

                    cancel.set(() -> send(finalNodes, new GridQueryCancelRequest(qryReqId0), null, true));

                    int flags = enforceJoinOrder || qry.distributedJoins() ? GridH2QueryRequest.FLAG_ENFORCE_JOIN_ORDER : 0;

                    // Distributed joins flag is set if it is either reald
                    if (qry.distributedJoins())
                        flags |= GridH2QueryRequest.FLAG_DISTRIBUTED_JOINS;

                    if (qry.explain())
                        flags |= GridH2QueryRequest.FLAG_EXPLAIN;

                    if (isReplicatedOnly)
                        flags |= GridH2QueryRequest.FLAG_REPLICATED;

                    if (lazy)
                        flags |= GridH2QueryRequest.FLAG_LAZY;

                    flags = setDataPageScanEnabled(flags, dataPageScanEnabled);

                    GridH2QueryRequest req = new GridH2QueryRequest()
                        .requestId(qryReqId)
                        .topologyVersion(topVer)
                        .pageSize(r.pageSize())
                        .caches(qry.cacheIds())
                        .tables(qry.distributedJoins() ? qry.tables() : null)
                        .partitions(convert(partsMap))
                        .queries(mapQrys)
                        .parameters(params)
                        .flags(flags)
                        .timeout(timeoutMillis)
                        .schemaName(schemaName)
                        .maxMemory(maxMem);

                    if (mvccTracker != null)
                        req.mvccSnapshot(mvccTracker.snapshot());

                    final C2<ClusterNode, Message, Message> spec =
                        parts == null ? null : new ReducePartitionsSpecializer(qryMap);

                    if (send(nodes, req, spec, false)) {
                        awaitAllReplies(r, nodes, cancel);

                        if (r.hasErrorOrRetry()) {
                            CacheException err = r.exception();

                            if (err != null) {
                                if (err.getCause() instanceof IgniteClientDisconnectedException)
                                    throw err;

                                if (QueryUtils.wasCancelled(err))
                                    throw new QueryCancelledException(); // Throw correct exception.

                                throw err;
                            }
                            else {
                                retry = true;

                                // If remote node asks us to retry then we have outdated full partition map.
                                h2.awaitForReadyTopologyVersion(r.retryTopologyVersion());
                            }
                        }
                    }
                    else // Send failed.
                        retry = true;

                    Iterator<List<?>> resIter;

                    if (!retry) {
                        if (skipMergeTbl) {
                            resIter = new ReduceIndexIterator(this,
                                finalNodes,
                                r,
                                qryReqId,
                                qry.distributedJoins(),
                                mvccTracker);

                            release = false;

                            U.close(conn, log);
                        }
                        else {
                            cancel.checkCancelled();

                            QueryContext qctx = new QueryContext(
                                0,
                                null,
                                null,
                                null,
                                null,
                                maxMem < 0 ? null : h2.memoryManager().createQueryMemoryTracker(maxMem),
                                true);

                            H2Utils.setupConnection(conn, qctx, false, enforceJoinOrder);

                            if (qry.explain())
                                return explainPlan(conn, qry, params);

                            GridCacheSqlQuery rdc = qry.reduceQuery();

                            Collection<Object> params0 = F.asList(rdc.parameters(params));

                            final PreparedStatement stmt = h2.preparedStatementWithParams(conn, rdc.query(),
                                params0, false);

                            ReduceH2QueryInfo qryInfo = new ReduceH2QueryInfo(stmt, qry.originalSql(), qryReqId);

                            ResultSet res = h2.executeSqlQueryWithTimer(stmt, conn,
                                rdc.query(),
                                F.asList(rdc.parameters(params)),
                                timeoutMillis,
                                cancel,
                                dataPageScanEnabled,
                                qryInfo
                            );

<<<<<<< HEAD
                            resIter = new H2FieldsIterator(res, mvccTracker, conn);
=======
                        resIter = new H2FieldsIterator(res, mvccTracker, detachedConn, log, h2, qryInfo);
>>>>>>> f60edb2c

                            conn = null;

                            mvccTracker = null; // To prevent callback inside finally block;
                        }
                    }
                    else {
                        assert r != null;
                        lastRun = r;

                        if (Thread.currentThread().isInterrupted())
                            throw new IgniteInterruptedCheckedException("Query was interrupted.");

                        continue;
                    }

                    return new GridQueryCacheObjectsIterator(resIter, h2.objectContext(), keepBinary);
                }
                catch (IgniteCheckedException | RuntimeException e) {
                    release = true;

                    if (e instanceof CacheException) {
                        if (QueryUtils.wasCancelled(e))
                            throw new CacheException("Failed to run reduce query locally.",
                                new QueryCancelledException());

                        throw (CacheException)e;
                    }

                    Throwable cause = e;

                    if (e instanceof IgniteCheckedException) {
                        Throwable disconnectedErr =
                            ((IgniteCheckedException)e).getCause(IgniteClientDisconnectedException.class);

                        if (disconnectedErr != null)
                            cause = disconnectedErr;
                    }

                    throw new CacheException("Failed to run reduce query locally. " + cause.getMessage(), cause);
                }
                finally {
                    if (release) {
                        releaseRemoteResources(finalNodes, r, qryReqId, qry.distributedJoins(), mvccTracker);

                        if (!skipMergeTbl) {
                            for (int i = 0, mapQrys = mapQueries.size(); i < mapQrys; i++)
                                fakeTable(null, i).innerTable(null); // Drop all merge tables.
                        }
                    }
                }
            }
            finally {
                if (conn != null && (retry || release))
                    U.close(conn, log);
            }
        }
    }

    /**
     *
     * @param schemaName Schema name.
     * @param cacheIds Cache ids.
     * @param selectQry Select query.
     * @param params SQL parameters.
     * @param enforceJoinOrder Enforce join order of tables.
     * @param pageSize Page size.
     * @param timeoutMillis Timeout.
     * @param parts Partitions.
     * @param isReplicatedOnly Whether query uses only replicated caches.
     * @param cancel Cancel state.
     * @return Update result, or {@code null} when some map node doesn't support distributed DML.
     */
    @SuppressWarnings("IfMayBeConditional")
    public UpdateResult update(
        String schemaName,
        List<Integer> cacheIds,
        String selectQry,
        Object[] params,
        boolean enforceJoinOrder,
        int pageSize,
        int timeoutMillis,
        final int[] parts,
        boolean isReplicatedOnly,
        GridQueryCancel cancel
    ) {
        AffinityTopologyVersion topVer = h2.readyTopologyVersion();

        final long reqId = qryIdGen.incrementAndGet();

        ReducePartitionMapResult nodesParts =
            mapper.nodesForPartitions(cacheIds, topVer, parts, isReplicatedOnly, reqId);

        Collection<ClusterNode> nodes = nodesParts.nodes();

        if (nodes == null)
            throw new CacheException("Failed to determine nodes participating in the update. " +
                "Explanation (Retry update once topology recovers).");

        if (isReplicatedOnly) {
            ClusterNode locNode = ctx.discovery().localNode();

            if (nodes.contains(locNode))
                nodes = singletonList(locNode);
            else
                nodes = singletonList(F.rand(nodes));
        }

        for (ClusterNode n : nodes) {
            if (!n.version().greaterThanEqual(2, 3, 0)) {
                log.warning("Server-side DML optimization is skipped because map node does not support it. " +
                    "Falling back to normal DML. [node=" + n.id() + ", v=" + n.version() + "].");

                return null;
            }
        }

        final DmlDistributedUpdateRun r = new DmlDistributedUpdateRun(nodes.size());

        int flags = enforceJoinOrder ? GridH2QueryRequest.FLAG_ENFORCE_JOIN_ORDER : 0;

        if (isReplicatedOnly)
            flags |= GridH2QueryRequest.FLAG_REPLICATED;

        GridH2DmlRequest req = new GridH2DmlRequest()
            .requestId(reqId)
            .topologyVersion(topVer)
            .caches(cacheIds)
            .schemaName(schemaName)
            .query(selectQry)
            .pageSize(pageSize)
            .parameters(params)
            .timeout(timeoutMillis)
            .flags(flags);

        updRuns.put(reqId, r);

        boolean release = false;

        try {
            Map<ClusterNode, IntArray> partsMap = (nodesParts.queryPartitionsMap() != null) ?
                nodesParts.queryPartitionsMap() : nodesParts.partitionsMap();

            ReducePartitionsSpecializer partsSpec = (parts == null) ? null :
                new ReducePartitionsSpecializer(partsMap);

            final Collection<ClusterNode> finalNodes = nodes;

            cancel.set(() -> {
                r.future().onCancelled();

                send(finalNodes, new GridQueryCancelRequest(reqId), null, true);
            });

            // send() logs the debug message
            if (send(nodes, req, partsSpec, false))
                return r.future().get();

            throw new CacheException("Failed to send update request to participating nodes.");
        }
        catch (IgniteCheckedException | RuntimeException e) {
            release = true;

            U.error(log, "Error during update [localNodeId=" + ctx.localNodeId() + "]", e);

            throw new CacheException("Failed to run SQL update query. " + e.getMessage(), e);
        }
        finally {
            if (release)
                send(nodes, new GridQueryCancelRequest(reqId), null, false);

            if (!updRuns.remove(reqId, r))
                U.warn(log, "Update run was already removed: " + reqId);
        }
    }

    /**
     * Process response for DML request.
     *
     * @param node Node.
     * @param msg Message.
     */
    public void onDmlResponse(final ClusterNode node, GridH2DmlResponse msg) {
        try {
            long reqId = msg.requestId();

            DmlDistributedUpdateRun r = updRuns.get(reqId);

            if (r == null) {
                U.warn(log, "Unexpected dml response (will ignore). [localNodeId=" + ctx.localNodeId() + ", nodeId=" +
                    node.id() + ", msg=" + msg.toString() + ']');

                return;
            }

            r.handleResponse(node.id(), msg);
        }
        catch (Exception e) {
            U.error(log, "Error in dml response processing. [localNodeId=" + ctx.localNodeId() + ", nodeId=" +
                node.id() + ", msg=" + msg.toString() + ']', e);
        }
    }

    /**
     * Release remote resources if needed.
     *
     * @param nodes Query nodes.
     * @param r Query run.
     * @param qryReqId Query id.
     * @param distributedJoins Distributed join flag.
     * @param mvccTracker MVCC tracker.
     */
    void releaseRemoteResources(Collection<ClusterNode> nodes, ReduceQueryRun r, long qryReqId,
        boolean distributedJoins, MvccQueryTracker mvccTracker) {
        if (distributedJoins)
            send(nodes, new GridQueryCancelRequest(qryReqId), null, true);

        for (ReduceIndex idx : r.indexes()) {
            if (!idx.fetchedAll()) {
                if (!distributedJoins) // cancel request has been already sent for distributed join.
                    send(nodes, new GridQueryCancelRequest(qryReqId), null, true);

                r.setStateOnException(ctx.localNodeId(),
                    new CacheException("Query is canceled.", new QueryCancelledException()));

                break;
            }
        }

        if (!runs.remove(qryReqId, r))
            U.warn(log, "Query run was already removed: " + qryReqId);
        else if (mvccTracker != null)
            mvccTracker.onDone();
    }

    /**
     * @param r Query run.
     * @param nodes Nodes to check periodically if they alive.
     * @param cancel Query cancel.
     * @throws IgniteInterruptedCheckedException If interrupted.
     * @throws QueryCancelledException On query cancel.
     */
    private void awaitAllReplies(ReduceQueryRun r, Collection<ClusterNode> nodes, GridQueryCancel cancel)
        throws IgniteInterruptedCheckedException, QueryCancelledException {
        while (!U.await(r.latch(), 500, TimeUnit.MILLISECONDS)) {

            cancel.checkCancelled();

            for (ClusterNode node : nodes) {
                if (!ctx.discovery().alive(node)) {
                    handleNodeLeft(r, node.id());

                    assert r.latch().getCount() == 0;

                    return;
                }
            }
        }
    }

    /**
     * Gets or creates new fake table for index.
     *
     * @param c Connection.
     * @param idx Index of table.
     * @return Table.
     */
    private ReduceTableWrapper fakeTable(H2PooledConnection c, int idx) {
        List<ReduceTableWrapper> tbls = fakeTbls;

        assert tbls.size() >= idx;

        if (tbls.size() == idx) { // If table for such index does not exist, create one.
            fakeTblsLock.lock();

            try {
                if ((tbls = fakeTbls).size() == idx) { // Double check inside of lock.
                    ReduceTableWrapper tbl = ReduceTableEngine.create(c.connection(), idx);

                    List<ReduceTableWrapper> newTbls = new ArrayList<>(tbls.size() + 1);

                    newTbls.addAll(tbls);
                    newTbls.add(tbl);

                    fakeTbls = tbls = newTbls;
                }
            }
            finally {
                fakeTblsLock.unlock();
            }
        }

        return tbls.get(idx);
    }

    /**
     * @param c Connection.
     * @param qry Query.
     * @param params Query parameters.
     * @return Cursor for plans.
     * @throws IgniteCheckedException if failed.
     */
    private Iterator<List<?>> explainPlan(H2PooledConnection c, GridCacheTwoStepQuery qry, Object[] params)
        throws IgniteCheckedException {
        List<List<?>> lists = new ArrayList<>();

        for (int i = 0, mapQrys = qry.mapQueries().size(); i < mapQrys; i++) {
            ResultSet rs =
                h2.executeSqlQueryWithTimer(c, "SELECT PLAN FROM " + mergeTableIdentifier(i), null, 0, null, null, null);

            lists.add(F.asList(getPlan(rs)));
        }

        int tblIdx = 0;

        for (GridCacheSqlQuery mapQry : qry.mapQueries()) {
            ReduceTable tbl = createMergeTable(c, mapQry, false);

            fakeTable(c, tblIdx++).innerTable(tbl);
        }

        GridCacheSqlQuery rdc = qry.reduceQuery();

        ResultSet rs = h2.executeSqlQueryWithTimer(c,
            "EXPLAIN " + rdc.query(),
            F.asList(rdc.parameters(params)),
            0,
            null,
            null, null);

        lists.add(F.asList(getPlan(rs)));

        return lists.iterator();
    }

    /**
     * @param rs Result set.
     * @return Plan.
     * @throws IgniteCheckedException If failed.
     */
    private String getPlan(ResultSet rs) throws IgniteCheckedException {
        try {
            if (!rs.next())
                throw new IllegalStateException();

            return rs.getString(1);
        }
        catch (SQLException e) {
            throw new IgniteCheckedException(e);
        }
        finally {
            U.closeQuiet(rs);
        }
    }

    /**
     * @param nodes Nodes.
     * @param msg Message.
     * @param specialize Optional closure to specialize message for each node.
     * @param runLocParallel Run local handler in parallel thread.
     * @return {@code true} If all messages sent successfully.
     */
    public boolean send(
        Collection<ClusterNode> nodes,
        Message msg,
        @Nullable IgniteBiClosure<ClusterNode, Message, Message> specialize,
        boolean runLocParallel
    ) {
        if (log.isDebugEnabled())
            log.debug("Sending: [msg=" + msg + ", nodes=" + nodes + ", specialize=" + specialize + "]");

        return h2.send(GridTopic.TOPIC_QUERY,
            GridTopic.TOPIC_QUERY.ordinal(),
            nodes,
            msg,
            specialize,
            locNodeHnd,
            GridIoPolicy.QUERY_POOL,
            runLocParallel
        );
    }

    /**
     * @param ints Ints.
     * @return Array.
     */
    public static int[] toArray(IntArray ints) {
        int[] res = new int[ints.size()];

        ints.toArray(res);

        return res;
    }

    /**
     * @param m Map.
     * @return Converted map.
     */
    private static Map<UUID, int[]> convert(Map<ClusterNode, IntArray> m) {
        if (m == null)
            return null;

        Map<UUID, int[]> res = U.newHashMap(m.size());

        for (Map.Entry<ClusterNode,IntArray> entry : m.entrySet())
            res.put(entry.getKey().id(), toArray(entry.getValue()));

        return res;
    }

    /**
     * @param conn Connection.
     * @param qry Query.
     * @param explain Explain.
     * @return Table.
     * @throws IgniteCheckedException If failed.
     */
    @SuppressWarnings("unchecked")
    private ReduceTable createMergeTable(H2PooledConnection conn, GridCacheSqlQuery qry, boolean explain)
        throws IgniteCheckedException {
        try {
            Session ses = H2Utils.session(conn);

            CreateTableData data  = new CreateTableData();

            data.tableName = "T___";
            data.schema = ses.getDatabase().getSchema(ses.getCurrentSchemaName());
            data.create = true;

            if (!explain) {
                LinkedHashMap<String,?> colsMap = qry.columns();

                assert colsMap != null;

                ArrayList<Column> cols = new ArrayList<>(colsMap.size());

                for (Map.Entry<String,?> e : colsMap.entrySet()) {
                    String alias = e.getKey();
                    GridSqlType type = (GridSqlType)e.getValue();

                    assert !F.isEmpty(alias);

                    Column col0;

                    if (type == GridSqlType.UNKNOWN) {
                        // Special case for parameter being set at the top of the query (e.g. SELECT ? FROM ...).
                        // Re-map it to STRING in the same way it is done in H2, because any argument can be cast
                        // to string.
                        col0 = new Column(alias, Value.STRING);
                    }
                    else
                        col0 = new Column(alias, type.type());

                    cols.add(col0);
                }

                data.columns = cols;
            }
            else
                data.columns = planColumns();

            boolean sortedIndex = !F.isEmpty(qry.sortColumns());

            ReduceTable tbl = new ReduceTable(data);

            ArrayList<Index> idxs = new ArrayList<>(2);

            if (explain) {
                idxs.add(new ReduceIndexUnsorted(ctx, tbl,
                    sortedIndex ? MERGE_INDEX_SORTED : MERGE_INDEX_UNSORTED));
            }
            else if (sortedIndex) {
                List<GridSqlSortColumn> sortCols = (List<GridSqlSortColumn>)qry.sortColumns();

                ReduceIndexSorted sortedMergeIdx = new ReduceIndexSorted(ctx, tbl, MERGE_INDEX_SORTED,
                    GridSqlSortColumn.toIndexColumns(tbl, sortCols));

                idxs.add(ReduceTable.createScanIndex(sortedMergeIdx, tbl));
                idxs.add(sortedMergeIdx);
            }
            else
                idxs.add(new ReduceIndexUnsorted(ctx, tbl, MERGE_INDEX_UNSORTED));

            tbl.indexes(idxs);

            return tbl;
        }
        catch (Exception e) {
            throw new IgniteCheckedException(e);
        }
    }

    /**
     * @return Columns.
     */
    private static ArrayList<Column> planColumns() {
        ArrayList<Column> res = new ArrayList<>(1);

        res.add(new Column("PLAN", Value.STRING));

        return res;
    }

    /**
     * @param reconnectFut Reconnect future.
     */
    public void onDisconnected(IgniteFuture<?> reconnectFut) {
        CacheException err = new CacheException("Query was cancelled, client node disconnected.",
            new IgniteClientDisconnectedException(reconnectFut, "Client node disconnected."));

        for (Map.Entry<Long, ReduceQueryRun> e : runs.entrySet())
            e.getValue().disconnected(err);

        for (DmlDistributedUpdateRun r: updRuns.values())
            r.handleDisconnect(err);
    }

    /**
     * @param qryTimeout Query timeout.
     * @return Query retry timeout.
     */
    private long retryTimeout(long qryTimeout) {
        if (qryTimeout > 0)
            return qryTimeout;

        return dfltQueryTimeout;
    }

    /**
     * Prepare map query based on original sql.
     *
     * @param qry Two step query.
     * @param params Query parameters.
     * @return Updated map query list with one map query.
     */
    private List<GridCacheSqlQuery> prepareMapQueryForSinglePartition(GridCacheTwoStepQuery qry, Object[] params) {
        boolean hasSubQries = false;

        for (GridCacheSqlQuery mapQry : qry.mapQueries()) {
            if (mapQry.hasSubQueries()) {
                hasSubQries = true;

                break;
            }
        }

        GridCacheSqlQuery originalQry = new GridCacheSqlQuery(qry.originalSql());

        if (!F.isEmpty(params)) {
            int[] paramIdxs = new int[params.length];

            for (int i = 0; i < params.length; i++)
                paramIdxs[i] = i;

            originalQry.parameterIndexes(paramIdxs);
        }

        originalQry.partitioned(true);

        originalQry.hasSubQueries(hasSubQries);

        return Collections.singletonList(originalQry);
    }
}<|MERGE_RESOLUTION|>--- conflicted
+++ resolved
@@ -689,11 +689,7 @@
                                 qryInfo
                             );
 
-<<<<<<< HEAD
-                            resIter = new H2FieldsIterator(res, mvccTracker, conn);
-=======
-                        resIter = new H2FieldsIterator(res, mvccTracker, detachedConn, log, h2, qryInfo);
->>>>>>> f60edb2c
+                            resIter = new H2FieldsIterator(res, mvccTracker, conn, log, h2, qryInfo);
 
                             conn = null;
 
