--- conflicted
+++ resolved
@@ -654,12 +654,8 @@
                             null,
                             null,
                             null,
-<<<<<<< HEAD
-                            maxMem < 0 ? null : h2.memoryManager().createQueryMemoryTracker(maxMem));
-=======
-                            maxMem < 0 ? null : new QueryMemoryTracker(maxMem),
+                            maxMem < 0 ? null : h2.memoryManager().createQueryMemoryTracker(maxMem),
                             true);
->>>>>>> 37394dc2
 
                         H2Utils.setupConnection(r.connection(), qctx, false, enforceJoinOrder);
 
