/*
 * Copyright 2019 GridGain Systems, Inc. and Contributors.
 *
 * Licensed under the GridGain Community Edition License (the "License");
 * you may not use this file except in compliance with the License.
 * You may obtain a copy of the License at
 *
 *     https://www.gridgain.com/products/software/community-edition/gridgain-community-edition-license
 *
 * Unless required by applicable law or agreed to in writing, software
 * distributed under the License is distributed on an "AS IS" BASIS,
 * WITHOUT WARRANTIES OR CONDITIONS OF ANY KIND, either express or implied.
 * See the License for the specific language governing permissions and
 * limitations under the License.
 */

package org.apache.ignite.internal.processors.query.h2.twostep;

import java.sql.PreparedStatement;
import java.sql.ResultSet;
import java.sql.SQLException;
import java.util.ArrayList;
import java.util.Collection;
import java.util.Collections;
import java.util.Iterator;
import java.util.LinkedHashMap;
import java.util.List;
import java.util.Map;
import java.util.UUID;
import java.util.concurrent.ConcurrentHashMap;
import java.util.concurrent.ConcurrentMap;
import java.util.concurrent.CountDownLatch;
import java.util.concurrent.TimeUnit;
import java.util.concurrent.atomic.AtomicLong;
import java.util.concurrent.locks.Lock;
import java.util.concurrent.locks.ReentrantLock;
import javax.cache.CacheException;
import org.apache.ignite.IgniteCheckedException;
import org.apache.ignite.IgniteClientDisconnectedException;
import org.apache.ignite.IgniteException;
import org.apache.ignite.IgniteLogger;
import org.apache.ignite.IgniteSystemProperties;
import org.apache.ignite.cache.query.QueryCancelledException;
import org.apache.ignite.cache.query.QueryRetryException;
import org.apache.ignite.cluster.ClusterNode;
import org.apache.ignite.events.DiscoveryEvent;
import org.apache.ignite.internal.GridKernalContext;
import org.apache.ignite.internal.GridTopic;
import org.apache.ignite.internal.IgniteInterruptedCheckedException;
import org.apache.ignite.internal.managers.communication.GridIoPolicy;
import org.apache.ignite.internal.processors.affinity.AffinityTopologyVersion;
import org.apache.ignite.internal.processors.cache.GridCacheContext;
import org.apache.ignite.internal.processors.cache.mvcc.MvccQueryTracker;
import org.apache.ignite.internal.processors.cache.query.GridCacheSqlQuery;
import org.apache.ignite.internal.processors.cache.query.GridCacheTwoStepQuery;
import org.apache.ignite.internal.processors.query.GridQueryCacheObjectsIterator;
import org.apache.ignite.internal.processors.query.GridQueryCancel;
import org.apache.ignite.internal.processors.query.IgniteSQLException;
import org.apache.ignite.internal.processors.query.IgniteSQLMapStepException;
import org.apache.ignite.internal.processors.query.QueryUtils;
import org.apache.ignite.internal.processors.query.h2.H2FieldsIterator;
import org.apache.ignite.internal.processors.query.h2.H2PooledConnection;
import org.apache.ignite.internal.processors.query.h2.H2Utils;
import org.apache.ignite.internal.processors.query.h2.IgniteH2Indexing;
import org.apache.ignite.internal.processors.query.h2.ReduceH2QueryInfo;
import org.apache.ignite.internal.processors.query.h2.UpdateResult;
import org.apache.ignite.internal.processors.query.h2.dml.DmlDistributedUpdateRun;
import org.apache.ignite.internal.processors.query.h2.opt.QueryContext;
import org.apache.ignite.internal.processors.query.h2.sql.GridSqlSortColumn;
import org.apache.ignite.internal.processors.query.h2.sql.GridSqlType;
import org.apache.ignite.internal.processors.query.h2.twostep.messages.GridQueryCancelRequest;
import org.apache.ignite.internal.processors.query.h2.twostep.messages.GridQueryFailResponse;
import org.apache.ignite.internal.processors.query.h2.twostep.messages.GridQueryNextPageRequest;
import org.apache.ignite.internal.processors.query.h2.twostep.messages.GridQueryNextPageResponse;
import org.apache.ignite.internal.processors.query.h2.twostep.msg.GridH2DmlRequest;
import org.apache.ignite.internal.processors.query.h2.twostep.msg.GridH2DmlResponse;
import org.apache.ignite.internal.processors.query.h2.twostep.msg.GridH2QueryRequest;
import org.apache.ignite.internal.transactions.IgniteTxAlreadyCompletedCheckedException;
import org.apache.ignite.internal.util.typedef.C2;
import org.apache.ignite.internal.util.typedef.CIX2;
import org.apache.ignite.internal.util.typedef.F;
import org.apache.ignite.internal.util.typedef.X;
import org.apache.ignite.internal.util.typedef.internal.U;
import org.apache.ignite.lang.IgniteBiClosure;
import org.apache.ignite.lang.IgniteFuture;
import org.apache.ignite.plugin.extensions.communication.Message;
import org.apache.ignite.transactions.TransactionAlreadyCompletedException;
import org.apache.ignite.transactions.TransactionException;
import org.h2.command.ddl.CreateTableData;
import org.h2.engine.Session;
import org.h2.index.Index;
import org.h2.table.Column;
import org.h2.util.IntArray;
import org.h2.value.Value;
import org.jetbrains.annotations.Nullable;

import static java.util.Collections.singletonList;
import static org.apache.ignite.IgniteSystemProperties.IGNITE_SQL_RETRY_TIMEOUT;
import static org.apache.ignite.internal.processors.cache.mvcc.MvccUtils.checkActive;
import static org.apache.ignite.internal.processors.cache.mvcc.MvccUtils.tx;
import static org.apache.ignite.internal.processors.cache.query.GridCacheSqlQuery.EMPTY_PARAMS;
import static org.apache.ignite.internal.processors.query.h2.sql.GridSqlQuerySplitter.mergeTableIdentifier;
import static org.apache.ignite.internal.processors.query.h2.twostep.msg.GridH2QueryRequest.setDataPageScanEnabled;

/**
 * Reduce query executor.
 */
@SuppressWarnings("IfMayBeConditional")
public class GridReduceQueryExecutor {
    /** Default retry timeout. */
    public static final long DFLT_RETRY_TIMEOUT = 30_000L;

    /** */
    private static final String MERGE_INDEX_UNSORTED = "merge_scan";

    /** */
    private static final String MERGE_INDEX_SORTED = "merge_sorted";

    /** */
    private GridKernalContext ctx;

    /** */
    private IgniteH2Indexing h2;

    /** */
    private IgniteLogger log;

    /** */
    private final AtomicLong qryIdGen = new AtomicLong();

    /** */
    private final ConcurrentMap<Long, ReduceQueryRun> runs = new ConcurrentHashMap<>();

    /** Contexts of running DML requests. */
    private final ConcurrentMap<Long, DmlDistributedUpdateRun> updRuns = new ConcurrentHashMap<>();

    /** */
    private volatile List<ReduceTableWrapper> fakeTbls = Collections.emptyList();

    /** */
    private final Lock fakeTblsLock = new ReentrantLock();

    /** */
    private final CIX2<ClusterNode,Message> locNodeHnd = new CIX2<ClusterNode,Message>() {
        @Override public void applyx(ClusterNode locNode, Message msg) {
            assert msg instanceof GridQueryNextPageRequest || msg instanceof GridH2QueryRequest ||
                msg instanceof GridH2DmlRequest || msg instanceof GridQueryCancelRequest : msg.getClass();

            h2.onMessage(locNode.id(), msg);
        }
    };

    /** Partition mapper. */
    private ReducePartitionMapper mapper;

    /** Default query timeout. */
    private long dfltQueryTimeout;

    /**
     * @param ctx Context.
     * @param h2 H2 Indexing.
     * @throws IgniteCheckedException If failed.
     */
    public void start(final GridKernalContext ctx, final IgniteH2Indexing h2) throws IgniteCheckedException {
        this.ctx = ctx;
        this.h2 = h2;

        dfltQueryTimeout = IgniteSystemProperties.getLong(IGNITE_SQL_RETRY_TIMEOUT, DFLT_RETRY_TIMEOUT);

        log = ctx.log(GridReduceQueryExecutor.class);

        mapper = new ReducePartitionMapper(ctx, log);
    }

    /**
     * Node left event handling method..
     * @param evt Discovery event.
     */
    public void onNodeLeft(DiscoveryEvent evt) {
        UUID nodeId = evt.eventNode().id();

        for (ReduceQueryRun r : runs.values()) {
            for (ReduceIndex idx : r.indexes()) {
                if (idx.hasSource(nodeId)) {
                    handleNodeLeft(r, nodeId);

                    break;
                }
            }
        }

        for (DmlDistributedUpdateRun r : updRuns.values())
            r.handleNodeLeft(nodeId);
    }

    /**
     * @param r Query run.
     * @param nodeId Left node ID.
     */
    private void handleNodeLeft(ReduceQueryRun r, UUID nodeId) {
        r.setStateOnNodeLeave(nodeId, h2.readyTopologyVersion());
    }

    /**
     * @param node Node.
     * @param msg Message.
     */
    public void onFail(ClusterNode node, GridQueryFailResponse msg) {
        ReduceQueryRun r = runs.get(msg.queryRequestId());

        fail(r, node.id(), msg.error(), msg.failCode(), msg.sqlErrCode());
    }

    /**
     * @param r Query run.
     * @param nodeId Failed node ID.
     * @param msg Error message.
     * @param failCode Fail code.
     */
    private void fail(ReduceQueryRun r, UUID nodeId, String msg, byte failCode, int sqlErrCode) {
        if (r != null) {
            CacheException e;

            String mapperFailedMsg = "Failed to execute map query on remote node [nodeId=" + nodeId +
                ", errMsg=" + msg + ']';

            if (failCode == GridQueryFailResponse.CANCELLED_BY_ORIGINATOR)
                e = new CacheException(mapperFailedMsg, new QueryCancelledException());
            else if (failCode == GridQueryFailResponse.RETRY_QUERY)
                e = new CacheException(mapperFailedMsg, new QueryRetryException(msg));
            else {
                Throwable mapExc = sqlErrCode > 0
                    ? new IgniteSQLMapStepException(mapperFailedMsg, new IgniteSQLException(msg, sqlErrCode))
                    : null;

                e = new CacheException(mapperFailedMsg, mapExc);
            }

            r.setStateOnException(nodeId, e);
        }
    }

    /**
     * @param node Node.
     * @param msg Message.
     */
    public void onNextPage(final ClusterNode node, final GridQueryNextPageResponse msg) {
        final long qryReqId = msg.queryRequestId();
        final int qry = msg.query();
        final int seg = msg.segmentId();

        final ReduceQueryRun r = runs.get(qryReqId);

        if (r == null) // Already finished with error or canceled.
            return;

        final int pageSize = r.pageSize();

        ReduceIndex idx = r.indexes().get(msg.query());

        ReduceResultPage page;

        try {
            page = new ReduceResultPage(ctx, node.id(), msg) {
                @Override public void fetchNextPage() {
                    if (r.hasErrorOrRetry()) {
                        if (r.exception() != null)
                            throw r.exception();

                        assert r.retryCause() != null;

                        throw new CacheException(r.retryCause());
                    }

                    try {
                        GridQueryNextPageRequest msg0 = new GridQueryNextPageRequest(qryReqId, qry, seg, pageSize,
                            (byte)setDataPageScanEnabled(0, r.isDataPageScanEnabled()));

                        if (node.isLocal())
                            h2.mapQueryExecutor().onNextPageRequest(node, msg0);
                        else
                            ctx.io().sendToGridTopic(node, GridTopic.TOPIC_QUERY, msg0, GridIoPolicy.QUERY_POOL);
                    }
                    catch (IgniteCheckedException e) {
                        throw new CacheException("Failed to fetch data from node: " + node.id(), e);
                    }
                }
            };
        }
        catch (Exception e) {
            U.error(log, "Error in message.", e);

            IgniteSQLException sqlCause = X.cause(e, IgniteSQLException.class);

            fail(r, node.id(), "Error in message.", GridQueryFailResponse.GENERAL_ERROR,
                sqlCause == null ? 0 : sqlCause.statusCode());

            return;
        }

        idx.addPage(page);

        if (msg.retry() != null)
            r.setStateOnRetry(node.id(), msg.retry(), msg.retryCause());
        else if (msg.page() == 0) // Count down only on each first page received.
            r.latch().countDown();
    }

    /**
     * @param cacheId Cache ID.
     * @return Cache context.
     */
    private GridCacheContext<?,?> cacheContext(Integer cacheId) {
        GridCacheContext<?, ?> cctx = ctx.cache().context().cacheContext(cacheId);

        if (cctx == null)
            throw new CacheException(String.format("Cache not found on local node (was concurrently destroyed?) " +
                "[cacheId=%d]", cacheId));

        return cctx;
    }

    /**
     * @param schemaName Schema name.
     * @param qry Query.
     * @param keepBinary Keep binary.
     * @param enforceJoinOrder Enforce join order of tables.
     * @param timeoutMillis Timeout in milliseconds.
     * @param cancel Query cancel.
     * @param params Query parameters.
     * @param parts Partitions.
     * @param lazy Lazy execution flag.
     * @param mvccTracker Query tracker.
     * @param dataPageScanEnabled If data page scan is enabled.
     * @param pageSize Page size.
     * @param maxMem Query memory limit.
     * @return Rows iterator.
     */
    @SuppressWarnings({"BusyWait", "IfMayBeConditional"})
    public Iterator<List<?>> query(
        String schemaName,
        final GridCacheTwoStepQuery qry,
        boolean keepBinary,
        boolean enforceJoinOrder,
        int timeoutMillis,
        GridQueryCancel cancel,
        Object[] params,
        int[] parts,
        boolean lazy,
        MvccQueryTracker mvccTracker,
        Boolean dataPageScanEnabled,
        int pageSize,
        long maxMem
    ) {
        // If explicit partitions are set, but there are no real tables, ignore.
        if (!qry.hasCacheIds() && parts != null)
            parts = null;

        assert !qry.mvccEnabled() || mvccTracker != null;

        try {
            if (qry.mvccEnabled())
                checkActive(tx(ctx));
        }
        catch (IgniteTxAlreadyCompletedCheckedException e) {
            throw new TransactionAlreadyCompletedException(e.getMessage(), e);
        }

        final boolean singlePartMode = parts != null && parts.length == 1;

        if (F.isEmpty(params))
            params = EMPTY_PARAMS;

        List<GridCacheSqlQuery> mapQueries;

        if (singlePartMode)
            mapQueries = prepareMapQueryForSinglePartition(qry, params);
        else {
            mapQueries = new ArrayList<>(qry.mapQueries().size());

            // Copy queries here because node ID will be changed below.
            for (GridCacheSqlQuery mapQry : qry.mapQueries())
                mapQueries.add(mapQry.copy());
        }

        final boolean isReplicatedOnly = qry.isReplicatedOnly();

        long retryTimeout = retryTimeout(timeoutMillis);

        final long startTime = U.currentTimeMillis();

        ReduceQueryRun lastRun = null;

        for (int attempt = 0;; attempt++) {
            try {
                cancel.checkCancelled();
            }
            catch (QueryCancelledException cancelEx) {
                throw new CacheException("Failed to run reduce query locally. " + cancelEx.getMessage(),  cancelEx);
            }

            if (attempt > 0 && retryTimeout > 0 && (U.currentTimeMillis() - startTime > retryTimeout)) {
                UUID retryNodeId = lastRun.retryNodeId();
                String retryCause = lastRun.retryCause();

                assert !F.isEmpty(retryCause);

                throw new CacheException("Failed to map SQL query to topology on data node [dataNodeId=" + retryNodeId +
                    ", msg=" + retryCause + ']');
            }

            if (attempt != 0) {
                try {
                    Thread.sleep(attempt * 10); // Wait for exchange.
                }
                catch (InterruptedException e) {
                    Thread.currentThread().interrupt();

                    throw new CacheException("Query was interrupted.", e);
                }
            }

            List<Integer> cacheIds = qry.cacheIds();

            AffinityTopologyVersion topVer = h2.readyTopologyVersion();

            // Check if topology has changed while retrying on locked topology.
            if (h2.serverTopologyChanged(topVer) && ctx.cache().context().lockedTopologyVersion(null) != null) {
                throw new CacheException(new TransactionException("Server topology is changed during query " +
                    "execution inside a transaction. It's recommended to rollback and retry transaction."));
            }

            long qryReqId = qryIdGen.incrementAndGet();

            Collection<ClusterNode> nodes;

            // Explicit partition mapping for unstable topology.
            Map<ClusterNode, IntArray> partsMap = null;

            // Explicit partitions mapping for query.
            Map<ClusterNode, IntArray> qryMap = null;

            // Partitions are not supported for queries over all replicated caches.
            if (parts != null) {
                boolean replicatedOnly = true;

                for (Integer cacheId : cacheIds) {
                    if (!cacheContext(cacheId).isReplicated()) {
                        replicatedOnly = false;

                        break;
                    }
                }

                if (replicatedOnly)
                    throw new CacheException("Partitions are not supported for replicated caches");
            }

            if (qry.isLocalSplit() || !qry.hasCacheIds())
                nodes = singletonList(ctx.discovery().localNode());
            else {
                ReducePartitionMapResult nodesParts =
                    mapper.nodesForPartitions(cacheIds, topVer, parts, isReplicatedOnly, qryReqId);

                nodes = nodesParts.nodes();
                partsMap = nodesParts.partitionsMap();
                qryMap = nodesParts.queryPartitionsMap();

                if (nodes == null)
                    continue; // Retry.

                assert !nodes.isEmpty();

                if (isReplicatedOnly || qry.explain()) {
                    ClusterNode locNode = ctx.discovery().localNode();

                    // Always prefer local node if possible.
                    if (nodes.contains(locNode))
                        nodes = singletonList(locNode);
                    else {
                        // Select random data node to run query on a replicated data or
                        // get EXPLAIN PLAN from a single node.
                        nodes = singletonList(F.rand(nodes));
                    }
                }
            }

            int tblIdx = 0;

            final boolean skipMergeTbl = !qry.explain() && qry.skipMergeTable() || singlePartMode;

            final int segmentsPerIndex = qry.explain() || isReplicatedOnly ? 1 :
                mapper.findFirstPartitioned(cacheIds).config().getQueryParallelism();

            int replicatedQrysCnt = 0;

            final Collection<ClusterNode> finalNodes = nodes;

            H2PooledConnection conn = h2.connections().connection(schemaName);

            boolean retry = false;
            boolean release = true;

            try {
                final ReduceQueryRun r = new ReduceQueryRun(
                    mapQueries.size(),
                    pageSize,
                    dataPageScanEnabled
                );

                for (GridCacheSqlQuery mapQry : mapQueries) {
                    ReduceIndex idx;

                    if (!skipMergeTbl) {
                        ReduceTable tbl;

                        try {
                            tbl = createMergeTable(conn, mapQry, qry.explain());
                        }
                        catch (IgniteCheckedException e) {
                            throw new IgniteException(e);
                        }

                        idx = tbl.getMergeIndex();

                        fakeTable(conn, tblIdx++).innerTable(tbl);
                    }
                    else
                        idx = ReduceIndexUnsorted.createDummy(ctx, fakeTable(conn, tblIdx++));

                    // If the query has only replicated tables, we have to run it on a single node only.
                    if (!mapQry.isPartitioned()) {
                        ClusterNode node = F.rand(nodes);

                        mapQry.node(node.id());

                        replicatedQrysCnt++;

                        idx.setSources(singletonList(node), 1); // Replicated tables can have only 1 segment.
                    }
                    else
                        idx.setSources(nodes, segmentsPerIndex);

                    idx.setPageSize(r.pageSize());

                    r.indexes().add(idx);
                }

                r.latch(new CountDownLatch(isReplicatedOnly ? 1 :
                    (r.indexes().size() - replicatedQrysCnt) * nodes.size() * segmentsPerIndex + replicatedQrysCnt));

                runs.put(qryReqId, r);

                release = true;

                try {
                    cancel.checkCancelled();

                    if (ctx.clientDisconnected()) {
                        throw new CacheException("Query was cancelled, client node disconnected.",
                            new IgniteClientDisconnectedException(ctx.cluster().clientReconnectFuture(),
                                "Client node disconnected."));
                    }

                    List<GridCacheSqlQuery> mapQrys = mapQueries;

                    if (qry.explain()) {
                        mapQrys = new ArrayList<>(mapQueries.size());

                        for (GridCacheSqlQuery mapQry : mapQueries)
                            mapQrys.add(new GridCacheSqlQuery(singlePartMode ? mapQry.query() : "EXPLAIN " + mapQry.query())
                                .parameterIndexes(mapQry.parameterIndexes()));
                    }

                    final long qryReqId0 = qryReqId;

                    cancel.set(() -> send(finalNodes, new GridQueryCancelRequest(qryReqId0), null, true));

                    int flags = enforceJoinOrder || qry.distributedJoins() ? GridH2QueryRequest.FLAG_ENFORCE_JOIN_ORDER : 0;

                    // Distributed joins flag is set if it is either reald
                    if (qry.distributedJoins())
                        flags |= GridH2QueryRequest.FLAG_DISTRIBUTED_JOINS;

                    if (qry.explain())
                        flags |= GridH2QueryRequest.FLAG_EXPLAIN;

                    if (isReplicatedOnly)
                        flags |= GridH2QueryRequest.FLAG_REPLICATED;

                    if (lazy)
                        flags |= GridH2QueryRequest.FLAG_LAZY;

                    flags = setDataPageScanEnabled(flags, dataPageScanEnabled);

                    GridH2QueryRequest req = new GridH2QueryRequest()
                        .requestId(qryReqId)
                        .topologyVersion(topVer)
                        .pageSize(r.pageSize())
                        .caches(qry.cacheIds())
                        .tables(qry.distributedJoins() ? qry.tables() : null)
                        .partitions(convert(partsMap))
                        .queries(mapQrys)
                        .parameters(params)
                        .flags(flags)
                        .timeout(timeoutMillis)
                        .schemaName(schemaName)
                        .maxMemory(maxMem);

                    if (mvccTracker != null)
                        req.mvccSnapshot(mvccTracker.snapshot());

                    final C2<ClusterNode, Message, Message> spec =
                        parts == null ? null : new ReducePartitionsSpecializer(qryMap);

                    if (send(nodes, req, spec, false)) {
                        awaitAllReplies(r, nodes, cancel);

                        if (r.hasErrorOrRetry()) {
                            CacheException err = r.exception();

                            if (err != null) {
                                if (err.getCause() instanceof IgniteClientDisconnectedException)
                                    throw err;

                                if (QueryUtils.wasCancelled(err))
                                    throw new QueryCancelledException(); // Throw correct exception.

                                throw err;
                            }
                            else {
                                retry = true;

                                // If remote node asks us to retry then we have outdated full partition map.
                                h2.awaitForReadyTopologyVersion(r.retryTopologyVersion());
                            }
                        }
                    }
                    else // Send failed.
                        retry = true;

                    Iterator<List<?>> resIter;

                    if (!retry) {
                        if (skipMergeTbl) {
                            resIter = new ReduceIndexIterator(this,
                                finalNodes,
                                r,
                                qryReqId,
                                qry.distributedJoins(),
                                mvccTracker);

                            release = false;

                            U.close(conn, log);
                        }
                        else {
                            cancel.checkCancelled();

<<<<<<< HEAD
                        QueryContext qctx = new QueryContext(
                            0,
                            null,
                            null,
                            null,
                            null,
                            true,
                            maxMem < 0 ? null : h2.memoryManager().createQueryMemoryTracker(maxMem),
                            ctx);
=======
                            QueryContext qctx = new QueryContext(
                                0,
                                null,
                                null,
                                null,
                                null,
                                maxMem < 0 ? null : h2.memoryManager().createQueryMemoryTracker(maxMem),
                                true);
>>>>>>> 659f757f

                            H2Utils.setupConnection(conn, qctx, false, enforceJoinOrder);

                            if (qry.explain())
                                return explainPlan(conn, qry, params);

                            GridCacheSqlQuery rdc = qry.reduceQuery();

                            Collection<Object> params0 = F.asList(rdc.parameters(params));

                            final PreparedStatement stmt = h2.preparedStatementWithParams(conn, rdc.query(),
                                params0, false);

                            ReduceH2QueryInfo qryInfo = new ReduceH2QueryInfo(stmt, qry.originalSql(), qryReqId);

                            ResultSet res = h2.executeSqlQueryWithTimer(stmt, conn,
                                rdc.query(),
                                F.asList(rdc.parameters(params)),
                                timeoutMillis,
                                cancel,
                                dataPageScanEnabled,
                                qryInfo
                            );

                            resIter = new H2FieldsIterator(res, mvccTracker, conn, log, h2, qryInfo);

                            conn = null;

                            mvccTracker = null; // To prevent callback inside finally block;
                        }
                    }
                    else {
                        assert r != null;
                        lastRun = r;

                        if (Thread.currentThread().isInterrupted())
                            throw new IgniteInterruptedCheckedException("Query was interrupted.");

                        continue;
                    }

                    return new GridQueryCacheObjectsIterator(resIter, h2.objectContext(), keepBinary);
                }
                catch (IgniteCheckedException | RuntimeException e) {
                    release = true;

                    if (e instanceof CacheException) {
                        if (QueryUtils.wasCancelled(e))
                            throw new CacheException("Failed to run reduce query locally.",
                                new QueryCancelledException());

                        throw (CacheException)e;
                    }

                    Throwable cause = e;

                    if (e instanceof IgniteCheckedException) {
                        Throwable disconnectedErr =
                            ((IgniteCheckedException)e).getCause(IgniteClientDisconnectedException.class);

                        if (disconnectedErr != null)
                            cause = disconnectedErr;
                    }

                    throw new CacheException("Failed to run reduce query locally. " + cause.getMessage(), cause);
                }
                finally {
                    if (release) {
                        releaseRemoteResources(finalNodes, r, qryReqId, qry.distributedJoins(), mvccTracker);

                        if (!skipMergeTbl) {
                            for (int i = 0, mapQrys = mapQueries.size(); i < mapQrys; i++)
                                fakeTable(null, i).innerTable(null); // Drop all merge tables.
                        }
                    }
                }
            }
            finally {
                if (conn != null && (retry || release))
                    U.close(conn, log);
            }
        }
    }

    /**
     *
     * @param schemaName Schema name.
     * @param cacheIds Cache ids.
     * @param selectQry Select query.
     * @param params SQL parameters.
     * @param enforceJoinOrder Enforce join order of tables.
     * @param pageSize Page size.
     * @param timeoutMillis Timeout.
     * @param parts Partitions.
     * @param isReplicatedOnly Whether query uses only replicated caches.
     * @param cancel Cancel state.
     * @return Update result, or {@code null} when some map node doesn't support distributed DML.
     */
    @SuppressWarnings("IfMayBeConditional")
    public UpdateResult update(
        String schemaName,
        List<Integer> cacheIds,
        String selectQry,
        Object[] params,
        boolean enforceJoinOrder,
        int pageSize,
        int timeoutMillis,
        final int[] parts,
        boolean isReplicatedOnly,
        GridQueryCancel cancel
    ) {
        AffinityTopologyVersion topVer = h2.readyTopologyVersion();

        final long reqId = qryIdGen.incrementAndGet();

        ReducePartitionMapResult nodesParts =
            mapper.nodesForPartitions(cacheIds, topVer, parts, isReplicatedOnly, reqId);

        Collection<ClusterNode> nodes = nodesParts.nodes();

        if (nodes == null)
            throw new CacheException("Failed to determine nodes participating in the update. " +
                "Explanation (Retry update once topology recovers).");

        if (isReplicatedOnly) {
            ClusterNode locNode = ctx.discovery().localNode();

            if (nodes.contains(locNode))
                nodes = singletonList(locNode);
            else
                nodes = singletonList(F.rand(nodes));
        }

        for (ClusterNode n : nodes) {
            if (!n.version().greaterThanEqual(2, 3, 0)) {
                log.warning("Server-side DML optimization is skipped because map node does not support it. " +
                    "Falling back to normal DML. [node=" + n.id() + ", v=" + n.version() + "].");

                return null;
            }
        }

        final DmlDistributedUpdateRun r = new DmlDistributedUpdateRun(nodes.size());

        int flags = enforceJoinOrder ? GridH2QueryRequest.FLAG_ENFORCE_JOIN_ORDER : 0;

        if (isReplicatedOnly)
            flags |= GridH2QueryRequest.FLAG_REPLICATED;

        GridH2DmlRequest req = new GridH2DmlRequest()
            .requestId(reqId)
            .topologyVersion(topVer)
            .caches(cacheIds)
            .schemaName(schemaName)
            .query(selectQry)
            .pageSize(pageSize)
            .parameters(params)
            .timeout(timeoutMillis)
            .flags(flags);

        updRuns.put(reqId, r);

        boolean release = false;

        try {
            Map<ClusterNode, IntArray> partsMap = (nodesParts.queryPartitionsMap() != null) ?
                nodesParts.queryPartitionsMap() : nodesParts.partitionsMap();

            ReducePartitionsSpecializer partsSpec = (parts == null) ? null :
                new ReducePartitionsSpecializer(partsMap);

            final Collection<ClusterNode> finalNodes = nodes;

            cancel.set(() -> {
                r.future().onCancelled();

                send(finalNodes, new GridQueryCancelRequest(reqId), null, true);
            });

            // send() logs the debug message
            if (send(nodes, req, partsSpec, false))
                return r.future().get();

            throw new CacheException("Failed to send update request to participating nodes.");
        }
        catch (IgniteCheckedException | RuntimeException e) {
            release = true;

            U.error(log, "Error during update [localNodeId=" + ctx.localNodeId() + "]", e);

            throw new CacheException("Failed to run SQL update query. " + e.getMessage(), e);
        }
        finally {
            if (release)
                send(nodes, new GridQueryCancelRequest(reqId), null, false);

            if (!updRuns.remove(reqId, r))
                U.warn(log, "Update run was already removed: " + reqId);
        }
    }

    /**
     * Process response for DML request.
     *
     * @param node Node.
     * @param msg Message.
     */
    public void onDmlResponse(final ClusterNode node, GridH2DmlResponse msg) {
        try {
            long reqId = msg.requestId();

            DmlDistributedUpdateRun r = updRuns.get(reqId);

            if (r == null) {
                U.warn(log, "Unexpected dml response (will ignore). [localNodeId=" + ctx.localNodeId() + ", nodeId=" +
                    node.id() + ", msg=" + msg.toString() + ']');

                return;
            }

            r.handleResponse(node.id(), msg);
        }
        catch (Exception e) {
            U.error(log, "Error in dml response processing. [localNodeId=" + ctx.localNodeId() + ", nodeId=" +
                node.id() + ", msg=" + msg.toString() + ']', e);
        }
    }

    /**
     * Release remote resources if needed.
     *
     * @param nodes Query nodes.
     * @param r Query run.
     * @param qryReqId Query id.
     * @param distributedJoins Distributed join flag.
     * @param mvccTracker MVCC tracker.
     */
    void releaseRemoteResources(Collection<ClusterNode> nodes, ReduceQueryRun r, long qryReqId,
        boolean distributedJoins, MvccQueryTracker mvccTracker) {
        if (distributedJoins)
            send(nodes, new GridQueryCancelRequest(qryReqId), null, true);

        for (ReduceIndex idx : r.indexes()) {
            if (!idx.fetchedAll()) {
                if (!distributedJoins) // cancel request has been already sent for distributed join.
                    send(nodes, new GridQueryCancelRequest(qryReqId), null, true);

                r.setStateOnException(ctx.localNodeId(),
                    new CacheException("Query is canceled.", new QueryCancelledException()));

                break;
            }
        }

        if (!runs.remove(qryReqId, r))
            U.warn(log, "Query run was already removed: " + qryReqId);
        else if (mvccTracker != null)
            mvccTracker.onDone();
    }

    /**
     * @param r Query run.
     * @param nodes Nodes to check periodically if they alive.
     * @param cancel Query cancel.
     * @throws IgniteInterruptedCheckedException If interrupted.
     * @throws QueryCancelledException On query cancel.
     */
    private void awaitAllReplies(ReduceQueryRun r, Collection<ClusterNode> nodes, GridQueryCancel cancel)
        throws IgniteInterruptedCheckedException, QueryCancelledException {
        while (!U.await(r.latch(), 500, TimeUnit.MILLISECONDS)) {

            cancel.checkCancelled();

            for (ClusterNode node : nodes) {
                if (!ctx.discovery().alive(node)) {
                    handleNodeLeft(r, node.id());

                    assert r.latch().getCount() == 0;

                    return;
                }
            }
        }
    }

    /**
     * Gets or creates new fake table for index.
     *
     * @param c Connection.
     * @param idx Index of table.
     * @return Table.
     */
    private ReduceTableWrapper fakeTable(H2PooledConnection c, int idx) {
        List<ReduceTableWrapper> tbls = fakeTbls;

        assert tbls.size() >= idx;

        if (tbls.size() == idx) { // If table for such index does not exist, create one.
            fakeTblsLock.lock();

            try {
                if ((tbls = fakeTbls).size() == idx) { // Double check inside of lock.
                    ReduceTableWrapper tbl = ReduceTableEngine.create(c.connection(), idx);

                    List<ReduceTableWrapper> newTbls = new ArrayList<>(tbls.size() + 1);

                    newTbls.addAll(tbls);
                    newTbls.add(tbl);

                    fakeTbls = tbls = newTbls;
                }
            }
            finally {
                fakeTblsLock.unlock();
            }
        }

        return tbls.get(idx);
    }

    /**
     * @param c Connection.
     * @param qry Query.
     * @param params Query parameters.
     * @return Cursor for plans.
     * @throws IgniteCheckedException if failed.
     */
    private Iterator<List<?>> explainPlan(H2PooledConnection c, GridCacheTwoStepQuery qry, Object[] params)
        throws IgniteCheckedException {
        List<List<?>> lists = new ArrayList<>();

        for (int i = 0, mapQrys = qry.mapQueries().size(); i < mapQrys; i++) {
            ResultSet rs =
                h2.executeSqlQueryWithTimer(c, "SELECT PLAN FROM " + mergeTableIdentifier(i), null, 0, null, null, null);

            lists.add(F.asList(getPlan(rs)));
        }

        int tblIdx = 0;

        for (GridCacheSqlQuery mapQry : qry.mapQueries()) {
            ReduceTable tbl = createMergeTable(c, mapQry, false);

            fakeTable(c, tblIdx++).innerTable(tbl);
        }

        GridCacheSqlQuery rdc = qry.reduceQuery();

        ResultSet rs = h2.executeSqlQueryWithTimer(c,
            "EXPLAIN " + rdc.query(),
            F.asList(rdc.parameters(params)),
            0,
            null,
            null, null);

        lists.add(F.asList(getPlan(rs)));

        return lists.iterator();
    }

    /**
     * @param rs Result set.
     * @return Plan.
     * @throws IgniteCheckedException If failed.
     */
    private String getPlan(ResultSet rs) throws IgniteCheckedException {
        try {
            if (!rs.next())
                throw new IllegalStateException();

            return rs.getString(1);
        }
        catch (SQLException e) {
            throw new IgniteCheckedException(e);
        }
        finally {
            U.closeQuiet(rs);
        }
    }

    /**
     * @param nodes Nodes.
     * @param msg Message.
     * @param specialize Optional closure to specialize message for each node.
     * @param runLocParallel Run local handler in parallel thread.
     * @return {@code true} If all messages sent successfully.
     */
    public boolean send(
        Collection<ClusterNode> nodes,
        Message msg,
        @Nullable IgniteBiClosure<ClusterNode, Message, Message> specialize,
        boolean runLocParallel
    ) {
        if (log.isDebugEnabled())
            log.debug("Sending: [msg=" + msg + ", nodes=" + nodes + ", specialize=" + specialize + "]");

        return h2.send(GridTopic.TOPIC_QUERY,
            GridTopic.TOPIC_QUERY.ordinal(),
            nodes,
            msg,
            specialize,
            locNodeHnd,
            GridIoPolicy.QUERY_POOL,
            runLocParallel
        );
    }

    /**
     * @param ints Ints.
     * @return Array.
     */
    public static int[] toArray(IntArray ints) {
        int[] res = new int[ints.size()];

        ints.toArray(res);

        return res;
    }

    /**
     * @param m Map.
     * @return Converted map.
     */
    private static Map<UUID, int[]> convert(Map<ClusterNode, IntArray> m) {
        if (m == null)
            return null;

        Map<UUID, int[]> res = U.newHashMap(m.size());

        for (Map.Entry<ClusterNode,IntArray> entry : m.entrySet())
            res.put(entry.getKey().id(), toArray(entry.getValue()));

        return res;
    }

    /**
     * @param conn Connection.
     * @param qry Query.
     * @param explain Explain.
     * @return Table.
     * @throws IgniteCheckedException If failed.
     */
    @SuppressWarnings("unchecked")
    private ReduceTable createMergeTable(H2PooledConnection conn, GridCacheSqlQuery qry, boolean explain)
        throws IgniteCheckedException {
        try {
            Session ses = H2Utils.session(conn);

            CreateTableData data  = new CreateTableData();

            data.tableName = "T___";
            data.schema = ses.getDatabase().getSchema(ses.getCurrentSchemaName());
            data.create = true;

            if (!explain) {
                LinkedHashMap<String,?> colsMap = qry.columns();

                assert colsMap != null;

                ArrayList<Column> cols = new ArrayList<>(colsMap.size());

                for (Map.Entry<String,?> e : colsMap.entrySet()) {
                    String alias = e.getKey();
                    GridSqlType type = (GridSqlType)e.getValue();

                    assert !F.isEmpty(alias);

                    Column col0;

                    if (type == GridSqlType.UNKNOWN) {
                        // Special case for parameter being set at the top of the query (e.g. SELECT ? FROM ...).
                        // Re-map it to STRING in the same way it is done in H2, because any argument can be cast
                        // to string.
                        col0 = new Column(alias, Value.STRING);
                    }
                    else
                        col0 = new Column(alias, type.type());

                    cols.add(col0);
                }

                data.columns = cols;
            }
            else
                data.columns = planColumns();

            boolean sortedIndex = !F.isEmpty(qry.sortColumns());

            ReduceTable tbl = new ReduceTable(data);

            ArrayList<Index> idxs = new ArrayList<>(2);

            if (explain) {
                idxs.add(new ReduceIndexUnsorted(ctx, tbl,
                    sortedIndex ? MERGE_INDEX_SORTED : MERGE_INDEX_UNSORTED));
            }
            else if (sortedIndex) {
                List<GridSqlSortColumn> sortCols = (List<GridSqlSortColumn>)qry.sortColumns();

                ReduceIndexSorted sortedMergeIdx = new ReduceIndexSorted(ctx, tbl, MERGE_INDEX_SORTED,
                    GridSqlSortColumn.toIndexColumns(tbl, sortCols));

                idxs.add(ReduceTable.createScanIndex(sortedMergeIdx, tbl));
                idxs.add(sortedMergeIdx);
            }
            else
                idxs.add(new ReduceIndexUnsorted(ctx, tbl, MERGE_INDEX_UNSORTED));

            tbl.indexes(idxs);

            return tbl;
        }
        catch (Exception e) {
            throw new IgniteCheckedException(e);
        }
    }

    /**
     * @return Columns.
     */
    private static ArrayList<Column> planColumns() {
        ArrayList<Column> res = new ArrayList<>(1);

        res.add(new Column("PLAN", Value.STRING));

        return res;
    }

    /**
     * @param reconnectFut Reconnect future.
     */
    public void onDisconnected(IgniteFuture<?> reconnectFut) {
        CacheException err = new CacheException("Query was cancelled, client node disconnected.",
            new IgniteClientDisconnectedException(reconnectFut, "Client node disconnected."));

        for (Map.Entry<Long, ReduceQueryRun> e : runs.entrySet())
            e.getValue().disconnected(err);

        for (DmlDistributedUpdateRun r: updRuns.values())
            r.handleDisconnect(err);
    }

    /**
     * @param qryTimeout Query timeout.
     * @return Query retry timeout.
     */
    private long retryTimeout(long qryTimeout) {
        if (qryTimeout > 0)
            return qryTimeout;

        return dfltQueryTimeout;
    }

    /**
     * Prepare map query based on original sql.
     *
     * @param qry Two step query.
     * @param params Query parameters.
     * @return Updated map query list with one map query.
     */
    private List<GridCacheSqlQuery> prepareMapQueryForSinglePartition(GridCacheTwoStepQuery qry, Object[] params) {
        boolean hasSubQries = false;

        for (GridCacheSqlQuery mapQry : qry.mapQueries()) {
            if (mapQry.hasSubQueries()) {
                hasSubQries = true;

                break;
            }
        }

        GridCacheSqlQuery originalQry = new GridCacheSqlQuery(qry.originalSql());

        if (!F.isEmpty(params)) {
            int[] paramIdxs = new int[params.length];

            for (int i = 0; i < params.length; i++)
                paramIdxs[i] = i;

            originalQry.parameterIndexes(paramIdxs);
        }

        originalQry.partitioned(true);

        originalQry.hasSubQueries(hasSubQries);

        return Collections.singletonList(originalQry);
    }
}<|MERGE_RESOLUTION|>--- conflicted
+++ resolved
@@ -657,7 +657,6 @@
                         else {
                             cancel.checkCancelled();
 
-<<<<<<< HEAD
                         QueryContext qctx = new QueryContext(
                             0,
                             null,
@@ -667,16 +666,6 @@
                             true,
                             maxMem < 0 ? null : h2.memoryManager().createQueryMemoryTracker(maxMem),
                             ctx);
-=======
-                            QueryContext qctx = new QueryContext(
-                                0,
-                                null,
-                                null,
-                                null,
-                                null,
-                                maxMem < 0 ? null : h2.memoryManager().createQueryMemoryTracker(maxMem),
-                                true);
->>>>>>> 659f757f
 
                             H2Utils.setupConnection(conn, qctx, false, enforceJoinOrder);
 
